// SPDX-License-Identifier: GPL-2.0
/*
 * Copyright (C) 2019 Google, Inc.
 * modified from kernel/gcov/gcc_4_7.c
 *
 * This software is licensed under the terms of the GNU General Public
 * License version 2, as published by the Free Software Foundation, and
 * may be copied, distributed, and modified under those terms.
 *
 * This program is distributed in the hope that it will be useful,
 * but WITHOUT ANY WARRANTY; without even the implied warranty of
 * MERCHANTABILITY or FITNESS FOR A PARTICULAR PURPOSE.  See the
 * GNU General Public License for more details.
 *
 *
 * LLVM uses profiling data that's deliberately similar to GCC, but has a
 * very different way of exporting that data.  LLVM calls llvm_gcov_init() once
 * per module, and provides a couple of callbacks that we can use to ask for
 * more data.
 *
 * We care about the "writeout" callback, which in turn calls back into
 * compiler-rt/this module to dump all the gathered coverage data to disk:
 *
 *    llvm_gcda_start_file()
 *      llvm_gcda_emit_function()
 *      llvm_gcda_emit_arcs()
 *      llvm_gcda_emit_function()
 *      llvm_gcda_emit_arcs()
 *      [... repeats for each function ...]
 *    llvm_gcda_summary_info()
 *    llvm_gcda_end_file()
 *
 * This design is much more stateless and unstructured than gcc's, and is
 * intended to run at process exit.  This forces us to keep some local state
 * about which module we're dealing with at the moment.  On the other hand, it
 * also means we don't depend as much on how LLVM represents profiling data
 * internally.
 *
 * See LLVM's lib/Transforms/Instrumentation/GCOVProfiling.cpp for more
 * details on how this works, particularly GCOVProfiler::emitProfileArcs(),
 * GCOVProfiler::insertCounterWriteout(), and
 * GCOVProfiler::insertFlush().
 */

#define pr_fmt(fmt)	"gcov: " fmt

#include <linux/kernel.h>
#include <linux/list.h>
#include <linux/printk.h>
#include <linux/ratelimit.h>
#include <linux/slab.h>
#include <linux/mm.h>
#include "gcov.h"

typedef void (*llvm_gcov_callback)(void);

struct gcov_info {
	struct list_head head;

	const char *filename;
	unsigned int version;
	u32 checksum;

	struct list_head functions;
};

struct gcov_fn_info {
	struct list_head head;

	u32 ident;
	u32 checksum;
<<<<<<< HEAD
#if CONFIG_CLANG_VERSION < 110000
	u8 use_extra_checksum;
#endif
=======
>>>>>>> 7238353f
	u32 cfg_checksum;

	u32 num_counters;
	u64 *counters;
};

static struct gcov_info *current_info;

static LIST_HEAD(clang_gcov_list);

void llvm_gcov_init(llvm_gcov_callback writeout, llvm_gcov_callback flush)
{
	struct gcov_info *info = kzalloc(sizeof(*info), GFP_KERNEL);

	if (!info)
		return;

	INIT_LIST_HEAD(&info->head);
	INIT_LIST_HEAD(&info->functions);

	mutex_lock(&gcov_lock);

	list_add_tail(&info->head, &clang_gcov_list);
	current_info = info;
	writeout();
	current_info = NULL;
	if (gcov_events_enabled)
		gcov_event(GCOV_ADD, info);

	mutex_unlock(&gcov_lock);
}
EXPORT_SYMBOL(llvm_gcov_init);

void llvm_gcda_start_file(const char *orig_filename, u32 version, u32 checksum)
{
	current_info->filename = orig_filename;
	current_info->version = version;
	current_info->checksum = checksum;
}
EXPORT_SYMBOL(llvm_gcda_start_file);

<<<<<<< HEAD
	list_add_tail(&info->head, &current_info->functions);
}
#else
=======
>>>>>>> 7238353f
void llvm_gcda_emit_function(u32 ident, u32 func_checksum, u32 cfg_checksum)
{
	struct gcov_fn_info *info = kzalloc(sizeof(*info), GFP_KERNEL);

	if (!info)
		return;

	INIT_LIST_HEAD(&info->head);
	info->ident = ident;
	info->checksum = func_checksum;
	info->cfg_checksum = cfg_checksum;
	list_add_tail(&info->head, &current_info->functions);
}
<<<<<<< HEAD
#endif
=======
>>>>>>> 7238353f
EXPORT_SYMBOL(llvm_gcda_emit_function);

void llvm_gcda_emit_arcs(u32 num_counters, u64 *counters)
{
	struct gcov_fn_info *info = list_last_entry(&current_info->functions,
			struct gcov_fn_info, head);

	info->num_counters = num_counters;
	info->counters = counters;
}
EXPORT_SYMBOL(llvm_gcda_emit_arcs);

void llvm_gcda_summary_info(void)
{
}
EXPORT_SYMBOL(llvm_gcda_summary_info);

void llvm_gcda_end_file(void)
{
}
EXPORT_SYMBOL(llvm_gcda_end_file);

/**
 * gcov_info_filename - return info filename
 * @info: profiling data set
 */
const char *gcov_info_filename(struct gcov_info *info)
{
	return info->filename;
}

/**
 * gcov_info_version - return info version
 * @info: profiling data set
 */
unsigned int gcov_info_version(struct gcov_info *info)
{
	return info->version;
}

/**
 * gcov_info_next - return next profiling data set
 * @info: profiling data set
 *
 * Returns next gcov_info following @info or first gcov_info in the chain if
 * @info is %NULL.
 */
struct gcov_info *gcov_info_next(struct gcov_info *info)
{
	if (!info)
		return list_first_entry_or_null(&clang_gcov_list,
				struct gcov_info, head);
	if (list_is_last(&info->head, &clang_gcov_list))
		return NULL;
	return list_next_entry(info, head);
}

/**
 * gcov_info_link - link/add profiling data set to the list
 * @info: profiling data set
 */
void gcov_info_link(struct gcov_info *info)
{
	list_add_tail(&info->head, &clang_gcov_list);
}

/**
 * gcov_info_unlink - unlink/remove profiling data set from the list
 * @prev: previous profiling data set
 * @info: profiling data set
 */
void gcov_info_unlink(struct gcov_info *prev, struct gcov_info *info)
{
	/* Generic code unlinks while iterating. */
	__list_del_entry(&info->head);
}

/**
 * gcov_info_within_module - check if a profiling data set belongs to a module
 * @info: profiling data set
 * @mod: module
 *
 * Returns true if profiling data belongs module, false otherwise.
 */
bool gcov_info_within_module(struct gcov_info *info, struct module *mod)
{
	return within_module((unsigned long)info->filename, mod);
}

/* Symbolic links to be created for each profiling data file. */
const struct gcov_link gcov_link[] = {
	{ OBJ_TREE, "gcno" },	/* Link to .gcno file in $(objtree). */
	{ 0, NULL},
};

/**
 * gcov_info_reset - reset profiling data to zero
 * @info: profiling data set
 */
void gcov_info_reset(struct gcov_info *info)
{
	struct gcov_fn_info *fn;

	list_for_each_entry(fn, &info->functions, head)
		memset(fn->counters, 0,
				sizeof(fn->counters[0]) * fn->num_counters);
}

/**
 * gcov_info_is_compatible - check if profiling data can be added
 * @info1: first profiling data set
 * @info2: second profiling data set
 *
 * Returns non-zero if profiling data can be added, zero otherwise.
 */
int gcov_info_is_compatible(struct gcov_info *info1, struct gcov_info *info2)
{
	struct gcov_fn_info *fn_ptr1 = list_first_entry_or_null(
			&info1->functions, struct gcov_fn_info, head);
	struct gcov_fn_info *fn_ptr2 = list_first_entry_or_null(
			&info2->functions, struct gcov_fn_info, head);

	if (info1->checksum != info2->checksum)
		return false;
	if (!fn_ptr1)
		return fn_ptr1 == fn_ptr2;
	while (!list_is_last(&fn_ptr1->head, &info1->functions) &&
		!list_is_last(&fn_ptr2->head, &info2->functions)) {
		if (fn_ptr1->checksum != fn_ptr2->checksum)
			return false;
<<<<<<< HEAD
#if CONFIG_CLANG_VERSION < 110000
		if (fn_ptr1->use_extra_checksum != fn_ptr2->use_extra_checksum)
			return false;
		if (fn_ptr1->use_extra_checksum &&
			fn_ptr1->cfg_checksum != fn_ptr2->cfg_checksum)
=======
		if (fn_ptr1->cfg_checksum != fn_ptr2->cfg_checksum)
>>>>>>> 7238353f
			return false;
#else
		if (fn_ptr1->cfg_checksum != fn_ptr2->cfg_checksum)
			return false;
#endif
		fn_ptr1 = list_next_entry(fn_ptr1, head);
		fn_ptr2 = list_next_entry(fn_ptr2, head);
	}
	return list_is_last(&fn_ptr1->head, &info1->functions) &&
		list_is_last(&fn_ptr2->head, &info2->functions);
}

/**
 * gcov_info_add - add up profiling data
 * @dest: profiling data set to which data is added
 * @source: profiling data set which is added
 *
 * Adds profiling counts of @source to @dest.
 */
void gcov_info_add(struct gcov_info *dst, struct gcov_info *src)
{
	struct gcov_fn_info *dfn_ptr;
	struct gcov_fn_info *sfn_ptr = list_first_entry_or_null(&src->functions,
			struct gcov_fn_info, head);

	list_for_each_entry(dfn_ptr, &dst->functions, head) {
		u32 i;

		for (i = 0; i < sfn_ptr->num_counters; i++)
			dfn_ptr->counters[i] += sfn_ptr->counters[i];
	}
}

static struct gcov_fn_info *gcov_fn_info_dup(struct gcov_fn_info *fn)
{
	size_t cv_size; /* counter values size */
	struct gcov_fn_info *fn_dup = kmemdup(fn, sizeof(*fn),
			GFP_KERNEL);
	if (!fn_dup)
		return NULL;
	INIT_LIST_HEAD(&fn_dup->head);

	cv_size = fn->num_counters * sizeof(fn->counters[0]);
	fn_dup->counters = kvmalloc(cv_size, GFP_KERNEL);
	if (!fn_dup->counters) {
		kfree(fn_dup);
		return NULL;
	}

	memcpy(fn_dup->counters, fn->counters, cv_size);

	return fn_dup;
}

/**
 * gcov_info_dup - duplicate profiling data set
 * @info: profiling data set to duplicate
 *
 * Return newly allocated duplicate on success, %NULL on error.
 */
struct gcov_info *gcov_info_dup(struct gcov_info *info)
{
	struct gcov_info *dup;
	struct gcov_fn_info *fn;

	dup = kmemdup(info, sizeof(*dup), GFP_KERNEL);
	if (!dup)
		return NULL;
	INIT_LIST_HEAD(&dup->head);
	INIT_LIST_HEAD(&dup->functions);
	dup->filename = kstrdup(info->filename, GFP_KERNEL);
	if (!dup->filename)
		goto err;

	list_for_each_entry(fn, &info->functions, head) {
		struct gcov_fn_info *fn_dup = gcov_fn_info_dup(fn);

		if (!fn_dup)
			goto err;
		list_add_tail(&fn_dup->head, &dup->functions);
	}

	return dup;

err:
	gcov_info_free(dup);
	return NULL;
}

/**
 * gcov_info_free - release memory for profiling data set duplicate
 * @info: profiling data set duplicate to free
 */
void gcov_info_free(struct gcov_info *info)
{
	struct gcov_fn_info *fn, *tmp;

	list_for_each_entry_safe(fn, tmp, &info->functions, head) {
		kvfree(fn->counters);
		list_del(&fn->head);
		kfree(fn);
	}
	kfree(info->filename);
	kfree(info);
}

/**
 * convert_to_gcda - convert profiling data set to gcda file format
 * @buffer: the buffer to store file data or %NULL if no data should be stored
 * @info: profiling data set to be converted
 *
 * Returns the number of bytes that were/would have been stored into the buffer.
 */
size_t convert_to_gcda(char *buffer, struct gcov_info *info)
{
	struct gcov_fn_info *fi_ptr;
	size_t pos = 0;

	/* File header. */
	pos += store_gcov_u32(buffer, pos, GCOV_DATA_MAGIC);
	pos += store_gcov_u32(buffer, pos, info->version);
	pos += store_gcov_u32(buffer, pos, info->checksum);

	list_for_each_entry(fi_ptr, &info->functions, head) {
		u32 i;

		pos += store_gcov_u32(buffer, pos, GCOV_TAG_FUNCTION);
<<<<<<< HEAD
#if CONFIG_CLANG_VERSION < 110000
		pos += store_gcov_u32(buffer, pos,
			fi_ptr->use_extra_checksum ? 3 : 2);
#else
		pos += store_gcov_u32(buffer, pos, 3);
#endif
		pos += store_gcov_u32(buffer, pos, fi_ptr->ident);
		pos += store_gcov_u32(buffer, pos, fi_ptr->checksum);
#if CONFIG_CLANG_VERSION < 110000
		if (fi_ptr->use_extra_checksum)
			pos += store_gcov_u32(buffer, pos, fi_ptr->cfg_checksum);
#else
		pos += store_gcov_u32(buffer, pos, fi_ptr->cfg_checksum);
#endif

=======
		pos += store_gcov_u32(buffer, pos, 3);
		pos += store_gcov_u32(buffer, pos, fi_ptr->ident);
		pos += store_gcov_u32(buffer, pos, fi_ptr->checksum);
		pos += store_gcov_u32(buffer, pos, fi_ptr->cfg_checksum);
>>>>>>> 7238353f
		pos += store_gcov_u32(buffer, pos, GCOV_TAG_COUNTER_BASE);
		pos += store_gcov_u32(buffer, pos, fi_ptr->num_counters * 2);
		for (i = 0; i < fi_ptr->num_counters; i++)
			pos += store_gcov_u64(buffer, pos, fi_ptr->counters[i]);
	}

	return pos;
}<|MERGE_RESOLUTION|>--- conflicted
+++ resolved
@@ -69,12 +69,6 @@
 
 	u32 ident;
 	u32 checksum;
-<<<<<<< HEAD
-#if CONFIG_CLANG_VERSION < 110000
-	u8 use_extra_checksum;
-#endif
-=======
->>>>>>> 7238353f
 	u32 cfg_checksum;
 
 	u32 num_counters;
@@ -116,12 +110,6 @@
 }
 EXPORT_SYMBOL(llvm_gcda_start_file);
 
-<<<<<<< HEAD
-	list_add_tail(&info->head, &current_info->functions);
-}
-#else
-=======
->>>>>>> 7238353f
 void llvm_gcda_emit_function(u32 ident, u32 func_checksum, u32 cfg_checksum)
 {
 	struct gcov_fn_info *info = kzalloc(sizeof(*info), GFP_KERNEL);
@@ -135,10 +123,6 @@
 	info->cfg_checksum = cfg_checksum;
 	list_add_tail(&info->head, &current_info->functions);
 }
-<<<<<<< HEAD
-#endif
-=======
->>>>>>> 7238353f
 EXPORT_SYMBOL(llvm_gcda_emit_function);
 
 void llvm_gcda_emit_arcs(u32 num_counters, u64 *counters)
@@ -269,20 +253,8 @@
 		!list_is_last(&fn_ptr2->head, &info2->functions)) {
 		if (fn_ptr1->checksum != fn_ptr2->checksum)
 			return false;
-<<<<<<< HEAD
-#if CONFIG_CLANG_VERSION < 110000
-		if (fn_ptr1->use_extra_checksum != fn_ptr2->use_extra_checksum)
-			return false;
-		if (fn_ptr1->use_extra_checksum &&
-			fn_ptr1->cfg_checksum != fn_ptr2->cfg_checksum)
-=======
-		if (fn_ptr1->cfg_checksum != fn_ptr2->cfg_checksum)
->>>>>>> 7238353f
-			return false;
-#else
 		if (fn_ptr1->cfg_checksum != fn_ptr2->cfg_checksum)
 			return false;
-#endif
 		fn_ptr1 = list_next_entry(fn_ptr1, head);
 		fn_ptr2 = list_next_entry(fn_ptr2, head);
 	}
@@ -405,28 +377,10 @@
 		u32 i;
 
 		pos += store_gcov_u32(buffer, pos, GCOV_TAG_FUNCTION);
-<<<<<<< HEAD
-#if CONFIG_CLANG_VERSION < 110000
-		pos += store_gcov_u32(buffer, pos,
-			fi_ptr->use_extra_checksum ? 3 : 2);
-#else
-		pos += store_gcov_u32(buffer, pos, 3);
-#endif
-		pos += store_gcov_u32(buffer, pos, fi_ptr->ident);
-		pos += store_gcov_u32(buffer, pos, fi_ptr->checksum);
-#if CONFIG_CLANG_VERSION < 110000
-		if (fi_ptr->use_extra_checksum)
-			pos += store_gcov_u32(buffer, pos, fi_ptr->cfg_checksum);
-#else
-		pos += store_gcov_u32(buffer, pos, fi_ptr->cfg_checksum);
-#endif
-
-=======
 		pos += store_gcov_u32(buffer, pos, 3);
 		pos += store_gcov_u32(buffer, pos, fi_ptr->ident);
 		pos += store_gcov_u32(buffer, pos, fi_ptr->checksum);
 		pos += store_gcov_u32(buffer, pos, fi_ptr->cfg_checksum);
->>>>>>> 7238353f
 		pos += store_gcov_u32(buffer, pos, GCOV_TAG_COUNTER_BASE);
 		pos += store_gcov_u32(buffer, pos, fi_ptr->num_counters * 2);
 		for (i = 0; i < fi_ptr->num_counters; i++)
