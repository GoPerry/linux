// SPDX-License-Identifier: GPL-2.0
/*
 *  linux/kernel/sys.c
 *
 *  Copyright (C) 1991, 1992  Linus Torvalds
 */

#include <linux/export.h>
#include <linux/mm.h>
#include <linux/utsname.h>
#include <linux/mman.h>
#include <linux/reboot.h>
#include <linux/prctl.h>
#include <linux/highuid.h>
#include <linux/fs.h>
#include <linux/kmod.h>
#include <linux/perf_event.h>
#include <linux/resource.h>
#include <linux/kernel.h>
#include <linux/workqueue.h>
#include <linux/capability.h>
#include <linux/device.h>
#include <linux/key.h>
#include <linux/times.h>
#include <linux/posix-timers.h>
#include <linux/security.h>
#include <linux/dcookies.h>
#include <linux/suspend.h>
#include <linux/tty.h>
#include <linux/signal.h>
#include <linux/cn_proc.h>
#include <linux/getcpu.h>
#include <linux/task_io_accounting_ops.h>
#include <linux/seccomp.h>
#include <linux/cpu.h>
#include <linux/personality.h>
#include <linux/ptrace.h>
#include <linux/fs_struct.h>
#include <linux/file.h>
#include <linux/mount.h>
#include <linux/gfp.h>
#include <linux/syscore_ops.h>
#include <linux/version.h>
#include <linux/ctype.h>
#include <linux/mm.h>
#include <linux/mempolicy.h>

#include <linux/compat.h>
#include <linux/syscalls.h>
#include <linux/alt-syscall.h>
#include <linux/kprobes.h>
#include <linux/user_namespace.h>
#include <linux/binfmts.h>

#include <linux/sched.h>
#include <linux/sched/autogroup.h>
#include <linux/sched/loadavg.h>
#include <linux/sched/stat.h>
#include <linux/sched/mm.h>
#include <linux/sched/coredump.h>
#include <linux/sched/task.h>
#include <linux/sched/cputime.h>
#include <linux/rcupdate.h>
#include <linux/uidgid.h>
#include <linux/cred.h>

#include <linux/nospec.h>

#include <linux/kmsg_dump.h>
/* Move somewhere else to avoid recompiling? */
#include <generated/utsrelease.h>

#include <linux/uaccess.h>
#include <asm/io.h>
#include <asm/unistd.h>

#ifndef SET_UNALIGN_CTL
# define SET_UNALIGN_CTL(a, b)	(-EINVAL)
#endif
#ifndef GET_UNALIGN_CTL
# define GET_UNALIGN_CTL(a, b)	(-EINVAL)
#endif
#ifndef SET_FPEMU_CTL
# define SET_FPEMU_CTL(a, b)	(-EINVAL)
#endif
#ifndef GET_FPEMU_CTL
# define GET_FPEMU_CTL(a, b)	(-EINVAL)
#endif
#ifndef SET_FPEXC_CTL
# define SET_FPEXC_CTL(a, b)	(-EINVAL)
#endif
#ifndef GET_FPEXC_CTL
# define GET_FPEXC_CTL(a, b)	(-EINVAL)
#endif
#ifndef GET_ENDIAN
# define GET_ENDIAN(a, b)	(-EINVAL)
#endif
#ifndef SET_ENDIAN
# define SET_ENDIAN(a, b)	(-EINVAL)
#endif
#ifndef GET_TSC_CTL
# define GET_TSC_CTL(a)		(-EINVAL)
#endif
#ifndef SET_TSC_CTL
# define SET_TSC_CTL(a)		(-EINVAL)
#endif
#ifndef MPX_ENABLE_MANAGEMENT
# define MPX_ENABLE_MANAGEMENT()	(-EINVAL)
#endif
#ifndef MPX_DISABLE_MANAGEMENT
# define MPX_DISABLE_MANAGEMENT()	(-EINVAL)
#endif
#ifndef GET_FP_MODE
# define GET_FP_MODE(a)		(-EINVAL)
#endif
#ifndef SET_FP_MODE
# define SET_FP_MODE(a,b)	(-EINVAL)
#endif

/*
 * this is where the system-wide overflow UID and GID are defined, for
 * architectures that now have 32-bit UID/GID but didn't in the past
 */

int overflowuid = DEFAULT_OVERFLOWUID;
int overflowgid = DEFAULT_OVERFLOWGID;

EXPORT_SYMBOL(overflowuid);
EXPORT_SYMBOL(overflowgid);

/*
 * the same as above, but for filesystems which can only store a 16-bit
 * UID and GID. as such, this is needed on all architectures
 */

int fs_overflowuid = DEFAULT_FS_OVERFLOWUID;
int fs_overflowgid = DEFAULT_FS_OVERFLOWUID;

EXPORT_SYMBOL(fs_overflowuid);
EXPORT_SYMBOL(fs_overflowgid);

/*
 * Returns true if current's euid is same as p's uid or euid,
 * or has CAP_SYS_NICE to p's user_ns.
 *
 * Called with rcu_read_lock, creds are safe
 */
static bool set_one_prio_perm(struct task_struct *p)
{
	const struct cred *cred = current_cred(), *pcred = __task_cred(p);

	if (uid_eq(pcred->uid,  cred->euid) ||
	    uid_eq(pcred->euid, cred->euid))
		return true;
	if (ns_capable(pcred->user_ns, CAP_SYS_NICE))
		return true;
	return false;
}

/*
 * set the priority of a task
 * - the caller must hold the RCU read lock
 */
static int set_one_prio(struct task_struct *p, int niceval, int error)
{
	int no_nice;

	if (!set_one_prio_perm(p)) {
		error = -EPERM;
		goto out;
	}
	if (niceval < task_nice(p) && !can_nice(p, niceval)) {
		error = -EACCES;
		goto out;
	}
	no_nice = security_task_setnice(p, niceval);
	if (no_nice) {
		error = no_nice;
		goto out;
	}
	if (error == -ESRCH)
		error = 0;
	set_user_nice(p, niceval);
out:
	return error;
}

SYSCALL_DEFINE3(setpriority, int, which, int, who, int, niceval)
{
	struct task_struct *g, *p;
	struct user_struct *user;
	const struct cred *cred = current_cred();
	int error = -EINVAL;
	struct pid *pgrp;
	kuid_t uid;

	if (which > PRIO_USER || which < PRIO_PROCESS)
		goto out;

	/* normalize: avoid signed division (rounding problems) */
	error = -ESRCH;
	if (niceval < MIN_NICE)
		niceval = MIN_NICE;
	if (niceval > MAX_NICE)
		niceval = MAX_NICE;

	rcu_read_lock();
	read_lock(&tasklist_lock);
	switch (which) {
	case PRIO_PROCESS:
		if (who)
			p = find_task_by_vpid(who);
		else
			p = current;
		if (p)
			error = set_one_prio(p, niceval, error);
		break;
	case PRIO_PGRP:
		if (who)
			pgrp = find_vpid(who);
		else
			pgrp = task_pgrp(current);
		do_each_pid_thread(pgrp, PIDTYPE_PGID, p) {
			error = set_one_prio(p, niceval, error);
		} while_each_pid_thread(pgrp, PIDTYPE_PGID, p);
		break;
	case PRIO_USER:
		uid = make_kuid(cred->user_ns, who);
		user = cred->user;
		if (!who)
			uid = cred->uid;
		else if (!uid_eq(uid, cred->uid)) {
			user = find_user(uid);
			if (!user)
				goto out_unlock;	/* No processes for this user */
		}
		do_each_thread(g, p) {
			if (uid_eq(task_uid(p), uid) && task_pid_vnr(p))
				error = set_one_prio(p, niceval, error);
		} while_each_thread(g, p);
		if (!uid_eq(uid, cred->uid))
			free_uid(user);		/* For find_user() */
		break;
	}
out_unlock:
	read_unlock(&tasklist_lock);
	rcu_read_unlock();
out:
	return error;
}

/*
 * Ugh. To avoid negative return values, "getpriority()" will
 * not return the normal nice-value, but a negated value that
 * has been offset by 20 (ie it returns 40..1 instead of -20..19)
 * to stay compatible.
 */
SYSCALL_DEFINE2(getpriority, int, which, int, who)
{
	struct task_struct *g, *p;
	struct user_struct *user;
	const struct cred *cred = current_cred();
	long niceval, retval = -ESRCH;
	struct pid *pgrp;
	kuid_t uid;

	if (which > PRIO_USER || which < PRIO_PROCESS)
		return -EINVAL;

	rcu_read_lock();
	read_lock(&tasklist_lock);
	switch (which) {
	case PRIO_PROCESS:
		if (who)
			p = find_task_by_vpid(who);
		else
			p = current;
		if (p) {
			niceval = nice_to_rlimit(task_nice(p));
			if (niceval > retval)
				retval = niceval;
		}
		break;
	case PRIO_PGRP:
		if (who)
			pgrp = find_vpid(who);
		else
			pgrp = task_pgrp(current);
		do_each_pid_thread(pgrp, PIDTYPE_PGID, p) {
			niceval = nice_to_rlimit(task_nice(p));
			if (niceval > retval)
				retval = niceval;
		} while_each_pid_thread(pgrp, PIDTYPE_PGID, p);
		break;
	case PRIO_USER:
		uid = make_kuid(cred->user_ns, who);
		user = cred->user;
		if (!who)
			uid = cred->uid;
		else if (!uid_eq(uid, cred->uid)) {
			user = find_user(uid);
			if (!user)
				goto out_unlock;	/* No processes for this user */
		}
		do_each_thread(g, p) {
			if (uid_eq(task_uid(p), uid) && task_pid_vnr(p)) {
				niceval = nice_to_rlimit(task_nice(p));
				if (niceval > retval)
					retval = niceval;
			}
		} while_each_thread(g, p);
		if (!uid_eq(uid, cred->uid))
			free_uid(user);		/* for find_user() */
		break;
	}
out_unlock:
	read_unlock(&tasklist_lock);
	rcu_read_unlock();

	return retval;
}

/*
 * Unprivileged users may change the real gid to the effective gid
 * or vice versa.  (BSD-style)
 *
 * If you set the real gid at all, or set the effective gid to a value not
 * equal to the real gid, then the saved gid is set to the new effective gid.
 *
 * This makes it possible for a setgid program to completely drop its
 * privileges, which is often a useful assertion to make when you are doing
 * a security audit over a program.
 *
 * The general idea is that a program which uses just setregid() will be
 * 100% compatible with BSD.  A program which uses just setgid() will be
 * 100% compatible with POSIX with saved IDs.
 *
 * SMP: There are not races, the GIDs are checked only by filesystem
 *      operations (as far as semantic preservation is concerned).
 */
#ifdef CONFIG_MULTIUSER
SYSCALL_DEFINE2(setregid, gid_t, rgid, gid_t, egid)
{
	struct user_namespace *ns = current_user_ns();
	const struct cred *old;
	struct cred *new;
	int retval;
	kgid_t krgid, kegid;

	krgid = make_kgid(ns, rgid);
	kegid = make_kgid(ns, egid);

	if ((rgid != (gid_t) -1) && !gid_valid(krgid))
		return -EINVAL;
	if ((egid != (gid_t) -1) && !gid_valid(kegid))
		return -EINVAL;

	new = prepare_creds();
	if (!new)
		return -ENOMEM;
	old = current_cred();

	retval = -EPERM;
	if (rgid != (gid_t) -1) {
		if (gid_eq(old->gid, krgid) ||
		    gid_eq(old->egid, krgid) ||
		    ns_capable(old->user_ns, CAP_SETGID))
			new->gid = krgid;
		else
			goto error;
	}
	if (egid != (gid_t) -1) {
		if (gid_eq(old->gid, kegid) ||
		    gid_eq(old->egid, kegid) ||
		    gid_eq(old->sgid, kegid) ||
		    ns_capable(old->user_ns, CAP_SETGID))
			new->egid = kegid;
		else
			goto error;
	}

	if (rgid != (gid_t) -1 ||
	    (egid != (gid_t) -1 && !gid_eq(kegid, old->gid)))
		new->sgid = new->egid;
	new->fsgid = new->egid;

	return commit_creds(new);

error:
	abort_creds(new);
	return retval;
}

/*
 * setgid() is implemented like SysV w/ SAVED_IDS
 *
 * SMP: Same implicit races as above.
 */
SYSCALL_DEFINE1(setgid, gid_t, gid)
{
	struct user_namespace *ns = current_user_ns();
	const struct cred *old;
	struct cred *new;
	int retval;
	kgid_t kgid;

	kgid = make_kgid(ns, gid);
	if (!gid_valid(kgid))
		return -EINVAL;

	new = prepare_creds();
	if (!new)
		return -ENOMEM;
	old = current_cred();

	retval = -EPERM;
	if (ns_capable(old->user_ns, CAP_SETGID))
		new->gid = new->egid = new->sgid = new->fsgid = kgid;
	else if (gid_eq(kgid, old->gid) || gid_eq(kgid, old->sgid))
		new->egid = new->fsgid = kgid;
	else
		goto error;

	return commit_creds(new);

error:
	abort_creds(new);
	return retval;
}

/*
 * change the user struct in a credentials set to match the new UID
 */
static int set_user(struct cred *new)
{
	struct user_struct *new_user;

	new_user = alloc_uid(new->uid);
	if (!new_user)
		return -EAGAIN;

	/*
	 * We don't fail in case of NPROC limit excess here because too many
	 * poorly written programs don't check set*uid() return code, assuming
	 * it never fails if called by root.  We may still enforce NPROC limit
	 * for programs doing set*uid()+execve() by harmlessly deferring the
	 * failure to the execve() stage.
	 */
	if (atomic_read(&new_user->processes) >= rlimit(RLIMIT_NPROC) &&
			new_user != INIT_USER)
		current->flags |= PF_NPROC_EXCEEDED;
	else
		current->flags &= ~PF_NPROC_EXCEEDED;

	free_uid(new->user);
	new->user = new_user;
	return 0;
}

/*
 * Unprivileged users may change the real uid to the effective uid
 * or vice versa.  (BSD-style)
 *
 * If you set the real uid at all, or set the effective uid to a value not
 * equal to the real uid, then the saved uid is set to the new effective uid.
 *
 * This makes it possible for a setuid program to completely drop its
 * privileges, which is often a useful assertion to make when you are doing
 * a security audit over a program.
 *
 * The general idea is that a program which uses just setreuid() will be
 * 100% compatible with BSD.  A program which uses just setuid() will be
 * 100% compatible with POSIX with saved IDs.
 */
SYSCALL_DEFINE2(setreuid, uid_t, ruid, uid_t, euid)
{
	struct user_namespace *ns = current_user_ns();
	const struct cred *old;
	struct cred *new;
	int retval;
	kuid_t kruid, keuid;

	kruid = make_kuid(ns, ruid);
	keuid = make_kuid(ns, euid);

	if ((ruid != (uid_t) -1) && !uid_valid(kruid))
		return -EINVAL;
	if ((euid != (uid_t) -1) && !uid_valid(keuid))
		return -EINVAL;

	new = prepare_creds();
	if (!new)
		return -ENOMEM;
	old = current_cred();

	retval = -EPERM;
	if (ruid != (uid_t) -1) {
		new->uid = kruid;
		if (!uid_eq(old->uid, kruid) &&
		    !uid_eq(old->euid, kruid) &&
		    !ns_capable(old->user_ns, CAP_SETUID))
			goto error;
	}

	if (euid != (uid_t) -1) {
		new->euid = keuid;
		if (!uid_eq(old->uid, keuid) &&
		    !uid_eq(old->euid, keuid) &&
		    !uid_eq(old->suid, keuid) &&
		    !ns_capable(old->user_ns, CAP_SETUID))
			goto error;
	}

	if (!uid_eq(new->uid, old->uid)) {
		retval = set_user(new);
		if (retval < 0)
			goto error;
	}
	if (ruid != (uid_t) -1 ||
	    (euid != (uid_t) -1 && !uid_eq(keuid, old->uid)))
		new->suid = new->euid;
	new->fsuid = new->euid;

	retval = security_task_fix_setuid(new, old, LSM_SETID_RE);
	if (retval < 0)
		goto error;

	return commit_creds(new);

error:
	abort_creds(new);
	return retval;
}

/*
 * setuid() is implemented like SysV with SAVED_IDS
 *
 * Note that SAVED_ID's is deficient in that a setuid root program
 * like sendmail, for example, cannot set its uid to be a normal
 * user and then switch back, because if you're root, setuid() sets
 * the saved uid too.  If you don't like this, blame the bright people
 * in the POSIX committee and/or USG.  Note that the BSD-style setreuid()
 * will allow a root program to temporarily drop privileges and be able to
 * regain them by swapping the real and effective uid.
 */
SYSCALL_DEFINE1(setuid, uid_t, uid)
{
	struct user_namespace *ns = current_user_ns();
	const struct cred *old;
	struct cred *new;
	int retval;
	kuid_t kuid;

	kuid = make_kuid(ns, uid);
	if (!uid_valid(kuid))
		return -EINVAL;

	new = prepare_creds();
	if (!new)
		return -ENOMEM;
	old = current_cred();

	retval = -EPERM;
	if (ns_capable(old->user_ns, CAP_SETUID)) {
		new->suid = new->uid = kuid;
		if (!uid_eq(kuid, old->uid)) {
			retval = set_user(new);
			if (retval < 0)
				goto error;
		}
	} else if (!uid_eq(kuid, old->uid) && !uid_eq(kuid, new->suid)) {
		goto error;
	}

	new->fsuid = new->euid = kuid;

	retval = security_task_fix_setuid(new, old, LSM_SETID_ID);
	if (retval < 0)
		goto error;

	return commit_creds(new);

error:
	abort_creds(new);
	return retval;
}


/*
 * This function implements a generic ability to update ruid, euid,
 * and suid.  This allows you to implement the 4.4 compatible seteuid().
 */
SYSCALL_DEFINE3(setresuid, uid_t, ruid, uid_t, euid, uid_t, suid)
{
	struct user_namespace *ns = current_user_ns();
	const struct cred *old;
	struct cred *new;
	int retval;
	kuid_t kruid, keuid, ksuid;

	kruid = make_kuid(ns, ruid);
	keuid = make_kuid(ns, euid);
	ksuid = make_kuid(ns, suid);

	if ((ruid != (uid_t) -1) && !uid_valid(kruid))
		return -EINVAL;

	if ((euid != (uid_t) -1) && !uid_valid(keuid))
		return -EINVAL;

	if ((suid != (uid_t) -1) && !uid_valid(ksuid))
		return -EINVAL;

	new = prepare_creds();
	if (!new)
		return -ENOMEM;

	old = current_cred();

	retval = -EPERM;
	if (!ns_capable(old->user_ns, CAP_SETUID)) {
		if (ruid != (uid_t) -1        && !uid_eq(kruid, old->uid) &&
		    !uid_eq(kruid, old->euid) && !uid_eq(kruid, old->suid))
			goto error;
		if (euid != (uid_t) -1        && !uid_eq(keuid, old->uid) &&
		    !uid_eq(keuid, old->euid) && !uid_eq(keuid, old->suid))
			goto error;
		if (suid != (uid_t) -1        && !uid_eq(ksuid, old->uid) &&
		    !uid_eq(ksuid, old->euid) && !uid_eq(ksuid, old->suid))
			goto error;
	}

	if (ruid != (uid_t) -1) {
		new->uid = kruid;
		if (!uid_eq(kruid, old->uid)) {
			retval = set_user(new);
			if (retval < 0)
				goto error;
		}
	}
	if (euid != (uid_t) -1)
		new->euid = keuid;
	if (suid != (uid_t) -1)
		new->suid = ksuid;
	new->fsuid = new->euid;

	retval = security_task_fix_setuid(new, old, LSM_SETID_RES);
	if (retval < 0)
		goto error;

	return commit_creds(new);

error:
	abort_creds(new);
	return retval;
}

SYSCALL_DEFINE3(getresuid, uid_t __user *, ruidp, uid_t __user *, euidp, uid_t __user *, suidp)
{
	const struct cred *cred = current_cred();
	int retval;
	uid_t ruid, euid, suid;

	ruid = from_kuid_munged(cred->user_ns, cred->uid);
	euid = from_kuid_munged(cred->user_ns, cred->euid);
	suid = from_kuid_munged(cred->user_ns, cred->suid);

	retval = put_user(ruid, ruidp);
	if (!retval) {
		retval = put_user(euid, euidp);
		if (!retval)
			return put_user(suid, suidp);
	}
	return retval;
}

/*
 * Same as above, but for rgid, egid, sgid.
 */
SYSCALL_DEFINE3(setresgid, gid_t, rgid, gid_t, egid, gid_t, sgid)
{
	struct user_namespace *ns = current_user_ns();
	const struct cred *old;
	struct cred *new;
	int retval;
	kgid_t krgid, kegid, ksgid;

	krgid = make_kgid(ns, rgid);
	kegid = make_kgid(ns, egid);
	ksgid = make_kgid(ns, sgid);

	if ((rgid != (gid_t) -1) && !gid_valid(krgid))
		return -EINVAL;
	if ((egid != (gid_t) -1) && !gid_valid(kegid))
		return -EINVAL;
	if ((sgid != (gid_t) -1) && !gid_valid(ksgid))
		return -EINVAL;

	new = prepare_creds();
	if (!new)
		return -ENOMEM;
	old = current_cred();

	retval = -EPERM;
	if (!ns_capable(old->user_ns, CAP_SETGID)) {
		if (rgid != (gid_t) -1        && !gid_eq(krgid, old->gid) &&
		    !gid_eq(krgid, old->egid) && !gid_eq(krgid, old->sgid))
			goto error;
		if (egid != (gid_t) -1        && !gid_eq(kegid, old->gid) &&
		    !gid_eq(kegid, old->egid) && !gid_eq(kegid, old->sgid))
			goto error;
		if (sgid != (gid_t) -1        && !gid_eq(ksgid, old->gid) &&
		    !gid_eq(ksgid, old->egid) && !gid_eq(ksgid, old->sgid))
			goto error;
	}

	if (rgid != (gid_t) -1)
		new->gid = krgid;
	if (egid != (gid_t) -1)
		new->egid = kegid;
	if (sgid != (gid_t) -1)
		new->sgid = ksgid;
	new->fsgid = new->egid;

	return commit_creds(new);

error:
	abort_creds(new);
	return retval;
}

SYSCALL_DEFINE3(getresgid, gid_t __user *, rgidp, gid_t __user *, egidp, gid_t __user *, sgidp)
{
	const struct cred *cred = current_cred();
	int retval;
	gid_t rgid, egid, sgid;

	rgid = from_kgid_munged(cred->user_ns, cred->gid);
	egid = from_kgid_munged(cred->user_ns, cred->egid);
	sgid = from_kgid_munged(cred->user_ns, cred->sgid);

	retval = put_user(rgid, rgidp);
	if (!retval) {
		retval = put_user(egid, egidp);
		if (!retval)
			retval = put_user(sgid, sgidp);
	}

	return retval;
}


/*
 * "setfsuid()" sets the fsuid - the uid used for filesystem checks. This
 * is used for "access()" and for the NFS daemon (letting nfsd stay at
 * whatever uid it wants to). It normally shadows "euid", except when
 * explicitly set by setfsuid() or for access..
 */
SYSCALL_DEFINE1(setfsuid, uid_t, uid)
{
	const struct cred *old;
	struct cred *new;
	uid_t old_fsuid;
	kuid_t kuid;

	old = current_cred();
	old_fsuid = from_kuid_munged(old->user_ns, old->fsuid);

	kuid = make_kuid(old->user_ns, uid);
	if (!uid_valid(kuid))
		return old_fsuid;

	new = prepare_creds();
	if (!new)
		return old_fsuid;

	if (uid_eq(kuid, old->uid)  || uid_eq(kuid, old->euid)  ||
	    uid_eq(kuid, old->suid) || uid_eq(kuid, old->fsuid) ||
	    ns_capable(old->user_ns, CAP_SETUID)) {
		if (!uid_eq(kuid, old->fsuid)) {
			new->fsuid = kuid;
			if (security_task_fix_setuid(new, old, LSM_SETID_FS) == 0)
				goto change_okay;
		}
	}

	abort_creds(new);
	return old_fsuid;

change_okay:
	commit_creds(new);
	return old_fsuid;
}

/*
 * Samma på svenska..
 */
SYSCALL_DEFINE1(setfsgid, gid_t, gid)
{
	const struct cred *old;
	struct cred *new;
	gid_t old_fsgid;
	kgid_t kgid;

	old = current_cred();
	old_fsgid = from_kgid_munged(old->user_ns, old->fsgid);

	kgid = make_kgid(old->user_ns, gid);
	if (!gid_valid(kgid))
		return old_fsgid;

	new = prepare_creds();
	if (!new)
		return old_fsgid;

	if (gid_eq(kgid, old->gid)  || gid_eq(kgid, old->egid)  ||
	    gid_eq(kgid, old->sgid) || gid_eq(kgid, old->fsgid) ||
	    ns_capable(old->user_ns, CAP_SETGID)) {
		if (!gid_eq(kgid, old->fsgid)) {
			new->fsgid = kgid;
			goto change_okay;
		}
	}

	abort_creds(new);
	return old_fsgid;

change_okay:
	commit_creds(new);
	return old_fsgid;
}
#endif /* CONFIG_MULTIUSER */

/**
 * sys_getpid - return the thread group id of the current process
 *
 * Note, despite the name, this returns the tgid not the pid.  The tgid and
 * the pid are identical unless CLONE_THREAD was specified on clone() in
 * which case the tgid is the same in all threads of the same group.
 *
 * This is SMP safe as current->tgid does not change.
 */
SYSCALL_DEFINE0(getpid)
{
	return task_tgid_vnr(current);
}

/* Thread ID - the internal kernel "pid" */
SYSCALL_DEFINE0(gettid)
{
	return task_pid_vnr(current);
}

/*
 * Accessing ->real_parent is not SMP-safe, it could
 * change from under us. However, we can use a stale
 * value of ->real_parent under rcu_read_lock(), see
 * release_task()->call_rcu(delayed_put_task_struct).
 */
SYSCALL_DEFINE0(getppid)
{
	int pid;

	rcu_read_lock();
	pid = task_tgid_vnr(rcu_dereference(current->real_parent));
	rcu_read_unlock();

	return pid;
}

SYSCALL_DEFINE0(getuid)
{
	/* Only we change this so SMP safe */
	return from_kuid_munged(current_user_ns(), current_uid());
}

SYSCALL_DEFINE0(geteuid)
{
	/* Only we change this so SMP safe */
	return from_kuid_munged(current_user_ns(), current_euid());
}

SYSCALL_DEFINE0(getgid)
{
	/* Only we change this so SMP safe */
	return from_kgid_munged(current_user_ns(), current_gid());
}

SYSCALL_DEFINE0(getegid)
{
	/* Only we change this so SMP safe */
	return from_kgid_munged(current_user_ns(), current_egid());
}

static void do_sys_times(struct tms *tms)
{
	u64 tgutime, tgstime, cutime, cstime;

	thread_group_cputime_adjusted(current, &tgutime, &tgstime);
	cutime = current->signal->cutime;
	cstime = current->signal->cstime;
	tms->tms_utime = nsec_to_clock_t(tgutime);
	tms->tms_stime = nsec_to_clock_t(tgstime);
	tms->tms_cutime = nsec_to_clock_t(cutime);
	tms->tms_cstime = nsec_to_clock_t(cstime);
}

SYSCALL_DEFINE1(times, struct tms __user *, tbuf)
{
	if (tbuf) {
		struct tms tmp;

		do_sys_times(&tmp);
		if (copy_to_user(tbuf, &tmp, sizeof(struct tms)))
			return -EFAULT;
	}
	force_successful_syscall_return();
	return (long) jiffies_64_to_clock_t(get_jiffies_64());
}

#ifdef CONFIG_COMPAT
static compat_clock_t clock_t_to_compat_clock_t(clock_t x)
{
	return compat_jiffies_to_clock_t(clock_t_to_jiffies(x));
}

COMPAT_SYSCALL_DEFINE1(times, struct compat_tms __user *, tbuf)
{
	if (tbuf) {
		struct tms tms;
		struct compat_tms tmp;

		do_sys_times(&tms);
		/* Convert our struct tms to the compat version. */
		tmp.tms_utime = clock_t_to_compat_clock_t(tms.tms_utime);
		tmp.tms_stime = clock_t_to_compat_clock_t(tms.tms_stime);
		tmp.tms_cutime = clock_t_to_compat_clock_t(tms.tms_cutime);
		tmp.tms_cstime = clock_t_to_compat_clock_t(tms.tms_cstime);
		if (copy_to_user(tbuf, &tmp, sizeof(tmp)))
			return -EFAULT;
	}
	force_successful_syscall_return();
	return compat_jiffies_to_clock_t(jiffies);
}
#endif

/*
 * This needs some heavy checking ...
 * I just haven't the stomach for it. I also don't fully
 * understand sessions/pgrp etc. Let somebody who does explain it.
 *
 * OK, I think I have the protection semantics right.... this is really
 * only important on a multi-user system anyway, to make sure one user
 * can't send a signal to a process owned by another.  -TYT, 12/12/91
 *
 * !PF_FORKNOEXEC check to conform completely to POSIX.
 */
SYSCALL_DEFINE2(setpgid, pid_t, pid, pid_t, pgid)
{
	struct task_struct *p;
	struct task_struct *group_leader = current->group_leader;
	struct pid *pgrp;
	int err;

	if (!pid)
		pid = task_pid_vnr(group_leader);
	if (!pgid)
		pgid = pid;
	if (pgid < 0)
		return -EINVAL;
	rcu_read_lock();

	/* From this point forward we keep holding onto the tasklist lock
	 * so that our parent does not change from under us. -DaveM
	 */
	write_lock_irq(&tasklist_lock);

	err = -ESRCH;
	p = find_task_by_vpid(pid);
	if (!p)
		goto out;

	err = -EINVAL;
	if (!thread_group_leader(p))
		goto out;

	if (same_thread_group(p->real_parent, group_leader)) {
		err = -EPERM;
		if (task_session(p) != task_session(group_leader))
			goto out;
		err = -EACCES;
		if (!(p->flags & PF_FORKNOEXEC))
			goto out;
	} else {
		err = -ESRCH;
		if (p != group_leader)
			goto out;
	}

	err = -EPERM;
	if (p->signal->leader)
		goto out;

	pgrp = task_pid(p);
	if (pgid != pid) {
		struct task_struct *g;

		pgrp = find_vpid(pgid);
		g = pid_task(pgrp, PIDTYPE_PGID);
		if (!g || task_session(g) != task_session(group_leader))
			goto out;
	}

	err = security_task_setpgid(p, pgid);
	if (err)
		goto out;

	if (task_pgrp(p) != pgrp)
		change_pid(p, PIDTYPE_PGID, pgrp);

	err = 0;
out:
	/* All paths lead to here, thus we are safe. -DaveM */
	write_unlock_irq(&tasklist_lock);
	rcu_read_unlock();
	return err;
}

SYSCALL_DEFINE1(getpgid, pid_t, pid)
{
	struct task_struct *p;
	struct pid *grp;
	int retval;

	rcu_read_lock();
	if (!pid)
		grp = task_pgrp(current);
	else {
		retval = -ESRCH;
		p = find_task_by_vpid(pid);
		if (!p)
			goto out;
		grp = task_pgrp(p);
		if (!grp)
			goto out;

		retval = security_task_getpgid(p);
		if (retval)
			goto out;
	}
	retval = pid_vnr(grp);
out:
	rcu_read_unlock();
	return retval;
}

#ifdef __ARCH_WANT_SYS_GETPGRP

SYSCALL_DEFINE0(getpgrp)
{
	return sys_getpgid(0);
}

#endif

SYSCALL_DEFINE1(getsid, pid_t, pid)
{
	struct task_struct *p;
	struct pid *sid;
	int retval;

	rcu_read_lock();
	if (!pid)
		sid = task_session(current);
	else {
		retval = -ESRCH;
		p = find_task_by_vpid(pid);
		if (!p)
			goto out;
		sid = task_session(p);
		if (!sid)
			goto out;

		retval = security_task_getsid(p);
		if (retval)
			goto out;
	}
	retval = pid_vnr(sid);
out:
	rcu_read_unlock();
	return retval;
}

static void set_special_pids(struct pid *pid)
{
	struct task_struct *curr = current->group_leader;

	if (task_session(curr) != pid)
		change_pid(curr, PIDTYPE_SID, pid);

	if (task_pgrp(curr) != pid)
		change_pid(curr, PIDTYPE_PGID, pid);
}

SYSCALL_DEFINE0(setsid)
{
	struct task_struct *group_leader = current->group_leader;
	struct pid *sid = task_pid(group_leader);
	pid_t session = pid_vnr(sid);
	int err = -EPERM;

	write_lock_irq(&tasklist_lock);
	/* Fail if I am already a session leader */
	if (group_leader->signal->leader)
		goto out;

	/* Fail if a process group id already exists that equals the
	 * proposed session id.
	 */
	if (pid_task(sid, PIDTYPE_PGID))
		goto out;

	group_leader->signal->leader = 1;
	set_special_pids(sid);

	proc_clear_tty(group_leader);

	err = session;
out:
	write_unlock_irq(&tasklist_lock);
	if (err > 0) {
		proc_sid_connector(group_leader);
		sched_autogroup_create_attach(group_leader);
	}
	return err;
}

DECLARE_RWSEM(uts_sem);

#ifdef COMPAT_UTS_MACHINE
#define override_architecture(name) \
	(personality(current->personality) == PER_LINUX32 && \
	 copy_to_user(name->machine, COMPAT_UTS_MACHINE, \
		      sizeof(COMPAT_UTS_MACHINE)))
#else
#define override_architecture(name)	0
#endif

/*
 * Work around broken programs that cannot handle "Linux 3.0".
 * Instead we map 3.x to 2.6.40+x, so e.g. 3.0 would be 2.6.40
 * And we map 4.x to 2.6.60+x, so 4.0 would be 2.6.60.
 */
static int override_release(char __user *release, size_t len)
{
	int ret = 0;

	if (current->personality & UNAME26) {
		const char *rest = UTS_RELEASE;
		char buf[65] = { 0 };
		int ndots = 0;
		unsigned v;
		size_t copy;

		while (*rest) {
			if (*rest == '.' && ++ndots >= 3)
				break;
			if (!isdigit(*rest) && *rest != '.')
				break;
			rest++;
		}
		v = ((LINUX_VERSION_CODE >> 8) & 0xff) + 60;
		copy = clamp_t(size_t, len, 1, sizeof(buf));
		copy = scnprintf(buf, copy, "2.6.%u%s", v, rest);
		ret = copy_to_user(release, buf, copy + 1);
	}
	return ret;
}

SYSCALL_DEFINE1(newuname, struct new_utsname __user *, name)
{
	int errno = 0;

	down_read(&uts_sem);
	if (copy_to_user(name, utsname(), sizeof *name))
		errno = -EFAULT;
	up_read(&uts_sem);

	if (!errno && override_release(name->release, sizeof(name->release)))
		errno = -EFAULT;
	if (!errno && override_architecture(name))
		errno = -EFAULT;
	return errno;
}

#ifdef __ARCH_WANT_SYS_OLD_UNAME
/*
 * Old cruft
 */
SYSCALL_DEFINE1(uname, struct old_utsname __user *, name)
{
	int error = 0;

	if (!name)
		return -EFAULT;

	down_read(&uts_sem);
	if (copy_to_user(name, utsname(), sizeof(*name)))
		error = -EFAULT;
	up_read(&uts_sem);

	if (!error && override_release(name->release, sizeof(name->release)))
		error = -EFAULT;
	if (!error && override_architecture(name))
		error = -EFAULT;
	return error;
}

SYSCALL_DEFINE1(olduname, struct oldold_utsname __user *, name)
{
	int error;

	if (!name)
		return -EFAULT;
	if (!access_ok(VERIFY_WRITE, name, sizeof(struct oldold_utsname)))
		return -EFAULT;

	down_read(&uts_sem);
	error = __copy_to_user(&name->sysname, &utsname()->sysname,
			       __OLD_UTS_LEN);
	error |= __put_user(0, name->sysname + __OLD_UTS_LEN);
	error |= __copy_to_user(&name->nodename, &utsname()->nodename,
				__OLD_UTS_LEN);
	error |= __put_user(0, name->nodename + __OLD_UTS_LEN);
	error |= __copy_to_user(&name->release, &utsname()->release,
				__OLD_UTS_LEN);
	error |= __put_user(0, name->release + __OLD_UTS_LEN);
	error |= __copy_to_user(&name->version, &utsname()->version,
				__OLD_UTS_LEN);
	error |= __put_user(0, name->version + __OLD_UTS_LEN);
	error |= __copy_to_user(&name->machine, &utsname()->machine,
				__OLD_UTS_LEN);
	error |= __put_user(0, name->machine + __OLD_UTS_LEN);
	up_read(&uts_sem);

	if (!error && override_architecture(name))
		error = -EFAULT;
	if (!error && override_release(name->release, sizeof(name->release)))
		error = -EFAULT;
	return error ? -EFAULT : 0;
}
#endif

SYSCALL_DEFINE2(sethostname, char __user *, name, int, len)
{
	int errno;
	char tmp[__NEW_UTS_LEN];

	if (!ns_capable(current->nsproxy->uts_ns->user_ns, CAP_SYS_ADMIN))
		return -EPERM;

	if (len < 0 || len > __NEW_UTS_LEN)
		return -EINVAL;
	down_write(&uts_sem);
	errno = -EFAULT;
	if (!copy_from_user(tmp, name, len)) {
		struct new_utsname *u = utsname();

		memcpy(u->nodename, tmp, len);
		memset(u->nodename + len, 0, sizeof(u->nodename) - len);
		errno = 0;
		uts_proc_notify(UTS_PROC_HOSTNAME);
	}
	up_write(&uts_sem);
	return errno;
}

#ifdef __ARCH_WANT_SYS_GETHOSTNAME

SYSCALL_DEFINE2(gethostname, char __user *, name, int, len)
{
	int i, errno;
	struct new_utsname *u;

	if (len < 0)
		return -EINVAL;
	down_read(&uts_sem);
	u = utsname();
	i = 1 + strlen(u->nodename);
	if (i > len)
		i = len;
	errno = 0;
	if (copy_to_user(name, u->nodename, i))
		errno = -EFAULT;
	up_read(&uts_sem);
	return errno;
}

#endif

/*
 * Only setdomainname; getdomainname can be implemented by calling
 * uname()
 */
SYSCALL_DEFINE2(setdomainname, char __user *, name, int, len)
{
	int errno;
	char tmp[__NEW_UTS_LEN];

	if (!ns_capable(current->nsproxy->uts_ns->user_ns, CAP_SYS_ADMIN))
		return -EPERM;
	if (len < 0 || len > __NEW_UTS_LEN)
		return -EINVAL;

	down_write(&uts_sem);
	errno = -EFAULT;
	if (!copy_from_user(tmp, name, len)) {
		struct new_utsname *u = utsname();

		memcpy(u->domainname, tmp, len);
		memset(u->domainname + len, 0, sizeof(u->domainname) - len);
		errno = 0;
		uts_proc_notify(UTS_PROC_DOMAINNAME);
	}
	up_write(&uts_sem);
	return errno;
}

SYSCALL_DEFINE2(getrlimit, unsigned int, resource, struct rlimit __user *, rlim)
{
	struct rlimit value;
	int ret;

	ret = do_prlimit(current, resource, NULL, &value);
	if (!ret)
		ret = copy_to_user(rlim, &value, sizeof(*rlim)) ? -EFAULT : 0;

	return ret;
}

#ifdef CONFIG_COMPAT

COMPAT_SYSCALL_DEFINE2(setrlimit, unsigned int, resource,
		       struct compat_rlimit __user *, rlim)
{
	struct rlimit r;
	struct compat_rlimit r32;

	if (copy_from_user(&r32, rlim, sizeof(struct compat_rlimit)))
		return -EFAULT;

	if (r32.rlim_cur == COMPAT_RLIM_INFINITY)
		r.rlim_cur = RLIM_INFINITY;
	else
		r.rlim_cur = r32.rlim_cur;
	if (r32.rlim_max == COMPAT_RLIM_INFINITY)
		r.rlim_max = RLIM_INFINITY;
	else
		r.rlim_max = r32.rlim_max;
	return do_prlimit(current, resource, &r, NULL);
}

COMPAT_SYSCALL_DEFINE2(getrlimit, unsigned int, resource,
		       struct compat_rlimit __user *, rlim)
{
	struct rlimit r;
	int ret;

	ret = do_prlimit(current, resource, NULL, &r);
	if (!ret) {
		struct compat_rlimit r32;
		if (r.rlim_cur > COMPAT_RLIM_INFINITY)
			r32.rlim_cur = COMPAT_RLIM_INFINITY;
		else
			r32.rlim_cur = r.rlim_cur;
		if (r.rlim_max > COMPAT_RLIM_INFINITY)
			r32.rlim_max = COMPAT_RLIM_INFINITY;
		else
			r32.rlim_max = r.rlim_max;

		if (copy_to_user(rlim, &r32, sizeof(struct compat_rlimit)))
			return -EFAULT;
	}
	return ret;
}

#endif

#ifdef __ARCH_WANT_SYS_OLD_GETRLIMIT

/*
 *	Back compatibility for getrlimit. Needed for some apps.
 */
SYSCALL_DEFINE2(old_getrlimit, unsigned int, resource,
		struct rlimit __user *, rlim)
{
	struct rlimit x;
	if (resource >= RLIM_NLIMITS)
		return -EINVAL;

	task_lock(current->group_leader);
	x = current->signal->rlim[resource];
	task_unlock(current->group_leader);
	if (x.rlim_cur > 0x7FFFFFFF)
		x.rlim_cur = 0x7FFFFFFF;
	if (x.rlim_max > 0x7FFFFFFF)
		x.rlim_max = 0x7FFFFFFF;
	return copy_to_user(rlim, &x, sizeof(x)) ? -EFAULT : 0;
}

#ifdef CONFIG_COMPAT
COMPAT_SYSCALL_DEFINE2(old_getrlimit, unsigned int, resource,
		       struct compat_rlimit __user *, rlim)
{
	struct rlimit r;

	if (resource >= RLIM_NLIMITS)
		return -EINVAL;

	task_lock(current->group_leader);
	r = current->signal->rlim[resource];
	task_unlock(current->group_leader);
	if (r.rlim_cur > 0x7FFFFFFF)
		r.rlim_cur = 0x7FFFFFFF;
	if (r.rlim_max > 0x7FFFFFFF)
		r.rlim_max = 0x7FFFFFFF;

	if (put_user(r.rlim_cur, &rlim->rlim_cur) ||
	    put_user(r.rlim_max, &rlim->rlim_max))
		return -EFAULT;
	return 0;
}
#endif

#endif

static inline bool rlim64_is_infinity(__u64 rlim64)
{
#if BITS_PER_LONG < 64
	return rlim64 >= ULONG_MAX;
#else
	return rlim64 == RLIM64_INFINITY;
#endif
}

static void rlim_to_rlim64(const struct rlimit *rlim, struct rlimit64 *rlim64)
{
	if (rlim->rlim_cur == RLIM_INFINITY)
		rlim64->rlim_cur = RLIM64_INFINITY;
	else
		rlim64->rlim_cur = rlim->rlim_cur;
	if (rlim->rlim_max == RLIM_INFINITY)
		rlim64->rlim_max = RLIM64_INFINITY;
	else
		rlim64->rlim_max = rlim->rlim_max;
}

static void rlim64_to_rlim(const struct rlimit64 *rlim64, struct rlimit *rlim)
{
	if (rlim64_is_infinity(rlim64->rlim_cur))
		rlim->rlim_cur = RLIM_INFINITY;
	else
		rlim->rlim_cur = (unsigned long)rlim64->rlim_cur;
	if (rlim64_is_infinity(rlim64->rlim_max))
		rlim->rlim_max = RLIM_INFINITY;
	else
		rlim->rlim_max = (unsigned long)rlim64->rlim_max;
}

/* make sure you are allowed to change @tsk limits before calling this */
int do_prlimit(struct task_struct *tsk, unsigned int resource,
		struct rlimit *new_rlim, struct rlimit *old_rlim)
{
	struct rlimit *rlim;
	int retval = 0;

	if (resource >= RLIM_NLIMITS)
		return -EINVAL;
	if (new_rlim) {
		if (new_rlim->rlim_cur > new_rlim->rlim_max)
			return -EINVAL;
		if (resource == RLIMIT_NOFILE &&
				new_rlim->rlim_max > sysctl_nr_open)
			return -EPERM;
	}

	/* protect tsk->signal and tsk->sighand from disappearing */
	read_lock(&tasklist_lock);
	if (!tsk->sighand) {
		retval = -ESRCH;
		goto out;
	}

	rlim = tsk->signal->rlim + resource;
	task_lock(tsk->group_leader);
	if (new_rlim) {
		/* Keep the capable check against init_user_ns until
		   cgroups can contain all limits */
		if (new_rlim->rlim_max > rlim->rlim_max &&
				!capable(CAP_SYS_RESOURCE))
			retval = -EPERM;
		if (!retval)
			retval = security_task_setrlimit(tsk, resource, new_rlim);
		if (resource == RLIMIT_CPU && new_rlim->rlim_cur == 0) {
			/*
			 * The caller is asking for an immediate RLIMIT_CPU
			 * expiry.  But we use the zero value to mean "it was
			 * never set".  So let's cheat and make it one second
			 * instead
			 */
			new_rlim->rlim_cur = 1;
		}
	}
	if (!retval) {
		if (old_rlim)
			*old_rlim = *rlim;
		if (new_rlim)
			*rlim = *new_rlim;
	}
	task_unlock(tsk->group_leader);

	/*
	 * RLIMIT_CPU handling.   Note that the kernel fails to return an error
	 * code if it rejected the user's attempt to set RLIMIT_CPU.  This is a
	 * very long-standing error, and fixing it now risks breakage of
	 * applications, so we live with it
	 */
	 if (!retval && new_rlim && resource == RLIMIT_CPU &&
	     new_rlim->rlim_cur != RLIM_INFINITY &&
	     IS_ENABLED(CONFIG_POSIX_TIMERS))
		update_rlimit_cpu(tsk, new_rlim->rlim_cur);
out:
	read_unlock(&tasklist_lock);
	return retval;
}

/* rcu lock must be held */
static int check_prlimit_permission(struct task_struct *task,
				    unsigned int flags)
{
	const struct cred *cred = current_cred(), *tcred;
	bool id_match;

	if (current == task)
		return 0;

	tcred = __task_cred(task);
	id_match = (uid_eq(cred->uid, tcred->euid) &&
		    uid_eq(cred->uid, tcred->suid) &&
		    uid_eq(cred->uid, tcred->uid)  &&
		    gid_eq(cred->gid, tcred->egid) &&
		    gid_eq(cred->gid, tcred->sgid) &&
		    gid_eq(cred->gid, tcred->gid));
	if (!id_match && !ns_capable(tcred->user_ns, CAP_SYS_RESOURCE))
		return -EPERM;

	return security_task_prlimit(cred, tcred, flags);
}

SYSCALL_DEFINE4(prlimit64, pid_t, pid, unsigned int, resource,
		const struct rlimit64 __user *, new_rlim,
		struct rlimit64 __user *, old_rlim)
{
	struct rlimit64 old64, new64;
	struct rlimit old, new;
	struct task_struct *tsk;
	unsigned int checkflags = 0;
	int ret;

	if (old_rlim)
		checkflags |= LSM_PRLIMIT_READ;

	if (new_rlim) {
		if (copy_from_user(&new64, new_rlim, sizeof(new64)))
			return -EFAULT;
		rlim64_to_rlim(&new64, &new);
		checkflags |= LSM_PRLIMIT_WRITE;
	}

	rcu_read_lock();
	tsk = pid ? find_task_by_vpid(pid) : current;
	if (!tsk) {
		rcu_read_unlock();
		return -ESRCH;
	}
	ret = check_prlimit_permission(tsk, checkflags);
	if (ret) {
		rcu_read_unlock();
		return ret;
	}
	get_task_struct(tsk);
	rcu_read_unlock();

	ret = do_prlimit(tsk, resource, new_rlim ? &new : NULL,
			old_rlim ? &old : NULL);

	if (!ret && old_rlim) {
		rlim_to_rlim64(&old, &old64);
		if (copy_to_user(old_rlim, &old64, sizeof(old64)))
			ret = -EFAULT;
	}

	put_task_struct(tsk);
	return ret;
}

SYSCALL_DEFINE2(setrlimit, unsigned int, resource, struct rlimit __user *, rlim)
{
	struct rlimit new_rlim;

	if (copy_from_user(&new_rlim, rlim, sizeof(*rlim)))
		return -EFAULT;
	return do_prlimit(current, resource, &new_rlim, NULL);
}

/*
 * It would make sense to put struct rusage in the task_struct,
 * except that would make the task_struct be *really big*.  After
 * task_struct gets moved into malloc'ed memory, it would
 * make sense to do this.  It will make moving the rest of the information
 * a lot simpler!  (Which we're not doing right now because we're not
 * measuring them yet).
 *
 * When sampling multiple threads for RUSAGE_SELF, under SMP we might have
 * races with threads incrementing their own counters.  But since word
 * reads are atomic, we either get new values or old values and we don't
 * care which for the sums.  We always take the siglock to protect reading
 * the c* fields from p->signal from races with exit.c updating those
 * fields when reaping, so a sample either gets all the additions of a
 * given child after it's reaped, or none so this sample is before reaping.
 *
 * Locking:
 * We need to take the siglock for CHILDEREN, SELF and BOTH
 * for  the cases current multithreaded, non-current single threaded
 * non-current multithreaded.  Thread traversal is now safe with
 * the siglock held.
 * Strictly speaking, we donot need to take the siglock if we are current and
 * single threaded,  as no one else can take our signal_struct away, no one
 * else can  reap the  children to update signal->c* counters, and no one else
 * can race with the signal-> fields. If we do not take any lock, the
 * signal-> fields could be read out of order while another thread was just
 * exiting. So we should  place a read memory barrier when we avoid the lock.
 * On the writer side,  write memory barrier is implied in  __exit_signal
 * as __exit_signal releases  the siglock spinlock after updating the signal->
 * fields. But we don't do this yet to keep things simple.
 *
 */

static void accumulate_thread_rusage(struct task_struct *t, struct rusage *r)
{
	r->ru_nvcsw += t->nvcsw;
	r->ru_nivcsw += t->nivcsw;
	r->ru_minflt += t->min_flt;
	r->ru_majflt += t->maj_flt;
	r->ru_inblock += task_io_get_inblock(t);
	r->ru_oublock += task_io_get_oublock(t);
}

void getrusage(struct task_struct *p, int who, struct rusage *r)
{
	struct task_struct *t;
	unsigned long flags;
	u64 tgutime, tgstime, utime, stime;
	unsigned long maxrss = 0;

	memset((char *)r, 0, sizeof (*r));
	utime = stime = 0;

	if (who == RUSAGE_THREAD) {
		task_cputime_adjusted(current, &utime, &stime);
		accumulate_thread_rusage(p, r);
		maxrss = p->signal->maxrss;
		goto out;
	}

	if (!lock_task_sighand(p, &flags))
		return;

	switch (who) {
	case RUSAGE_BOTH:
	case RUSAGE_CHILDREN:
		utime = p->signal->cutime;
		stime = p->signal->cstime;
		r->ru_nvcsw = p->signal->cnvcsw;
		r->ru_nivcsw = p->signal->cnivcsw;
		r->ru_minflt = p->signal->cmin_flt;
		r->ru_majflt = p->signal->cmaj_flt;
		r->ru_inblock = p->signal->cinblock;
		r->ru_oublock = p->signal->coublock;
		maxrss = p->signal->cmaxrss;

		if (who == RUSAGE_CHILDREN)
			break;

	case RUSAGE_SELF:
		thread_group_cputime_adjusted(p, &tgutime, &tgstime);
		utime += tgutime;
		stime += tgstime;
		r->ru_nvcsw += p->signal->nvcsw;
		r->ru_nivcsw += p->signal->nivcsw;
		r->ru_minflt += p->signal->min_flt;
		r->ru_majflt += p->signal->maj_flt;
		r->ru_inblock += p->signal->inblock;
		r->ru_oublock += p->signal->oublock;
		if (maxrss < p->signal->maxrss)
			maxrss = p->signal->maxrss;
		t = p;
		do {
			accumulate_thread_rusage(t, r);
		} while_each_thread(p, t);
		break;

	default:
		BUG();
	}
	unlock_task_sighand(p, &flags);

out:
	r->ru_utime = ns_to_timeval(utime);
	r->ru_stime = ns_to_timeval(stime);

	if (who != RUSAGE_CHILDREN) {
		struct mm_struct *mm = get_task_mm(p);

		if (mm) {
			setmax_mm_hiwater_rss(&maxrss, mm);
			mmput(mm);
		}
	}
	r->ru_maxrss = maxrss * (PAGE_SIZE / 1024); /* convert pages to KBs */
}

SYSCALL_DEFINE2(getrusage, int, who, struct rusage __user *, ru)
{
	struct rusage r;

	if (who != RUSAGE_SELF && who != RUSAGE_CHILDREN &&
	    who != RUSAGE_THREAD)
		return -EINVAL;

	getrusage(current, who, &r);
	return copy_to_user(ru, &r, sizeof(r)) ? -EFAULT : 0;
}

#ifdef CONFIG_COMPAT
COMPAT_SYSCALL_DEFINE2(getrusage, int, who, struct compat_rusage __user *, ru)
{
	struct rusage r;

	if (who != RUSAGE_SELF && who != RUSAGE_CHILDREN &&
	    who != RUSAGE_THREAD)
		return -EINVAL;

	getrusage(current, who, &r);
	return put_compat_rusage(&r, ru);
}
#endif

SYSCALL_DEFINE1(umask, int, mask)
{
	mask = xchg(&current->fs->umask, mask & S_IRWXUGO);
	return mask;
}

static int prctl_set_mm_exe_file(struct mm_struct *mm, unsigned int fd)
{
	struct fd exe;
	struct file *old_exe, *exe_file;
	struct inode *inode;
	int err;

	exe = fdget(fd);
	if (!exe.file)
		return -EBADF;

	inode = file_inode(exe.file);

	/*
	 * Because the original mm->exe_file points to executable file, make
	 * sure that this one is executable as well, to avoid breaking an
	 * overall picture.
	 */
	err = -EACCES;
	if (!S_ISREG(inode->i_mode) || path_noexec(&exe.file->f_path))
		goto exit;

	err = inode_permission(inode, MAY_EXEC);
	if (err)
		goto exit;

	/*
	 * Forbid mm->exe_file change if old file still mapped.
	 */
	exe_file = get_mm_exe_file(mm);
	err = -EBUSY;
	if (exe_file) {
		struct vm_area_struct *vma;

		down_read(&mm->mmap_sem);
		for (vma = mm->mmap; vma; vma = vma->vm_next) {
			if (!vma->vm_file)
				continue;
			if (path_equal(&vma->vm_file->f_path,
				       &exe_file->f_path))
				goto exit_err;
		}

		up_read(&mm->mmap_sem);
		fput(exe_file);
	}

	err = 0;
	/* set the new file, lockless */
	get_file(exe.file);
	old_exe = xchg(&mm->exe_file, exe.file);
	if (old_exe)
		fput(old_exe);
exit:
	fdput(exe);
	return err;
exit_err:
	up_read(&mm->mmap_sem);
	fput(exe_file);
	goto exit;
}

/*
 * WARNING: we don't require any capability here so be very careful
 * in what is allowed for modification from userspace.
 */
static int validate_prctl_map(struct prctl_mm_map *prctl_map)
{
	unsigned long mmap_max_addr = TASK_SIZE;
	struct mm_struct *mm = current->mm;
	int error = -EINVAL, i;

	static const unsigned char offsets[] = {
		offsetof(struct prctl_mm_map, start_code),
		offsetof(struct prctl_mm_map, end_code),
		offsetof(struct prctl_mm_map, start_data),
		offsetof(struct prctl_mm_map, end_data),
		offsetof(struct prctl_mm_map, start_brk),
		offsetof(struct prctl_mm_map, brk),
		offsetof(struct prctl_mm_map, start_stack),
		offsetof(struct prctl_mm_map, arg_start),
		offsetof(struct prctl_mm_map, arg_end),
		offsetof(struct prctl_mm_map, env_start),
		offsetof(struct prctl_mm_map, env_end),
	};

	/*
	 * Make sure the members are not somewhere outside
	 * of allowed address space.
	 */
	for (i = 0; i < ARRAY_SIZE(offsets); i++) {
		u64 val = *(u64 *)((char *)prctl_map + offsets[i]);

		if ((unsigned long)val >= mmap_max_addr ||
		    (unsigned long)val < mmap_min_addr)
			goto out;
	}

	/*
	 * Make sure the pairs are ordered.
	 */
#define __prctl_check_order(__m1, __op, __m2)				\
	((unsigned long)prctl_map->__m1 __op				\
	 (unsigned long)prctl_map->__m2) ? 0 : -EINVAL
	error  = __prctl_check_order(start_code, <, end_code);
	error |= __prctl_check_order(start_data, <, end_data);
	error |= __prctl_check_order(start_brk, <=, brk);
	error |= __prctl_check_order(arg_start, <=, arg_end);
	error |= __prctl_check_order(env_start, <=, env_end);
	if (error)
		goto out;
#undef __prctl_check_order

	error = -EINVAL;

	/*
	 * @brk should be after @end_data in traditional maps.
	 */
	if (prctl_map->start_brk <= prctl_map->end_data ||
	    prctl_map->brk <= prctl_map->end_data)
		goto out;

	/*
	 * Neither we should allow to override limits if they set.
	 */
	if (check_data_rlimit(rlimit(RLIMIT_DATA), prctl_map->brk,
			      prctl_map->start_brk, prctl_map->end_data,
			      prctl_map->start_data))
			goto out;

	/*
	 * Someone is trying to cheat the auxv vector.
	 */
	if (prctl_map->auxv_size) {
		if (!prctl_map->auxv || prctl_map->auxv_size > sizeof(mm->saved_auxv))
			goto out;
	}

	/*
	 * Finally, make sure the caller has the rights to
	 * change /proc/pid/exe link: only local sys admin should
	 * be allowed to.
	 */
	if (prctl_map->exe_fd != (u32)-1) {
		if (!ns_capable(current_user_ns(), CAP_SYS_ADMIN))
			goto out;
	}

	error = 0;
out:
	return error;
}

#ifdef CONFIG_CHECKPOINT_RESTORE
static int prctl_set_mm_map(int opt, const void __user *addr, unsigned long data_size)
{
	struct prctl_mm_map prctl_map = { .exe_fd = (u32)-1, };
	unsigned long user_auxv[AT_VECTOR_SIZE];
	struct mm_struct *mm = current->mm;
	int error;

	BUILD_BUG_ON(sizeof(user_auxv) != sizeof(mm->saved_auxv));
	BUILD_BUG_ON(sizeof(struct prctl_mm_map) > 256);

	if (opt == PR_SET_MM_MAP_SIZE)
		return put_user((unsigned int)sizeof(prctl_map),
				(unsigned int __user *)addr);

	if (data_size != sizeof(prctl_map))
		return -EINVAL;

	if (copy_from_user(&prctl_map, addr, sizeof(prctl_map)))
		return -EFAULT;

	error = validate_prctl_map(&prctl_map);
	if (error)
		return error;

	if (prctl_map.auxv_size) {
		memset(user_auxv, 0, sizeof(user_auxv));
		if (copy_from_user(user_auxv,
				   (const void __user *)prctl_map.auxv,
				   prctl_map.auxv_size))
			return -EFAULT;

		/* Last entry must be AT_NULL as specification requires */
		user_auxv[AT_VECTOR_SIZE - 2] = AT_NULL;
		user_auxv[AT_VECTOR_SIZE - 1] = AT_NULL;
	}

	if (prctl_map.exe_fd != (u32)-1) {
		error = prctl_set_mm_exe_file(mm, prctl_map.exe_fd);
		if (error)
			return error;
	}

	down_write(&mm->mmap_sem);

	/*
	 * We don't validate if these members are pointing to
	 * real present VMAs because application may have correspond
	 * VMAs already unmapped and kernel uses these members for statistics
	 * output in procfs mostly, except
	 *
	 *  - @start_brk/@brk which are used in do_brk but kernel lookups
	 *    for VMAs when updating these memvers so anything wrong written
	 *    here cause kernel to swear at userspace program but won't lead
	 *    to any problem in kernel itself
	 */

	mm->start_code	= prctl_map.start_code;
	mm->end_code	= prctl_map.end_code;
	mm->start_data	= prctl_map.start_data;
	mm->end_data	= prctl_map.end_data;
	mm->start_brk	= prctl_map.start_brk;
	mm->brk		= prctl_map.brk;
	mm->start_stack	= prctl_map.start_stack;
	mm->arg_start	= prctl_map.arg_start;
	mm->arg_end	= prctl_map.arg_end;
	mm->env_start	= prctl_map.env_start;
	mm->env_end	= prctl_map.env_end;

	/*
	 * Note this update of @saved_auxv is lockless thus
	 * if someone reads this member in procfs while we're
	 * updating -- it may get partly updated results. It's
	 * known and acceptable trade off: we leave it as is to
	 * not introduce additional locks here making the kernel
	 * more complex.
	 */
	if (prctl_map.auxv_size)
		memcpy(mm->saved_auxv, user_auxv, sizeof(user_auxv));

	up_write(&mm->mmap_sem);
	return 0;
}
#endif /* CONFIG_CHECKPOINT_RESTORE */

static int prctl_set_auxv(struct mm_struct *mm, unsigned long addr,
			  unsigned long len)
{
	/*
	 * This doesn't move the auxiliary vector itself since it's pinned to
	 * mm_struct, but it permits filling the vector with new values.  It's
	 * up to the caller to provide sane values here, otherwise userspace
	 * tools which use this vector might be unhappy.
	 */
	unsigned long user_auxv[AT_VECTOR_SIZE];

	if (len > sizeof(user_auxv))
		return -EINVAL;

	if (copy_from_user(user_auxv, (const void __user *)addr, len))
		return -EFAULT;

	/* Make sure the last entry is always AT_NULL */
	user_auxv[AT_VECTOR_SIZE - 2] = 0;
	user_auxv[AT_VECTOR_SIZE - 1] = 0;

	BUILD_BUG_ON(sizeof(user_auxv) != sizeof(mm->saved_auxv));

	task_lock(current);
	memcpy(mm->saved_auxv, user_auxv, len);
	task_unlock(current);

	return 0;
}

static int prctl_set_mm(int opt, unsigned long addr,
			unsigned long arg4, unsigned long arg5)
{
	struct mm_struct *mm = current->mm;
	struct prctl_mm_map prctl_map;
	struct vm_area_struct *vma;
	int error;

	if (arg5 || (arg4 && (opt != PR_SET_MM_AUXV &&
			      opt != PR_SET_MM_MAP &&
			      opt != PR_SET_MM_MAP_SIZE)))
		return -EINVAL;

#ifdef CONFIG_CHECKPOINT_RESTORE
	if (opt == PR_SET_MM_MAP || opt == PR_SET_MM_MAP_SIZE)
		return prctl_set_mm_map(opt, (const void __user *)addr, arg4);
#endif

	if (!capable(CAP_SYS_RESOURCE))
		return -EPERM;

	if (opt == PR_SET_MM_EXE_FILE)
		return prctl_set_mm_exe_file(mm, (unsigned int)addr);

	if (opt == PR_SET_MM_AUXV)
		return prctl_set_auxv(mm, addr, arg4);

	if (addr >= TASK_SIZE || addr < mmap_min_addr)
		return -EINVAL;

	error = -EINVAL;

	down_write(&mm->mmap_sem);
	vma = find_vma(mm, addr);

	prctl_map.start_code	= mm->start_code;
	prctl_map.end_code	= mm->end_code;
	prctl_map.start_data	= mm->start_data;
	prctl_map.end_data	= mm->end_data;
	prctl_map.start_brk	= mm->start_brk;
	prctl_map.brk		= mm->brk;
	prctl_map.start_stack	= mm->start_stack;
	prctl_map.arg_start	= mm->arg_start;
	prctl_map.arg_end	= mm->arg_end;
	prctl_map.env_start	= mm->env_start;
	prctl_map.env_end	= mm->env_end;
	prctl_map.auxv		= NULL;
	prctl_map.auxv_size	= 0;
	prctl_map.exe_fd	= -1;

	switch (opt) {
	case PR_SET_MM_START_CODE:
		prctl_map.start_code = addr;
		break;
	case PR_SET_MM_END_CODE:
		prctl_map.end_code = addr;
		break;
	case PR_SET_MM_START_DATA:
		prctl_map.start_data = addr;
		break;
	case PR_SET_MM_END_DATA:
		prctl_map.end_data = addr;
		break;
	case PR_SET_MM_START_STACK:
		prctl_map.start_stack = addr;
		break;
	case PR_SET_MM_START_BRK:
		prctl_map.start_brk = addr;
		break;
	case PR_SET_MM_BRK:
		prctl_map.brk = addr;
		break;
	case PR_SET_MM_ARG_START:
		prctl_map.arg_start = addr;
		break;
	case PR_SET_MM_ARG_END:
		prctl_map.arg_end = addr;
		break;
	case PR_SET_MM_ENV_START:
		prctl_map.env_start = addr;
		break;
	case PR_SET_MM_ENV_END:
		prctl_map.env_end = addr;
		break;
	default:
		goto out;
	}

	error = validate_prctl_map(&prctl_map);
	if (error)
		goto out;

	switch (opt) {
	/*
	 * If command line arguments and environment
	 * are placed somewhere else on stack, we can
	 * set them up here, ARG_START/END to setup
	 * command line argumets and ENV_START/END
	 * for environment.
	 */
	case PR_SET_MM_START_STACK:
	case PR_SET_MM_ARG_START:
	case PR_SET_MM_ARG_END:
	case PR_SET_MM_ENV_START:
	case PR_SET_MM_ENV_END:
		if (!vma) {
			error = -EFAULT;
			goto out;
		}
	}

	mm->start_code	= prctl_map.start_code;
	mm->end_code	= prctl_map.end_code;
	mm->start_data	= prctl_map.start_data;
	mm->end_data	= prctl_map.end_data;
	mm->start_brk	= prctl_map.start_brk;
	mm->brk		= prctl_map.brk;
	mm->start_stack	= prctl_map.start_stack;
	mm->arg_start	= prctl_map.arg_start;
	mm->arg_end	= prctl_map.arg_end;
	mm->env_start	= prctl_map.env_start;
	mm->env_end	= prctl_map.env_end;

	error = 0;
out:
	up_write(&mm->mmap_sem);
	return error;
}

#ifdef CONFIG_CHECKPOINT_RESTORE
static int prctl_get_tid_address(struct task_struct *me, int __user **tid_addr)
{
	return put_user(me->clear_child_tid, tid_addr);
}
#else
static int prctl_get_tid_address(struct task_struct *me, int __user **tid_addr)
{
	return -EINVAL;
}
#endif

static int propagate_has_child_subreaper(struct task_struct *p, void *data)
{
	/*
	 * If task has has_child_subreaper - all its decendants
	 * already have these flag too and new decendants will
	 * inherit it on fork, skip them.
	 *
	 * If we've found child_reaper - skip descendants in
	 * it's subtree as they will never get out pidns.
	 */
	if (p->signal->has_child_subreaper ||
	    is_child_reaper(task_pid(p)))
		return 0;

	p->signal->has_child_subreaper = 1;
	return 1;
}

<<<<<<< HEAD
#ifdef CONFIG_MMU
static int prctl_update_vma_anon_name(struct vm_area_struct *vma,
		struct vm_area_struct **prev,
		unsigned long start, unsigned long end,
		const char __user *name_addr)
{
	struct mm_struct *mm = vma->vm_mm;
	int error = 0;
	pgoff_t pgoff;

	if (name_addr == vma_get_anon_name(vma)) {
		*prev = vma;
		goto out;
	}

	pgoff = vma->vm_pgoff + ((start - vma->vm_start) >> PAGE_SHIFT);
	*prev = vma_merge(mm, *prev, start, end, vma->vm_flags, vma->anon_vma,
				vma->vm_file, pgoff, vma_policy(vma),
				vma->vm_userfaultfd_ctx, name_addr);
	if (*prev) {
		vma = *prev;
		goto success;
	}

	*prev = vma;

	if (start != vma->vm_start) {
		error = split_vma(mm, vma, start, 1);
		if (error)
			goto out;
	}

	if (end != vma->vm_end) {
		error = split_vma(mm, vma, end, 0);
		if (error)
			goto out;
	}

success:
	if (!vma->vm_file)
		vma->anon_name = name_addr;

out:
	if (error == -ENOMEM)
		error = -EAGAIN;
	return error;
}

static int prctl_set_vma_anon_name(unsigned long start, unsigned long end,
			unsigned long arg)
{
	unsigned long tmp;
	struct vm_area_struct *vma, *prev;
	int unmapped_error = 0;
	int error = -EINVAL;

	/*
	 * If the interval [start,end) covers some unmapped address
	 * ranges, just ignore them, but return -ENOMEM at the end.
	 * - this matches the handling in madvise.
	 */
	vma = find_vma_prev(current->mm, start, &prev);
	if (vma && start > vma->vm_start)
		prev = vma;

	for (;;) {
		/* Still start < end. */
		error = -ENOMEM;
		if (!vma)
			return error;

		/* Here start < (end|vma->vm_end). */
		if (start < vma->vm_start) {
			unmapped_error = -ENOMEM;
			start = vma->vm_start;
			if (start >= end)
				return error;
		}

		/* Here vma->vm_start <= start < (end|vma->vm_end) */
		tmp = vma->vm_end;
		if (end < tmp)
			tmp = end;

		/* Here vma->vm_start <= start < tmp <= (end|vma->vm_end). */
		error = prctl_update_vma_anon_name(vma, &prev, start, tmp,
				(const char __user *)arg);
		if (error)
			return error;
		start = tmp;
		if (prev && start < prev->vm_end)
			start = prev->vm_end;
		error = unmapped_error;
		if (start >= end)
			return error;
		if (prev)
			vma = prev->vm_next;
		else	/* madvise_remove dropped mmap_sem */
			vma = find_vma(current->mm, start);
	}
}

static int prctl_set_vma(unsigned long opt, unsigned long start,
		unsigned long len_in, unsigned long arg)
{
	struct mm_struct *mm = current->mm;
	int error;
	unsigned long len;
	unsigned long end;

	if (start & ~PAGE_MASK)
		return -EINVAL;
	len = (len_in + ~PAGE_MASK) & PAGE_MASK;

	/* Check to see whether len was rounded up from small -ve to zero */
	if (len_in && !len)
		return -EINVAL;

	end = start + len;
	if (end < start)
		return -EINVAL;

	if (end == start)
		return 0;

	down_write(&mm->mmap_sem);

	switch (opt) {
	case PR_SET_VMA_ANON_NAME:
		error = prctl_set_vma_anon_name(start, end, arg);
		break;
	default:
		error = -EINVAL;
	}

	up_write(&mm->mmap_sem);

	return error;
}
#else /* CONFIG_MMU */
static int prctl_set_vma(unsigned long opt, unsigned long start,
		unsigned long len_in, unsigned long arg)
{
	return -EINVAL;
}
#endif
=======
int __weak arch_prctl_spec_ctrl_get(struct task_struct *t, unsigned long which)
{
	return -EINVAL;
}

int __weak arch_prctl_spec_ctrl_set(struct task_struct *t, unsigned long which,
				    unsigned long ctrl)
{
	return -EINVAL;
}
>>>>>>> 1dff0848

SYSCALL_DEFINE5(prctl, int, option, unsigned long, arg2, unsigned long, arg3,
		unsigned long, arg4, unsigned long, arg5)
{
	struct task_struct *me = current;
	unsigned char comm[sizeof(me->comm)];
	long error;

	error = security_task_prctl(option, arg2, arg3, arg4, arg5);
	if (error != -ENOSYS)
		return error;

	error = 0;
	switch (option) {
	case PR_SET_PDEATHSIG:
		if (!valid_signal(arg2)) {
			error = -EINVAL;
			break;
		}
		me->pdeath_signal = arg2;
		break;
	case PR_GET_PDEATHSIG:
		error = put_user(me->pdeath_signal, (int __user *)arg2);
		break;
	case PR_GET_DUMPABLE:
		error = get_dumpable(me->mm);
		break;
	case PR_SET_DUMPABLE:
		if (arg2 != SUID_DUMP_DISABLE && arg2 != SUID_DUMP_USER) {
			error = -EINVAL;
			break;
		}
		set_dumpable(me->mm, arg2);
		break;

	case PR_SET_UNALIGN:
		error = SET_UNALIGN_CTL(me, arg2);
		break;
	case PR_GET_UNALIGN:
		error = GET_UNALIGN_CTL(me, arg2);
		break;
	case PR_SET_FPEMU:
		error = SET_FPEMU_CTL(me, arg2);
		break;
	case PR_GET_FPEMU:
		error = GET_FPEMU_CTL(me, arg2);
		break;
	case PR_SET_FPEXC:
		error = SET_FPEXC_CTL(me, arg2);
		break;
	case PR_GET_FPEXC:
		error = GET_FPEXC_CTL(me, arg2);
		break;
	case PR_GET_TIMING:
		error = PR_TIMING_STATISTICAL;
		break;
	case PR_SET_TIMING:
		if (arg2 != PR_TIMING_STATISTICAL)
			error = -EINVAL;
		break;
	case PR_SET_NAME:
		comm[sizeof(me->comm) - 1] = 0;
		if (strncpy_from_user(comm, (char __user *)arg2,
				      sizeof(me->comm) - 1) < 0)
			return -EFAULT;
		set_task_comm(me, comm);
		proc_comm_connector(me);
		break;
	case PR_GET_NAME:
		get_task_comm(comm, me);
		if (copy_to_user((char __user *)arg2, comm, sizeof(comm)))
			return -EFAULT;
		break;
	case PR_GET_ENDIAN:
		error = GET_ENDIAN(me, arg2);
		break;
	case PR_SET_ENDIAN:
		error = SET_ENDIAN(me, arg2);
		break;
	case PR_GET_SECCOMP:
		error = prctl_get_seccomp();
		break;
	case PR_SET_SECCOMP:
		error = prctl_set_seccomp(arg2, (char __user *)arg3);
		break;
	case PR_ALT_SYSCALL:
		if (arg2 == PR_ALT_SYSCALL_SET_SYSCALL_TABLE)
			error = set_alt_sys_call_table((char __user *)arg3);
		else
			error = -EINVAL;
		break;
	case PR_GET_TSC:
		error = GET_TSC_CTL(arg2);
		break;
	case PR_SET_TSC:
		error = SET_TSC_CTL(arg2);
		break;
	case PR_TASK_PERF_EVENTS_DISABLE:
		error = perf_event_task_disable();
		break;
	case PR_TASK_PERF_EVENTS_ENABLE:
		error = perf_event_task_enable();
		break;
	case PR_GET_TIMERSLACK:
		if (current->timer_slack_ns > ULONG_MAX)
			error = ULONG_MAX;
		else
			error = current->timer_slack_ns;
		break;
	case PR_SET_TIMERSLACK:
		if (arg2 <= 0)
			current->timer_slack_ns =
					current->default_timer_slack_ns;
		else
			current->timer_slack_ns = arg2;
		break;
	case PR_MCE_KILL:
		if (arg4 | arg5)
			return -EINVAL;
		switch (arg2) {
		case PR_MCE_KILL_CLEAR:
			if (arg3 != 0)
				return -EINVAL;
			current->flags &= ~PF_MCE_PROCESS;
			break;
		case PR_MCE_KILL_SET:
			current->flags |= PF_MCE_PROCESS;
			if (arg3 == PR_MCE_KILL_EARLY)
				current->flags |= PF_MCE_EARLY;
			else if (arg3 == PR_MCE_KILL_LATE)
				current->flags &= ~PF_MCE_EARLY;
			else if (arg3 == PR_MCE_KILL_DEFAULT)
				current->flags &=
						~(PF_MCE_EARLY|PF_MCE_PROCESS);
			else
				return -EINVAL;
			break;
		default:
			return -EINVAL;
		}
		break;
	case PR_MCE_KILL_GET:
		if (arg2 | arg3 | arg4 | arg5)
			return -EINVAL;
		if (current->flags & PF_MCE_PROCESS)
			error = (current->flags & PF_MCE_EARLY) ?
				PR_MCE_KILL_EARLY : PR_MCE_KILL_LATE;
		else
			error = PR_MCE_KILL_DEFAULT;
		break;
	case PR_SET_MM:
		error = prctl_set_mm(arg2, arg3, arg4, arg5);
		break;
	case PR_GET_TID_ADDRESS:
		error = prctl_get_tid_address(me, (int __user **)arg2);
		break;
	case PR_SET_CHILD_SUBREAPER:
		me->signal->is_child_subreaper = !!arg2;
		if (!arg2)
			break;

		walk_process_tree(me, propagate_has_child_subreaper, NULL);
		break;
	case PR_GET_CHILD_SUBREAPER:
		error = put_user(me->signal->is_child_subreaper,
				 (int __user *)arg2);
		break;
	case PR_SET_NO_NEW_PRIVS:
		if (arg2 != 1 || arg3 || arg4 || arg5)
			return -EINVAL;

		task_set_no_new_privs(current);
		break;
	case PR_GET_NO_NEW_PRIVS:
		if (arg2 || arg3 || arg4 || arg5)
			return -EINVAL;
		return task_no_new_privs(current) ? 1 : 0;
	case PR_GET_THP_DISABLE:
		if (arg2 || arg3 || arg4 || arg5)
			return -EINVAL;
		error = !!test_bit(MMF_DISABLE_THP, &me->mm->flags);
		break;
	case PR_SET_THP_DISABLE:
		if (arg3 || arg4 || arg5)
			return -EINVAL;
		if (down_write_killable(&me->mm->mmap_sem))
			return -EINTR;
		if (arg2)
			set_bit(MMF_DISABLE_THP, &me->mm->flags);
		else
			clear_bit(MMF_DISABLE_THP, &me->mm->flags);
		up_write(&me->mm->mmap_sem);
		break;
	case PR_MPX_ENABLE_MANAGEMENT:
		if (arg2 || arg3 || arg4 || arg5)
			return -EINVAL;
		error = MPX_ENABLE_MANAGEMENT();
		break;
	case PR_MPX_DISABLE_MANAGEMENT:
		if (arg2 || arg3 || arg4 || arg5)
			return -EINVAL;
		error = MPX_DISABLE_MANAGEMENT();
		break;
	case PR_SET_FP_MODE:
		error = SET_FP_MODE(me, arg2);
		break;
	case PR_GET_FP_MODE:
		error = GET_FP_MODE(me);
		break;
<<<<<<< HEAD
	case PR_SET_VMA:
		error = prctl_set_vma(arg2, arg3, arg4, arg5);
=======
	case PR_GET_SPECULATION_CTRL:
		if (arg3 || arg4 || arg5)
			return -EINVAL;
		error = arch_prctl_spec_ctrl_get(me, arg2);
		break;
	case PR_SET_SPECULATION_CTRL:
		if (arg4 || arg5)
			return -EINVAL;
		error = arch_prctl_spec_ctrl_set(me, arg2, arg3);
>>>>>>> 1dff0848
		break;
	default:
		error = -EINVAL;
		break;
	}
	return error;
}

SYSCALL_DEFINE3(getcpu, unsigned __user *, cpup, unsigned __user *, nodep,
		struct getcpu_cache __user *, unused)
{
	int err = 0;
	int cpu = raw_smp_processor_id();

	if (cpup)
		err |= put_user(cpu, cpup);
	if (nodep)
		err |= put_user(cpu_to_node(cpu), nodep);
	return err ? -EFAULT : 0;
}

/**
 * do_sysinfo - fill in sysinfo struct
 * @info: pointer to buffer to fill
 */
static int do_sysinfo(struct sysinfo *info)
{
	unsigned long mem_total, sav_total;
	unsigned int mem_unit, bitcount;
	struct timespec tp;

	memset(info, 0, sizeof(struct sysinfo));

	get_monotonic_boottime(&tp);
	info->uptime = tp.tv_sec + (tp.tv_nsec ? 1 : 0);

	get_avenrun(info->loads, 0, SI_LOAD_SHIFT - FSHIFT);

	info->procs = nr_threads;

	si_meminfo(info);
	si_swapinfo(info);

	/*
	 * If the sum of all the available memory (i.e. ram + swap)
	 * is less than can be stored in a 32 bit unsigned long then
	 * we can be binary compatible with 2.2.x kernels.  If not,
	 * well, in that case 2.2.x was broken anyways...
	 *
	 *  -Erik Andersen <andersee@debian.org>
	 */

	mem_total = info->totalram + info->totalswap;
	if (mem_total < info->totalram || mem_total < info->totalswap)
		goto out;
	bitcount = 0;
	mem_unit = info->mem_unit;
	while (mem_unit > 1) {
		bitcount++;
		mem_unit >>= 1;
		sav_total = mem_total;
		mem_total <<= 1;
		if (mem_total < sav_total)
			goto out;
	}

	/*
	 * If mem_total did not overflow, multiply all memory values by
	 * info->mem_unit and set it to 1.  This leaves things compatible
	 * with 2.2.x, and also retains compatibility with earlier 2.4.x
	 * kernels...
	 */

	info->mem_unit = 1;
	info->totalram <<= bitcount;
	info->freeram <<= bitcount;
	info->sharedram <<= bitcount;
	info->bufferram <<= bitcount;
	info->totalswap <<= bitcount;
	info->freeswap <<= bitcount;
	info->totalhigh <<= bitcount;
	info->freehigh <<= bitcount;

out:
	return 0;
}

SYSCALL_DEFINE1(sysinfo, struct sysinfo __user *, info)
{
	struct sysinfo val;

	do_sysinfo(&val);

	if (copy_to_user(info, &val, sizeof(struct sysinfo)))
		return -EFAULT;

	return 0;
}

#ifdef CONFIG_COMPAT
struct compat_sysinfo {
	s32 uptime;
	u32 loads[3];
	u32 totalram;
	u32 freeram;
	u32 sharedram;
	u32 bufferram;
	u32 totalswap;
	u32 freeswap;
	u16 procs;
	u16 pad;
	u32 totalhigh;
	u32 freehigh;
	u32 mem_unit;
	char _f[20-2*sizeof(u32)-sizeof(int)];
};

COMPAT_SYSCALL_DEFINE1(sysinfo, struct compat_sysinfo __user *, info)
{
	struct sysinfo s;

	do_sysinfo(&s);

	/* Check to see if any memory value is too large for 32-bit and scale
	 *  down if needed
	 */
	if (upper_32_bits(s.totalram) || upper_32_bits(s.totalswap)) {
		int bitcount = 0;

		while (s.mem_unit < PAGE_SIZE) {
			s.mem_unit <<= 1;
			bitcount++;
		}

		s.totalram >>= bitcount;
		s.freeram >>= bitcount;
		s.sharedram >>= bitcount;
		s.bufferram >>= bitcount;
		s.totalswap >>= bitcount;
		s.freeswap >>= bitcount;
		s.totalhigh >>= bitcount;
		s.freehigh >>= bitcount;
	}

	if (!access_ok(VERIFY_WRITE, info, sizeof(struct compat_sysinfo)) ||
	    __put_user(s.uptime, &info->uptime) ||
	    __put_user(s.loads[0], &info->loads[0]) ||
	    __put_user(s.loads[1], &info->loads[1]) ||
	    __put_user(s.loads[2], &info->loads[2]) ||
	    __put_user(s.totalram, &info->totalram) ||
	    __put_user(s.freeram, &info->freeram) ||
	    __put_user(s.sharedram, &info->sharedram) ||
	    __put_user(s.bufferram, &info->bufferram) ||
	    __put_user(s.totalswap, &info->totalswap) ||
	    __put_user(s.freeswap, &info->freeswap) ||
	    __put_user(s.procs, &info->procs) ||
	    __put_user(s.totalhigh, &info->totalhigh) ||
	    __put_user(s.freehigh, &info->freehigh) ||
	    __put_user(s.mem_unit, &info->mem_unit))
		return -EFAULT;

	return 0;
}
#endif /* CONFIG_COMPAT */<|MERGE_RESOLUTION|>--- conflicted
+++ resolved
@@ -2189,7 +2189,6 @@
 	return 1;
 }
 
-<<<<<<< HEAD
 #ifdef CONFIG_MMU
 static int prctl_update_vma_anon_name(struct vm_area_struct *vma,
 		struct vm_area_struct **prev,
@@ -2336,7 +2335,7 @@
 	return -EINVAL;
 }
 #endif
-=======
+
 int __weak arch_prctl_spec_ctrl_get(struct task_struct *t, unsigned long which)
 {
 	return -EINVAL;
@@ -2347,7 +2346,6 @@
 {
 	return -EINVAL;
 }
->>>>>>> 1dff0848
 
 SYSCALL_DEFINE5(prctl, int, option, unsigned long, arg2, unsigned long, arg3,
 		unsigned long, arg4, unsigned long, arg5)
@@ -2557,10 +2555,6 @@
 	case PR_GET_FP_MODE:
 		error = GET_FP_MODE(me);
 		break;
-<<<<<<< HEAD
-	case PR_SET_VMA:
-		error = prctl_set_vma(arg2, arg3, arg4, arg5);
-=======
 	case PR_GET_SPECULATION_CTRL:
 		if (arg3 || arg4 || arg5)
 			return -EINVAL;
@@ -2570,7 +2564,9 @@
 		if (arg4 || arg5)
 			return -EINVAL;
 		error = arch_prctl_spec_ctrl_set(me, arg2, arg3);
->>>>>>> 1dff0848
+		break;
+	case PR_SET_VMA:
+		error = prctl_set_vma(arg2, arg3, arg4, arg5);
 		break;
 	default:
 		error = -EINVAL;
