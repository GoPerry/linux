--- conflicted
+++ resolved
@@ -258,27 +258,14 @@
 		val = 0;
 	}
 
-<<<<<<< HEAD
-	val = gen_pool_alloc(pool, size);
-	if (likely(val)) {
-		phys_addr_t phys = gen_pool_virt_to_phys(pool, val);
-=======
->>>>>>> 92d77792
 
 	if (val) {
 		*ret_page = pfn_to_page(__phys_to_pfn(phys));
 		ptr = (void *)val;
 		memset(ptr, 0, size);
-<<<<<<< HEAD
-	} else {
-		WARN_ONCE(1, "DMA coherent pool depleted, increase size "
-			     "(recommended min coherent_pool=%zuK)\n",
-			  gen_pool_size(pool) >> 9);
-=======
 
 		if (gen_pool_avail(pool) < atomic_pool_size)
 			schedule_work(&atomic_pool_work);
->>>>>>> 92d77792
 	}
 
 	return ptr;
