--- conflicted
+++ resolved
@@ -454,33 +454,10 @@
 				unsafe_ptr = (void *)(long)arg3;
 				arg3 = (long)buf;
 				break;
-<<<<<<< HEAD
-			}
-
-			buf[0] = 0;
-			switch (fmt_ptype) {
-			case 's':
-#ifdef CONFIG_ARCH_HAS_NON_OVERLAPPING_ADDRESS_SPACE
-				strncpy_from_unsafe(buf, unsafe_ptr,
-						    sizeof(buf));
-				break;
-#endif
-			case 'k':
-				strncpy_from_unsafe_strict(buf, unsafe_ptr,
-							   sizeof(buf));
-				break;
-			case 'u':
-				strncpy_from_unsafe_user(buf,
-					(__force void __user *)unsafe_ptr,
-							 sizeof(buf));
-				break;
-			}
-=======
 			}
 
 			bpf_trace_copy_string(buf, unsafe_ptr, fmt_ptype,
 					sizeof(buf));
->>>>>>> 4775cbe7
 			goto fmt_next;
 		}
 
