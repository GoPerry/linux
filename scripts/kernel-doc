#!/usr/bin/env perl
# SPDX-License-Identifier: GPL-2.0

use warnings;
use strict;

## Copyright (c) 1998 Michael Zucchi, All Rights Reserved        ##
## Copyright (C) 2000, 1  Tim Waugh <twaugh@redhat.com>          ##
## Copyright (C) 2001  Simon Huggins                             ##
## Copyright (C) 2005-2012  Randy Dunlap                         ##
## Copyright (C) 2012  Dan Luedtke                               ##
## 								 ##
## #define enhancements by Armin Kuster <akuster@mvista.com>	 ##
## Copyright (c) 2000 MontaVista Software, Inc.			 ##
## 								 ##
## This software falls under the GNU General Public License.     ##
## Please read the COPYING file for more information             ##

# 18/01/2001 - 	Cleanups
# 		Functions prototyped as foo(void) same as foo()
# 		Stop eval'ing where we don't need to.
# -- huggie@earth.li

# 27/06/2001 -  Allowed whitespace after initial "/**" and
#               allowed comments before function declarations.
# -- Christian Kreibich <ck@whoop.org>

# Still to do:
# 	- add perldoc documentation
# 	- Look more closely at some of the scarier bits :)

# 26/05/2001 - 	Support for separate source and object trees.
#		Return error code.
# 		Keith Owens <kaos@ocs.com.au>

# 23/09/2001 - Added support for typedefs, structs, enums and unions
#              Support for Context section; can be terminated using empty line
#              Small fixes (like spaces vs. \s in regex)
# -- Tim Jansen <tim@tjansen.de>

# 25/07/2012 - Added support for HTML5
# -- Dan Luedtke <mail@danrl.de>

sub usage {
    my $message = <<"EOF";
Usage: $0 [OPTION ...] FILE ...

Read C language source or header FILEs, extract embedded documentation comments,
and print formatted documentation to standard output.

The documentation comments are identified by "/**" opening comment mark. See
Documentation/doc-guide/kernel-doc.rst for the documentation comment syntax.

Output format selection (mutually exclusive):
  -man			Output troff manual page format. This is the default.
  -rst			Output reStructuredText format.
  -none			Do not output documentation, only warnings.

Output format selection modifier (affects only ReST output):

  -sphinx-version	Use the ReST C domain dialect compatible with an
			specific Sphinx Version.
			If not specified, kernel-doc will auto-detect using
			the sphinx-build version found on PATH.

Output selection (mutually exclusive):
  -export		Only output documentation for symbols that have been
			exported using EXPORT_SYMBOL() or EXPORT_SYMBOL_GPL()
                        in any input FILE or -export-file FILE.
  -internal		Only output documentation for symbols that have NOT been
			exported using EXPORT_SYMBOL() or EXPORT_SYMBOL_GPL()
                        in any input FILE or -export-file FILE.
  -function NAME	Only output documentation for the given function(s)
			or DOC: section title(s). All other functions and DOC:
			sections are ignored. May be specified multiple times.
  -nosymbol NAME	Exclude the specified symbols from the output
		        documentation. May be specified multiple times.

Output selection modifiers:
  -no-doc-sections	Do not output DOC: sections.
  -enable-lineno        Enable output of #define LINENO lines. Only works with
                        reStructuredText format.
  -export-file FILE     Specify an additional FILE in which to look for
                        EXPORT_SYMBOL() and EXPORT_SYMBOL_GPL(). To be used with
                        -export or -internal. May be specified multiple times.

Other parameters:
  -v			Verbose output, more warnings and other information.
  -h			Print this help.
  -Werror		Treat warnings as errors.

EOF
    print $message;
    exit 1;
}

#
# format of comments.
# In the following table, (...)? signifies optional structure.
#                         (...)* signifies 0 or more structure elements
# /**
#  * function_name(:)? (- short description)?
# (* @parameterx: (description of parameter x)?)*
# (* a blank line)?
#  * (Description:)? (Description of function)?
#  * (section header: (section description)? )*
#  (*)?*/
#
# So .. the trivial example would be:
#
# /**
#  * my_function
#  */
#
# If the Description: header tag is omitted, then there must be a blank line
# after the last parameter specification.
# e.g.
# /**
#  * my_function - does my stuff
#  * @my_arg: its mine damnit
#  *
#  * Does my stuff explained.
#  */
#
#  or, could also use:
# /**
#  * my_function - does my stuff
#  * @my_arg: its mine damnit
#  * Description: Does my stuff explained.
#  */
# etc.
#
# Besides functions you can also write documentation for structs, unions,
# enums and typedefs. Instead of the function name you must write the name
# of the declaration;  the struct/union/enum/typedef must always precede
# the name. Nesting of declarations is not supported.
# Use the argument mechanism to document members or constants.
# e.g.
# /**
#  * struct my_struct - short description
#  * @a: first member
#  * @b: second member
#  *
#  * Longer description
#  */
# struct my_struct {
#     int a;
#     int b;
# /* private: */
#     int c;
# };
#
# All descriptions can be multiline, except the short function description.
#
# For really longs structs, you can also describe arguments inside the
# body of the struct.
# eg.
# /**
#  * struct my_struct - short description
#  * @a: first member
#  * @b: second member
#  *
#  * Longer description
#  */
# struct my_struct {
#     int a;
#     int b;
#     /**
#      * @c: This is longer description of C
#      *
#      * You can use paragraphs to describe arguments
#      * using this method.
#      */
#     int c;
# };
#
# This should be use only for struct/enum members.
#
# You can also add additional sections. When documenting kernel functions you
# should document the "Context:" of the function, e.g. whether the functions
# can be called form interrupts. Unlike other sections you can end it with an
# empty line.
# A non-void function should have a "Return:" section describing the return
# value(s).
# Example-sections should contain the string EXAMPLE so that they are marked
# appropriately in DocBook.
#
# Example:
# /**
#  * user_function - function that can only be called in user context
#  * @a: some argument
#  * Context: !in_interrupt()
#  *
#  * Some description
#  * Example:
#  *    user_function(22);
#  */
# ...
#
#
# All descriptive text is further processed, scanning for the following special
# patterns, which are highlighted appropriately.
#
# 'funcname()' - function
# '$ENVVAR' - environmental variable
# '&struct_name' - name of a structure (up to two words including 'struct')
# '&struct_name.member' - name of a structure member
# '@parameter' - name of a parameter
# '%CONST' - name of a constant.
# '``LITERAL``' - literal string without any spaces on it.

## init lots of data

my $errors = 0;
my $warnings = 0;
my $anon_struct_union = 0;

# match expressions used to find embedded type information
my $type_constant = '\b``([^\`]+)``\b';
my $type_constant2 = '\%([-_\w]+)';
my $type_func = '(\w+)\(\)';
my $type_param = '\@(\w*((\.\w+)|(->\w+))*(\.\.\.)?)';
my $type_param_ref = '([\!]?)\@(\w*((\.\w+)|(->\w+))*(\.\.\.)?)';
my $type_fp_param = '\@(\w+)\(\)';  # Special RST handling for func ptr params
my $type_fp_param2 = '\@(\w+->\S+)\(\)';  # Special RST handling for structs with func ptr params
my $type_env = '(\$\w+)';
my $type_enum = '\&(enum\s*([_\w]+))';
my $type_struct = '\&(struct\s*([_\w]+))';
my $type_typedef = '\&(typedef\s*([_\w]+))';
my $type_union = '\&(union\s*([_\w]+))';
my $type_member = '\&([_\w]+)(\.|->)([_\w]+)';
my $type_fallback = '\&([_\w]+)';
my $type_member_func = $type_member . '\(\)';

# Output conversion substitutions.
#  One for each output format

# these are pretty rough
my @highlights_man = (
                      [$type_constant, "\$1"],
                      [$type_constant2, "\$1"],
                      [$type_func, "\\\\fB\$1\\\\fP"],
                      [$type_enum, "\\\\fI\$1\\\\fP"],
                      [$type_struct, "\\\\fI\$1\\\\fP"],
                      [$type_typedef, "\\\\fI\$1\\\\fP"],
                      [$type_union, "\\\\fI\$1\\\\fP"],
                      [$type_param, "\\\\fI\$1\\\\fP"],
                      [$type_param_ref, "\\\\fI\$1\$2\\\\fP"],
                      [$type_member, "\\\\fI\$1\$2\$3\\\\fP"],
                      [$type_fallback, "\\\\fI\$1\\\\fP"]
		     );
my $blankline_man = "";

# rst-mode
my @highlights_rst = (
                       [$type_constant, "``\$1``"],
                       [$type_constant2, "``\$1``"],
                       # Note: need to escape () to avoid func matching later
                       [$type_member_func, "\\:c\\:type\\:`\$1\$2\$3\\\\(\\\\) <\$1>`"],
                       [$type_member, "\\:c\\:type\\:`\$1\$2\$3 <\$1>`"],
		       [$type_fp_param, "**\$1\\\\(\\\\)**"],
		       [$type_fp_param2, "**\$1\\\\(\\\\)**"],
                       [$type_func, "\$1()"],
                       [$type_enum, "\\:c\\:type\\:`\$1 <\$2>`"],
                       [$type_struct, "\\:c\\:type\\:`\$1 <\$2>`"],
                       [$type_typedef, "\\:c\\:type\\:`\$1 <\$2>`"],
                       [$type_union, "\\:c\\:type\\:`\$1 <\$2>`"],
                       # in rst this can refer to any type
                       [$type_fallback, "\\:c\\:type\\:`\$1`"],
                       [$type_param_ref, "**\$1\$2**"]
		      );
my $blankline_rst = "\n";

# read arguments
if ($#ARGV == -1) {
    usage();
}

my $kernelversion;
my ($sphinx_major, $sphinx_minor, $sphinx_patch);

my $dohighlight = "";

my $verbose = 0;
my $Werror = 0;
my $output_mode = "rst";
my $output_preformatted = 0;
my $no_doc_sections = 0;
my $enable_lineno = 0;
my @highlights = @highlights_rst;
my $blankline = $blankline_rst;
my $modulename = "Kernel API";

use constant {
    OUTPUT_ALL          => 0, # output all symbols and doc sections
    OUTPUT_INCLUDE      => 1, # output only specified symbols
    OUTPUT_EXPORTED     => 2, # output exported symbols
    OUTPUT_INTERNAL     => 3, # output non-exported symbols
};
my $output_selection = OUTPUT_ALL;
my $show_not_found = 0;	# No longer used

my @export_file_list;

my @build_time;
if (defined($ENV{'KBUILD_BUILD_TIMESTAMP'}) &&
    (my $seconds = `date -d"${ENV{'KBUILD_BUILD_TIMESTAMP'}}" +%s`) ne '') {
    @build_time = gmtime($seconds);
} else {
    @build_time = localtime;
}

my $man_date = ('January', 'February', 'March', 'April', 'May', 'June',
		'July', 'August', 'September', 'October',
		'November', 'December')[$build_time[4]] .
  " " . ($build_time[5]+1900);

# Essentially these are globals.
# They probably want to be tidied up, made more localised or something.
# CAVEAT EMPTOR!  Some of the others I localised may not want to be, which
# could cause "use of undefined value" or other bugs.
my ($function, %function_table, %parametertypes, $declaration_purpose);
my %nosymbol_table = ();
my $declaration_start_line;
my ($type, $declaration_name, $return_type);
my ($newsection, $newcontents, $prototype, $brcount, %source_map);

if (defined($ENV{'KBUILD_VERBOSE'})) {
	$verbose = "$ENV{'KBUILD_VERBOSE'}";
}

if (defined($ENV{'KDOC_WERROR'})) {
	$Werror = "$ENV{'KDOC_WERROR'}";
}

if (defined($ENV{'KCFLAGS'})) {
	my $kcflags = "$ENV{'KCFLAGS'}";

	if ($kcflags =~ /Werror/) {
		$Werror = 1;
	}
}

# Generated docbook code is inserted in a template at a point where
# docbook v3.1 requires a non-zero sequence of RefEntry's; see:
# https://www.oasis-open.org/docbook/documentation/reference/html/refentry.html
# We keep track of number of generated entries and generate a dummy
# if needs be to ensure the expanded template can be postprocessed
# into html.
my $section_counter = 0;

my $lineprefix="";

# Parser states
use constant {
    STATE_NORMAL        => 0,        # normal code
    STATE_NAME          => 1,        # looking for function name
    STATE_BODY_MAYBE    => 2,        # body - or maybe more description
    STATE_BODY          => 3,        # the body of the comment
    STATE_BODY_WITH_BLANK_LINE => 4, # the body, which has a blank line
    STATE_PROTO         => 5,        # scanning prototype
    STATE_DOCBLOCK      => 6,        # documentation block
    STATE_INLINE        => 7,        # gathering doc outside main block
};
my $state;
my $in_doc_sect;
my $leading_space;

# Inline documentation state
use constant {
    STATE_INLINE_NA     => 0, # not applicable ($state != STATE_INLINE)
    STATE_INLINE_NAME   => 1, # looking for member name (@foo:)
    STATE_INLINE_TEXT   => 2, # looking for member documentation
    STATE_INLINE_END    => 3, # done
    STATE_INLINE_ERROR  => 4, # error - Comment without header was found.
                              # Spit a warning as it's not
                              # proper kernel-doc and ignore the rest.
};
my $inline_doc_state;

#declaration types: can be
# 'function', 'struct', 'union', 'enum', 'typedef'
my $decl_type;

my $doc_start = '^/\*\*\s*$'; # Allow whitespace at end of comment start.
my $doc_end = '\*/';
my $doc_com = '\s*\*\s*';
my $doc_com_body = '\s*\* ?';
my $doc_decl = $doc_com . '(\w+)';
# @params and a strictly limited set of supported section names
my $doc_sect = $doc_com .
    '\s*(\@[.\w]+|\@\.\.\.|description|context|returns?|notes?|examples?)\s*:(.*)';
my $doc_content = $doc_com_body . '(.*)';
my $doc_block = $doc_com . 'DOC:\s*(.*)?';
my $doc_inline_start = '^\s*/\*\*\s*$';
my $doc_inline_sect = '\s*\*\s*(@\s*[\w][\w\.]*\s*):(.*)';
my $doc_inline_end = '^\s*\*/\s*$';
my $doc_inline_oneline = '^\s*/\*\*\s*(@[\w\s]+):\s*(.*)\s*\*/\s*$';
my $export_symbol = '^\s*EXPORT_SYMBOL(_GPL)?\s*\(\s*(\w+)\s*\)\s*;';

my %parameterdescs;
my %parameterdesc_start_lines;
my @parameterlist;
my %sections;
my @sectionlist;
my %section_start_lines;
my $sectcheck;
my $struct_actual;

my $contents = "";
my $new_start_line = 0;

# the canonical section names. see also $doc_sect above.
my $section_default = "Description";	# default section
my $section_intro = "Introduction";
my $section = $section_default;
my $section_context = "Context";
my $section_return = "Return";

my $undescribed = "-- undescribed --";

reset_state();

while ($ARGV[0] =~ m/^--?(.*)/) {
    my $cmd = $1;
    shift @ARGV;
    if ($cmd eq "man") {
	$output_mode = "man";
	@highlights = @highlights_man;
	$blankline = $blankline_man;
    } elsif ($cmd eq "rst") {
	$output_mode = "rst";
	@highlights = @highlights_rst;
	$blankline = $blankline_rst;
    } elsif ($cmd eq "none") {
	$output_mode = "none";
    } elsif ($cmd eq "module") { # not needed for XML, inherits from calling document
	$modulename = shift @ARGV;
    } elsif ($cmd eq "function") { # to only output specific functions
	$output_selection = OUTPUT_INCLUDE;
	$function = shift @ARGV;
	$function_table{$function} = 1;
    } elsif ($cmd eq "nosymbol") { # Exclude specific symbols
	my $symbol = shift @ARGV;
	$nosymbol_table{$symbol} = 1;
    } elsif ($cmd eq "export") { # only exported symbols
	$output_selection = OUTPUT_EXPORTED;
	%function_table = ();
    } elsif ($cmd eq "internal") { # only non-exported symbols
	$output_selection = OUTPUT_INTERNAL;
	%function_table = ();
    } elsif ($cmd eq "export-file") {
	my $file = shift @ARGV;
	push(@export_file_list, $file);
    } elsif ($cmd eq "v") {
	$verbose = 1;
    } elsif ($cmd eq "Werror") {
	$Werror = 1;
    } elsif (($cmd eq "h") || ($cmd eq "help")) {
	usage();
    } elsif ($cmd eq 'no-doc-sections') {
	    $no_doc_sections = 1;
    } elsif ($cmd eq 'enable-lineno') {
	    $enable_lineno = 1;
    } elsif ($cmd eq 'show-not-found') {
	$show_not_found = 1;  # A no-op but don't fail
    } elsif ($cmd eq "sphinx-version") {
	my $ver_string = shift @ARGV;
	if ($ver_string =~ m/^(\d+)(\.\d+)?(\.\d+)?/) {
	    $sphinx_major = $1;
	    if (defined($2)) {
		$sphinx_minor = substr($2,1);
	    } else {
		$sphinx_minor = 0;
	    }
	    if (defined($3)) {
		$sphinx_patch = substr($3,1)
	    } else {
		$sphinx_patch = 0;
	    }
	} else {
	    die "Sphinx version should either major.minor or major.minor.patch format\n";
	}
    } else {
	# Unknown argument
        usage();
    }
}

# continue execution near EOF;

# The C domain dialect changed on Sphinx 3. So, we need to check the
# version in order to produce the right tags.
sub findprog($)
{
	foreach(split(/:/, $ENV{PATH})) {
		return "$_/$_[0]" if(-x "$_/$_[0]");
	}
}

sub get_sphinx_version()
{
	my $ver;

	my $cmd = "sphinx-build";
	if (!findprog($cmd)) {
		my $cmd = "sphinx-build3";
		if (!findprog($cmd)) {
			$sphinx_major = 1;
			$sphinx_minor = 2;
			$sphinx_patch = 0;
			printf STDERR "Warning: Sphinx version not found. Using default (Sphinx version %d.%d.%d)\n",
			       $sphinx_major, $sphinx_minor, $sphinx_patch;
			return;
		}
	}

	open IN, "$cmd --version 2>&1 |";
	while (<IN>) {
		if (m/^\s*sphinx-build\s+([\d]+)\.([\d\.]+)(\+\/[\da-f]+)?$/) {
			$sphinx_major = $1;
			$sphinx_minor = $2;
			$sphinx_patch = $3;
			last;
		}
		# Sphinx 1.2.x uses a different format
		if (m/^\s*Sphinx.*\s+([\d]+)\.([\d\.]+)$/) {
			$sphinx_major = $1;
			$sphinx_minor = $2;
			$sphinx_patch = $3;
			last;
		}
	}
	close IN;
}

# get kernel version from env
sub get_kernel_version() {
    my $version = 'unknown kernel version';

    if (defined($ENV{'KERNELVERSION'})) {
	$version = $ENV{'KERNELVERSION'};
    }
    return $version;
}

#
sub print_lineno {
    my $lineno = shift;
    if ($enable_lineno && defined($lineno)) {
        print "#define LINENO " . $lineno . "\n";
    }
}
##
# dumps section contents to arrays/hashes intended for that purpose.
#
sub dump_section {
    my $file = shift;
    my $name = shift;
    my $contents = join "\n", @_;

    if ($name =~ m/$type_param/) {
	$name = $1;
	$parameterdescs{$name} = $contents;
	$sectcheck = $sectcheck . $name . " ";
        $parameterdesc_start_lines{$name} = $new_start_line;
        $new_start_line = 0;
    } elsif ($name eq "@\.\.\.") {
	$name = "...";
	$parameterdescs{$name} = $contents;
	$sectcheck = $sectcheck . $name . " ";
        $parameterdesc_start_lines{$name} = $new_start_line;
        $new_start_line = 0;
    } else {
	if (defined($sections{$name}) && ($sections{$name} ne "")) {
	    # Only warn on user specified duplicate section names.
	    if ($name ne $section_default) {
		print STDERR "${file}:$.: warning: duplicate section name '$name'\n";
		++$warnings;
	    }
	    $sections{$name} .= $contents;
	} else {
	    $sections{$name} = $contents;
	    push @sectionlist, $name;
            $section_start_lines{$name} = $new_start_line;
            $new_start_line = 0;
	}
    }
}

##
# dump DOC: section after checking that it should go out
#
sub dump_doc_section {
    my $file = shift;
    my $name = shift;
    my $contents = join "\n", @_;

    if ($no_doc_sections) {
        return;
    }

    return if (defined($nosymbol_table{$name}));

    if (($output_selection == OUTPUT_ALL) ||
	(($output_selection == OUTPUT_INCLUDE) &&
	 defined($function_table{$name})))
    {
	dump_section($file, $name, $contents);
	output_blockhead({'sectionlist' => \@sectionlist,
			  'sections' => \%sections,
			  'module' => $modulename,
			  'content-only' => ($output_selection != OUTPUT_ALL), });
    }
}

##
# output function
#
# parameterdescs, a hash.
#  function => "function name"
#  parameterlist => @list of parameters
#  parameterdescs => %parameter descriptions
#  sectionlist => @list of sections
#  sections => %section descriptions
#

sub output_highlight {
    my $contents = join "\n",@_;
    my $line;

#   DEBUG
#   if (!defined $contents) {
#	use Carp;
#	confess "output_highlight got called with no args?\n";
#   }

#   print STDERR "contents b4:$contents\n";
    eval $dohighlight;
    die $@ if $@;
#   print STDERR "contents af:$contents\n";

    foreach $line (split "\n", $contents) {
	if (! $output_preformatted) {
	    $line =~ s/^\s*//;
	}
	if ($line eq ""){
	    if (! $output_preformatted) {
		print $lineprefix, $blankline;
	    }
	} else {
	    if ($output_mode eq "man" && substr($line, 0, 1) eq ".") {
		print "\\&$line";
	    } else {
		print $lineprefix, $line;
	    }
	}
	print "\n";
    }
}

##
# output function in man
sub output_function_man(%) {
    my %args = %{$_[0]};
    my ($parameter, $section);
    my $count;

    print ".TH \"$args{'function'}\" 9 \"$args{'function'}\" \"$man_date\" \"Kernel Hacker's Manual\" LINUX\n";

    print ".SH NAME\n";
    print $args{'function'} . " \\- " . $args{'purpose'} . "\n";

    print ".SH SYNOPSIS\n";
    if ($args{'functiontype'} ne "") {
	print ".B \"" . $args{'functiontype'} . "\" " . $args{'function'} . "\n";
    } else {
	print ".B \"" . $args{'function'} . "\n";
    }
    $count = 0;
    my $parenth = "(";
    my $post = ",";
    foreach my $parameter (@{$args{'parameterlist'}}) {
	if ($count == $#{$args{'parameterlist'}}) {
	    $post = ");";
	}
	$type = $args{'parametertypes'}{$parameter};
	if ($type =~ m/([^\(]*\(\*)\s*\)\s*\(([^\)]*)\)/) {
	    # pointer-to-function
	    print ".BI \"" . $parenth . $1 . "\" " . " \") (" . $2 . ")" . $post . "\"\n";
	} else {
	    $type =~ s/([^\*])$/$1 /;
	    print ".BI \"" . $parenth . $type . "\" " . " \"" . $post . "\"\n";
	}
	$count++;
	$parenth = "";
    }

    print ".SH ARGUMENTS\n";
    foreach $parameter (@{$args{'parameterlist'}}) {
	my $parameter_name = $parameter;
	$parameter_name =~ s/\[.*//;

	print ".IP \"" . $parameter . "\" 12\n";
	output_highlight($args{'parameterdescs'}{$parameter_name});
    }
    foreach $section (@{$args{'sectionlist'}}) {
	print ".SH \"", uc $section, "\"\n";
	output_highlight($args{'sections'}{$section});
    }
}

##
# output enum in man
sub output_enum_man(%) {
    my %args = %{$_[0]};
    my ($parameter, $section);
    my $count;

    print ".TH \"$args{'module'}\" 9 \"enum $args{'enum'}\" \"$man_date\" \"API Manual\" LINUX\n";

    print ".SH NAME\n";
    print "enum " . $args{'enum'} . " \\- " . $args{'purpose'} . "\n";

    print ".SH SYNOPSIS\n";
    print "enum " . $args{'enum'} . " {\n";
    $count = 0;
    foreach my $parameter (@{$args{'parameterlist'}}) {
	print ".br\n.BI \"    $parameter\"\n";
	if ($count == $#{$args{'parameterlist'}}) {
	    print "\n};\n";
	    last;
	}
	else {
	    print ", \n.br\n";
	}
	$count++;
    }

    print ".SH Constants\n";
    foreach $parameter (@{$args{'parameterlist'}}) {
	my $parameter_name = $parameter;
	$parameter_name =~ s/\[.*//;

	print ".IP \"" . $parameter . "\" 12\n";
	output_highlight($args{'parameterdescs'}{$parameter_name});
    }
    foreach $section (@{$args{'sectionlist'}}) {
	print ".SH \"$section\"\n";
	output_highlight($args{'sections'}{$section});
    }
}

##
# output struct in man
sub output_struct_man(%) {
    my %args = %{$_[0]};
    my ($parameter, $section);

    print ".TH \"$args{'module'}\" 9 \"" . $args{'type'} . " " . $args{'struct'} . "\" \"$man_date\" \"API Manual\" LINUX\n";

    print ".SH NAME\n";
    print $args{'type'} . " " . $args{'struct'} . " \\- " . $args{'purpose'} . "\n";

    my $declaration = $args{'definition'};
    $declaration =~ s/\t/  /g;
    $declaration =~ s/\n/"\n.br\n.BI \"/g;
    print ".SH SYNOPSIS\n";
    print $args{'type'} . " " . $args{'struct'} . " {\n.br\n";
    print ".BI \"$declaration\n};\n.br\n\n";

    print ".SH Members\n";
    foreach $parameter (@{$args{'parameterlist'}}) {
	($parameter =~ /^#/) && next;

	my $parameter_name = $parameter;
	$parameter_name =~ s/\[.*//;

	($args{'parameterdescs'}{$parameter_name} ne $undescribed) || next;
	print ".IP \"" . $parameter . "\" 12\n";
	output_highlight($args{'parameterdescs'}{$parameter_name});
    }
    foreach $section (@{$args{'sectionlist'}}) {
	print ".SH \"$section\"\n";
	output_highlight($args{'sections'}{$section});
    }
}

##
# output typedef in man
sub output_typedef_man(%) {
    my %args = %{$_[0]};
    my ($parameter, $section);

    print ".TH \"$args{'module'}\" 9 \"$args{'typedef'}\" \"$man_date\" \"API Manual\" LINUX\n";

    print ".SH NAME\n";
    print "typedef " . $args{'typedef'} . " \\- " . $args{'purpose'} . "\n";

    foreach $section (@{$args{'sectionlist'}}) {
	print ".SH \"$section\"\n";
	output_highlight($args{'sections'}{$section});
    }
}

sub output_blockhead_man(%) {
    my %args = %{$_[0]};
    my ($parameter, $section);
    my $count;

    print ".TH \"$args{'module'}\" 9 \"$args{'module'}\" \"$man_date\" \"API Manual\" LINUX\n";

    foreach $section (@{$args{'sectionlist'}}) {
	print ".SH \"$section\"\n";
	output_highlight($args{'sections'}{$section});
    }
}

##
# output in restructured text
#

#
# This could use some work; it's used to output the DOC: sections, and
# starts by putting out the name of the doc section itself, but that tends
# to duplicate a header already in the template file.
#
sub output_blockhead_rst(%) {
    my %args = %{$_[0]};
    my ($parameter, $section);

    foreach $section (@{$args{'sectionlist'}}) {
	next if (defined($nosymbol_table{$section}));

	if ($output_selection != OUTPUT_INCLUDE) {
	    print "**$section**\n\n";
	}
        print_lineno($section_start_lines{$section});
	output_highlight_rst($args{'sections'}{$section});
	print "\n";
    }
}

#
# Apply the RST highlights to a sub-block of text.
#
sub highlight_block($) {
    # The dohighlight kludge requires the text be called $contents
    my $contents = shift;
    eval $dohighlight;
    die $@ if $@;
    return $contents;
}

#
# Regexes used only here.
#
my $sphinx_literal = '^[^.].*::$';
my $sphinx_cblock = '^\.\.\ +code-block::';

sub output_highlight_rst {
    my $input = join "\n",@_;
    my $output = "";
    my $line;
    my $in_literal = 0;
    my $litprefix;
    my $block = "";

    foreach $line (split "\n",$input) {
	#
	# If we're in a literal block, see if we should drop out
	# of it.  Otherwise pass the line straight through unmunged.
	#
	if ($in_literal) {
	    if (! ($line =~ /^\s*$/)) {
		#
		# If this is the first non-blank line in a literal
		# block we need to figure out what the proper indent is.
		#
		if ($litprefix eq "") {
		    $line =~ /^(\s*)/;
		    $litprefix = '^' . $1;
		    $output .= $line . "\n";
		} elsif (! ($line =~ /$litprefix/)) {
		    $in_literal = 0;
		} else {
		    $output .= $line . "\n";
		}
	    } else {
		$output .= $line . "\n";
	    }
	}
	#
	# Not in a literal block (or just dropped out)
	#
	if (! $in_literal) {
	    $block .= $line . "\n";
	    if (($line =~ /$sphinx_literal/) || ($line =~ /$sphinx_cblock/)) {
		$in_literal = 1;
		$litprefix = "";
		$output .= highlight_block($block);
		$block = ""
	    }
	}
    }

    if ($block) {
	$output .= highlight_block($block);
    }
    foreach $line (split "\n", $output) {
	print $lineprefix . $line . "\n";
    }
}

sub output_function_rst(%) {
    my %args = %{$_[0]};
    my ($parameter, $section);
    my $oldprefix = $lineprefix;
    my $start = "";
    my $is_macro = 0;

    if ($sphinx_major < 3) {
	if ($args{'typedef'}) {
	    print ".. c:type:: ". $args{'function'} . "\n\n";
	    print_lineno($declaration_start_line);
	    print "   **Typedef**: ";
	    $lineprefix = "";
	    output_highlight_rst($args{'purpose'});
	    $start = "\n\n**Syntax**\n\n  ``";
	    $is_macro = 1;
	} else {
	    print ".. c:function:: ";
	}
    } else {
	if ($args{'typedef'} || $args{'functiontype'} eq "") {
	    $is_macro = 1;
	    print ".. c:macro:: ". $args{'function'} . "\n\n";
	} else {
	    print ".. c:function:: ";
	}

	if ($args{'typedef'}) {
	    print_lineno($declaration_start_line);
	    print "   **Typedef**: ";
	    $lineprefix = "";
	    output_highlight_rst($args{'purpose'});
	    $start = "\n\n**Syntax**\n\n  ``";
	} else {
	    print "``" if ($is_macro);
	}
    }
    if ($args{'functiontype'} ne "") {
	$start .= $args{'functiontype'} . " " . $args{'function'} . " (";
    } else {
	$start .= $args{'function'} . " (";
    }
    print $start;

    my $count = 0;
    foreach my $parameter (@{$args{'parameterlist'}}) {
	if ($count ne 0) {
	    print ", ";
	}
	$count++;
	$type = $args{'parametertypes'}{$parameter};

	if ($type =~ m/([^\(]*\(\*)\s*\)\s*\(([^\)]*)\)/) {
	    # pointer-to-function
	    print $1 . $parameter . ") (" . $2 . ")";
	} else {
	    print $type;
	}
    }
    if ($is_macro) {
	print ")``\n\n";
    } else {
	print ")\n\n";
    }
    if (!$args{'typedef'}) {
	print_lineno($declaration_start_line);
	$lineprefix = "   ";
	output_highlight_rst($args{'purpose'});
	print "\n";
    }

    print "**Parameters**\n\n";
    $lineprefix = "  ";
    foreach $parameter (@{$args{'parameterlist'}}) {
	my $parameter_name = $parameter;
	$parameter_name =~ s/\[.*//;
	$type = $args{'parametertypes'}{$parameter};

	if ($type ne "") {
	    print "``$type``\n";
	} else {
	    print "``$parameter``\n";
	}

        print_lineno($parameterdesc_start_lines{$parameter_name});

	if (defined($args{'parameterdescs'}{$parameter_name}) &&
	    $args{'parameterdescs'}{$parameter_name} ne $undescribed) {
	    output_highlight_rst($args{'parameterdescs'}{$parameter_name});
	} else {
	    print "  *undescribed*\n";
	}
	print "\n";
    }

    $lineprefix = $oldprefix;
    output_section_rst(@_);
}

sub output_section_rst(%) {
    my %args = %{$_[0]};
    my $section;
    my $oldprefix = $lineprefix;
    $lineprefix = "";

    foreach $section (@{$args{'sectionlist'}}) {
	print "**$section**\n\n";
        print_lineno($section_start_lines{$section});
	output_highlight_rst($args{'sections'}{$section});
	print "\n";
    }
    print "\n";
    $lineprefix = $oldprefix;
}

sub output_enum_rst(%) {
    my %args = %{$_[0]};
    my ($parameter);
    my $oldprefix = $lineprefix;
    my $count;

    if ($sphinx_major < 3) {
	my $name = "enum " . $args{'enum'};
	print "\n\n.. c:type:: " . $name . "\n\n";
    } else {
	my $name = $args{'enum'};
	print "\n\n.. c:enum:: " . $name . "\n\n";
    }
    print_lineno($declaration_start_line);
    $lineprefix = "   ";
    output_highlight_rst($args{'purpose'});
    print "\n";

    print "**Constants**\n\n";
    $lineprefix = "  ";
    foreach $parameter (@{$args{'parameterlist'}}) {
	print "``$parameter``\n";
	if ($args{'parameterdescs'}{$parameter} ne $undescribed) {
	    output_highlight_rst($args{'parameterdescs'}{$parameter});
	} else {
	    print "  *undescribed*\n";
	}
	print "\n";
    }

    $lineprefix = $oldprefix;
    output_section_rst(@_);
}

sub output_typedef_rst(%) {
    my %args = %{$_[0]};
    my ($parameter);
    my $oldprefix = $lineprefix;
    my $name;

    if ($sphinx_major < 3) {
	$name = "typedef " . $args{'typedef'};
    } else {
	$name = $args{'typedef'};
    }
    print "\n\n.. c:type:: " . $name . "\n\n";
    print_lineno($declaration_start_line);
    $lineprefix = "   ";
    output_highlight_rst($args{'purpose'});
    print "\n";

    $lineprefix = $oldprefix;
    output_section_rst(@_);
}

sub output_struct_rst(%) {
    my %args = %{$_[0]};
    my ($parameter);
    my $oldprefix = $lineprefix;

    if ($sphinx_major < 3) {
	my $name = $args{'type'} . " " . $args{'struct'};
	print "\n\n.. c:type:: " . $name . "\n\n";
    } else {
	my $name = $args{'struct'};
	if ($args{'type'} eq 'union') {
	    print "\n\n.. c:union:: " . $name . "\n\n";
	} else {
	    print "\n\n.. c:struct:: " . $name . "\n\n";
	}
    }
    print_lineno($declaration_start_line);
    $lineprefix = "   ";
    output_highlight_rst($args{'purpose'});
    print "\n";

    print "**Definition**\n\n";
    print "::\n\n";
    my $declaration = $args{'definition'};
    $declaration =~ s/\t/  /g;
    print "  " . $args{'type'} . " " . $args{'struct'} . " {\n$declaration  };\n\n";

    print "**Members**\n\n";
    $lineprefix = "  ";
    foreach $parameter (@{$args{'parameterlist'}}) {
	($parameter =~ /^#/) && next;

	my $parameter_name = $parameter;
	$parameter_name =~ s/\[.*//;

	($args{'parameterdescs'}{$parameter_name} ne $undescribed) || next;
	$type = $args{'parametertypes'}{$parameter};
        print_lineno($parameterdesc_start_lines{$parameter_name});
	print "``" . $parameter . "``\n";
	output_highlight_rst($args{'parameterdescs'}{$parameter_name});
	print "\n";
    }
    print "\n";

    $lineprefix = $oldprefix;
    output_section_rst(@_);
}

## none mode output functions

sub output_function_none(%) {
}

sub output_enum_none(%) {
}

sub output_typedef_none(%) {
}

sub output_struct_none(%) {
}

sub output_blockhead_none(%) {
}

##
# generic output function for all types (function, struct/union, typedef, enum);
# calls the generated, variable output_ function name based on
# functype and output_mode
sub output_declaration {
    no strict 'refs';
    my $name = shift;
    my $functype = shift;
    my $func = "output_${functype}_$output_mode";

    return if (defined($nosymbol_table{$name}));

    if (($output_selection == OUTPUT_ALL) ||
	(($output_selection == OUTPUT_INCLUDE ||
	  $output_selection == OUTPUT_EXPORTED) &&
	 defined($function_table{$name})) ||
	($output_selection == OUTPUT_INTERNAL &&
	 !($functype eq "function" && defined($function_table{$name}))))
    {
	&$func(@_);
	$section_counter++;
    }
}

##
# generic output function - calls the right one based on current output mode.
sub output_blockhead {
    no strict 'refs';
    my $func = "output_blockhead_" . $output_mode;
    &$func(@_);
    $section_counter++;
}

##
# takes a declaration (struct, union, enum, typedef) and
# invokes the right handler. NOT called for functions.
sub dump_declaration($$) {
    no strict 'refs';
    my ($prototype, $file) = @_;
    my $func = "dump_" . $decl_type;
    &$func(@_);
}

sub dump_union($$) {
    dump_struct(@_);
}

sub dump_struct($$) {
    my $x = shift;
    my $file = shift;

    if ($x =~ /(struct|union)\s+(\w+)\s*\{(.*)\}(\s*(__packed|__aligned|____cacheline_aligned_in_smp|____cacheline_aligned|__attribute__\s*\(\([a-z0-9,_\s\(\)]*\)\)))*/) {
	my $decl_type = $1;
	$declaration_name = $2;
	my $members = $3;

	# ignore members marked private:
	$members =~ s/\/\*\s*private:.*?\/\*\s*public:.*?\*\///gosi;
	$members =~ s/\/\*\s*private:.*//gosi;
	# strip comments:
	$members =~ s/\/\*.*?\*\///gos;
	# strip attributes
	$members =~ s/\s*__attribute__\s*\(\([a-z0-9,_\*\s\(\)]*\)\)/ /gi;
	$members =~ s/\s*__aligned\s*\([^;]*\)/ /gos;
	$members =~ s/\s*__packed\s*/ /gos;
	$members =~ s/\s*CRYPTO_MINALIGN_ATTR/ /gos;
	$members =~ s/\s*____cacheline_aligned_in_smp/ /gos;
	$members =~ s/\s*____cacheline_aligned/ /gos;

	# replace DECLARE_BITMAP
	$members =~ s/__ETHTOOL_DECLARE_LINK_MODE_MASK\s*\(([^\)]+)\)/DECLARE_BITMAP($1, __ETHTOOL_LINK_MODE_MASK_NBITS)/gos;
	$members =~ s/DECLARE_BITMAP\s*\(([^,)]+),\s*([^,)]+)\)/unsigned long $1\[BITS_TO_LONGS($2)\]/gos;
	# replace DECLARE_HASHTABLE
	$members =~ s/DECLARE_HASHTABLE\s*\(([^,)]+),\s*([^,)]+)\)/unsigned long $1\[1 << (($2) - 1)\]/gos;
	# replace DECLARE_KFIFO
	$members =~ s/DECLARE_KFIFO\s*\(([^,)]+),\s*([^,)]+),\s*([^,)]+)\)/$2 \*$1/gos;
	# replace DECLARE_KFIFO_PTR
	$members =~ s/DECLARE_KFIFO_PTR\s*\(([^,)]+),\s*([^,)]+)\)/$2 \*$1/gos;

	my $declaration = $members;

	# Split nested struct/union elements as newer ones
	while ($members =~ m/(struct|union)([^\{\};]+)\{([^\{\}]*)\}([^\{\}\;]*)\;/) {
		my $newmember;
		my $maintype = $1;
		my $ids = $4;
		my $content = $3;
		foreach my $id(split /,/, $ids) {
			$newmember .= "$maintype $id; ";

			$id =~ s/[:\[].*//;
			$id =~ s/^\s*\**(\S+)\s*/$1/;
			foreach my $arg (split /;/, $content) {
				next if ($arg =~ m/^\s*$/);
				if ($arg =~ m/^([^\(]+\(\*?\s*)([\w\.]*)(\s*\).*)/) {
					# pointer-to-function
					my $type = $1;
					my $name = $2;
					my $extra = $3;
					next if (!$name);
					if ($id =~ m/^\s*$/) {
						# anonymous struct/union
						$newmember .= "$type$name$extra; ";
					} else {
						$newmember .= "$type$id.$name$extra; ";
					}
				} else {
					my $type;
					my $names;
					$arg =~ s/^\s+//;
					$arg =~ s/\s+$//;
					# Handle bitmaps
					$arg =~ s/:\s*\d+\s*//g;
					# Handle arrays
					$arg =~ s/\[.*\]//g;
					# The type may have multiple words,
					# and multiple IDs can be defined, like:
					#	const struct foo, *bar, foobar
					# So, we remove spaces when parsing the
					# names, in order to match just names
					# and commas for the names
					$arg =~ s/\s*,\s*/,/g;
					if ($arg =~ m/(.*)\s+([\S+,]+)/) {
						$type = $1;
						$names = $2;
					} else {
						$newmember .= "$arg; ";
						next;
					}
					foreach my $name (split /,/, $names) {
						$name =~ s/^\s*\**(\S+)\s*/$1/;
						next if (($name =~ m/^\s*$/));
						if ($id =~ m/^\s*$/) {
							# anonymous struct/union
							$newmember .= "$type $name; ";
						} else {
							$newmember .= "$type $id.$name; ";
						}
					}
				}
			}
		}
		$members =~ s/(struct|union)([^\{\};]+)\{([^\{\}]*)\}([^\{\}\;]*)\;/$newmember/;
	}

	# Ignore other nested elements, like enums
	$members =~ s/(\{[^\{\}]*\})//g;

	create_parameterlist($members, ';', $file, $declaration_name);
	check_sections($file, $declaration_name, $decl_type, $sectcheck, $struct_actual);

	# Adjust declaration for better display
	$declaration =~ s/([\{;])/$1\n/g;
	$declaration =~ s/\}\s+;/};/g;
	# Better handle inlined enums
	do {} while ($declaration =~ s/(enum\s+\{[^\}]+),([^\n])/$1,\n$2/);

	my @def_args = split /\n/, $declaration;
	my $level = 1;
	$declaration = "";
	foreach my $clause (@def_args) {
		$clause =~ s/^\s+//;
		$clause =~ s/\s+$//;
		$clause =~ s/\s+/ /;
		next if (!$clause);
		$level-- if ($clause =~ m/(\})/ && $level > 1);
		if (!($clause =~ m/^\s*#/)) {
			$declaration .= "\t" x $level;
		}
		$declaration .= "\t" . $clause . "\n";
		$level++ if ($clause =~ m/(\{)/ && !($clause =~m/\}/));
	}
	output_declaration($declaration_name,
			   'struct',
			   {'struct' => $declaration_name,
			    'module' => $modulename,
			    'definition' => $declaration,
			    'parameterlist' => \@parameterlist,
			    'parameterdescs' => \%parameterdescs,
			    'parametertypes' => \%parametertypes,
			    'sectionlist' => \@sectionlist,
			    'sections' => \%sections,
			    'purpose' => $declaration_purpose,
			    'type' => $decl_type
			   });
    }
    else {
	print STDERR "${file}:$.: error: Cannot parse struct or union!\n";
	++$errors;
    }
}


sub show_warnings($$) {
	my $functype = shift;
	my $name = shift;

	return 0 if (defined($nosymbol_table{$name}));

	return 1 if ($output_selection == OUTPUT_ALL);

	if ($output_selection == OUTPUT_EXPORTED) {
		if (defined($function_table{$name})) {
			return 1;
		} else {
			return 0;
		}
	}
        if ($output_selection == OUTPUT_INTERNAL) {
		if (!($functype eq "function" && defined($function_table{$name}))) {
			return 1;
		} else {
			return 0;
		}
	}
	if ($output_selection == OUTPUT_INCLUDE) {
		if (defined($function_table{$name})) {
			return 1;
		} else {
			return 0;
		}
	}
	die("Please add the new output type at show_warnings()");
}

sub dump_enum($$) {
    my $x = shift;
    my $file = shift;
    my $members;


    $x =~ s@/\*.*?\*/@@gos;	# strip comments.
    # strip #define macros inside enums
    $x =~ s@#\s*((define|ifdef)\s+|endif)[^;]*;@@gos;

    if ($x =~ /typedef\s+enum\s*\{(.*)\}\s*(\w*)\s*;/) {
	$declaration_name = $2;
	$members = $1;
    } elsif ($x =~ /enum\s+(\w*)\s*\{(.*)\}/) {
	$declaration_name = $1;
	$members = $2;
    }

    if ($members) {
	my %_members;

	$members =~ s/\s+$//;

	foreach my $arg (split ',', $members) {
	    $arg =~ s/^\s*(\w+).*/$1/;
	    push @parameterlist, $arg;
	    if (!$parameterdescs{$arg}) {
		$parameterdescs{$arg} = $undescribed;
	        if (show_warnings("enum", $declaration_name)) {
			print STDERR "${file}:$.: warning: Enum value '$arg' not described in enum '$declaration_name'\n";
		}
	    }
	    $_members{$arg} = 1;
	}

	while (my ($k, $v) = each %parameterdescs) {
	    if (!exists($_members{$k})) {
	        if (show_warnings("enum", $declaration_name)) {
		     print STDERR "${file}:$.: warning: Excess enum value '$k' description in '$declaration_name'\n";
		}
	    }
        }

	output_declaration($declaration_name,
			   'enum',
			   {'enum' => $declaration_name,
			    'module' => $modulename,
			    'parameterlist' => \@parameterlist,
			    'parameterdescs' => \%parameterdescs,
			    'sectionlist' => \@sectionlist,
			    'sections' => \%sections,
			    'purpose' => $declaration_purpose
			   });
    } else {
	print STDERR "${file}:$.: error: Cannot parse enum!\n";
	++$errors;
    }
}

<<<<<<< HEAD
my $typedef_type = qr { ((?:\s+[\w\*]+){1,8})\s* }x;
=======
my $typedef_type = qr { ((?:\s+[\w\*]+\b){1,8})\s* }x;
>>>>>>> 76ec55ca
my $typedef_ident = qr { \*?\s*(\w\S+)\s* }x;
my $typedef_args = qr { \s*\((.*)\); }x;

my $typedef1 = qr { typedef$typedef_type\($typedef_ident\)$typedef_args }x;
my $typedef2 = qr { typedef$typedef_type$typedef_ident$typedef_args }x;

sub dump_typedef($$) {
    my $x = shift;
    my $file = shift;

    $x =~ s@/\*.*?\*/@@gos;	# strip comments.

    # Parse function typedef prototypes
    if ($x =~ $typedef1 || $x =~ $typedef2) {
	$return_type = $1;
	$declaration_name = $2;
	my $args = $3;
	$return_type =~ s/^\s+//;

	create_parameterlist($args, ',', $file, $declaration_name);

	output_declaration($declaration_name,
			   'function',
			   {'function' => $declaration_name,
			    'typedef' => 1,
			    'module' => $modulename,
			    'functiontype' => $return_type,
			    'parameterlist' => \@parameterlist,
			    'parameterdescs' => \%parameterdescs,
			    'parametertypes' => \%parametertypes,
			    'sectionlist' => \@sectionlist,
			    'sections' => \%sections,
			    'purpose' => $declaration_purpose
			   });
	return;
    }

    while (($x =~ /\(*.\)\s*;$/) || ($x =~ /\[*.\]\s*;$/)) {
	$x =~ s/\(*.\)\s*;$/;/;
	$x =~ s/\[*.\]\s*;$/;/;
    }

    if ($x =~ /typedef.*\s+(\w+)\s*;/) {
	$declaration_name = $1;

	output_declaration($declaration_name,
			   'typedef',
			   {'typedef' => $declaration_name,
			    'module' => $modulename,
			    'sectionlist' => \@sectionlist,
			    'sections' => \%sections,
			    'purpose' => $declaration_purpose
			   });
    }
    else {
	print STDERR "${file}:$.: error: Cannot parse typedef!\n";
	++$errors;
    }
}

sub save_struct_actual($) {
    my $actual = shift;

    # strip all spaces from the actual param so that it looks like one string item
    $actual =~ s/\s*//g;
    $struct_actual = $struct_actual . $actual . " ";
}

sub create_parameterlist($$$$) {
    my $args = shift;
    my $splitter = shift;
    my $file = shift;
    my $declaration_name = shift;
    my $type;
    my $param;

    # temporarily replace commas inside function pointer definition
    while ($args =~ /(\([^\),]+),/) {
	$args =~ s/(\([^\),]+),/$1#/g;
    }

    foreach my $arg (split($splitter, $args)) {
	# strip comments
	$arg =~ s/\/\*.*\*\///;
	# strip leading/trailing spaces
	$arg =~ s/^\s*//;
	$arg =~ s/\s*$//;
	$arg =~ s/\s+/ /;

	if ($arg =~ /^#/) {
	    # Treat preprocessor directive as a typeless variable just to fill
	    # corresponding data structures "correctly". Catch it later in
	    # output_* subs.
	    push_parameter($arg, "", "", $file);
	} elsif ($arg =~ m/\(.+\)\s*\(/) {
	    # pointer-to-function
	    $arg =~ tr/#/,/;
	    $arg =~ m/[^\(]+\(\*?\s*([\w\.]*)\s*\)/;
	    $param = $1;
	    $type = $arg;
	    $type =~ s/([^\(]+\(\*?)\s*$param/$1/;
	    save_struct_actual($param);
	    push_parameter($param, $type, $arg, $file, $declaration_name);
	} elsif ($arg) {
	    $arg =~ s/\s*:\s*/:/g;
	    $arg =~ s/\s*\[/\[/g;

	    my @args = split('\s*,\s*', $arg);
	    if ($args[0] =~ m/\*/) {
		$args[0] =~ s/(\*+)\s*/ $1/;
	    }

	    my @first_arg;
	    if ($args[0] =~ /^(.*\s+)(.*?\[.*\].*)$/) {
		    shift @args;
		    push(@first_arg, split('\s+', $1));
		    push(@first_arg, $2);
	    } else {
		    @first_arg = split('\s+', shift @args);
	    }

	    unshift(@args, pop @first_arg);
	    $type = join " ", @first_arg;

	    foreach $param (@args) {
		if ($param =~ m/^(\*+)\s*(.*)/) {
		    save_struct_actual($2);

		    push_parameter($2, "$type $1", $arg, $file, $declaration_name);
		}
		elsif ($param =~ m/(.*?):(\d+)/) {
		    if ($type ne "") { # skip unnamed bit-fields
			save_struct_actual($1);
			push_parameter($1, "$type:$2", $arg, $file, $declaration_name)
		    }
		}
		else {
		    save_struct_actual($param);
		    push_parameter($param, $type, $arg, $file, $declaration_name);
		}
	    }
	}
    }
}

sub push_parameter($$$$$) {
	my $param = shift;
	my $type = shift;
	my $org_arg = shift;
	my $file = shift;
	my $declaration_name = shift;

	if (($anon_struct_union == 1) && ($type eq "") &&
	    ($param eq "}")) {
		return;		# ignore the ending }; from anon. struct/union
	}

	$anon_struct_union = 0;
	$param =~ s/[\[\)].*//;

	if ($type eq "" && $param =~ /\.\.\.$/)
	{
	    if (!$param =~ /\w\.\.\.$/) {
	      # handles unnamed variable parameters
	      $param = "...";
	    }
	    elsif ($param =~ /\w\.\.\.$/) {
	      # for named variable parameters of the form `x...`, remove the dots
	      $param =~ s/\.\.\.$//;
	    }
	    if (!defined $parameterdescs{$param} || $parameterdescs{$param} eq "") {
		$parameterdescs{$param} = "variable arguments";
	    }
	}
	elsif ($type eq "" && ($param eq "" or $param eq "void"))
	{
	    $param="void";
	    $parameterdescs{void} = "no arguments";
	}
	elsif ($type eq "" && ($param eq "struct" or $param eq "union"))
	# handle unnamed (anonymous) union or struct:
	{
		$type = $param;
		$param = "{unnamed_" . $param . "}";
		$parameterdescs{$param} = "anonymous\n";
		$anon_struct_union = 1;
	}

	# warn if parameter has no description
	# (but ignore ones starting with # as these are not parameters
	# but inline preprocessor statements);
	# Note: It will also ignore void params and unnamed structs/unions
	if (!defined $parameterdescs{$param} && $param !~ /^#/) {
		$parameterdescs{$param} = $undescribed;

	        if (show_warnings($type, $declaration_name) && $param !~ /\./) {
			print STDERR
			      "${file}:$.: warning: Function parameter or member '$param' not described in '$declaration_name'\n";
			++$warnings;
		}
	}

	# strip spaces from $param so that it is one continuous string
	# on @parameterlist;
	# this fixes a problem where check_sections() cannot find
	# a parameter like "addr[6 + 2]" because it actually appears
	# as "addr[6", "+", "2]" on the parameter list;
	# but it's better to maintain the param string unchanged for output,
	# so just weaken the string compare in check_sections() to ignore
	# "[blah" in a parameter string;
	###$param =~ s/\s*//g;
	push @parameterlist, $param;
	$org_arg =~ s/\s\s+/ /g;
	$parametertypes{$param} = $org_arg;
}

sub check_sections($$$$$) {
	my ($file, $decl_name, $decl_type, $sectcheck, $prmscheck) = @_;
	my @sects = split ' ', $sectcheck;
	my @prms = split ' ', $prmscheck;
	my $err;
	my ($px, $sx);
	my $prm_clean;		# strip trailing "[array size]" and/or beginning "*"

	foreach $sx (0 .. $#sects) {
		$err = 1;
		foreach $px (0 .. $#prms) {
			$prm_clean = $prms[$px];
			$prm_clean =~ s/\[.*\]//;
			$prm_clean =~ s/__attribute__\s*\(\([a-z,_\*\s\(\)]*\)\)//i;
			# ignore array size in a parameter string;
			# however, the original param string may contain
			# spaces, e.g.:  addr[6 + 2]
			# and this appears in @prms as "addr[6" since the
			# parameter list is split at spaces;
			# hence just ignore "[..." for the sections check;
			$prm_clean =~ s/\[.*//;

			##$prm_clean =~ s/^\**//;
			if ($prm_clean eq $sects[$sx]) {
				$err = 0;
				last;
			}
		}
		if ($err) {
			if ($decl_type eq "function") {
				print STDERR "${file}:$.: warning: " .
					"Excess function parameter " .
					"'$sects[$sx]' " .
					"description in '$decl_name'\n";
				++$warnings;
			}
		}
	}
}

##
# Checks the section describing the return value of a function.
sub check_return_section {
        my $file = shift;
        my $declaration_name = shift;
        my $return_type = shift;

        # Ignore an empty return type (It's a macro)
        # Ignore functions with a "void" return type. (But don't ignore "void *")
        if (($return_type eq "") || ($return_type =~ /void\s*\w*\s*$/)) {
                return;
        }

        if (!defined($sections{$section_return}) ||
            $sections{$section_return} eq "") {
                print STDERR "${file}:$.: warning: " .
                        "No description found for return value of " .
                        "'$declaration_name'\n";
                ++$warnings;
        }
}

##
# takes a function prototype and the name of the current file being
# processed and spits out all the details stored in the global
# arrays/hashes.
sub dump_function($$) {
    my $prototype = shift;
    my $file = shift;
    my $noret = 0;

    print_lineno($new_start_line);

    $prototype =~ s/^static +//;
    $prototype =~ s/^extern +//;
    $prototype =~ s/^asmlinkage +//;
    $prototype =~ s/^inline +//;
    $prototype =~ s/^__inline__ +//;
    $prototype =~ s/^__inline +//;
    $prototype =~ s/^__always_inline +//;
    $prototype =~ s/^noinline +//;
    $prototype =~ s/__init +//;
    $prototype =~ s/__init_or_module +//;
    $prototype =~ s/__meminit +//;
    $prototype =~ s/__must_check +//;
    $prototype =~ s/__weak +//;
    $prototype =~ s/__sched +//;
    $prototype =~ s/__printf\s*\(\s*\d*\s*,\s*\d*\s*\) +//;
    my $define = $prototype =~ s/^#\s*define\s+//; #ak added
    $prototype =~ s/__attribute__\s*\(\(
            (?:
                 [\w\s]++          # attribute name
                 (?:\([^)]*+\))?   # attribute arguments
                 \s*+,?            # optional comma at the end
            )+
          \)\)\s+//x;

    # Yes, this truly is vile.  We are looking for:
    # 1. Return type (may be nothing if we're looking at a macro)
    # 2. Function name
    # 3. Function parameters.
    #
    # All the while we have to watch out for function pointer parameters
    # (which IIRC is what the two sections are for), C types (these
    # regexps don't even start to express all the possibilities), and
    # so on.
    #
    # If you mess with these regexps, it's a good idea to check that
    # the following functions' documentation still comes out right:
    # - parport_register_device (function pointer parameters)
    # - atomic_set (macro)
    # - pci_match_device, __copy_to_user (long return type)

    if ($define && $prototype =~ m/^()([a-zA-Z0-9_~:]+)\s+/) {
        # This is an object-like macro, it has no return type and no parameter
        # list.
        # Function-like macros are not allowed to have spaces between
        # declaration_name and opening parenthesis (notice the \s+).
        $return_type = $1;
        $declaration_name = $2;
        $noret = 1;
    } elsif ($prototype =~ m/^()([a-zA-Z0-9_~:]+)\s*\(([^\(]*)\)/ ||
	$prototype =~ m/^(\w+)\s+([a-zA-Z0-9_~:]+)\s*\(([^\(]*)\)/ ||
	$prototype =~ m/^(\w+\s*\*+)\s*([a-zA-Z0-9_~:]+)\s*\(([^\(]*)\)/ ||
	$prototype =~ m/^(\w+\s+\w+)\s+([a-zA-Z0-9_~:]+)\s*\(([^\(]*)\)/ ||
	$prototype =~ m/^(\w+\s+\w+\s*\*+)\s*([a-zA-Z0-9_~:]+)\s*\(([^\(]*)\)/ ||
	$prototype =~ m/^(\w+\s+\w+\s+\w+)\s+([a-zA-Z0-9_~:]+)\s*\(([^\(]*)\)/ ||
	$prototype =~ m/^(\w+\s+\w+\s+\w+\s*\*+)\s*([a-zA-Z0-9_~:]+)\s*\(([^\(]*)\)/ ||
	$prototype =~ m/^()([a-zA-Z0-9_~:]+)\s*\(([^\{]*)\)/ ||
	$prototype =~ m/^(\w+)\s+([a-zA-Z0-9_~:]+)\s*\(([^\{]*)\)/ ||
	$prototype =~ m/^(\w+\s*\*+)\s*([a-zA-Z0-9_~:]+)\s*\(([^\{]*)\)/ ||
	$prototype =~ m/^(\w+\s+\w+)\s+([a-zA-Z0-9_~:]+)\s*\(([^\{]*)\)/ ||
	$prototype =~ m/^(\w+\s+\w+\s*\*+)\s*([a-zA-Z0-9_~:]+)\s*\(([^\{]*)\)/ ||
	$prototype =~ m/^(\w+\s+\w+\s+\w+)\s+([a-zA-Z0-9_~:]+)\s*\(([^\{]*)\)/ ||
	$prototype =~ m/^(\w+\s+\w+\s+\w+\s*\*+)\s*([a-zA-Z0-9_~:]+)\s*\(([^\{]*)\)/ ||
	$prototype =~ m/^(\w+\s+\w+\s+\w+\s+\w+)\s+([a-zA-Z0-9_~:]+)\s*\(([^\{]*)\)/ ||
	$prototype =~ m/^(\w+\s+\w+\s+\w+\s+\w+\s*\*+)\s*([a-zA-Z0-9_~:]+)\s*\(([^\{]*)\)/ ||
	$prototype =~ m/^(\w+\s+\w+\s*\*+\s*\w+\s*\*+\s*)\s*([a-zA-Z0-9_~:]+)\s*\(([^\{]*)\)/)  {
	$return_type = $1;
	$declaration_name = $2;
	my $args = $3;

	create_parameterlist($args, ',', $file, $declaration_name);
    } else {
	print STDERR "${file}:$.: warning: cannot understand function prototype: '$prototype'\n";
	return;
    }

    my $prms = join " ", @parameterlist;
    check_sections($file, $declaration_name, "function", $sectcheck, $prms);

    # This check emits a lot of warnings at the moment, because many
    # functions don't have a 'Return' doc section. So until the number
    # of warnings goes sufficiently down, the check is only performed in
    # verbose mode.
    # TODO: always perform the check.
    if ($verbose && !$noret) {
	    check_return_section($file, $declaration_name, $return_type);
    }

    # The function parser can be called with a typedef parameter.
    # Handle it.
    if ($return_type =~ /typedef/) {
	output_declaration($declaration_name,
			   'function',
			   {'function' => $declaration_name,
			    'typedef' => 1,
			    'module' => $modulename,
			    'functiontype' => $return_type,
			    'parameterlist' => \@parameterlist,
			    'parameterdescs' => \%parameterdescs,
			    'parametertypes' => \%parametertypes,
			    'sectionlist' => \@sectionlist,
			    'sections' => \%sections,
			    'purpose' => $declaration_purpose
			   });
    } else {
	output_declaration($declaration_name,
			   'function',
			   {'function' => $declaration_name,
			    'module' => $modulename,
			    'functiontype' => $return_type,
			    'parameterlist' => \@parameterlist,
			    'parameterdescs' => \%parameterdescs,
			    'parametertypes' => \%parametertypes,
			    'sectionlist' => \@sectionlist,
			    'sections' => \%sections,
			    'purpose' => $declaration_purpose
			   });
    }
}

sub reset_state {
    $function = "";
    %parameterdescs = ();
    %parametertypes = ();
    @parameterlist = ();
    %sections = ();
    @sectionlist = ();
    $sectcheck = "";
    $struct_actual = "";
    $prototype = "";

    $state = STATE_NORMAL;
    $inline_doc_state = STATE_INLINE_NA;
}

sub tracepoint_munge($) {
	my $file = shift;
	my $tracepointname = 0;
	my $tracepointargs = 0;

	if ($prototype =~ m/TRACE_EVENT\((.*?),/) {
		$tracepointname = $1;
	}
	if ($prototype =~ m/DEFINE_SINGLE_EVENT\((.*?),/) {
		$tracepointname = $1;
	}
	if ($prototype =~ m/DEFINE_EVENT\((.*?),(.*?),/) {
		$tracepointname = $2;
	}
	$tracepointname =~ s/^\s+//; #strip leading whitespace
	if ($prototype =~ m/TP_PROTO\((.*?)\)/) {
		$tracepointargs = $1;
	}
	if (($tracepointname eq 0) || ($tracepointargs eq 0)) {
		print STDERR "${file}:$.: warning: Unrecognized tracepoint format: \n".
			     "$prototype\n";
	} else {
		$prototype = "static inline void trace_$tracepointname($tracepointargs)";
	}
}

sub syscall_munge() {
	my $void = 0;

	$prototype =~ s@[\r\n]+@ @gos; # strip newlines/CR's
##	if ($prototype =~ m/SYSCALL_DEFINE0\s*\(\s*(a-zA-Z0-9_)*\s*\)/) {
	if ($prototype =~ m/SYSCALL_DEFINE0/) {
		$void = 1;
##		$prototype = "long sys_$1(void)";
	}

	$prototype =~ s/SYSCALL_DEFINE.*\(/long sys_/; # fix return type & func name
	if ($prototype =~ m/long (sys_.*?),/) {
		$prototype =~ s/,/\(/;
	} elsif ($void) {
		$prototype =~ s/\)/\(void\)/;
	}

	# now delete all of the odd-number commas in $prototype
	# so that arg types & arg names don't have a comma between them
	my $count = 0;
	my $len = length($prototype);
	if ($void) {
		$len = 0;	# skip the for-loop
	}
	for (my $ix = 0; $ix < $len; $ix++) {
		if (substr($prototype, $ix, 1) eq ',') {
			$count++;
			if ($count % 2 == 1) {
				substr($prototype, $ix, 1) = ' ';
			}
		}
	}
}

sub process_proto_function($$) {
    my $x = shift;
    my $file = shift;

    $x =~ s@\/\/.*$@@gos; # strip C99-style comments to end of line

    if ($x =~ m#\s*/\*\s+MACDOC\s*#io || ($x =~ /^#/ && $x !~ /^#\s*define/)) {
	# do nothing
    }
    elsif ($x =~ /([^\{]*)/) {
	$prototype .= $1;
    }

    if (($x =~ /\{/) || ($x =~ /\#\s*define/) || ($x =~ /;/)) {
	$prototype =~ s@/\*.*?\*/@@gos;	# strip comments.
	$prototype =~ s@[\r\n]+@ @gos; # strip newlines/cr's.
	$prototype =~ s@^\s+@@gos; # strip leading spaces

	 # Handle prototypes for function pointers like:
	 # int (*pcs_config)(struct foo)
	$prototype =~ s@^(\S+\s+)\(\s*\*(\S+)\)@$1$2@gos;

	if ($prototype =~ /SYSCALL_DEFINE/) {
		syscall_munge();
	}
	if ($prototype =~ /TRACE_EVENT/ || $prototype =~ /DEFINE_EVENT/ ||
	    $prototype =~ /DEFINE_SINGLE_EVENT/)
	{
		tracepoint_munge($file);
	}
	dump_function($prototype, $file);
	reset_state();
    }
}

sub process_proto_type($$) {
    my $x = shift;
    my $file = shift;

    $x =~ s@[\r\n]+@ @gos; # strip newlines/cr's.
    $x =~ s@^\s+@@gos; # strip leading spaces
    $x =~ s@\s+$@@gos; # strip trailing spaces
    $x =~ s@\/\/.*$@@gos; # strip C99-style comments to end of line

    if ($x =~ /^#/) {
	# To distinguish preprocessor directive from regular declaration later.
	$x .= ";";
    }

    while (1) {
	if ( $x =~ /([^\{\};]*)([\{\};])(.*)/ ) {
            if( length $prototype ) {
                $prototype .= " "
            }
	    $prototype .= $1 . $2;
	    ($2 eq '{') && $brcount++;
	    ($2 eq '}') && $brcount--;
	    if (($2 eq ';') && ($brcount == 0)) {
		dump_declaration($prototype, $file);
		reset_state();
		last;
	    }
	    $x = $3;
	} else {
	    $prototype .= $x;
	    last;
	}
    }
}


sub map_filename($) {
    my $file;
    my ($orig_file) = @_;

    if (defined($ENV{'SRCTREE'})) {
	$file = "$ENV{'SRCTREE'}" . "/" . $orig_file;
    } else {
	$file = $orig_file;
    }

    if (defined($source_map{$file})) {
	$file = $source_map{$file};
    }

    return $file;
}

sub process_export_file($) {
    my ($orig_file) = @_;
    my $file = map_filename($orig_file);

    if (!open(IN,"<$file")) {
	print STDERR "Error: Cannot open file $file\n";
	++$errors;
	return;
    }

    while (<IN>) {
	if (/$export_symbol/) {
	    next if (defined($nosymbol_table{$2}));
	    $function_table{$2} = 1;
	}
    }

    close(IN);
}

#
# Parsers for the various processing states.
#
# STATE_NORMAL: looking for the /** to begin everything.
#
sub process_normal() {
    if (/$doc_start/o) {
	$state = STATE_NAME;	# next line is always the function name
	$in_doc_sect = 0;
	$declaration_start_line = $. + 1;
    }
}

#
# STATE_NAME: Looking for the "name - description" line
#
sub process_name($$) {
    my $file = shift;
    my $identifier;
    my $descr;

    if (/$doc_block/o) {
	$state = STATE_DOCBLOCK;
	$contents = "";
	$new_start_line = $.;

	if ( $1 eq "" ) {
	    $section = $section_intro;
	} else {
	    $section = $1;
	}
    }
    elsif (/$doc_decl/o) {
	$identifier = $1;
	if (/\s*([\w\s]+?)(\(\))?\s*-/) {
	    $identifier = $1;
	}

	$state = STATE_BODY;
	# if there's no @param blocks need to set up default section
	# here
	$contents = "";
	$section = $section_default;
	$new_start_line = $. + 1;
	if (/-(.*)/) {
	    # strip leading/trailing/multiple spaces
	    $descr= $1;
	    $descr =~ s/^\s*//;
	    $descr =~ s/\s*$//;
	    $descr =~ s/\s+/ /g;
	    $declaration_purpose = $descr;
	    $state = STATE_BODY_MAYBE;
	} else {
	    $declaration_purpose = "";
	}

	if (($declaration_purpose eq "") && $verbose) {
	    print STDERR "${file}:$.: warning: missing initial short description on line:\n";
	    print STDERR $_;
	    ++$warnings;
	}

	if ($identifier =~ m/^struct\b/) {
	    $decl_type = 'struct';
	} elsif ($identifier =~ m/^union\b/) {
	    $decl_type = 'union';
	} elsif ($identifier =~ m/^enum\b/) {
	    $decl_type = 'enum';
	} elsif ($identifier =~ m/^typedef\b/) {
	    $decl_type = 'typedef';
	} else {
	    $decl_type = 'function';
	}

	if ($verbose) {
	    print STDERR "${file}:$.: info: Scanning doc for $identifier\n";
	}
    } else {
	print STDERR "${file}:$.: warning: Cannot understand $_ on line $.",
	    " - I thought it was a doc line\n";
	++$warnings;
	$state = STATE_NORMAL;
    }
}


#
# STATE_BODY and STATE_BODY_MAYBE: the bulk of a kerneldoc comment.
#
sub process_body($$) {
    my $file = shift;

    # Until all named variable macro parameters are
    # documented using the bare name (`x`) rather than with
    # dots (`x...`), strip the dots:
    if ($section =~ /\w\.\.\.$/) {
	$section =~ s/\.\.\.$//;

	if ($verbose) {
	    print STDERR "${file}:$.: warning: Variable macro arguments should be documented without dots\n";
	    ++$warnings;
	}
    }

    if ($state == STATE_BODY_WITH_BLANK_LINE && /^\s*\*\s?\S/) {
	dump_section($file, $section, $contents);
	$section = $section_default;
	$new_start_line = $.;
	$contents = "";
    }

    if (/$doc_sect/i) { # case insensitive for supported section names
	$newsection = $1;
	$newcontents = $2;

	# map the supported section names to the canonical names
	if ($newsection =~ m/^description$/i) {
	    $newsection = $section_default;
	} elsif ($newsection =~ m/^context$/i) {
	    $newsection = $section_context;
	} elsif ($newsection =~ m/^returns?$/i) {
	    $newsection = $section_return;
	} elsif ($newsection =~ m/^\@return$/) {
	    # special: @return is a section, not a param description
	    $newsection = $section_return;
	}

	if (($contents ne "") && ($contents ne "\n")) {
	    if (!$in_doc_sect && $verbose) {
		print STDERR "${file}:$.: warning: contents before sections\n";
		++$warnings;
	    }
	    dump_section($file, $section, $contents);
	    $section = $section_default;
	}

	$in_doc_sect = 1;
	$state = STATE_BODY;
	$contents = $newcontents;
	$new_start_line = $.;
	while (substr($contents, 0, 1) eq " ") {
	    $contents = substr($contents, 1);
	}
	if ($contents ne "") {
	    $contents .= "\n";
	}
	$section = $newsection;
	$leading_space = undef;
    } elsif (/$doc_end/) {
	if (($contents ne "") && ($contents ne "\n")) {
	    dump_section($file, $section, $contents);
	    $section = $section_default;
	    $contents = "";
	}
	# look for doc_com + <text> + doc_end:
	if ($_ =~ m'\s*\*\s*[a-zA-Z_0-9:\.]+\*/') {
	    print STDERR "${file}:$.: warning: suspicious ending line: $_";
	    ++$warnings;
	}

	$prototype = "";
	$state = STATE_PROTO;
	$brcount = 0;
        $new_start_line = $. + 1;
    } elsif (/$doc_content/) {
	if ($1 eq "") {
	    if ($section eq $section_context) {
		dump_section($file, $section, $contents);
		$section = $section_default;
		$contents = "";
		$new_start_line = $.;
		$state = STATE_BODY;
	    } else {
		if ($section ne $section_default) {
		    $state = STATE_BODY_WITH_BLANK_LINE;
		} else {
		    $state = STATE_BODY;
		}
		$contents .= "\n";
	    }
	} elsif ($state == STATE_BODY_MAYBE) {
	    # Continued declaration purpose
	    chomp($declaration_purpose);
	    $declaration_purpose .= " " . $1;
	    $declaration_purpose =~ s/\s+/ /g;
	} else {
	    my $cont = $1;
	    if ($section =~ m/^@/ || $section eq $section_context) {
		if (!defined $leading_space) {
		    if ($cont =~ m/^(\s+)/) {
			$leading_space = $1;
		    } else {
			$leading_space = "";
		    }
		}
		$cont =~ s/^$leading_space//;
	    }
	    $contents .= $cont . "\n";
	}
    } else {
	# i dont know - bad line?  ignore.
	print STDERR "${file}:$.: warning: bad line: $_";
	++$warnings;
    }
}


#
# STATE_PROTO: reading a function/whatever prototype.
#
sub process_proto($$) {
    my $file = shift;

    if (/$doc_inline_oneline/) {
	$section = $1;
	$contents = $2;
	if ($contents ne "") {
	    $contents .= "\n";
	    dump_section($file, $section, $contents);
	    $section = $section_default;
	    $contents = "";
	}
    } elsif (/$doc_inline_start/) {
	$state = STATE_INLINE;
	$inline_doc_state = STATE_INLINE_NAME;
    } elsif ($decl_type eq 'function') {
	process_proto_function($_, $file);
    } else {
	process_proto_type($_, $file);
    }
}

#
# STATE_DOCBLOCK: within a DOC: block.
#
sub process_docblock($$) {
    my $file = shift;

    if (/$doc_end/) {
	dump_doc_section($file, $section, $contents);
	$section = $section_default;
	$contents = "";
	$function = "";
	%parameterdescs = ();
	%parametertypes = ();
	@parameterlist = ();
	%sections = ();
	@sectionlist = ();
	$prototype = "";
	$state = STATE_NORMAL;
    } elsif (/$doc_content/) {
	if ( $1 eq "" )	{
	    $contents .= $blankline;
	} else {
	    $contents .= $1 . "\n";
	}
    }
}

#
# STATE_INLINE: docbook comments within a prototype.
#
sub process_inline($$) {
    my $file = shift;

    # First line (state 1) needs to be a @parameter
    if ($inline_doc_state == STATE_INLINE_NAME && /$doc_inline_sect/o) {
	$section = $1;
	$contents = $2;
	$new_start_line = $.;
	if ($contents ne "") {
	    while (substr($contents, 0, 1) eq " ") {
		$contents = substr($contents, 1);
	    }
	    $contents .= "\n";
	}
	$inline_doc_state = STATE_INLINE_TEXT;
	# Documentation block end */
    } elsif (/$doc_inline_end/) {
	if (($contents ne "") && ($contents ne "\n")) {
	    dump_section($file, $section, $contents);
	    $section = $section_default;
	    $contents = "";
	}
	$state = STATE_PROTO;
	$inline_doc_state = STATE_INLINE_NA;
	# Regular text
    } elsif (/$doc_content/) {
	if ($inline_doc_state == STATE_INLINE_TEXT) {
	    $contents .= $1 . "\n";
	    # nuke leading blank lines
	    if ($contents =~ /^\s*$/) {
		$contents = "";
	    }
	} elsif ($inline_doc_state == STATE_INLINE_NAME) {
	    $inline_doc_state = STATE_INLINE_ERROR;
	    print STDERR "${file}:$.: warning: ";
	    print STDERR "Incorrect use of kernel-doc format: $_";
	    ++$warnings;
	}
    }
}


sub process_file($) {
    my $file;
    my $initial_section_counter = $section_counter;
    my ($orig_file) = @_;

    $file = map_filename($orig_file);

    if (!open(IN_FILE,"<$file")) {
	print STDERR "Error: Cannot open file $file\n";
	++$errors;
	return;
    }

    $. = 1;

    $section_counter = 0;
    while (<IN_FILE>) {
	while (s/\\\s*$//) {
	    $_ .= <IN_FILE>;
	}
	# Replace tabs by spaces
        while ($_ =~ s/\t+/' ' x (length($&) * 8 - length($`) % 8)/e) {};
	# Hand this line to the appropriate state handler
	if ($state == STATE_NORMAL) {
	    process_normal();
	} elsif ($state == STATE_NAME) {
	    process_name($file, $_);
	} elsif ($state == STATE_BODY || $state == STATE_BODY_MAYBE ||
		 $state == STATE_BODY_WITH_BLANK_LINE) {
	    process_body($file, $_);
	} elsif ($state == STATE_INLINE) { # scanning for inline parameters
	    process_inline($file, $_);
	} elsif ($state == STATE_PROTO) {
	    process_proto($file, $_);
	} elsif ($state == STATE_DOCBLOCK) {
	    process_docblock($file, $_);
	}
    }

    # Make sure we got something interesting.
    if ($initial_section_counter == $section_counter && $
	output_mode ne "none") {
	if ($output_selection == OUTPUT_INCLUDE) {
	    print STDERR "${file}:1: warning: '$_' not found\n"
		for keys %function_table;
	}
	else {
	    print STDERR "${file}:1: warning: no structured comments found\n";
	}
    }
    close IN_FILE;
}


if ($output_mode eq "rst") {
	get_sphinx_version() if (!$sphinx_major);
}

$kernelversion = get_kernel_version();

# generate a sequence of code that will splice in highlighting information
# using the s// operator.
for (my $k = 0; $k < @highlights; $k++) {
    my $pattern = $highlights[$k][0];
    my $result = $highlights[$k][1];
#   print STDERR "scanning pattern:$pattern, highlight:($result)\n";
    $dohighlight .=  "\$contents =~ s:$pattern:$result:gs;\n";
}

# Read the file that maps relative names to absolute names for
# separate source and object directories and for shadow trees.
if (open(SOURCE_MAP, "<.tmp_filelist.txt")) {
	my ($relname, $absname);
	while(<SOURCE_MAP>) {
		chop();
		($relname, $absname) = (split())[0..1];
		$relname =~ s:^/+::;
		$source_map{$relname} = $absname;
	}
	close(SOURCE_MAP);
}

if ($output_selection == OUTPUT_EXPORTED ||
    $output_selection == OUTPUT_INTERNAL) {

    push(@export_file_list, @ARGV);

    foreach (@export_file_list) {
	chomp;
	process_export_file($_);
    }
}

foreach (@ARGV) {
    chomp;
    process_file($_);
}
if ($verbose && $errors) {
  print STDERR "$errors errors\n";
}
if ($verbose && $warnings) {
  print STDERR "$warnings warnings\n";
}

if ($Werror && $warnings) {
    print STDERR "$warnings warnings as Errors\n";
    exit($warnings);
} else {
    exit($output_mode eq "none" ? 0 : $errors)
}<|MERGE_RESOLUTION|>--- conflicted
+++ resolved
@@ -1431,11 +1431,7 @@
     }
 }
 
-<<<<<<< HEAD
-my $typedef_type = qr { ((?:\s+[\w\*]+){1,8})\s* }x;
-=======
 my $typedef_type = qr { ((?:\s+[\w\*]+\b){1,8})\s* }x;
->>>>>>> 76ec55ca
 my $typedef_ident = qr { \*?\s*(\w\S+)\s* }x;
 my $typedef_args = qr { \s*\((.*)\); }x;
 
