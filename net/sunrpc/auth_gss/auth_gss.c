// SPDX-License-Identifier: BSD-3-Clause
/*
 * linux/net/sunrpc/auth_gss/auth_gss.c
 *
 * RPCSEC_GSS client authentication.
 *
 *  Copyright (c) 2000 The Regents of the University of Michigan.
 *  All rights reserved.
 *
 *  Dug Song       <dugsong@monkey.org>
 *  Andy Adamson   <andros@umich.edu>
 */

#include <linux/module.h>
#include <linux/init.h>
#include <linux/types.h>
#include <linux/slab.h>
#include <linux/sched.h>
#include <linux/pagemap.h>
#include <linux/sunrpc/clnt.h>
#include <linux/sunrpc/auth.h>
#include <linux/sunrpc/auth_gss.h>
#include <linux/sunrpc/gss_krb5.h>
#include <linux/sunrpc/svcauth_gss.h>
#include <linux/sunrpc/gss_err.h>
#include <linux/workqueue.h>
#include <linux/sunrpc/rpc_pipe_fs.h>
#include <linux/sunrpc/gss_api.h>
#include <linux/uaccess.h>
#include <linux/hashtable.h>

#include "../netns.h"

#include <trace/events/rpcgss.h>

static const struct rpc_authops authgss_ops;

static const struct rpc_credops gss_credops;
static const struct rpc_credops gss_nullops;

#define GSS_RETRY_EXPIRED 5
static unsigned int gss_expired_cred_retry_delay = GSS_RETRY_EXPIRED;

#define GSS_KEY_EXPIRE_TIMEO 240
static unsigned int gss_key_expire_timeo = GSS_KEY_EXPIRE_TIMEO;

#if IS_ENABLED(CONFIG_SUNRPC_DEBUG)
# define RPCDBG_FACILITY	RPCDBG_AUTH
#endif

#define GSS_CRED_SLACK		(RPC_MAX_AUTH_SIZE * 2)
/* length of a krb5 verifier (48), plus data added before arguments when
 * using integrity (two 4-byte integers): */
#define GSS_VERF_SLACK		100

static DEFINE_HASHTABLE(gss_auth_hash_table, 4);
static DEFINE_SPINLOCK(gss_auth_hash_lock);

struct gss_pipe {
	struct rpc_pipe_dir_object pdo;
	struct rpc_pipe *pipe;
	struct rpc_clnt *clnt;
	const char *name;
	struct kref kref;
};

struct gss_auth {
	struct kref kref;
	struct hlist_node hash;
	struct rpc_auth rpc_auth;
	struct gss_api_mech *mech;
	enum rpc_gss_svc service;
	struct rpc_clnt *client;
	struct net *net;
	/*
	 * There are two upcall pipes; dentry[1], named "gssd", is used
	 * for the new text-based upcall; dentry[0] is named after the
	 * mechanism (for example, "krb5") and exists for
	 * backwards-compatibility with older gssd's.
	 */
	struct gss_pipe *gss_pipe[2];
	const char *target_name;
};

/* pipe_version >= 0 if and only if someone has a pipe open. */
static DEFINE_SPINLOCK(pipe_version_lock);
static struct rpc_wait_queue pipe_version_rpc_waitqueue;
static DECLARE_WAIT_QUEUE_HEAD(pipe_version_waitqueue);
static void gss_put_auth(struct gss_auth *gss_auth);

static void gss_free_ctx(struct gss_cl_ctx *);
static const struct rpc_pipe_ops gss_upcall_ops_v0;
static const struct rpc_pipe_ops gss_upcall_ops_v1;

static inline struct gss_cl_ctx *
gss_get_ctx(struct gss_cl_ctx *ctx)
{
	refcount_inc(&ctx->count);
	return ctx;
}

static inline void
gss_put_ctx(struct gss_cl_ctx *ctx)
{
	if (refcount_dec_and_test(&ctx->count))
		gss_free_ctx(ctx);
}

/* gss_cred_set_ctx:
 * called by gss_upcall_callback and gss_create_upcall in order
 * to set the gss context. The actual exchange of an old context
 * and a new one is protected by the pipe->lock.
 */
static void
gss_cred_set_ctx(struct rpc_cred *cred, struct gss_cl_ctx *ctx)
{
	struct gss_cred *gss_cred = container_of(cred, struct gss_cred, gc_base);

	if (!test_bit(RPCAUTH_CRED_NEW, &cred->cr_flags))
		return;
	gss_get_ctx(ctx);
	rcu_assign_pointer(gss_cred->gc_ctx, ctx);
	set_bit(RPCAUTH_CRED_UPTODATE, &cred->cr_flags);
	smp_mb__before_atomic();
	clear_bit(RPCAUTH_CRED_NEW, &cred->cr_flags);
}

static const void *
simple_get_bytes(const void *p, const void *end, void *res, size_t len)
{
	const void *q = (const void *)((const char *)p + len);
	if (unlikely(q > end || q < p))
		return ERR_PTR(-EFAULT);
	memcpy(res, p, len);
	return q;
}

static inline const void *
simple_get_netobj(const void *p, const void *end, struct xdr_netobj *dest)
{
	const void *q;
	unsigned int len;

	p = simple_get_bytes(p, end, &len, sizeof(len));
	if (IS_ERR(p))
		return p;
	q = (const void *)((const char *)p + len);
	if (unlikely(q > end || q < p))
		return ERR_PTR(-EFAULT);
	dest->data = kmemdup(p, len, GFP_NOFS);
	if (unlikely(dest->data == NULL))
		return ERR_PTR(-ENOMEM);
	dest->len = len;
	return q;
}

static struct gss_cl_ctx *
gss_cred_get_ctx(struct rpc_cred *cred)
{
	struct gss_cred *gss_cred = container_of(cred, struct gss_cred, gc_base);
	struct gss_cl_ctx *ctx = NULL;

	rcu_read_lock();
	ctx = rcu_dereference(gss_cred->gc_ctx);
	if (ctx)
		gss_get_ctx(ctx);
	rcu_read_unlock();
	return ctx;
}

static struct gss_cl_ctx *
gss_alloc_context(void)
{
	struct gss_cl_ctx *ctx;

	ctx = kzalloc(sizeof(*ctx), GFP_NOFS);
	if (ctx != NULL) {
		ctx->gc_proc = RPC_GSS_PROC_DATA;
		ctx->gc_seq = 1;	/* NetApp 6.4R1 doesn't accept seq. no. 0 */
		spin_lock_init(&ctx->gc_seq_lock);
		refcount_set(&ctx->count,1);
	}
	return ctx;
}

#define GSSD_MIN_TIMEOUT (60 * 60)
static const void *
gss_fill_context(const void *p, const void *end, struct gss_cl_ctx *ctx, struct gss_api_mech *gm)
{
	const void *q;
	unsigned int seclen;
	unsigned int timeout;
	unsigned long now = jiffies;
	u32 window_size;
	int ret;

	/* First unsigned int gives the remaining lifetime in seconds of the
	 * credential - e.g. the remaining TGT lifetime for Kerberos or
	 * the -t value passed to GSSD.
	 */
	p = simple_get_bytes(p, end, &timeout, sizeof(timeout));
	if (IS_ERR(p))
		goto err;
	if (timeout == 0)
		timeout = GSSD_MIN_TIMEOUT;
	ctx->gc_expiry = now + ((unsigned long)timeout * HZ);
	/* Sequence number window. Determines the maximum number of
	 * simultaneous requests
	 */
	p = simple_get_bytes(p, end, &window_size, sizeof(window_size));
	if (IS_ERR(p))
		goto err;
	ctx->gc_win = window_size;
	/* gssd signals an error by passing ctx->gc_win = 0: */
	if (ctx->gc_win == 0) {
		/*
		 * in which case, p points to an error code. Anything other
		 * than -EKEYEXPIRED gets converted to -EACCES.
		 */
		p = simple_get_bytes(p, end, &ret, sizeof(ret));
		if (!IS_ERR(p))
			p = (ret == -EKEYEXPIRED) ? ERR_PTR(-EKEYEXPIRED) :
						    ERR_PTR(-EACCES);
		goto err;
	}
	/* copy the opaque wire context */
	p = simple_get_netobj(p, end, &ctx->gc_wire_ctx);
	if (IS_ERR(p))
		goto err;
	/* import the opaque security context */
	p  = simple_get_bytes(p, end, &seclen, sizeof(seclen));
	if (IS_ERR(p))
		goto err;
	q = (const void *)((const char *)p + seclen);
	if (unlikely(q > end || q < p)) {
		p = ERR_PTR(-EFAULT);
		goto err;
	}
	ret = gss_import_sec_context(p, seclen, gm, &ctx->gc_gss_ctx, NULL, GFP_NOFS);
	if (ret < 0) {
		trace_rpcgss_import_ctx(ret);
		p = ERR_PTR(ret);
		goto err;
	}

	/* is there any trailing data? */
	if (q == end) {
		p = q;
		goto done;
	}

	/* pull in acceptor name (if there is one) */
	p = simple_get_netobj(q, end, &ctx->gc_acceptor);
	if (IS_ERR(p))
		goto err;
done:
	trace_rpcgss_context(window_size, ctx->gc_expiry, now, timeout,
			     ctx->gc_acceptor.len, ctx->gc_acceptor.data);
err:
	return p;
}

/* XXX: Need some documentation about why UPCALL_BUF_LEN is so small.
 *	Is user space expecting no more than UPCALL_BUF_LEN bytes?
 *	Note that there are now _two_ NI_MAXHOST sized data items
 *	being passed in this string.
 */
#define UPCALL_BUF_LEN	256

struct gss_upcall_msg {
	refcount_t count;
	kuid_t	uid;
	const char *service_name;
	struct rpc_pipe_msg msg;
	struct list_head list;
	struct gss_auth *auth;
	struct rpc_pipe *pipe;
	struct rpc_wait_queue rpc_waitqueue;
	wait_queue_head_t waitqueue;
	struct gss_cl_ctx *ctx;
	char databuf[UPCALL_BUF_LEN];
};

static int get_pipe_version(struct net *net)
{
	struct sunrpc_net *sn = net_generic(net, sunrpc_net_id);
	int ret;

	spin_lock(&pipe_version_lock);
	if (sn->pipe_version >= 0) {
		atomic_inc(&sn->pipe_users);
		ret = sn->pipe_version;
	} else
		ret = -EAGAIN;
	spin_unlock(&pipe_version_lock);
	return ret;
}

static void put_pipe_version(struct net *net)
{
	struct sunrpc_net *sn = net_generic(net, sunrpc_net_id);

	if (atomic_dec_and_lock(&sn->pipe_users, &pipe_version_lock)) {
		sn->pipe_version = -1;
		spin_unlock(&pipe_version_lock);
	}
}

static void
gss_release_msg(struct gss_upcall_msg *gss_msg)
{
	struct net *net = gss_msg->auth->net;
	if (!refcount_dec_and_test(&gss_msg->count))
		return;
	put_pipe_version(net);
	BUG_ON(!list_empty(&gss_msg->list));
	if (gss_msg->ctx != NULL)
		gss_put_ctx(gss_msg->ctx);
	rpc_destroy_wait_queue(&gss_msg->rpc_waitqueue);
	gss_put_auth(gss_msg->auth);
	kfree_const(gss_msg->service_name);
	kfree(gss_msg);
}

static struct gss_upcall_msg *
__gss_find_upcall(struct rpc_pipe *pipe, kuid_t uid, const struct gss_auth *auth)
{
	struct gss_upcall_msg *pos;
	list_for_each_entry(pos, &pipe->in_downcall, list) {
		if (!uid_eq(pos->uid, uid))
			continue;
		if (auth && pos->auth->service != auth->service)
			continue;
		refcount_inc(&pos->count);
		return pos;
	}
	return NULL;
}

/* Try to add an upcall to the pipefs queue.
 * If an upcall owned by our uid already exists, then we return a reference
 * to that upcall instead of adding the new upcall.
 */
static inline struct gss_upcall_msg *
gss_add_msg(struct gss_upcall_msg *gss_msg)
{
	struct rpc_pipe *pipe = gss_msg->pipe;
	struct gss_upcall_msg *old;

	spin_lock(&pipe->lock);
	old = __gss_find_upcall(pipe, gss_msg->uid, gss_msg->auth);
	if (old == NULL) {
		refcount_inc(&gss_msg->count);
		list_add(&gss_msg->list, &pipe->in_downcall);
	} else
		gss_msg = old;
	spin_unlock(&pipe->lock);
	return gss_msg;
}

static void
__gss_unhash_msg(struct gss_upcall_msg *gss_msg)
{
	list_del_init(&gss_msg->list);
	rpc_wake_up_status(&gss_msg->rpc_waitqueue, gss_msg->msg.errno);
	wake_up_all(&gss_msg->waitqueue);
	refcount_dec(&gss_msg->count);
}

static void
gss_unhash_msg(struct gss_upcall_msg *gss_msg)
{
	struct rpc_pipe *pipe = gss_msg->pipe;

	if (list_empty(&gss_msg->list))
		return;
	spin_lock(&pipe->lock);
	if (!list_empty(&gss_msg->list))
		__gss_unhash_msg(gss_msg);
	spin_unlock(&pipe->lock);
}

static void
gss_handle_downcall_result(struct gss_cred *gss_cred, struct gss_upcall_msg *gss_msg)
{
	switch (gss_msg->msg.errno) {
	case 0:
		if (gss_msg->ctx == NULL)
			break;
		clear_bit(RPCAUTH_CRED_NEGATIVE, &gss_cred->gc_base.cr_flags);
		gss_cred_set_ctx(&gss_cred->gc_base, gss_msg->ctx);
		break;
	case -EKEYEXPIRED:
		set_bit(RPCAUTH_CRED_NEGATIVE, &gss_cred->gc_base.cr_flags);
	}
	gss_cred->gc_upcall_timestamp = jiffies;
	gss_cred->gc_upcall = NULL;
	rpc_wake_up_status(&gss_msg->rpc_waitqueue, gss_msg->msg.errno);
}

static void
gss_upcall_callback(struct rpc_task *task)
{
	struct gss_cred *gss_cred = container_of(task->tk_rqstp->rq_cred,
			struct gss_cred, gc_base);
	struct gss_upcall_msg *gss_msg = gss_cred->gc_upcall;
	struct rpc_pipe *pipe = gss_msg->pipe;

	spin_lock(&pipe->lock);
	gss_handle_downcall_result(gss_cred, gss_msg);
	spin_unlock(&pipe->lock);
	task->tk_status = gss_msg->msg.errno;
	gss_release_msg(gss_msg);
}

static void gss_encode_v0_msg(struct gss_upcall_msg *gss_msg,
			      const struct cred *cred)
{
	struct user_namespace *userns = cred->user_ns;

	uid_t uid = from_kuid_munged(userns, gss_msg->uid);
	memcpy(gss_msg->databuf, &uid, sizeof(uid));
	gss_msg->msg.data = gss_msg->databuf;
	gss_msg->msg.len = sizeof(uid);

	BUILD_BUG_ON(sizeof(uid) > sizeof(gss_msg->databuf));
}

static ssize_t
gss_v0_upcall(struct file *file, struct rpc_pipe_msg *msg,
		char __user *buf, size_t buflen)
{
	struct gss_upcall_msg *gss_msg = container_of(msg,
						      struct gss_upcall_msg,
						      msg);
	if (msg->copied == 0)
		gss_encode_v0_msg(gss_msg, file->f_cred);
	return rpc_pipe_generic_upcall(file, msg, buf, buflen);
}

static int gss_encode_v1_msg(struct gss_upcall_msg *gss_msg,
				const char *service_name,
				const char *target_name,
				const struct cred *cred)
{
	struct user_namespace *userns = cred->user_ns;
	struct gss_api_mech *mech = gss_msg->auth->mech;
	char *p = gss_msg->databuf;
	size_t buflen = sizeof(gss_msg->databuf);
	int len;

	len = scnprintf(p, buflen, "mech=%s uid=%d", mech->gm_name,
			from_kuid_munged(userns, gss_msg->uid));
	buflen -= len;
	p += len;
	gss_msg->msg.len = len;

	/*
	 * target= is a full service principal that names the remote
	 * identity that we are authenticating to.
	 */
	if (target_name) {
		len = scnprintf(p, buflen, " target=%s", target_name);
		buflen -= len;
		p += len;
		gss_msg->msg.len += len;
	}

	/*
	 * gssd uses service= and srchost= to select a matching key from
	 * the system's keytab to use as the source principal.
	 *
	 * service= is the service name part of the source principal,
	 * or "*" (meaning choose any).
	 *
	 * srchost= is the hostname part of the source principal. When
	 * not provided, gssd uses the local hostname.
	 */
	if (service_name) {
		char *c = strchr(service_name, '@');

		if (!c)
			len = scnprintf(p, buflen, " service=%s",
					service_name);
		else
			len = scnprintf(p, buflen,
					" service=%.*s srchost=%s",
					(int)(c - service_name),
					service_name, c + 1);
		buflen -= len;
		p += len;
		gss_msg->msg.len += len;
	}

	if (mech->gm_upcall_enctypes) {
		len = scnprintf(p, buflen, " enctypes=%s",
				mech->gm_upcall_enctypes);
		buflen -= len;
		p += len;
		gss_msg->msg.len += len;
	}
	trace_rpcgss_upcall_msg(gss_msg->databuf);
	len = scnprintf(p, buflen, "\n");
	if (len == 0)
		goto out_overflow;
	gss_msg->msg.len += len;
	gss_msg->msg.data = gss_msg->databuf;
	return 0;
out_overflow:
	WARN_ON_ONCE(1);
	return -ENOMEM;
}

static ssize_t
gss_v1_upcall(struct file *file, struct rpc_pipe_msg *msg,
		char __user *buf, size_t buflen)
{
	struct gss_upcall_msg *gss_msg = container_of(msg,
						      struct gss_upcall_msg,
						      msg);
	int err;
	if (msg->copied == 0) {
		err = gss_encode_v1_msg(gss_msg,
					gss_msg->service_name,
					gss_msg->auth->target_name,
					file->f_cred);
		if (err)
			return err;
	}
	return rpc_pipe_generic_upcall(file, msg, buf, buflen);
}

static struct gss_upcall_msg *
gss_alloc_msg(struct gss_auth *gss_auth,
		kuid_t uid, const char *service_name)
{
	struct gss_upcall_msg *gss_msg;
	int vers;
	int err = -ENOMEM;

	gss_msg = kzalloc(sizeof(*gss_msg), GFP_NOFS);
	if (gss_msg == NULL)
		goto err;
	vers = get_pipe_version(gss_auth->net);
	err = vers;
	if (err < 0)
		goto err_free_msg;
	gss_msg->pipe = gss_auth->gss_pipe[vers]->pipe;
	INIT_LIST_HEAD(&gss_msg->list);
	rpc_init_wait_queue(&gss_msg->rpc_waitqueue, "RPCSEC_GSS upcall waitq");
	init_waitqueue_head(&gss_msg->waitqueue);
	refcount_set(&gss_msg->count, 1);
	gss_msg->uid = uid;
	gss_msg->auth = gss_auth;
	kref_get(&gss_auth->kref);
	if (service_name) {
		gss_msg->service_name = kstrdup_const(service_name, GFP_NOFS);
		if (!gss_msg->service_name) {
			err = -ENOMEM;
			goto err_put_pipe_version;
		}
	}
	return gss_msg;
err_put_pipe_version:
	put_pipe_version(gss_auth->net);
err_free_msg:
	kfree(gss_msg);
err:
	return ERR_PTR(err);
}

static struct gss_upcall_msg *
gss_setup_upcall(struct gss_auth *gss_auth, struct rpc_cred *cred)
{
	struct gss_cred *gss_cred = container_of(cred,
			struct gss_cred, gc_base);
	struct gss_upcall_msg *gss_new, *gss_msg;
	kuid_t uid = cred->cr_cred->fsuid;

	gss_new = gss_alloc_msg(gss_auth, uid, gss_cred->gc_principal);
	if (IS_ERR(gss_new))
		return gss_new;
	gss_msg = gss_add_msg(gss_new);
	if (gss_msg == gss_new) {
		int res;
		refcount_inc(&gss_msg->count);
		res = rpc_queue_upcall(gss_new->pipe, &gss_new->msg);
		if (res) {
			gss_unhash_msg(gss_new);
			refcount_dec(&gss_msg->count);
			gss_release_msg(gss_new);
			gss_msg = ERR_PTR(res);
		}
	} else
		gss_release_msg(gss_new);
	return gss_msg;
}

static void warn_gssd(void)
{
	dprintk("AUTH_GSS upcall failed. Please check user daemon is running.\n");
}

static inline int
gss_refresh_upcall(struct rpc_task *task)
{
	struct rpc_cred *cred = task->tk_rqstp->rq_cred;
	struct gss_auth *gss_auth = container_of(cred->cr_auth,
			struct gss_auth, rpc_auth);
	struct gss_cred *gss_cred = container_of(cred,
			struct gss_cred, gc_base);
	struct gss_upcall_msg *gss_msg;
	struct rpc_pipe *pipe;
	int err = 0;

	gss_msg = gss_setup_upcall(gss_auth, cred);
	if (PTR_ERR(gss_msg) == -EAGAIN) {
		/* XXX: warning on the first, under the assumption we
		 * shouldn't normally hit this case on a refresh. */
		warn_gssd();
		rpc_sleep_on_timeout(&pipe_version_rpc_waitqueue,
				task, NULL, jiffies + (15 * HZ));
		err = -EAGAIN;
		goto out;
	}
	if (IS_ERR(gss_msg)) {
		err = PTR_ERR(gss_msg);
		goto out;
	}
	pipe = gss_msg->pipe;
	spin_lock(&pipe->lock);
	if (gss_cred->gc_upcall != NULL)
		rpc_sleep_on(&gss_cred->gc_upcall->rpc_waitqueue, task, NULL);
	else if (gss_msg->ctx == NULL && gss_msg->msg.errno >= 0) {
		gss_cred->gc_upcall = gss_msg;
		/* gss_upcall_callback will release the reference to gss_upcall_msg */
		refcount_inc(&gss_msg->count);
		rpc_sleep_on(&gss_msg->rpc_waitqueue, task, gss_upcall_callback);
	} else {
		gss_handle_downcall_result(gss_cred, gss_msg);
		err = gss_msg->msg.errno;
	}
	spin_unlock(&pipe->lock);
	gss_release_msg(gss_msg);
out:
	trace_rpcgss_upcall_result(from_kuid(&init_user_ns,
					     cred->cr_cred->fsuid), err);
	return err;
}

static inline int
gss_create_upcall(struct gss_auth *gss_auth, struct gss_cred *gss_cred)
{
	struct net *net = gss_auth->net;
	struct sunrpc_net *sn = net_generic(net, sunrpc_net_id);
	struct rpc_pipe *pipe;
	struct rpc_cred *cred = &gss_cred->gc_base;
	struct gss_upcall_msg *gss_msg;
	DEFINE_WAIT(wait);
	int err;

retry:
	err = 0;
	/* if gssd is down, just skip upcalling altogether */
	if (!gssd_running(net)) {
		warn_gssd();
		err = -EACCES;
		goto out;
	}
	gss_msg = gss_setup_upcall(gss_auth, cred);
	if (PTR_ERR(gss_msg) == -EAGAIN) {
		err = wait_event_interruptible_timeout(pipe_version_waitqueue,
				sn->pipe_version >= 0, 15 * HZ);
		if (sn->pipe_version < 0) {
			warn_gssd();
			err = -EACCES;
		}
		if (err < 0)
			goto out;
		goto retry;
	}
	if (IS_ERR(gss_msg)) {
		err = PTR_ERR(gss_msg);
		goto out;
	}
	pipe = gss_msg->pipe;
	for (;;) {
		prepare_to_wait(&gss_msg->waitqueue, &wait, TASK_KILLABLE);
		spin_lock(&pipe->lock);
		if (gss_msg->ctx != NULL || gss_msg->msg.errno < 0) {
			break;
		}
		spin_unlock(&pipe->lock);
		if (fatal_signal_pending(current)) {
			err = -ERESTARTSYS;
			goto out_intr;
		}
		schedule();
	}
	if (gss_msg->ctx) {
		trace_rpcgss_ctx_init(gss_cred);
		gss_cred_set_ctx(cred, gss_msg->ctx);
	} else {
		err = gss_msg->msg.errno;
	}
	spin_unlock(&pipe->lock);
out_intr:
	finish_wait(&gss_msg->waitqueue, &wait);
	gss_release_msg(gss_msg);
out:
	trace_rpcgss_upcall_result(from_kuid(&init_user_ns,
					     cred->cr_cred->fsuid), err);
	return err;
}

#define MSG_BUF_MAXSIZE 1024

static ssize_t
gss_pipe_downcall(struct file *filp, const char __user *src, size_t mlen)
{
	const void *p, *end;
	void *buf;
	struct gss_upcall_msg *gss_msg;
	struct rpc_pipe *pipe = RPC_I(file_inode(filp))->pipe;
	struct gss_cl_ctx *ctx;
	uid_t id;
	kuid_t uid;
	ssize_t err = -EFBIG;

	if (mlen > MSG_BUF_MAXSIZE)
		goto out;
	err = -ENOMEM;
	buf = kmalloc(mlen, GFP_NOFS);
	if (!buf)
		goto out;

	err = -EFAULT;
	if (copy_from_user(buf, src, mlen))
		goto err;

	end = (const void *)((char *)buf + mlen);
	p = simple_get_bytes(buf, end, &id, sizeof(id));
	if (IS_ERR(p)) {
		err = PTR_ERR(p);
		goto err;
	}

	uid = make_kuid(current_user_ns(), id);
	if (!uid_valid(uid)) {
		err = -EINVAL;
		goto err;
	}

	err = -ENOMEM;
	ctx = gss_alloc_context();
	if (ctx == NULL)
		goto err;

	err = -ENOENT;
	/* Find a matching upcall */
	spin_lock(&pipe->lock);
	gss_msg = __gss_find_upcall(pipe, uid, NULL);
	if (gss_msg == NULL) {
		spin_unlock(&pipe->lock);
		goto err_put_ctx;
	}
	list_del_init(&gss_msg->list);
	spin_unlock(&pipe->lock);

	p = gss_fill_context(p, end, ctx, gss_msg->auth->mech);
	if (IS_ERR(p)) {
		err = PTR_ERR(p);
		switch (err) {
		case -EACCES:
		case -EKEYEXPIRED:
			gss_msg->msg.errno = err;
			err = mlen;
			break;
		case -EFAULT:
		case -ENOMEM:
		case -EINVAL:
		case -ENOSYS:
			gss_msg->msg.errno = -EAGAIN;
			break;
		default:
			printk(KERN_CRIT "%s: bad return from "
				"gss_fill_context: %zd\n", __func__, err);
			gss_msg->msg.errno = -EIO;
		}
		goto err_release_msg;
	}
	gss_msg->ctx = gss_get_ctx(ctx);
	err = mlen;

err_release_msg:
	spin_lock(&pipe->lock);
	__gss_unhash_msg(gss_msg);
	spin_unlock(&pipe->lock);
	gss_release_msg(gss_msg);
err_put_ctx:
	gss_put_ctx(ctx);
err:
	kfree(buf);
out:
	return err;
}

static int gss_pipe_open(struct inode *inode, int new_version)
{
	struct net *net = inode->i_sb->s_fs_info;
	struct sunrpc_net *sn = net_generic(net, sunrpc_net_id);
	int ret = 0;

	spin_lock(&pipe_version_lock);
	if (sn->pipe_version < 0) {
		/* First open of any gss pipe determines the version: */
		sn->pipe_version = new_version;
		rpc_wake_up(&pipe_version_rpc_waitqueue);
		wake_up(&pipe_version_waitqueue);
	} else if (sn->pipe_version != new_version) {
		/* Trying to open a pipe of a different version */
		ret = -EBUSY;
		goto out;
	}
	atomic_inc(&sn->pipe_users);
out:
	spin_unlock(&pipe_version_lock);
	return ret;

}

static int gss_pipe_open_v0(struct inode *inode)
{
	return gss_pipe_open(inode, 0);
}

static int gss_pipe_open_v1(struct inode *inode)
{
	return gss_pipe_open(inode, 1);
}

static void
gss_pipe_release(struct inode *inode)
{
	struct net *net = inode->i_sb->s_fs_info;
	struct rpc_pipe *pipe = RPC_I(inode)->pipe;
	struct gss_upcall_msg *gss_msg;

restart:
	spin_lock(&pipe->lock);
	list_for_each_entry(gss_msg, &pipe->in_downcall, list) {

		if (!list_empty(&gss_msg->msg.list))
			continue;
		gss_msg->msg.errno = -EPIPE;
		refcount_inc(&gss_msg->count);
		__gss_unhash_msg(gss_msg);
		spin_unlock(&pipe->lock);
		gss_release_msg(gss_msg);
		goto restart;
	}
	spin_unlock(&pipe->lock);

	put_pipe_version(net);
}

static void
gss_pipe_destroy_msg(struct rpc_pipe_msg *msg)
{
	struct gss_upcall_msg *gss_msg = container_of(msg, struct gss_upcall_msg, msg);

	if (msg->errno < 0) {
		refcount_inc(&gss_msg->count);
		gss_unhash_msg(gss_msg);
		if (msg->errno == -ETIMEDOUT)
			warn_gssd();
		gss_release_msg(gss_msg);
	}
	gss_release_msg(gss_msg);
}

static void gss_pipe_dentry_destroy(struct dentry *dir,
		struct rpc_pipe_dir_object *pdo)
{
	struct gss_pipe *gss_pipe = pdo->pdo_data;
	struct rpc_pipe *pipe = gss_pipe->pipe;

	if (pipe->dentry != NULL) {
		rpc_unlink(pipe->dentry);
		pipe->dentry = NULL;
	}
}

static int gss_pipe_dentry_create(struct dentry *dir,
		struct rpc_pipe_dir_object *pdo)
{
	struct gss_pipe *p = pdo->pdo_data;
	struct dentry *dentry;

	dentry = rpc_mkpipe_dentry(dir, p->name, p->clnt, p->pipe);
	if (IS_ERR(dentry))
		return PTR_ERR(dentry);
	p->pipe->dentry = dentry;
	return 0;
}

static const struct rpc_pipe_dir_object_ops gss_pipe_dir_object_ops = {
	.create = gss_pipe_dentry_create,
	.destroy = gss_pipe_dentry_destroy,
};

static struct gss_pipe *gss_pipe_alloc(struct rpc_clnt *clnt,
		const char *name,
		const struct rpc_pipe_ops *upcall_ops)
{
	struct gss_pipe *p;
	int err = -ENOMEM;

	p = kmalloc(sizeof(*p), GFP_KERNEL);
	if (p == NULL)
		goto err;
	p->pipe = rpc_mkpipe_data(upcall_ops, RPC_PIPE_WAIT_FOR_OPEN);
	if (IS_ERR(p->pipe)) {
		err = PTR_ERR(p->pipe);
		goto err_free_gss_pipe;
	}
	p->name = name;
	p->clnt = clnt;
	kref_init(&p->kref);
	rpc_init_pipe_dir_object(&p->pdo,
			&gss_pipe_dir_object_ops,
			p);
	return p;
err_free_gss_pipe:
	kfree(p);
err:
	return ERR_PTR(err);
}

struct gss_alloc_pdo {
	struct rpc_clnt *clnt;
	const char *name;
	const struct rpc_pipe_ops *upcall_ops;
};

static int gss_pipe_match_pdo(struct rpc_pipe_dir_object *pdo, void *data)
{
	struct gss_pipe *gss_pipe;
	struct gss_alloc_pdo *args = data;

	if (pdo->pdo_ops != &gss_pipe_dir_object_ops)
		return 0;
	gss_pipe = container_of(pdo, struct gss_pipe, pdo);
	if (strcmp(gss_pipe->name, args->name) != 0)
		return 0;
	if (!kref_get_unless_zero(&gss_pipe->kref))
		return 0;
	return 1;
}

static struct rpc_pipe_dir_object *gss_pipe_alloc_pdo(void *data)
{
	struct gss_pipe *gss_pipe;
	struct gss_alloc_pdo *args = data;

	gss_pipe = gss_pipe_alloc(args->clnt, args->name, args->upcall_ops);
	if (!IS_ERR(gss_pipe))
		return &gss_pipe->pdo;
	return NULL;
}

static struct gss_pipe *gss_pipe_get(struct rpc_clnt *clnt,
		const char *name,
		const struct rpc_pipe_ops *upcall_ops)
{
	struct net *net = rpc_net_ns(clnt);
	struct rpc_pipe_dir_object *pdo;
	struct gss_alloc_pdo args = {
		.clnt = clnt,
		.name = name,
		.upcall_ops = upcall_ops,
	};

	pdo = rpc_find_or_alloc_pipe_dir_object(net,
			&clnt->cl_pipedir_objects,
			gss_pipe_match_pdo,
			gss_pipe_alloc_pdo,
			&args);
	if (pdo != NULL)
		return container_of(pdo, struct gss_pipe, pdo);
	return ERR_PTR(-ENOMEM);
}

static void __gss_pipe_free(struct gss_pipe *p)
{
	struct rpc_clnt *clnt = p->clnt;
	struct net *net = rpc_net_ns(clnt);

	rpc_remove_pipe_dir_object(net,
			&clnt->cl_pipedir_objects,
			&p->pdo);
	rpc_destroy_pipe_data(p->pipe);
	kfree(p);
}

static void __gss_pipe_release(struct kref *kref)
{
	struct gss_pipe *p = container_of(kref, struct gss_pipe, kref);

	__gss_pipe_free(p);
}

static void gss_pipe_free(struct gss_pipe *p)
{
	if (p != NULL)
		kref_put(&p->kref, __gss_pipe_release);
}

/*
 * NOTE: we have the opportunity to use different
 * parameters based on the input flavor (which must be a pseudoflavor)
 */
static struct gss_auth *
gss_create_new(const struct rpc_auth_create_args *args, struct rpc_clnt *clnt)
{
	rpc_authflavor_t flavor = args->pseudoflavor;
	struct gss_auth *gss_auth;
	struct gss_pipe *gss_pipe;
	struct rpc_auth * auth;
	int err = -ENOMEM; /* XXX? */

	if (!try_module_get(THIS_MODULE))
		return ERR_PTR(err);
	if (!(gss_auth = kmalloc(sizeof(*gss_auth), GFP_KERNEL)))
		goto out_dec;
	INIT_HLIST_NODE(&gss_auth->hash);
	gss_auth->target_name = NULL;
	if (args->target_name) {
		gss_auth->target_name = kstrdup(args->target_name, GFP_KERNEL);
		if (gss_auth->target_name == NULL)
			goto err_free;
	}
	gss_auth->client = clnt;
	gss_auth->net = get_net(rpc_net_ns(clnt));
	err = -EINVAL;
	gss_auth->mech = gss_mech_get_by_pseudoflavor(flavor);
	if (!gss_auth->mech)
		goto err_put_net;
	gss_auth->service = gss_pseudoflavor_to_service(gss_auth->mech, flavor);
	if (gss_auth->service == 0)
		goto err_put_mech;
	if (!gssd_running(gss_auth->net))
		goto err_put_mech;
	auth = &gss_auth->rpc_auth;
	auth->au_cslack = GSS_CRED_SLACK >> 2;
	auth->au_rslack = GSS_KRB5_MAX_SLACK_NEEDED >> 2;
	auth->au_verfsize = GSS_VERF_SLACK >> 2;
	auth->au_ralign = GSS_VERF_SLACK >> 2;
	__set_bit(RPCAUTH_AUTH_UPDATE_SLACK, &auth->au_flags);
	auth->au_ops = &authgss_ops;
	auth->au_flavor = flavor;
	if (gss_pseudoflavor_to_datatouch(gss_auth->mech, flavor))
		__set_bit(RPCAUTH_AUTH_DATATOUCH, &auth->au_flags);
	refcount_set(&auth->au_count, 1);
	kref_init(&gss_auth->kref);

	err = rpcauth_init_credcache(auth);
	if (err)
		goto err_put_mech;
	/*
	 * Note: if we created the old pipe first, then someone who
	 * examined the directory at the right moment might conclude
	 * that we supported only the old pipe.  So we instead create
	 * the new pipe first.
	 */
	gss_pipe = gss_pipe_get(clnt, "gssd", &gss_upcall_ops_v1);
	if (IS_ERR(gss_pipe)) {
		err = PTR_ERR(gss_pipe);
		goto err_destroy_credcache;
	}
	gss_auth->gss_pipe[1] = gss_pipe;

	gss_pipe = gss_pipe_get(clnt, gss_auth->mech->gm_name,
			&gss_upcall_ops_v0);
	if (IS_ERR(gss_pipe)) {
		err = PTR_ERR(gss_pipe);
		goto err_destroy_pipe_1;
	}
	gss_auth->gss_pipe[0] = gss_pipe;

	return gss_auth;
err_destroy_pipe_1:
	gss_pipe_free(gss_auth->gss_pipe[1]);
err_destroy_credcache:
	rpcauth_destroy_credcache(auth);
err_put_mech:
	gss_mech_put(gss_auth->mech);
err_put_net:
	put_net(gss_auth->net);
err_free:
	kfree(gss_auth->target_name);
	kfree(gss_auth);
out_dec:
	module_put(THIS_MODULE);
	trace_rpcgss_createauth(flavor, err);
	return ERR_PTR(err);
}

static void
gss_free(struct gss_auth *gss_auth)
{
	gss_pipe_free(gss_auth->gss_pipe[0]);
	gss_pipe_free(gss_auth->gss_pipe[1]);
	gss_mech_put(gss_auth->mech);
	put_net(gss_auth->net);
	kfree(gss_auth->target_name);

	kfree(gss_auth);
	module_put(THIS_MODULE);
}

static void
gss_free_callback(struct kref *kref)
{
	struct gss_auth *gss_auth = container_of(kref, struct gss_auth, kref);

	gss_free(gss_auth);
}

static void
gss_put_auth(struct gss_auth *gss_auth)
{
	kref_put(&gss_auth->kref, gss_free_callback);
}

static void
gss_destroy(struct rpc_auth *auth)
{
	struct gss_auth *gss_auth = container_of(auth,
			struct gss_auth, rpc_auth);

	if (hash_hashed(&gss_auth->hash)) {
		spin_lock(&gss_auth_hash_lock);
		hash_del(&gss_auth->hash);
		spin_unlock(&gss_auth_hash_lock);
	}

	gss_pipe_free(gss_auth->gss_pipe[0]);
	gss_auth->gss_pipe[0] = NULL;
	gss_pipe_free(gss_auth->gss_pipe[1]);
	gss_auth->gss_pipe[1] = NULL;
	rpcauth_destroy_credcache(auth);

	gss_put_auth(gss_auth);
}

/*
 * Auths may be shared between rpc clients that were cloned from a
 * common client with the same xprt, if they also share the flavor and
 * target_name.
 *
 * The auth is looked up from the oldest parent sharing the same
 * cl_xprt, and the auth itself references only that common parent
 * (which is guaranteed to last as long as any of its descendants).
 */
static struct gss_auth *
gss_auth_find_or_add_hashed(const struct rpc_auth_create_args *args,
		struct rpc_clnt *clnt,
		struct gss_auth *new)
{
	struct gss_auth *gss_auth;
	unsigned long hashval = (unsigned long)clnt;

	spin_lock(&gss_auth_hash_lock);
	hash_for_each_possible(gss_auth_hash_table,
			gss_auth,
			hash,
			hashval) {
		if (gss_auth->client != clnt)
			continue;
		if (gss_auth->rpc_auth.au_flavor != args->pseudoflavor)
			continue;
		if (gss_auth->target_name != args->target_name) {
			if (gss_auth->target_name == NULL)
				continue;
			if (args->target_name == NULL)
				continue;
			if (strcmp(gss_auth->target_name, args->target_name))
				continue;
		}
		if (!refcount_inc_not_zero(&gss_auth->rpc_auth.au_count))
			continue;
		goto out;
	}
	if (new)
		hash_add(gss_auth_hash_table, &new->hash, hashval);
	gss_auth = new;
out:
	spin_unlock(&gss_auth_hash_lock);
	return gss_auth;
}

static struct gss_auth *
gss_create_hashed(const struct rpc_auth_create_args *args,
		  struct rpc_clnt *clnt)
{
	struct gss_auth *gss_auth;
	struct gss_auth *new;

	gss_auth = gss_auth_find_or_add_hashed(args, clnt, NULL);
	if (gss_auth != NULL)
		goto out;
	new = gss_create_new(args, clnt);
	if (IS_ERR(new))
		return new;
	gss_auth = gss_auth_find_or_add_hashed(args, clnt, new);
	if (gss_auth != new)
		gss_destroy(&new->rpc_auth);
out:
	return gss_auth;
}

static struct rpc_auth *
gss_create(const struct rpc_auth_create_args *args, struct rpc_clnt *clnt)
{
	struct gss_auth *gss_auth;
	struct rpc_xprt_switch *xps = rcu_access_pointer(clnt->cl_xpi.xpi_xpswitch);

	while (clnt != clnt->cl_parent) {
		struct rpc_clnt *parent = clnt->cl_parent;
		/* Find the original parent for this transport */
		if (rcu_access_pointer(parent->cl_xpi.xpi_xpswitch) != xps)
			break;
		clnt = parent;
	}

	gss_auth = gss_create_hashed(args, clnt);
	if (IS_ERR(gss_auth))
		return ERR_CAST(gss_auth);
	return &gss_auth->rpc_auth;
}

static struct gss_cred *
gss_dup_cred(struct gss_auth *gss_auth, struct gss_cred *gss_cred)
{
	struct gss_cred *new;

	/* Make a copy of the cred so that we can reference count it */
	new = kzalloc(sizeof(*gss_cred), GFP_NOFS);
	if (new) {
		struct auth_cred acred = {
			.cred = gss_cred->gc_base.cr_cred,
		};
		struct gss_cl_ctx *ctx =
			rcu_dereference_protected(gss_cred->gc_ctx, 1);

		rpcauth_init_cred(&new->gc_base, &acred,
				&gss_auth->rpc_auth,
				&gss_nullops);
		new->gc_base.cr_flags = 1UL << RPCAUTH_CRED_UPTODATE;
		new->gc_service = gss_cred->gc_service;
		new->gc_principal = gss_cred->gc_principal;
		kref_get(&gss_auth->kref);
		rcu_assign_pointer(new->gc_ctx, ctx);
		gss_get_ctx(ctx);
	}
	return new;
}

/*
 * gss_send_destroy_context will cause the RPCSEC_GSS to send a NULL RPC call
 * to the server with the GSS control procedure field set to
 * RPC_GSS_PROC_DESTROY. This should normally cause the server to release
 * all RPCSEC_GSS state associated with that context.
 */
static void
gss_send_destroy_context(struct rpc_cred *cred)
{
	struct gss_cred *gss_cred = container_of(cred, struct gss_cred, gc_base);
	struct gss_auth *gss_auth = container_of(cred->cr_auth, struct gss_auth, rpc_auth);
	struct gss_cl_ctx *ctx = rcu_dereference_protected(gss_cred->gc_ctx, 1);
	struct gss_cred *new;
	struct rpc_task *task;

	new = gss_dup_cred(gss_auth, gss_cred);
	if (new) {
		ctx->gc_proc = RPC_GSS_PROC_DESTROY;

		trace_rpcgss_ctx_destroy(gss_cred);
		task = rpc_call_null(gss_auth->client, &new->gc_base,
				     RPC_TASK_ASYNC);
		if (!IS_ERR(task))
			rpc_put_task(task);

		put_rpccred(&new->gc_base);
	}
}

/* gss_destroy_cred (and gss_free_ctx) are used to clean up after failure
 * to create a new cred or context, so they check that things have been
 * allocated before freeing them. */
static void
gss_do_free_ctx(struct gss_cl_ctx *ctx)
{
	gss_delete_sec_context(&ctx->gc_gss_ctx);
	kfree(ctx->gc_wire_ctx.data);
	kfree(ctx->gc_acceptor.data);
	kfree(ctx);
}

static void
gss_free_ctx_callback(struct rcu_head *head)
{
	struct gss_cl_ctx *ctx = container_of(head, struct gss_cl_ctx, gc_rcu);
	gss_do_free_ctx(ctx);
}

static void
gss_free_ctx(struct gss_cl_ctx *ctx)
{
	call_rcu(&ctx->gc_rcu, gss_free_ctx_callback);
}

static void
gss_free_cred(struct gss_cred *gss_cred)
{
	kfree(gss_cred);
}

static void
gss_free_cred_callback(struct rcu_head *head)
{
	struct gss_cred *gss_cred = container_of(head, struct gss_cred, gc_base.cr_rcu);
	gss_free_cred(gss_cred);
}

static void
gss_destroy_nullcred(struct rpc_cred *cred)
{
	struct gss_cred *gss_cred = container_of(cred, struct gss_cred, gc_base);
	struct gss_auth *gss_auth = container_of(cred->cr_auth, struct gss_auth, rpc_auth);
	struct gss_cl_ctx *ctx = rcu_dereference_protected(gss_cred->gc_ctx, 1);

	RCU_INIT_POINTER(gss_cred->gc_ctx, NULL);
	put_cred(cred->cr_cred);
	call_rcu(&cred->cr_rcu, gss_free_cred_callback);
	if (ctx)
		gss_put_ctx(ctx);
	gss_put_auth(gss_auth);
}

static void
gss_destroy_cred(struct rpc_cred *cred)
{
	if (test_and_clear_bit(RPCAUTH_CRED_UPTODATE, &cred->cr_flags) != 0)
		gss_send_destroy_context(cred);
	gss_destroy_nullcred(cred);
}

static int
gss_hash_cred(struct auth_cred *acred, unsigned int hashbits)
{
	return hash_64(from_kuid(&init_user_ns, acred->cred->fsuid), hashbits);
}

/*
 * Lookup RPCSEC_GSS cred for the current process
 */
static struct rpc_cred *
gss_lookup_cred(struct rpc_auth *auth, struct auth_cred *acred, int flags)
{
	return rpcauth_lookup_credcache(auth, acred, flags, GFP_NOFS);
}

static struct rpc_cred *
gss_create_cred(struct rpc_auth *auth, struct auth_cred *acred, int flags, gfp_t gfp)
{
	struct gss_auth *gss_auth = container_of(auth, struct gss_auth, rpc_auth);
	struct gss_cred	*cred = NULL;
	int err = -ENOMEM;

	if (!(cred = kzalloc(sizeof(*cred), gfp)))
		goto out_err;

	rpcauth_init_cred(&cred->gc_base, acred, auth, &gss_credops);
	/*
	 * Note: in order to force a call to call_refresh(), we deliberately
	 * fail to flag the credential as RPCAUTH_CRED_UPTODATE.
	 */
	cred->gc_base.cr_flags = 1UL << RPCAUTH_CRED_NEW;
	cred->gc_service = gss_auth->service;
	cred->gc_principal = acred->principal;
	kref_get(&gss_auth->kref);
	return &cred->gc_base;

out_err:
	return ERR_PTR(err);
}

static int
gss_cred_init(struct rpc_auth *auth, struct rpc_cred *cred)
{
	struct gss_auth *gss_auth = container_of(auth, struct gss_auth, rpc_auth);
	struct gss_cred *gss_cred = container_of(cred,struct gss_cred, gc_base);
	int err;

	do {
		err = gss_create_upcall(gss_auth, gss_cred);
	} while (err == -EAGAIN);
	return err;
}

static char *
gss_stringify_acceptor(struct rpc_cred *cred)
{
	char *string = NULL;
	struct gss_cred *gss_cred = container_of(cred, struct gss_cred, gc_base);
	struct gss_cl_ctx *ctx;
	unsigned int len;
	struct xdr_netobj *acceptor;

	rcu_read_lock();
	ctx = rcu_dereference(gss_cred->gc_ctx);
	if (!ctx)
		goto out;

	len = ctx->gc_acceptor.len;
	rcu_read_unlock();

	/* no point if there's no string */
	if (!len)
		return NULL;
realloc:
	string = kmalloc(len + 1, GFP_KERNEL);
	if (!string)
		return NULL;

	rcu_read_lock();
	ctx = rcu_dereference(gss_cred->gc_ctx);

	/* did the ctx disappear or was it replaced by one with no acceptor? */
	if (!ctx || !ctx->gc_acceptor.len) {
		kfree(string);
		string = NULL;
		goto out;
	}

	acceptor = &ctx->gc_acceptor;

	/*
	 * Did we find a new acceptor that's longer than the original? Allocate
	 * a longer buffer and try again.
	 */
	if (len < acceptor->len) {
		len = acceptor->len;
		rcu_read_unlock();
		kfree(string);
		goto realloc;
	}

	memcpy(string, acceptor->data, acceptor->len);
	string[acceptor->len] = '\0';
out:
	rcu_read_unlock();
	return string;
}

/*
 * Returns -EACCES if GSS context is NULL or will expire within the
 * timeout (miliseconds)
 */
static int
gss_key_timeout(struct rpc_cred *rc)
{
	struct gss_cred *gss_cred = container_of(rc, struct gss_cred, gc_base);
	struct gss_cl_ctx *ctx;
	unsigned long timeout = jiffies + (gss_key_expire_timeo * HZ);
	int ret = 0;

	rcu_read_lock();
	ctx = rcu_dereference(gss_cred->gc_ctx);
	if (!ctx || time_after(timeout, ctx->gc_expiry))
		ret = -EACCES;
	rcu_read_unlock();

	return ret;
}

static int
gss_match(struct auth_cred *acred, struct rpc_cred *rc, int flags)
{
	struct gss_cred *gss_cred = container_of(rc, struct gss_cred, gc_base);
	struct gss_cl_ctx *ctx;
	int ret;

	if (test_bit(RPCAUTH_CRED_NEW, &rc->cr_flags))
		goto out;
	/* Don't match with creds that have expired. */
	rcu_read_lock();
	ctx = rcu_dereference(gss_cred->gc_ctx);
	if (!ctx || time_after(jiffies, ctx->gc_expiry)) {
		rcu_read_unlock();
		return 0;
	}
	rcu_read_unlock();
	if (!test_bit(RPCAUTH_CRED_UPTODATE, &rc->cr_flags))
		return 0;
out:
	if (acred->principal != NULL) {
		if (gss_cred->gc_principal == NULL)
			return 0;
		ret = strcmp(acred->principal, gss_cred->gc_principal) == 0;
	} else {
		if (gss_cred->gc_principal != NULL)
			return 0;
		ret = uid_eq(rc->cr_cred->fsuid, acred->cred->fsuid);
	}
	return ret;
}

/*
 * Marshal credentials.
 *
 * The expensive part is computing the verifier. We can't cache a
 * pre-computed version of the verifier because the seqno, which
 * is different every time, is included in the MIC.
 */
static int gss_marshal(struct rpc_task *task, struct xdr_stream *xdr)
{
	struct rpc_rqst *req = task->tk_rqstp;
	struct rpc_cred *cred = req->rq_cred;
	struct gss_cred	*gss_cred = container_of(cred, struct gss_cred,
						 gc_base);
	struct gss_cl_ctx	*ctx = gss_cred_get_ctx(cred);
	__be32		*p, *cred_len;
	u32             maj_stat = 0;
	struct xdr_netobj mic;
	struct kvec	iov;
	struct xdr_buf	verf_buf;
	int status;

	/* Credential */

	p = xdr_reserve_space(xdr, 7 * sizeof(*p) +
			      ctx->gc_wire_ctx.len);
	if (!p)
		goto marshal_failed;
	*p++ = rpc_auth_gss;
	cred_len = p++;

	spin_lock(&ctx->gc_seq_lock);
	req->rq_seqno = (ctx->gc_seq < MAXSEQ) ? ctx->gc_seq++ : MAXSEQ;
	spin_unlock(&ctx->gc_seq_lock);
	if (req->rq_seqno == MAXSEQ)
		goto expired;
	trace_rpcgss_seqno(task);

	*p++ = cpu_to_be32(RPC_GSS_VERSION);
	*p++ = cpu_to_be32(ctx->gc_proc);
	*p++ = cpu_to_be32(req->rq_seqno);
	*p++ = cpu_to_be32(gss_cred->gc_service);
	p = xdr_encode_netobj(p, &ctx->gc_wire_ctx);
	*cred_len = cpu_to_be32((p - (cred_len + 1)) << 2);

	/* Verifier */

	/* We compute the checksum for the verifier over the xdr-encoded bytes
	 * starting with the xid and ending at the end of the credential: */
	iov.iov_base = req->rq_snd_buf.head[0].iov_base;
	iov.iov_len = (u8 *)p - (u8 *)iov.iov_base;
	xdr_buf_from_iov(&iov, &verf_buf);

	p = xdr_reserve_space(xdr, sizeof(*p));
	if (!p)
		goto marshal_failed;
	*p++ = rpc_auth_gss;
	mic.data = (u8 *)(p + 1);
	maj_stat = gss_get_mic(ctx->gc_gss_ctx, &verf_buf, &mic);
	if (maj_stat == GSS_S_CONTEXT_EXPIRED)
		goto expired;
	else if (maj_stat != 0)
		goto bad_mic;
	if (xdr_stream_encode_opaque_inline(xdr, (void **)&p, mic.len) < 0)
		goto marshal_failed;
	status = 0;
out:
	gss_put_ctx(ctx);
	return status;
expired:
	clear_bit(RPCAUTH_CRED_UPTODATE, &cred->cr_flags);
	status = -EKEYEXPIRED;
	goto out;
marshal_failed:
	status = -EMSGSIZE;
	goto out;
bad_mic:
	trace_rpcgss_get_mic(task, maj_stat);
	status = -EIO;
	goto out;
}

static int gss_renew_cred(struct rpc_task *task)
{
	struct rpc_cred *oldcred = task->tk_rqstp->rq_cred;
	struct gss_cred *gss_cred = container_of(oldcred,
						 struct gss_cred,
						 gc_base);
	struct rpc_auth *auth = oldcred->cr_auth;
	struct auth_cred acred = {
		.cred = oldcred->cr_cred,
		.principal = gss_cred->gc_principal,
	};
	struct rpc_cred *new;

	new = gss_lookup_cred(auth, &acred, RPCAUTH_LOOKUP_NEW);
	if (IS_ERR(new))
		return PTR_ERR(new);

	task->tk_rqstp->rq_cred = new;
	put_rpccred(oldcred);
	return 0;
}

static int gss_cred_is_negative_entry(struct rpc_cred *cred)
{
	if (test_bit(RPCAUTH_CRED_NEGATIVE, &cred->cr_flags)) {
		unsigned long now = jiffies;
		unsigned long begin, expire;
		struct gss_cred *gss_cred;

		gss_cred = container_of(cred, struct gss_cred, gc_base);
		begin = gss_cred->gc_upcall_timestamp;
		expire = begin + gss_expired_cred_retry_delay * HZ;

		if (time_in_range_open(now, begin, expire))
			return 1;
	}
	return 0;
}

/*
* Refresh credentials. XXX - finish
*/
static int
gss_refresh(struct rpc_task *task)
{
	struct rpc_cred *cred = task->tk_rqstp->rq_cred;
	int ret = 0;

	if (gss_cred_is_negative_entry(cred))
		return -EKEYEXPIRED;

	if (!test_bit(RPCAUTH_CRED_NEW, &cred->cr_flags) &&
			!test_bit(RPCAUTH_CRED_UPTODATE, &cred->cr_flags)) {
		ret = gss_renew_cred(task);
		if (ret < 0)
			goto out;
		cred = task->tk_rqstp->rq_cred;
	}

	if (test_bit(RPCAUTH_CRED_NEW, &cred->cr_flags))
		ret = gss_refresh_upcall(task);
out:
	return ret;
}

/* Dummy refresh routine: used only when destroying the context */
static int
gss_refresh_null(struct rpc_task *task)
{
	return 0;
}

static int
gss_validate(struct rpc_task *task, struct xdr_stream *xdr)
{
	struct rpc_cred *cred = task->tk_rqstp->rq_cred;
	struct gss_cl_ctx *ctx = gss_cred_get_ctx(cred);
	__be32		*p, *seq = NULL;
	struct kvec	iov;
	struct xdr_buf	verf_buf;
	struct xdr_netobj mic;
	u32		len, maj_stat;
	int		status;

	p = xdr_inline_decode(xdr, 2 * sizeof(*p));
	if (!p)
		goto validate_failed;
	if (*p++ != rpc_auth_gss)
		goto validate_failed;
	len = be32_to_cpup(p);
	if (len > RPC_MAX_AUTH_SIZE)
		goto validate_failed;
	p = xdr_inline_decode(xdr, len);
	if (!p)
		goto validate_failed;

	seq = kmalloc(4, GFP_NOFS);
	if (!seq)
		goto validate_failed;
	*seq = cpu_to_be32(task->tk_rqstp->rq_seqno);
	iov.iov_base = seq;
	iov.iov_len = 4;
	xdr_buf_from_iov(&iov, &verf_buf);
	mic.data = (u8 *)p;
	mic.len = len;
	maj_stat = gss_verify_mic(ctx->gc_gss_ctx, &verf_buf, &mic);
	if (maj_stat == GSS_S_CONTEXT_EXPIRED)
		clear_bit(RPCAUTH_CRED_UPTODATE, &cred->cr_flags);
	if (maj_stat)
		goto bad_mic;

	/* We leave it to unwrap to calculate au_rslack. For now we just
	 * calculate the length of the verifier: */
	if (test_bit(RPCAUTH_AUTH_UPDATE_SLACK, &cred->cr_auth->au_flags))
		cred->cr_auth->au_verfsize = XDR_QUADLEN(len) + 2;
	status = 0;
out:
	gss_put_ctx(ctx);
	kfree(seq);
	return status;

validate_failed:
	status = -EIO;
	goto out;
bad_mic:
	trace_rpcgss_verify_mic(task, maj_stat);
	status = -EACCES;
	goto out;
}

static noinline_for_stack int
gss_wrap_req_integ(struct rpc_cred *cred, struct gss_cl_ctx *ctx,
		   struct rpc_task *task, struct xdr_stream *xdr)
{
	struct rpc_rqst *rqstp = task->tk_rqstp;
	struct xdr_buf integ_buf, *snd_buf = &rqstp->rq_snd_buf;
	struct xdr_netobj mic;
	__be32 *p, *integ_len;
	u32 offset, maj_stat;

	p = xdr_reserve_space(xdr, 2 * sizeof(*p));
	if (!p)
		goto wrap_failed;
	integ_len = p++;
	*p = cpu_to_be32(rqstp->rq_seqno);

	if (rpcauth_wrap_req_encode(task, xdr))
		goto wrap_failed;

	offset = (u8 *)p - (u8 *)snd_buf->head[0].iov_base;
	if (xdr_buf_subsegment(snd_buf, &integ_buf,
				offset, snd_buf->len - offset))
		goto wrap_failed;
	*integ_len = cpu_to_be32(integ_buf.len);

	p = xdr_reserve_space(xdr, 0);
	if (!p)
		goto wrap_failed;
	mic.data = (u8 *)(p + 1);
	maj_stat = gss_get_mic(ctx->gc_gss_ctx, &integ_buf, &mic);
	if (maj_stat == GSS_S_CONTEXT_EXPIRED)
		clear_bit(RPCAUTH_CRED_UPTODATE, &cred->cr_flags);
	else if (maj_stat)
		goto bad_mic;
	/* Check that the trailing MIC fit in the buffer, after the fact */
	if (xdr_stream_encode_opaque_inline(xdr, (void **)&p, mic.len) < 0)
		goto wrap_failed;
	return 0;
wrap_failed:
	return -EMSGSIZE;
bad_mic:
	trace_rpcgss_get_mic(task, maj_stat);
	return -EIO;
}

static void
priv_release_snd_buf(struct rpc_rqst *rqstp)
{
	int i;

	for (i=0; i < rqstp->rq_enc_pages_num; i++)
		__free_page(rqstp->rq_enc_pages[i]);
	kfree(rqstp->rq_enc_pages);
	rqstp->rq_release_snd_buf = NULL;
}

static int
alloc_enc_pages(struct rpc_rqst *rqstp)
{
	struct xdr_buf *snd_buf = &rqstp->rq_snd_buf;
	int first, last, i;

	if (rqstp->rq_release_snd_buf)
		rqstp->rq_release_snd_buf(rqstp);

	if (snd_buf->page_len == 0) {
		rqstp->rq_enc_pages_num = 0;
		return 0;
	}

	first = snd_buf->page_base >> PAGE_SHIFT;
	last = (snd_buf->page_base + snd_buf->page_len - 1) >> PAGE_SHIFT;
	rqstp->rq_enc_pages_num = last - first + 1 + 1;
	rqstp->rq_enc_pages
		= kmalloc_array(rqstp->rq_enc_pages_num,
				sizeof(struct page *),
				GFP_NOFS);
	if (!rqstp->rq_enc_pages)
		goto out;
	for (i=0; i < rqstp->rq_enc_pages_num; i++) {
		rqstp->rq_enc_pages[i] = alloc_page(GFP_NOFS);
		if (rqstp->rq_enc_pages[i] == NULL)
			goto out_free;
	}
	rqstp->rq_release_snd_buf = priv_release_snd_buf;
	return 0;
out_free:
	rqstp->rq_enc_pages_num = i;
	priv_release_snd_buf(rqstp);
out:
	return -EAGAIN;
}

static noinline_for_stack int
gss_wrap_req_priv(struct rpc_cred *cred, struct gss_cl_ctx *ctx,
		  struct rpc_task *task, struct xdr_stream *xdr)
{
	struct rpc_rqst *rqstp = task->tk_rqstp;
	struct xdr_buf	*snd_buf = &rqstp->rq_snd_buf;
	u32		pad, offset, maj_stat;
	int		status;
	__be32		*p, *opaque_len;
	struct page	**inpages;
	int		first;
	struct kvec	*iov;

	status = -EIO;
	p = xdr_reserve_space(xdr, 2 * sizeof(*p));
	if (!p)
		goto wrap_failed;
	opaque_len = p++;
	*p = cpu_to_be32(rqstp->rq_seqno);

	if (rpcauth_wrap_req_encode(task, xdr))
		goto wrap_failed;

	status = alloc_enc_pages(rqstp);
	if (unlikely(status))
		goto wrap_failed;
	first = snd_buf->page_base >> PAGE_SHIFT;
	inpages = snd_buf->pages + first;
	snd_buf->pages = rqstp->rq_enc_pages;
	snd_buf->page_base -= first << PAGE_SHIFT;
	/*
	 * Move the tail into its own page, in case gss_wrap needs
	 * more space in the head when wrapping.
	 *
	 * Still... Why can't gss_wrap just slide the tail down?
	 */
	if (snd_buf->page_len || snd_buf->tail[0].iov_len) {
		char *tmp;

		tmp = page_address(rqstp->rq_enc_pages[rqstp->rq_enc_pages_num - 1]);
		memcpy(tmp, snd_buf->tail[0].iov_base, snd_buf->tail[0].iov_len);
		snd_buf->tail[0].iov_base = tmp;
	}
	offset = (u8 *)p - (u8 *)snd_buf->head[0].iov_base;
	maj_stat = gss_wrap(ctx->gc_gss_ctx, offset, snd_buf, inpages);
	/* slack space should prevent this ever happening: */
	if (unlikely(snd_buf->len > snd_buf->buflen))
		goto wrap_failed;
	/* We're assuming that when GSS_S_CONTEXT_EXPIRED, the encryption was
	 * done anyway, so it's safe to put the request on the wire: */
	if (maj_stat == GSS_S_CONTEXT_EXPIRED)
		clear_bit(RPCAUTH_CRED_UPTODATE, &cred->cr_flags);
	else if (maj_stat)
		goto bad_wrap;

	*opaque_len = cpu_to_be32(snd_buf->len - offset);
	/* guess whether the pad goes into the head or the tail: */
	if (snd_buf->page_len || snd_buf->tail[0].iov_len)
		iov = snd_buf->tail;
	else
		iov = snd_buf->head;
	p = iov->iov_base + iov->iov_len;
	pad = xdr_pad_size(snd_buf->len - offset);
	memset(p, 0, pad);
	iov->iov_len += pad;
	snd_buf->len += pad;

	return 0;
wrap_failed:
	return status;
bad_wrap:
	trace_rpcgss_wrap(task, maj_stat);
	return -EIO;
}

static int gss_wrap_req(struct rpc_task *task, struct xdr_stream *xdr)
{
	struct rpc_cred *cred = task->tk_rqstp->rq_cred;
	struct gss_cred	*gss_cred = container_of(cred, struct gss_cred,
			gc_base);
	struct gss_cl_ctx *ctx = gss_cred_get_ctx(cred);
	int status;

	status = -EIO;
	if (ctx->gc_proc != RPC_GSS_PROC_DATA) {
		/* The spec seems a little ambiguous here, but I think that not
		 * wrapping context destruction requests makes the most sense.
		 */
		status = rpcauth_wrap_req_encode(task, xdr);
		goto out;
	}
	switch (gss_cred->gc_service) {
	case RPC_GSS_SVC_NONE:
		status = rpcauth_wrap_req_encode(task, xdr);
		break;
	case RPC_GSS_SVC_INTEGRITY:
		status = gss_wrap_req_integ(cred, ctx, task, xdr);
		break;
	case RPC_GSS_SVC_PRIVACY:
		status = gss_wrap_req_priv(cred, ctx, task, xdr);
		break;
	default:
		status = -EIO;
	}
out:
	gss_put_ctx(ctx);
	return status;
}

/**
 * gss_update_rslack - Possibly update RPC receive buffer size estimates
 * @task: rpc_task for incoming RPC Reply being unwrapped
 * @cred: controlling rpc_cred for @task
 * @before: XDR words needed before each RPC Reply message
 * @after: XDR words needed following each RPC Reply message
 *
 */
static void gss_update_rslack(struct rpc_task *task, struct rpc_cred *cred,
			      unsigned int before, unsigned int after)
{
	struct rpc_auth *auth = cred->cr_auth;

	if (test_and_clear_bit(RPCAUTH_AUTH_UPDATE_SLACK, &auth->au_flags)) {
		auth->au_ralign = auth->au_verfsize + before;
		auth->au_rslack = auth->au_verfsize + after;
		trace_rpcgss_update_slack(task, auth);
	}
}

static int
gss_unwrap_resp_auth(struct rpc_task *task, struct rpc_cred *cred)
{
	gss_update_rslack(task, cred, 0, 0);
	return 0;
}

/*
 * RFC 2203, Section 5.3.2.2
 *
 *	struct rpc_gss_integ_data {
 *		opaque databody_integ<>;
 *		opaque checksum<>;
 *	};
 *
 *	struct rpc_gss_data_t {
 *		unsigned int seq_num;
 *		proc_req_arg_t arg;
 *	};
 */
static noinline_for_stack int
gss_unwrap_resp_integ(struct rpc_task *task, struct rpc_cred *cred,
		      struct gss_cl_ctx *ctx, struct rpc_rqst *rqstp,
		      struct xdr_stream *xdr)
{
	struct xdr_buf gss_data, *rcv_buf = &rqstp->rq_rcv_buf;
	u32 len, offset, seqno, maj_stat;
	struct xdr_netobj mic;
	int ret;

	ret = -EIO;
	mic.data = NULL;

	/* opaque databody_integ<>; */
	if (xdr_stream_decode_u32(xdr, &len))
		goto unwrap_failed;
	if (len & 3)
		goto unwrap_failed;
	offset = rcv_buf->len - xdr_stream_remaining(xdr);
	if (xdr_stream_decode_u32(xdr, &seqno))
		goto unwrap_failed;
	if (seqno != rqstp->rq_seqno)
		goto bad_seqno;
	if (xdr_buf_subsegment(rcv_buf, &gss_data, offset, len))
		goto unwrap_failed;

	/*
	 * The xdr_stream now points to the beginning of the
	 * upper layer payload, to be passed below to
	 * rpcauth_unwrap_resp_decode(). The checksum, which
	 * follows the upper layer payload in @rcv_buf, is
	 * located and parsed without updating the xdr_stream.
	 */

	/* opaque checksum<>; */
	offset += len;
	if (xdr_decode_word(rcv_buf, offset, &len))
		goto unwrap_failed;
	offset += sizeof(__be32);
	if (offset + len > rcv_buf->len)
		goto unwrap_failed;
	mic.len = len;
	mic.data = kmalloc(len, GFP_NOFS);
	if (!mic.data)
		goto unwrap_failed;
	if (read_bytes_from_xdr_buf(rcv_buf, offset, mic.data, mic.len))
		goto unwrap_failed;

	maj_stat = gss_verify_mic(ctx->gc_gss_ctx, &gss_data, &mic);
	if (maj_stat == GSS_S_CONTEXT_EXPIRED)
		clear_bit(RPCAUTH_CRED_UPTODATE, &cred->cr_flags);
	if (maj_stat != GSS_S_COMPLETE)
		goto bad_mic;

	gss_update_rslack(task, cred, 2, 2 + 1 + XDR_QUADLEN(mic.len));
	ret = 0;

out:
	kfree(mic.data);
	return ret;

unwrap_failed:
	trace_rpcgss_unwrap_failed(task);
	goto out;
bad_seqno:
	trace_rpcgss_bad_seqno(task, rqstp->rq_seqno, seqno);
	goto out;
bad_mic:
	trace_rpcgss_verify_mic(task, maj_stat);
	goto out;
}

static noinline_for_stack int
gss_unwrap_resp_priv(struct rpc_task *task, struct rpc_cred *cred,
		     struct gss_cl_ctx *ctx, struct rpc_rqst *rqstp,
		     struct xdr_stream *xdr)
{
	struct xdr_buf *rcv_buf = &rqstp->rq_rcv_buf;
	struct kvec *head = rqstp->rq_rcv_buf.head;
<<<<<<< HEAD
	struct rpc_auth *auth = cred->cr_auth;
=======
>>>>>>> 4775cbe7
	u32 offset, opaque_len, maj_stat;
	__be32 *p;

	p = xdr_inline_decode(xdr, 2 * sizeof(*p));
	if (unlikely(!p))
		goto unwrap_failed;
	opaque_len = be32_to_cpup(p++);
	offset = (u8 *)(p) - (u8 *)head->iov_base;
	if (offset + opaque_len > rcv_buf->len)
		goto unwrap_failed;

	maj_stat = gss_unwrap(ctx->gc_gss_ctx, offset,
			      offset + opaque_len, rcv_buf);
	if (maj_stat == GSS_S_CONTEXT_EXPIRED)
		clear_bit(RPCAUTH_CRED_UPTODATE, &cred->cr_flags);
	if (maj_stat != GSS_S_COMPLETE)
		goto bad_unwrap;
	/* gss_unwrap decrypted the sequence number */
	if (be32_to_cpup(p++) != rqstp->rq_seqno)
		goto bad_seqno;

	/* gss_unwrap redacts the opaque blob from the head iovec.
	 * rcv_buf has changed, thus the stream needs to be reset.
	 */
	xdr_init_decode(xdr, rcv_buf, p, rqstp);

<<<<<<< HEAD
	auth->au_rslack = auth->au_verfsize + 2 + ctx->gc_gss_ctx->slack;
	auth->au_ralign = auth->au_verfsize + 2 + ctx->gc_gss_ctx->align;
=======
	gss_update_rslack(task, cred, 2 + ctx->gc_gss_ctx->align,
			  2 + ctx->gc_gss_ctx->slack);
>>>>>>> 4775cbe7

	return 0;
unwrap_failed:
	trace_rpcgss_unwrap_failed(task);
	return -EIO;
bad_seqno:
	trace_rpcgss_bad_seqno(task, rqstp->rq_seqno, be32_to_cpup(--p));
	return -EIO;
bad_unwrap:
	trace_rpcgss_unwrap(task, maj_stat);
	return -EIO;
}

static bool
gss_seq_is_newer(u32 new, u32 old)
{
	return (s32)(new - old) > 0;
}

static bool
gss_xmit_need_reencode(struct rpc_task *task)
{
	struct rpc_rqst *req = task->tk_rqstp;
	struct rpc_cred *cred = req->rq_cred;
	struct gss_cl_ctx *ctx = gss_cred_get_ctx(cred);
	u32 win, seq_xmit = 0;
	bool ret = true;

	if (!ctx)
		goto out;

	if (gss_seq_is_newer(req->rq_seqno, READ_ONCE(ctx->gc_seq)))
		goto out_ctx;

	seq_xmit = READ_ONCE(ctx->gc_seq_xmit);
	while (gss_seq_is_newer(req->rq_seqno, seq_xmit)) {
		u32 tmp = seq_xmit;

		seq_xmit = cmpxchg(&ctx->gc_seq_xmit, tmp, req->rq_seqno);
		if (seq_xmit == tmp) {
			ret = false;
			goto out_ctx;
		}
	}

	win = ctx->gc_win;
	if (win > 0)
		ret = !gss_seq_is_newer(req->rq_seqno, seq_xmit - win);

out_ctx:
	gss_put_ctx(ctx);
out:
	trace_rpcgss_need_reencode(task, seq_xmit, ret);
	return ret;
}

static int
gss_unwrap_resp(struct rpc_task *task, struct xdr_stream *xdr)
{
	struct rpc_rqst *rqstp = task->tk_rqstp;
	struct rpc_cred *cred = rqstp->rq_cred;
	struct gss_cred *gss_cred = container_of(cred, struct gss_cred,
			gc_base);
	struct gss_cl_ctx *ctx = gss_cred_get_ctx(cred);
	int status = -EIO;

	if (ctx->gc_proc != RPC_GSS_PROC_DATA)
		goto out_decode;
	switch (gss_cred->gc_service) {
	case RPC_GSS_SVC_NONE:
		status = gss_unwrap_resp_auth(task, cred);
		break;
	case RPC_GSS_SVC_INTEGRITY:
		status = gss_unwrap_resp_integ(task, cred, ctx, rqstp, xdr);
		break;
	case RPC_GSS_SVC_PRIVACY:
		status = gss_unwrap_resp_priv(task, cred, ctx, rqstp, xdr);
		break;
	}
	if (status)
		goto out;

out_decode:
	status = rpcauth_unwrap_resp_decode(task, xdr);
out:
	gss_put_ctx(ctx);
	return status;
}

static const struct rpc_authops authgss_ops = {
	.owner		= THIS_MODULE,
	.au_flavor	= RPC_AUTH_GSS,
	.au_name	= "RPCSEC_GSS",
	.create		= gss_create,
	.destroy	= gss_destroy,
	.hash_cred	= gss_hash_cred,
	.lookup_cred	= gss_lookup_cred,
	.crcreate	= gss_create_cred,
	.info2flavor	= gss_mech_info2flavor,
	.flavor2info	= gss_mech_flavor2info,
};

static const struct rpc_credops gss_credops = {
	.cr_name		= "AUTH_GSS",
	.crdestroy		= gss_destroy_cred,
	.cr_init		= gss_cred_init,
	.crmatch		= gss_match,
	.crmarshal		= gss_marshal,
	.crrefresh		= gss_refresh,
	.crvalidate		= gss_validate,
	.crwrap_req		= gss_wrap_req,
	.crunwrap_resp		= gss_unwrap_resp,
	.crkey_timeout		= gss_key_timeout,
	.crstringify_acceptor	= gss_stringify_acceptor,
	.crneed_reencode	= gss_xmit_need_reencode,
};

static const struct rpc_credops gss_nullops = {
	.cr_name		= "AUTH_GSS",
	.crdestroy		= gss_destroy_nullcred,
	.crmatch		= gss_match,
	.crmarshal		= gss_marshal,
	.crrefresh		= gss_refresh_null,
	.crvalidate		= gss_validate,
	.crwrap_req		= gss_wrap_req,
	.crunwrap_resp		= gss_unwrap_resp,
	.crstringify_acceptor	= gss_stringify_acceptor,
};

static const struct rpc_pipe_ops gss_upcall_ops_v0 = {
	.upcall		= gss_v0_upcall,
	.downcall	= gss_pipe_downcall,
	.destroy_msg	= gss_pipe_destroy_msg,
	.open_pipe	= gss_pipe_open_v0,
	.release_pipe	= gss_pipe_release,
};

static const struct rpc_pipe_ops gss_upcall_ops_v1 = {
	.upcall		= gss_v1_upcall,
	.downcall	= gss_pipe_downcall,
	.destroy_msg	= gss_pipe_destroy_msg,
	.open_pipe	= gss_pipe_open_v1,
	.release_pipe	= gss_pipe_release,
};

static __net_init int rpcsec_gss_init_net(struct net *net)
{
	return gss_svc_init_net(net);
}

static __net_exit void rpcsec_gss_exit_net(struct net *net)
{
	gss_svc_shutdown_net(net);
}

static struct pernet_operations rpcsec_gss_net_ops = {
	.init = rpcsec_gss_init_net,
	.exit = rpcsec_gss_exit_net,
};

/*
 * Initialize RPCSEC_GSS module
 */
static int __init init_rpcsec_gss(void)
{
	int err = 0;

	err = rpcauth_register(&authgss_ops);
	if (err)
		goto out;
	err = gss_svc_init();
	if (err)
		goto out_unregister;
	err = register_pernet_subsys(&rpcsec_gss_net_ops);
	if (err)
		goto out_svc_exit;
	rpc_init_wait_queue(&pipe_version_rpc_waitqueue, "gss pipe version");
	return 0;
out_svc_exit:
	gss_svc_shutdown();
out_unregister:
	rpcauth_unregister(&authgss_ops);
out:
	return err;
}

static void __exit exit_rpcsec_gss(void)
{
	unregister_pernet_subsys(&rpcsec_gss_net_ops);
	gss_svc_shutdown();
	rpcauth_unregister(&authgss_ops);
	rcu_barrier(); /* Wait for completion of call_rcu()'s */
}

MODULE_ALIAS("rpc-auth-6");
MODULE_LICENSE("GPL");
module_param_named(expired_cred_retry_delay,
		   gss_expired_cred_retry_delay,
		   uint, 0644);
MODULE_PARM_DESC(expired_cred_retry_delay, "Timeout (in seconds) until "
		"the RPC engine retries an expired credential");

module_param_named(key_expire_timeo,
		   gss_key_expire_timeo,
		   uint, 0644);
MODULE_PARM_DESC(key_expire_timeo, "Time (in seconds) at the end of a "
		"credential keys lifetime where the NFS layer cleans up "
		"prior to key expiration");

module_init(init_rpcsec_gss)
module_exit(exit_rpcsec_gss)<|MERGE_RESOLUTION|>--- conflicted
+++ resolved
@@ -2050,10 +2050,6 @@
 {
 	struct xdr_buf *rcv_buf = &rqstp->rq_rcv_buf;
 	struct kvec *head = rqstp->rq_rcv_buf.head;
-<<<<<<< HEAD
-	struct rpc_auth *auth = cred->cr_auth;
-=======
->>>>>>> 4775cbe7
 	u32 offset, opaque_len, maj_stat;
 	__be32 *p;
 
@@ -2080,13 +2076,8 @@
 	 */
 	xdr_init_decode(xdr, rcv_buf, p, rqstp);
 
-<<<<<<< HEAD
-	auth->au_rslack = auth->au_verfsize + 2 + ctx->gc_gss_ctx->slack;
-	auth->au_ralign = auth->au_verfsize + 2 + ctx->gc_gss_ctx->align;
-=======
 	gss_update_rslack(task, cred, 2 + ctx->gc_gss_ctx->align,
 			  2 + ctx->gc_gss_ctx->slack);
->>>>>>> 4775cbe7
 
 	return 0;
 unwrap_failed:
