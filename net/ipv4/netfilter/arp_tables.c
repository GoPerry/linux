// SPDX-License-Identifier: GPL-2.0-only
/*
 * Packet matching code for ARP packets.
 *
 * Based heavily, if not almost entirely, upon ip_tables.c framework.
 *
 * Some ARP specific bits are:
 *
 * Copyright (C) 2002 David S. Miller (davem@redhat.com)
 * Copyright (C) 2006-2009 Patrick McHardy <kaber@trash.net>
 *
 */
#define pr_fmt(fmt) KBUILD_MODNAME ": " fmt
#include <linux/kernel.h>
#include <linux/skbuff.h>
#include <linux/netdevice.h>
#include <linux/capability.h>
#include <linux/if_arp.h>
#include <linux/kmod.h>
#include <linux/vmalloc.h>
#include <linux/proc_fs.h>
#include <linux/module.h>
#include <linux/init.h>
#include <linux/mutex.h>
#include <linux/err.h>
#include <net/compat.h>
#include <net/sock.h>
#include <linux/uaccess.h>

#include <linux/netfilter/x_tables.h>
#include <linux/netfilter_arp/arp_tables.h>
#include "../../netfilter/xt_repldata.h"

MODULE_LICENSE("GPL");
MODULE_AUTHOR("David S. Miller <davem@redhat.com>");
MODULE_DESCRIPTION("arptables core");

void *arpt_alloc_initial_table(const struct xt_table *info)
{
	return xt_alloc_initial_table(arpt, ARPT);
}
EXPORT_SYMBOL_GPL(arpt_alloc_initial_table);

static inline int arp_devaddr_compare(const struct arpt_devaddr_info *ap,
				      const char *hdr_addr, int len)
{
	int i, ret;

	if (len > ARPT_DEV_ADDR_LEN_MAX)
		len = ARPT_DEV_ADDR_LEN_MAX;

	ret = 0;
	for (i = 0; i < len; i++)
		ret |= (hdr_addr[i] ^ ap->addr[i]) & ap->mask[i];

	return ret != 0;
}

/*
 * Unfortunately, _b and _mask are not aligned to an int (or long int)
 * Some arches dont care, unrolling the loop is a win on them.
 * For other arches, we only have a 16bit alignement.
 */
static unsigned long ifname_compare(const char *_a, const char *_b, const char *_mask)
{
#ifdef CONFIG_HAVE_EFFICIENT_UNALIGNED_ACCESS
	unsigned long ret = ifname_compare_aligned(_a, _b, _mask);
#else
	unsigned long ret = 0;
	const u16 *a = (const u16 *)_a;
	const u16 *b = (const u16 *)_b;
	const u16 *mask = (const u16 *)_mask;
	int i;

	for (i = 0; i < IFNAMSIZ/sizeof(u16); i++)
		ret |= (a[i] ^ b[i]) & mask[i];
#endif
	return ret;
}

/* Returns whether packet matches rule or not. */
static inline int arp_packet_match(const struct arphdr *arphdr,
				   struct net_device *dev,
				   const char *indev,
				   const char *outdev,
				   const struct arpt_arp *arpinfo)
{
	const char *arpptr = (char *)(arphdr + 1);
	const char *src_devaddr, *tgt_devaddr;
	__be32 src_ipaddr, tgt_ipaddr;
	long ret;

	if (NF_INVF(arpinfo, ARPT_INV_ARPOP,
		    (arphdr->ar_op & arpinfo->arpop_mask) != arpinfo->arpop))
		return 0;

	if (NF_INVF(arpinfo, ARPT_INV_ARPHRD,
		    (arphdr->ar_hrd & arpinfo->arhrd_mask) != arpinfo->arhrd))
		return 0;

	if (NF_INVF(arpinfo, ARPT_INV_ARPPRO,
		    (arphdr->ar_pro & arpinfo->arpro_mask) != arpinfo->arpro))
		return 0;

	if (NF_INVF(arpinfo, ARPT_INV_ARPHLN,
		    (arphdr->ar_hln & arpinfo->arhln_mask) != arpinfo->arhln))
		return 0;

	src_devaddr = arpptr;
	arpptr += dev->addr_len;
	memcpy(&src_ipaddr, arpptr, sizeof(u32));
	arpptr += sizeof(u32);
	tgt_devaddr = arpptr;
	arpptr += dev->addr_len;
	memcpy(&tgt_ipaddr, arpptr, sizeof(u32));

	if (NF_INVF(arpinfo, ARPT_INV_SRCDEVADDR,
		    arp_devaddr_compare(&arpinfo->src_devaddr, src_devaddr,
					dev->addr_len)) ||
	    NF_INVF(arpinfo, ARPT_INV_TGTDEVADDR,
		    arp_devaddr_compare(&arpinfo->tgt_devaddr, tgt_devaddr,
					dev->addr_len)))
		return 0;

	if (NF_INVF(arpinfo, ARPT_INV_SRCIP,
		    (src_ipaddr & arpinfo->smsk.s_addr) != arpinfo->src.s_addr) ||
	    NF_INVF(arpinfo, ARPT_INV_TGTIP,
		    (tgt_ipaddr & arpinfo->tmsk.s_addr) != arpinfo->tgt.s_addr))
		return 0;

	/* Look for ifname matches.  */
	ret = ifname_compare(indev, arpinfo->iniface, arpinfo->iniface_mask);

	if (NF_INVF(arpinfo, ARPT_INV_VIA_IN, ret != 0))
		return 0;

	ret = ifname_compare(outdev, arpinfo->outiface, arpinfo->outiface_mask);

	if (NF_INVF(arpinfo, ARPT_INV_VIA_OUT, ret != 0))
		return 0;

	return 1;
}

static inline int arp_checkentry(const struct arpt_arp *arp)
{
	if (arp->flags & ~ARPT_F_MASK)
		return 0;
	if (arp->invflags & ~ARPT_INV_MASK)
		return 0;

	return 1;
}

static unsigned int
arpt_error(struct sk_buff *skb, const struct xt_action_param *par)
{
	net_err_ratelimited("arp_tables: error: '%s'\n",
			    (const char *)par->targinfo);

	return NF_DROP;
}

static inline const struct xt_entry_target *
arpt_get_target_c(const struct arpt_entry *e)
{
	return arpt_get_target((struct arpt_entry *)e);
}

static inline struct arpt_entry *
get_entry(const void *base, unsigned int offset)
{
	return (struct arpt_entry *)(base + offset);
}

static inline
struct arpt_entry *arpt_next_entry(const struct arpt_entry *entry)
{
	return (void *)entry + entry->next_offset;
}

unsigned int arpt_do_table(struct sk_buff *skb,
			   const struct nf_hook_state *state,
			   struct xt_table *table)
{
	unsigned int hook = state->hook;
	static const char nulldevname[IFNAMSIZ] __attribute__((aligned(sizeof(long))));
	unsigned int verdict = NF_DROP;
	const struct arphdr *arp;
	struct arpt_entry *e, **jumpstack;
	const char *indev, *outdev;
	const void *table_base;
	unsigned int cpu, stackidx = 0;
	const struct xt_table_info *private;
	struct xt_action_param acpar;
	unsigned int addend;

	if (!pskb_may_pull(skb, arp_hdr_len(skb->dev)))
		return NF_DROP;

	indev = state->in ? state->in->name : nulldevname;
	outdev = state->out ? state->out->name : nulldevname;

	local_bh_disable();
	addend = xt_write_recseq_begin();
	private = READ_ONCE(table->private); /* Address dependency. */
	cpu     = smp_processor_id();
	table_base = private->entries;
	jumpstack  = (struct arpt_entry **)private->jumpstack[cpu];

	/* No TEE support for arptables, so no need to switch to alternate
	 * stack.  All targets that reenter must return absolute verdicts.
	 */
	e = get_entry(table_base, private->hook_entry[hook]);

	acpar.state   = state;
	acpar.hotdrop = false;

	arp = arp_hdr(skb);
	do {
		const struct xt_entry_target *t;
		struct xt_counters *counter;

		if (!arp_packet_match(arp, skb->dev, indev, outdev, &e->arp)) {
			e = arpt_next_entry(e);
			continue;
		}

		counter = xt_get_this_cpu_counter(&e->counters);
		ADD_COUNTER(*counter, arp_hdr_len(skb->dev), 1);

		t = arpt_get_target_c(e);

		/* Standard target? */
		if (!t->u.kernel.target->target) {
			int v;

			v = ((struct xt_standard_target *)t)->verdict;
			if (v < 0) {
				/* Pop from stack? */
				if (v != XT_RETURN) {
					verdict = (unsigned int)(-v) - 1;
					break;
				}
				if (stackidx == 0) {
					e = get_entry(table_base,
						      private->underflow[hook]);
				} else {
					e = jumpstack[--stackidx];
					e = arpt_next_entry(e);
				}
				continue;
			}
			if (table_base + v
			    != arpt_next_entry(e)) {
				if (unlikely(stackidx >= private->stacksize)) {
					verdict = NF_DROP;
					break;
				}
				jumpstack[stackidx++] = e;
			}

			e = get_entry(table_base, v);
			continue;
		}

		acpar.target   = t->u.kernel.target;
		acpar.targinfo = t->data;
		verdict = t->u.kernel.target->target(skb, &acpar);

		if (verdict == XT_CONTINUE) {
			/* Target might have changed stuff. */
			arp = arp_hdr(skb);
			e = arpt_next_entry(e);
		} else {
			/* Verdict */
			break;
		}
	} while (!acpar.hotdrop);
	xt_write_recseq_end(addend);
	local_bh_enable();

	if (acpar.hotdrop)
		return NF_DROP;
	else
		return verdict;
}

/* All zeroes == unconditional rule. */
static inline bool unconditional(const struct arpt_entry *e)
{
	static const struct arpt_arp uncond;

	return e->target_offset == sizeof(struct arpt_entry) &&
	       memcmp(&e->arp, &uncond, sizeof(uncond)) == 0;
}

/* Figures out from what hook each rule can be called: returns 0 if
 * there are loops.  Puts hook bitmask in comefrom.
 */
static int mark_source_chains(const struct xt_table_info *newinfo,
			      unsigned int valid_hooks, void *entry0,
			      unsigned int *offsets)
{
	unsigned int hook;

	/* No recursion; use packet counter to save back ptrs (reset
	 * to 0 as we leave), and comefrom to save source hook bitmask.
	 */
	for (hook = 0; hook < NF_ARP_NUMHOOKS; hook++) {
		unsigned int pos = newinfo->hook_entry[hook];
		struct arpt_entry *e = entry0 + pos;

		if (!(valid_hooks & (1 << hook)))
			continue;

		/* Set initial back pointer. */
		e->counters.pcnt = pos;

		for (;;) {
			const struct xt_standard_target *t
				= (void *)arpt_get_target_c(e);
			int visited = e->comefrom & (1 << hook);

			if (e->comefrom & (1 << NF_ARP_NUMHOOKS))
				return 0;

			e->comefrom
				|= ((1 << hook) | (1 << NF_ARP_NUMHOOKS));

			/* Unconditional return/END. */
			if ((unconditional(e) &&
			     (strcmp(t->target.u.user.name,
				     XT_STANDARD_TARGET) == 0) &&
			     t->verdict < 0) || visited) {
				unsigned int oldpos, size;

				/* Return: backtrack through the last
				 * big jump.
				 */
				do {
					e->comefrom ^= (1<<NF_ARP_NUMHOOKS);
					oldpos = pos;
					pos = e->counters.pcnt;
					e->counters.pcnt = 0;

					/* We're at the start. */
					if (pos == oldpos)
						goto next;

					e = entry0 + pos;
				} while (oldpos == pos + e->next_offset);

				/* Move along one */
				size = e->next_offset;
				e = entry0 + pos + size;
				if (pos + size >= newinfo->size)
					return 0;
				e->counters.pcnt = pos;
				pos += size;
			} else {
				int newpos = t->verdict;

				if (strcmp(t->target.u.user.name,
					   XT_STANDARD_TARGET) == 0 &&
				    newpos >= 0) {
					/* This a jump; chase it. */
					if (!xt_find_jump_offset(offsets, newpos,
								 newinfo->number))
						return 0;
				} else {
					/* ... this is a fallthru */
					newpos = pos + e->next_offset;
					if (newpos >= newinfo->size)
						return 0;
				}
				e = entry0 + newpos;
				e->counters.pcnt = pos;
				pos = newpos;
			}
		}
next:		;
	}
	return 1;
}

static int check_target(struct arpt_entry *e, struct net *net, const char *name)
{
	struct xt_entry_target *t = arpt_get_target(e);
	struct xt_tgchk_param par = {
		.net       = net,
		.table     = name,
		.entryinfo = e,
		.target    = t->u.kernel.target,
		.targinfo  = t->data,
		.hook_mask = e->comefrom,
		.family    = NFPROTO_ARP,
	};

	return xt_check_target(&par, t->u.target_size - sizeof(*t), 0, false);
}

static int
find_check_entry(struct arpt_entry *e, struct net *net, const char *name,
		 unsigned int size,
		 struct xt_percpu_counter_alloc_state *alloc_state)
{
	struct xt_entry_target *t;
	struct xt_target *target;
	int ret;

	if (!xt_percpu_counter_alloc(alloc_state, &e->counters))
		return -ENOMEM;

	t = arpt_get_target(e);
	target = xt_request_find_target(NFPROTO_ARP, t->u.user.name,
					t->u.user.revision);
	if (IS_ERR(target)) {
		ret = PTR_ERR(target);
		goto out;
	}
	t->u.kernel.target = target;

	ret = check_target(e, net, name);
	if (ret)
		goto err;
	return 0;
err:
	module_put(t->u.kernel.target->me);
out:
	xt_percpu_counter_free(&e->counters);

	return ret;
}

static bool check_underflow(const struct arpt_entry *e)
{
	const struct xt_entry_target *t;
	unsigned int verdict;

	if (!unconditional(e))
		return false;
	t = arpt_get_target_c(e);
	if (strcmp(t->u.user.name, XT_STANDARD_TARGET) != 0)
		return false;
	verdict = ((struct xt_standard_target *)t)->verdict;
	verdict = -verdict - 1;
	return verdict == NF_DROP || verdict == NF_ACCEPT;
}

static inline int check_entry_size_and_hooks(struct arpt_entry *e,
					     struct xt_table_info *newinfo,
					     const unsigned char *base,
					     const unsigned char *limit,
					     const unsigned int *hook_entries,
					     const unsigned int *underflows,
					     unsigned int valid_hooks)
{
	unsigned int h;
	int err;

	if ((unsigned long)e % __alignof__(struct arpt_entry) != 0 ||
	    (unsigned char *)e + sizeof(struct arpt_entry) >= limit ||
	    (unsigned char *)e + e->next_offset > limit)
		return -EINVAL;

	if (e->next_offset
	    < sizeof(struct arpt_entry) + sizeof(struct xt_entry_target))
		return -EINVAL;

	if (!arp_checkentry(&e->arp))
		return -EINVAL;

	err = xt_check_entry_offsets(e, e->elems, e->target_offset,
				     e->next_offset);
	if (err)
		return err;

	/* Check hooks & underflows */
	for (h = 0; h < NF_ARP_NUMHOOKS; h++) {
		if (!(valid_hooks & (1 << h)))
			continue;
		if ((unsigned char *)e - base == hook_entries[h])
			newinfo->hook_entry[h] = hook_entries[h];
		if ((unsigned char *)e - base == underflows[h]) {
			if (!check_underflow(e))
				return -EINVAL;

			newinfo->underflow[h] = underflows[h];
		}
	}

	/* Clear counters and comefrom */
	e->counters = ((struct xt_counters) { 0, 0 });
	e->comefrom = 0;
	return 0;
}

static void cleanup_entry(struct arpt_entry *e, struct net *net)
{
	struct xt_tgdtor_param par;
	struct xt_entry_target *t;

	t = arpt_get_target(e);
	par.net      = net;
	par.target   = t->u.kernel.target;
	par.targinfo = t->data;
	par.family   = NFPROTO_ARP;
	if (par.target->destroy != NULL)
		par.target->destroy(&par);
	module_put(par.target->me);
	xt_percpu_counter_free(&e->counters);
}

/* Checks and translates the user-supplied table segment (held in
 * newinfo).
 */
static int translate_table(struct net *net,
			   struct xt_table_info *newinfo,
			   void *entry0,
			   const struct arpt_replace *repl)
{
	struct xt_percpu_counter_alloc_state alloc_state = { 0 };
	struct arpt_entry *iter;
	unsigned int *offsets;
	unsigned int i;
	int ret = 0;

	newinfo->size = repl->size;
	newinfo->number = repl->num_entries;

	/* Init all hooks to impossible value. */
	for (i = 0; i < NF_ARP_NUMHOOKS; i++) {
		newinfo->hook_entry[i] = 0xFFFFFFFF;
		newinfo->underflow[i] = 0xFFFFFFFF;
	}

	offsets = xt_alloc_entry_offsets(newinfo->number);
	if (!offsets)
		return -ENOMEM;
	i = 0;

	/* Walk through entries, checking offsets. */
	xt_entry_foreach(iter, entry0, newinfo->size) {
		ret = check_entry_size_and_hooks(iter, newinfo, entry0,
						 entry0 + repl->size,
						 repl->hook_entry,
						 repl->underflow,
						 repl->valid_hooks);
		if (ret != 0)
			goto out_free;
		if (i < repl->num_entries)
			offsets[i] = (void *)iter - entry0;
		++i;
		if (strcmp(arpt_get_target(iter)->u.user.name,
		    XT_ERROR_TARGET) == 0)
			++newinfo->stacksize;
	}

	ret = -EINVAL;
	if (i != repl->num_entries)
		goto out_free;

	ret = xt_check_table_hooks(newinfo, repl->valid_hooks);
	if (ret)
		goto out_free;

	if (!mark_source_chains(newinfo, repl->valid_hooks, entry0, offsets)) {
		ret = -ELOOP;
		goto out_free;
	}
	kvfree(offsets);

	/* Finally, each sanity check must pass */
	i = 0;
	xt_entry_foreach(iter, entry0, newinfo->size) {
		ret = find_check_entry(iter, net, repl->name, repl->size,
				       &alloc_state);
		if (ret != 0)
			break;
		++i;
	}

	if (ret != 0) {
		xt_entry_foreach(iter, entry0, newinfo->size) {
			if (i-- == 0)
				break;
			cleanup_entry(iter, net);
		}
		return ret;
	}

	return ret;
 out_free:
	kvfree(offsets);
	return ret;
}

static void get_counters(const struct xt_table_info *t,
			 struct xt_counters counters[])
{
	struct arpt_entry *iter;
	unsigned int cpu;
	unsigned int i;

	for_each_possible_cpu(cpu) {
		seqcount_t *s = &per_cpu(xt_recseq, cpu);

		i = 0;
		xt_entry_foreach(iter, t->entries, t->size) {
			struct xt_counters *tmp;
			u64 bcnt, pcnt;
			unsigned int start;

			tmp = xt_get_per_cpu_counter(&iter->counters, cpu);
			do {
				start = read_seqcount_begin(s);
				bcnt = tmp->bcnt;
				pcnt = tmp->pcnt;
			} while (read_seqcount_retry(s, start));

			ADD_COUNTER(counters[i], bcnt, pcnt);
			++i;
			cond_resched();
		}
	}
}

static void get_old_counters(const struct xt_table_info *t,
			     struct xt_counters counters[])
{
	struct arpt_entry *iter;
	unsigned int cpu, i;

	for_each_possible_cpu(cpu) {
		i = 0;
		xt_entry_foreach(iter, t->entries, t->size) {
			struct xt_counters *tmp;

			tmp = xt_get_per_cpu_counter(&iter->counters, cpu);
			ADD_COUNTER(counters[i], tmp->bcnt, tmp->pcnt);
			++i;
		}
		cond_resched();
	}
}

static struct xt_counters *alloc_counters(const struct xt_table *table)
{
	unsigned int countersize;
	struct xt_counters *counters;
	const struct xt_table_info *private = table->private;

	/* We need atomic snapshot of counters: rest doesn't change
	 * (other than comefrom, which userspace doesn't care
	 * about).
	 */
	countersize = sizeof(struct xt_counters) * private->number;
	counters = vzalloc(countersize);

	if (counters == NULL)
		return ERR_PTR(-ENOMEM);

	get_counters(private, counters);

	return counters;
}

static int copy_entries_to_user(unsigned int total_size,
				const struct xt_table *table,
				void __user *userptr)
{
	unsigned int off, num;
	const struct arpt_entry *e;
	struct xt_counters *counters;
	struct xt_table_info *private = table->private;
	int ret = 0;
	void *loc_cpu_entry;

	counters = alloc_counters(table);
	if (IS_ERR(counters))
		return PTR_ERR(counters);

	loc_cpu_entry = private->entries;

	/* FIXME: use iterator macros --RR */
	/* ... then go back and fix counters and names */
	for (off = 0, num = 0; off < total_size; off += e->next_offset, num++){
		const struct xt_entry_target *t;

		e = loc_cpu_entry + off;
		if (copy_to_user(userptr + off, e, sizeof(*e))) {
			ret = -EFAULT;
			goto free_counters;
		}
		if (copy_to_user(userptr + off
				 + offsetof(struct arpt_entry, counters),
				 &counters[num],
				 sizeof(counters[num])) != 0) {
			ret = -EFAULT;
			goto free_counters;
		}

		t = arpt_get_target_c(e);
		if (xt_target_to_user(t, userptr + off + e->target_offset)) {
			ret = -EFAULT;
			goto free_counters;
		}
	}

 free_counters:
	vfree(counters);
	return ret;
}

#ifdef CONFIG_NETFILTER_XTABLES_COMPAT
static void compat_standard_from_user(void *dst, const void *src)
{
	int v = *(compat_int_t *)src;

	if (v > 0)
		v += xt_compat_calc_jump(NFPROTO_ARP, v);
	memcpy(dst, &v, sizeof(v));
}

static int compat_standard_to_user(void __user *dst, const void *src)
{
	compat_int_t cv = *(int *)src;

	if (cv > 0)
		cv -= xt_compat_calc_jump(NFPROTO_ARP, cv);
	return copy_to_user(dst, &cv, sizeof(cv)) ? -EFAULT : 0;
}

static int compat_calc_entry(const struct arpt_entry *e,
			     const struct xt_table_info *info,
			     const void *base, struct xt_table_info *newinfo)
{
	const struct xt_entry_target *t;
	unsigned int entry_offset;
	int off, i, ret;

	off = sizeof(struct arpt_entry) - sizeof(struct compat_arpt_entry);
	entry_offset = (void *)e - base;

	t = arpt_get_target_c(e);
	off += xt_compat_target_offset(t->u.kernel.target);
	newinfo->size -= off;
	ret = xt_compat_add_offset(NFPROTO_ARP, entry_offset, off);
	if (ret)
		return ret;

	for (i = 0; i < NF_ARP_NUMHOOKS; i++) {
		if (info->hook_entry[i] &&
		    (e < (struct arpt_entry *)(base + info->hook_entry[i])))
			newinfo->hook_entry[i] -= off;
		if (info->underflow[i] &&
		    (e < (struct arpt_entry *)(base + info->underflow[i])))
			newinfo->underflow[i] -= off;
	}
	return 0;
}

static int compat_table_info(const struct xt_table_info *info,
			     struct xt_table_info *newinfo)
{
	struct arpt_entry *iter;
	const void *loc_cpu_entry;
	int ret;

	if (!newinfo || !info)
		return -EINVAL;

	/* we dont care about newinfo->entries */
	memcpy(newinfo, info, offsetof(struct xt_table_info, entries));
	newinfo->initial_entries = 0;
	loc_cpu_entry = info->entries;
	ret = xt_compat_init_offsets(NFPROTO_ARP, info->number);
	if (ret)
		return ret;
	xt_entry_foreach(iter, loc_cpu_entry, info->size) {
		ret = compat_calc_entry(iter, info, loc_cpu_entry, newinfo);
		if (ret != 0)
			return ret;
	}
	return 0;
}
#endif

static int get_info(struct net *net, void __user *user, const int *len)
{
	char name[XT_TABLE_MAXNAMELEN];
	struct xt_table *t;
	int ret;

	if (*len != sizeof(struct arpt_getinfo))
		return -EINVAL;

	if (copy_from_user(name, user, sizeof(name)) != 0)
		return -EFAULT;

	name[XT_TABLE_MAXNAMELEN-1] = '\0';
#ifdef CONFIG_NETFILTER_XTABLES_COMPAT
	if (in_compat_syscall())
		xt_compat_lock(NFPROTO_ARP);
#endif
	t = xt_request_find_table_lock(net, NFPROTO_ARP, name);
	if (!IS_ERR(t)) {
		struct arpt_getinfo info;
		const struct xt_table_info *private = t->private;
#ifdef CONFIG_NETFILTER_XTABLES_COMPAT
		struct xt_table_info tmp;

		if (in_compat_syscall()) {
			ret = compat_table_info(private, &tmp);
			xt_compat_flush_offsets(NFPROTO_ARP);
			private = &tmp;
		}
#endif
		memset(&info, 0, sizeof(info));
		info.valid_hooks = t->valid_hooks;
		memcpy(info.hook_entry, private->hook_entry,
		       sizeof(info.hook_entry));
		memcpy(info.underflow, private->underflow,
		       sizeof(info.underflow));
		info.num_entries = private->number;
		info.size = private->size;
		strcpy(info.name, name);

		if (copy_to_user(user, &info, *len) != 0)
			ret = -EFAULT;
		else
			ret = 0;
		xt_table_unlock(t);
		module_put(t->me);
	} else
		ret = PTR_ERR(t);
#ifdef CONFIG_NETFILTER_XTABLES_COMPAT
	if (in_compat_syscall())
		xt_compat_unlock(NFPROTO_ARP);
#endif
	return ret;
}

static int get_entries(struct net *net, struct arpt_get_entries __user *uptr,
		       const int *len)
{
	int ret;
	struct arpt_get_entries get;
	struct xt_table *t;

	if (*len < sizeof(get))
		return -EINVAL;
	if (copy_from_user(&get, uptr, sizeof(get)) != 0)
		return -EFAULT;
	if (*len != sizeof(struct arpt_get_entries) + get.size)
		return -EINVAL;

	get.name[sizeof(get.name) - 1] = '\0';

	t = xt_find_table_lock(net, NFPROTO_ARP, get.name);
	if (!IS_ERR(t)) {
		const struct xt_table_info *private = t->private;

		if (get.size == private->size)
			ret = copy_entries_to_user(private->size,
						   t, uptr->entrytable);
		else
			ret = -EAGAIN;

		module_put(t->me);
		xt_table_unlock(t);
	} else
		ret = PTR_ERR(t);

	return ret;
}

static int __do_replace(struct net *net, const char *name,
			unsigned int valid_hooks,
			struct xt_table_info *newinfo,
			unsigned int num_counters,
			void __user *counters_ptr)
{
	int ret;
	struct xt_table *t;
	struct xt_table_info *oldinfo;
	struct xt_counters *counters;
	void *loc_cpu_old_entry;
	struct arpt_entry *iter;

	ret = 0;
	counters = xt_counters_alloc(num_counters);
	if (!counters) {
		ret = -ENOMEM;
		goto out;
	}

	t = xt_request_find_table_lock(net, NFPROTO_ARP, name);
	if (IS_ERR(t)) {
		ret = PTR_ERR(t);
		goto free_newinfo_counters_untrans;
	}

	/* You lied! */
	if (valid_hooks != t->valid_hooks) {
		ret = -EINVAL;
		goto put_module;
	}

	oldinfo = xt_replace_table(t, num_counters, newinfo, &ret);
	if (!oldinfo)
		goto put_module;

	/* Update module usage count based on number of rules */
	if ((oldinfo->number > oldinfo->initial_entries) ||
	    (newinfo->number <= oldinfo->initial_entries))
		module_put(t->me);
	if ((oldinfo->number > oldinfo->initial_entries) &&
	    (newinfo->number <= oldinfo->initial_entries))
		module_put(t->me);

	xt_table_unlock(t);

	get_old_counters(oldinfo, counters);

	/* Decrease module usage counts and free resource */
	loc_cpu_old_entry = oldinfo->entries;
	xt_entry_foreach(iter, loc_cpu_old_entry, oldinfo->size)
		cleanup_entry(iter, net);

	xt_free_table_info(oldinfo);
	if (copy_to_user(counters_ptr, counters,
			 sizeof(struct xt_counters) * num_counters) != 0) {
		/* Silent error, can't fail, new table is already in place */
		net_warn_ratelimited("arptables: counters copy to user failed while replacing table\n");
	}
	vfree(counters);
	return ret;

 put_module:
	module_put(t->me);
	xt_table_unlock(t);
 free_newinfo_counters_untrans:
	vfree(counters);
 out:
	return ret;
}

static int do_replace(struct net *net, sockptr_t arg, unsigned int len)
{
	int ret;
	struct arpt_replace tmp;
	struct xt_table_info *newinfo;
	void *loc_cpu_entry;
	struct arpt_entry *iter;

	if (copy_from_sockptr(&tmp, arg, sizeof(tmp)) != 0)
		return -EFAULT;

	/* overflow check */
	if (tmp.num_counters >= INT_MAX / sizeof(struct xt_counters))
		return -ENOMEM;
	if (tmp.num_counters == 0)
		return -EINVAL;

	tmp.name[sizeof(tmp.name)-1] = 0;

	newinfo = xt_alloc_table_info(tmp.size);
	if (!newinfo)
		return -ENOMEM;

	loc_cpu_entry = newinfo->entries;
	if (copy_from_sockptr_offset(loc_cpu_entry, arg, sizeof(tmp),
			tmp.size) != 0) {
		ret = -EFAULT;
		goto free_newinfo;
	}

	ret = translate_table(net, newinfo, loc_cpu_entry, &tmp);
	if (ret != 0)
		goto free_newinfo;

	ret = __do_replace(net, tmp.name, tmp.valid_hooks, newinfo,
			   tmp.num_counters, tmp.counters);
	if (ret)
		goto free_newinfo_untrans;
	return 0;

 free_newinfo_untrans:
	xt_entry_foreach(iter, loc_cpu_entry, newinfo->size)
		cleanup_entry(iter, net);
 free_newinfo:
	xt_free_table_info(newinfo);
	return ret;
}

static int do_add_counters(struct net *net, sockptr_t arg, unsigned int len)
{
	unsigned int i;
	struct xt_counters_info tmp;
	struct xt_counters *paddc;
	struct xt_table *t;
	const struct xt_table_info *private;
	int ret = 0;
	struct arpt_entry *iter;
	unsigned int addend;

	paddc = xt_copy_counters(arg, len, &tmp);
	if (IS_ERR(paddc))
		return PTR_ERR(paddc);

	t = xt_find_table_lock(net, NFPROTO_ARP, tmp.name);
	if (IS_ERR(t)) {
		ret = PTR_ERR(t);
		goto free;
	}

	local_bh_disable();
	private = t->private;
	if (private->number != tmp.num_counters) {
		ret = -EINVAL;
		goto unlock_up_free;
	}

	i = 0;

	addend = xt_write_recseq_begin();
	xt_entry_foreach(iter,  private->entries, private->size) {
		struct xt_counters *tmp;

		tmp = xt_get_this_cpu_counter(&iter->counters);
		ADD_COUNTER(*tmp, paddc[i].bcnt, paddc[i].pcnt);
		++i;
	}
	xt_write_recseq_end(addend);
 unlock_up_free:
	local_bh_enable();
	xt_table_unlock(t);
	module_put(t->me);
 free:
	vfree(paddc);

	return ret;
}

#ifdef CONFIG_NETFILTER_XTABLES_COMPAT
struct compat_arpt_replace {
	char				name[XT_TABLE_MAXNAMELEN];
	u32				valid_hooks;
	u32				num_entries;
	u32				size;
	u32				hook_entry[NF_ARP_NUMHOOKS];
	u32				underflow[NF_ARP_NUMHOOKS];
	u32				num_counters;
	compat_uptr_t			counters;
	struct compat_arpt_entry	entries[];
};

static inline void compat_release_entry(struct compat_arpt_entry *e)
{
	struct xt_entry_target *t;

	t = compat_arpt_get_target(e);
	module_put(t->u.kernel.target->me);
}

static int
check_compat_entry_size_and_hooks(struct compat_arpt_entry *e,
				  struct xt_table_info *newinfo,
				  unsigned int *size,
				  const unsigned char *base,
				  const unsigned char *limit)
{
	struct xt_entry_target *t;
	struct xt_target *target;
	unsigned int entry_offset;
	int ret, off;

	if ((unsigned long)e % __alignof__(struct compat_arpt_entry) != 0 ||
	    (unsigned char *)e + sizeof(struct compat_arpt_entry) >= limit ||
	    (unsigned char *)e + e->next_offset > limit)
		return -EINVAL;

	if (e->next_offset < sizeof(struct compat_arpt_entry) +
			     sizeof(struct compat_xt_entry_target))
		return -EINVAL;

	if (!arp_checkentry(&e->arp))
		return -EINVAL;

	ret = xt_compat_check_entry_offsets(e, e->elems, e->target_offset,
					    e->next_offset);
	if (ret)
		return ret;

	off = sizeof(struct arpt_entry) - sizeof(struct compat_arpt_entry);
	entry_offset = (void *)e - (void *)base;

	t = compat_arpt_get_target(e);
	target = xt_request_find_target(NFPROTO_ARP, t->u.user.name,
					t->u.user.revision);
	if (IS_ERR(target)) {
		ret = PTR_ERR(target);
		goto out;
	}
	t->u.kernel.target = target;

	off += xt_compat_target_offset(target);
	*size += off;
	ret = xt_compat_add_offset(NFPROTO_ARP, entry_offset, off);
	if (ret)
		goto release_target;

	return 0;

release_target:
	module_put(t->u.kernel.target->me);
out:
	return ret;
}

static void
compat_copy_entry_from_user(struct compat_arpt_entry *e, void **dstptr,
			    unsigned int *size,
			    struct xt_table_info *newinfo, unsigned char *base)
{
	struct xt_entry_target *t;
	struct arpt_entry *de;
	unsigned int origsize;
	int h;

	origsize = *size;
	de = *dstptr;
	memcpy(de, e, sizeof(struct arpt_entry));
	memcpy(&de->counters, &e->counters, sizeof(e->counters));

	*dstptr += sizeof(struct arpt_entry);
	*size += sizeof(struct arpt_entry) - sizeof(struct compat_arpt_entry);

	de->target_offset = e->target_offset - (origsize - *size);
	t = compat_arpt_get_target(e);
	xt_compat_target_from_user(t, dstptr, size);

	de->next_offset = e->next_offset - (origsize - *size);
	for (h = 0; h < NF_ARP_NUMHOOKS; h++) {
		if ((unsigned char *)de - base < newinfo->hook_entry[h])
			newinfo->hook_entry[h] -= origsize - *size;
		if ((unsigned char *)de - base < newinfo->underflow[h])
			newinfo->underflow[h] -= origsize - *size;
	}
}

static int translate_compat_table(struct net *net,
				  struct xt_table_info **pinfo,
				  void **pentry0,
				  const struct compat_arpt_replace *compatr)
{
	unsigned int i, j;
	struct xt_table_info *newinfo, *info;
	void *pos, *entry0, *entry1;
	struct compat_arpt_entry *iter0;
	struct arpt_replace repl;
	unsigned int size;
	int ret;

	info = *pinfo;
	entry0 = *pentry0;
	size = compatr->size;
	info->number = compatr->num_entries;

	j = 0;
	xt_compat_lock(NFPROTO_ARP);
	ret = xt_compat_init_offsets(NFPROTO_ARP, compatr->num_entries);
	if (ret)
		goto out_unlock;
	/* Walk through entries, checking offsets. */
	xt_entry_foreach(iter0, entry0, compatr->size) {
		ret = check_compat_entry_size_and_hooks(iter0, info, &size,
							entry0,
							entry0 + compatr->size);
		if (ret != 0)
			goto out_unlock;
		++j;
	}

	ret = -EINVAL;
	if (j != compatr->num_entries)
		goto out_unlock;

	ret = -ENOMEM;
	newinfo = xt_alloc_table_info(size);
	if (!newinfo)
		goto out_unlock;

	memset(newinfo->entries, 0, size);

	newinfo->number = compatr->num_entries;
	for (i = 0; i < NF_ARP_NUMHOOKS; i++) {
		newinfo->hook_entry[i] = compatr->hook_entry[i];
		newinfo->underflow[i] = compatr->underflow[i];
	}
	entry1 = newinfo->entries;
	pos = entry1;
	size = compatr->size;
	xt_entry_foreach(iter0, entry0, compatr->size)
		compat_copy_entry_from_user(iter0, &pos, &size,
					    newinfo, entry1);

	/* all module references in entry0 are now gone */

	xt_compat_flush_offsets(NFPROTO_ARP);
	xt_compat_unlock(NFPROTO_ARP);

	memcpy(&repl, compatr, sizeof(*compatr));

	for (i = 0; i < NF_ARP_NUMHOOKS; i++) {
		repl.hook_entry[i] = newinfo->hook_entry[i];
		repl.underflow[i] = newinfo->underflow[i];
	}

	repl.num_counters = 0;
	repl.counters = NULL;
	repl.size = newinfo->size;
	ret = translate_table(net, newinfo, entry1, &repl);
	if (ret)
		goto free_newinfo;

	*pinfo = newinfo;
	*pentry0 = entry1;
	xt_free_table_info(info);
	return 0;

free_newinfo:
	xt_free_table_info(newinfo);
	return ret;
out_unlock:
	xt_compat_flush_offsets(NFPROTO_ARP);
	xt_compat_unlock(NFPROTO_ARP);
	xt_entry_foreach(iter0, entry0, compatr->size) {
		if (j-- == 0)
			break;
		compat_release_entry(iter0);
	}
	return ret;
}

static int compat_do_replace(struct net *net, sockptr_t arg, unsigned int len)
{
	int ret;
	struct compat_arpt_replace tmp;
	struct xt_table_info *newinfo;
	void *loc_cpu_entry;
	struct arpt_entry *iter;

	if (copy_from_sockptr(&tmp, arg, sizeof(tmp)) != 0)
		return -EFAULT;

	/* overflow check */
	if (tmp.num_counters >= INT_MAX / sizeof(struct xt_counters))
		return -ENOMEM;
	if (tmp.num_counters == 0)
		return -EINVAL;

	tmp.name[sizeof(tmp.name)-1] = 0;

	newinfo = xt_alloc_table_info(tmp.size);
	if (!newinfo)
		return -ENOMEM;

	loc_cpu_entry = newinfo->entries;
	if (copy_from_sockptr_offset(loc_cpu_entry, arg, sizeof(tmp),
			tmp.size) != 0) {
		ret = -EFAULT;
		goto free_newinfo;
	}

	ret = translate_compat_table(net, &newinfo, &loc_cpu_entry, &tmp);
	if (ret != 0)
		goto free_newinfo;

	ret = __do_replace(net, tmp.name, tmp.valid_hooks, newinfo,
			   tmp.num_counters, compat_ptr(tmp.counters));
	if (ret)
		goto free_newinfo_untrans;
	return 0;

 free_newinfo_untrans:
	xt_entry_foreach(iter, loc_cpu_entry, newinfo->size)
		cleanup_entry(iter, net);
 free_newinfo:
	xt_free_table_info(newinfo);
	return ret;
}

static int compat_copy_entry_to_user(struct arpt_entry *e, void __user **dstptr,
				     compat_uint_t *size,
				     struct xt_counters *counters,
				     unsigned int i)
{
	struct xt_entry_target *t;
	struct compat_arpt_entry __user *ce;
	u_int16_t target_offset, next_offset;
	compat_uint_t origsize;
	int ret;

	origsize = *size;
	ce = *dstptr;
	if (copy_to_user(ce, e, sizeof(struct arpt_entry)) != 0 ||
	    copy_to_user(&ce->counters, &counters[i],
	    sizeof(counters[i])) != 0)
		return -EFAULT;

	*dstptr += sizeof(struct compat_arpt_entry);
	*size -= sizeof(struct arpt_entry) - sizeof(struct compat_arpt_entry);

	target_offset = e->target_offset - (origsize - *size);

	t = arpt_get_target(e);
	ret = xt_compat_target_to_user(t, dstptr, size);
	if (ret)
		return ret;
	next_offset = e->next_offset - (origsize - *size);
	if (put_user(target_offset, &ce->target_offset) != 0 ||
	    put_user(next_offset, &ce->next_offset) != 0)
		return -EFAULT;
	return 0;
}

static int compat_copy_entries_to_user(unsigned int total_size,
				       struct xt_table *table,
				       void __user *userptr)
{
	struct xt_counters *counters;
	const struct xt_table_info *private = table->private;
	void __user *pos;
	unsigned int size;
	int ret = 0;
	unsigned int i = 0;
	struct arpt_entry *iter;

	counters = alloc_counters(table);
	if (IS_ERR(counters))
		return PTR_ERR(counters);

	pos = userptr;
	size = total_size;
	xt_entry_foreach(iter, private->entries, total_size) {
		ret = compat_copy_entry_to_user(iter, &pos,
						&size, counters, i++);
		if (ret != 0)
			break;
	}
	vfree(counters);
	return ret;
}

struct compat_arpt_get_entries {
	char name[XT_TABLE_MAXNAMELEN];
	compat_uint_t size;
	struct compat_arpt_entry entrytable[];
};

static int compat_get_entries(struct net *net,
			      struct compat_arpt_get_entries __user *uptr,
			      int *len)
{
	int ret;
	struct compat_arpt_get_entries get;
	struct xt_table *t;

	if (*len < sizeof(get))
		return -EINVAL;
	if (copy_from_user(&get, uptr, sizeof(get)) != 0)
		return -EFAULT;
	if (*len != sizeof(struct compat_arpt_get_entries) + get.size)
		return -EINVAL;

	get.name[sizeof(get.name) - 1] = '\0';

	xt_compat_lock(NFPROTO_ARP);
	t = xt_find_table_lock(net, NFPROTO_ARP, get.name);
	if (!IS_ERR(t)) {
		const struct xt_table_info *private = t->private;
		struct xt_table_info info;

		ret = compat_table_info(private, &info);
		if (!ret && get.size == info.size) {
			ret = compat_copy_entries_to_user(private->size,
							  t, uptr->entrytable);
		} else if (!ret)
			ret = -EAGAIN;

		xt_compat_flush_offsets(NFPROTO_ARP);
		module_put(t->me);
		xt_table_unlock(t);
	} else
		ret = PTR_ERR(t);

	xt_compat_unlock(NFPROTO_ARP);
	return ret;
}
#endif

static int do_arpt_set_ctl(struct sock *sk, int cmd, sockptr_t arg,
		unsigned int len)
{
	int ret;

	if (!ns_capable(sock_net(sk)->user_ns, CAP_NET_ADMIN))
		return -EPERM;

	switch (cmd) {
	case ARPT_SO_SET_REPLACE:
#ifdef CONFIG_NETFILTER_XTABLES_COMPAT
		if (in_compat_syscall())
			ret = compat_do_replace(sock_net(sk), arg, len);
		else
#endif
			ret = do_replace(sock_net(sk), arg, len);
		break;

	case ARPT_SO_SET_ADD_COUNTERS:
		ret = do_add_counters(sock_net(sk), arg, len);
		break;

	default:
		ret = -EINVAL;
	}

	return ret;
}

static int do_arpt_get_ctl(struct sock *sk, int cmd, void __user *user, int *len)
{
	int ret;

	if (!ns_capable(sock_net(sk)->user_ns, CAP_NET_ADMIN))
		return -EPERM;

	switch (cmd) {
	case ARPT_SO_GET_INFO:
		ret = get_info(sock_net(sk), user, len);
		break;

	case ARPT_SO_GET_ENTRIES:
#ifdef CONFIG_NETFILTER_XTABLES_COMPAT
		if (in_compat_syscall())
			ret = compat_get_entries(sock_net(sk), user, len);
		else
#endif
			ret = get_entries(sock_net(sk), user, len);
		break;

	case ARPT_SO_GET_REVISION_TARGET: {
		struct xt_get_revision rev;

		if (*len != sizeof(rev)) {
			ret = -EINVAL;
			break;
		}
		if (copy_from_user(&rev, user, sizeof(rev)) != 0) {
			ret = -EFAULT;
			break;
		}
		rev.name[sizeof(rev.name)-1] = 0;

		try_then_request_module(xt_find_revision(NFPROTO_ARP, rev.name,
							 rev.revision, 1, &ret),
					"arpt_%s", rev.name);
		break;
	}

	default:
		ret = -EINVAL;
	}

	return ret;
}

static void __arpt_unregister_table(struct net *net, struct xt_table *table)
{
	struct xt_table_info *private;
	void *loc_cpu_entry;
	struct module *table_owner = table->me;
	struct arpt_entry *iter;

	private = xt_unregister_table(table);

	/* Decrease module usage counts and free resources */
	loc_cpu_entry = private->entries;
	xt_entry_foreach(iter, loc_cpu_entry, private->size)
		cleanup_entry(iter, net);
	if (private->number > private->initial_entries)
		module_put(table_owner);
	xt_free_table_info(private);
}

int arpt_register_table(struct net *net,
			const struct xt_table *table,
			const struct arpt_replace *repl,
			const struct nf_hook_ops *template_ops)
{
	struct nf_hook_ops *ops;
	unsigned int num_ops;
	int ret, i;
	struct xt_table_info *newinfo;
	struct xt_table_info bootstrap = {0};
	void *loc_cpu_entry;
	struct xt_table *new_table;

	newinfo = xt_alloc_table_info(repl->size);
	if (!newinfo)
		return -ENOMEM;

	loc_cpu_entry = newinfo->entries;
	memcpy(loc_cpu_entry, repl->entries, repl->size);

	ret = translate_table(net, newinfo, loc_cpu_entry, repl);
	if (ret != 0) {
		xt_free_table_info(newinfo);
		return ret;
	}

	new_table = xt_register_table(net, table, &bootstrap, newinfo);
	if (IS_ERR(new_table)) {
		xt_free_table_info(newinfo);
		return PTR_ERR(new_table);
	}

	num_ops = hweight32(table->valid_hooks);
	if (num_ops == 0) {
		ret = -EINVAL;
		goto out_free;
	}

	ops = kmemdup(template_ops, sizeof(*ops) * num_ops, GFP_KERNEL);
	if (!ops) {
		ret = -ENOMEM;
		goto out_free;
	}

	for (i = 0; i < num_ops; i++)
		ops[i].priv = new_table;

	new_table->ops = ops;

	ret = nf_register_net_hooks(net, ops, num_ops);
	if (ret != 0)
		goto out_free;

	return ret;

out_free:
	__arpt_unregister_table(net, new_table);
	return ret;
}

<<<<<<< HEAD
void arpt_unregister_table_pre_exit(struct net *net, struct xt_table *table,
				    const struct nf_hook_ops *ops)
{
	nf_unregister_net_hooks(net, ops, hweight32(table->valid_hooks));
}
EXPORT_SYMBOL(arpt_unregister_table_pre_exit);

void arpt_unregister_table(struct net *net, struct xt_table *table)
{
	__arpt_unregister_table(net, table);
=======
void arpt_unregister_table_pre_exit(struct net *net, const char *name)
{
	struct xt_table *table = xt_find_table(net, NFPROTO_ARP, name);

	if (table)
		nf_unregister_net_hooks(net, table->ops, hweight32(table->valid_hooks));
}
EXPORT_SYMBOL(arpt_unregister_table_pre_exit);

void arpt_unregister_table(struct net *net, const char *name)
{
	struct xt_table *table = xt_find_table(net, NFPROTO_ARP, name);

	if (table)
		__arpt_unregister_table(net, table);
>>>>>>> 7238353f
}

/* The built-in targets: standard (NULL) and error. */
static struct xt_target arpt_builtin_tg[] __read_mostly = {
	{
		.name             = XT_STANDARD_TARGET,
		.targetsize       = sizeof(int),
		.family           = NFPROTO_ARP,
#ifdef CONFIG_NETFILTER_XTABLES_COMPAT
		.compatsize       = sizeof(compat_int_t),
		.compat_from_user = compat_standard_from_user,
		.compat_to_user   = compat_standard_to_user,
#endif
	},
	{
		.name             = XT_ERROR_TARGET,
		.target           = arpt_error,
		.targetsize       = XT_FUNCTION_MAXNAMELEN,
		.family           = NFPROTO_ARP,
	},
};

static struct nf_sockopt_ops arpt_sockopts = {
	.pf		= PF_INET,
	.set_optmin	= ARPT_BASE_CTL,
	.set_optmax	= ARPT_SO_SET_MAX+1,
	.set		= do_arpt_set_ctl,
	.get_optmin	= ARPT_BASE_CTL,
	.get_optmax	= ARPT_SO_GET_MAX+1,
	.get		= do_arpt_get_ctl,
	.owner		= THIS_MODULE,
};

static int __net_init arp_tables_net_init(struct net *net)
{
	return xt_proto_init(net, NFPROTO_ARP);
}

static void __net_exit arp_tables_net_exit(struct net *net)
{
	xt_proto_fini(net, NFPROTO_ARP);
}

static struct pernet_operations arp_tables_net_ops = {
	.init = arp_tables_net_init,
	.exit = arp_tables_net_exit,
};

static int __init arp_tables_init(void)
{
	int ret;

	ret = register_pernet_subsys(&arp_tables_net_ops);
	if (ret < 0)
		goto err1;

	/* No one else will be downing sem now, so we won't sleep */
	ret = xt_register_targets(arpt_builtin_tg, ARRAY_SIZE(arpt_builtin_tg));
	if (ret < 0)
		goto err2;

	/* Register setsockopt */
	ret = nf_register_sockopt(&arpt_sockopts);
	if (ret < 0)
		goto err4;

	return 0;

err4:
	xt_unregister_targets(arpt_builtin_tg, ARRAY_SIZE(arpt_builtin_tg));
err2:
	unregister_pernet_subsys(&arp_tables_net_ops);
err1:
	return ret;
}

static void __exit arp_tables_fini(void)
{
	nf_unregister_sockopt(&arpt_sockopts);
	xt_unregister_targets(arpt_builtin_tg, ARRAY_SIZE(arpt_builtin_tg));
	unregister_pernet_subsys(&arp_tables_net_ops);
}

EXPORT_SYMBOL(arpt_register_table);
EXPORT_SYMBOL(arpt_unregister_table);
EXPORT_SYMBOL(arpt_do_table);

module_init(arp_tables_init);
module_exit(arp_tables_fini);<|MERGE_RESOLUTION|>--- conflicted
+++ resolved
@@ -1556,18 +1556,6 @@
 	return ret;
 }
 
-<<<<<<< HEAD
-void arpt_unregister_table_pre_exit(struct net *net, struct xt_table *table,
-				    const struct nf_hook_ops *ops)
-{
-	nf_unregister_net_hooks(net, ops, hweight32(table->valid_hooks));
-}
-EXPORT_SYMBOL(arpt_unregister_table_pre_exit);
-
-void arpt_unregister_table(struct net *net, struct xt_table *table)
-{
-	__arpt_unregister_table(net, table);
-=======
 void arpt_unregister_table_pre_exit(struct net *net, const char *name)
 {
 	struct xt_table *table = xt_find_table(net, NFPROTO_ARP, name);
@@ -1583,7 +1571,6 @@
 
 	if (table)
 		__arpt_unregister_table(net, table);
->>>>>>> 7238353f
 }
 
 /* The built-in targets: standard (NULL) and error. */
