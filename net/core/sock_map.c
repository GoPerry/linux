--- conflicted
+++ resolved
@@ -345,11 +345,7 @@
 		return -EINVAL;
 	if (unlikely(idx >= map->max_entries))
 		return -E2BIG;
-<<<<<<< HEAD
-	if (unlikely(icsk->icsk_ulp_data))
-=======
 	if (unlikely(rcu_access_pointer(icsk->icsk_ulp_data)))
->>>>>>> 3877dcd0
 		return -EINVAL;
 
 	link = sk_psock_init_link();
