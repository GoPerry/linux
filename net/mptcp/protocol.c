--- conflicted
+++ resolved
@@ -682,12 +682,6 @@
 	struct sock *sk = (struct sock *)msk;
 	unsigned int moved = 0;
 
-<<<<<<< HEAD
-	if (inet_sk_state_load(sk) == TCP_CLOSE)
-		return false;
-
-=======
->>>>>>> 934d0587
 	__mptcp_move_skbs_from_subflow(msk, ssk, &moved);
 	__mptcp_ofo_queue(msk);
 	if (unlikely(ssk->sk_err)) {
@@ -1912,10 +1906,6 @@
 		__mptcp_update_rmem(sk);
 		done = __mptcp_move_skbs_from_subflow(msk, ssk, &moved);
 		mptcp_data_unlock(sk);
-<<<<<<< HEAD
-		tcp_cleanup_rbuf(ssk, moved);
-=======
->>>>>>> 934d0587
 
 		if (unlikely(ssk->sk_err))
 			__mptcp_error_report(sk);
