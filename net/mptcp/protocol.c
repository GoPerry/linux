--- conflicted
+++ resolved
@@ -58,7 +58,6 @@
 }
 
 static struct socket *mptcp_is_tcpsk(struct sock *sk)
-<<<<<<< HEAD
 {
 	struct socket *sock = sk->sk_socket;
 
@@ -96,45 +95,6 @@
 		return sock;
 
 	if (likely(!__mptcp_needs_tcp_fallback(msk)))
-=======
-{
-	struct socket *sock = sk->sk_socket;
-
-	if (sock->sk != sk)
->>>>>>> 0595b2d9
-		return NULL;
-
-	if (unlikely(sk->sk_prot == &tcp_prot)) {
-		/* we are being invoked after mptcp_accept() has
-		 * accepted a non-mp-capable flow: sk is a tcp_sk,
-		 * not an mptcp one.
-		 *
-		 * Hand the socket over to tcp so all further socket ops
-		 * bypass mptcp.
-		 */
-		sock->ops = &inet_stream_ops;
-		return sock;
-#if IS_ENABLED(CONFIG_MPTCP_IPV6)
-	} else if (unlikely(sk->sk_prot == &tcpv6_prot)) {
-		sock->ops = &inet6_stream_ops;
-		return sock;
-#endif
-	}
-
-	return NULL;
-}
-
-static struct socket *__mptcp_tcp_fallback(struct mptcp_sock *msk)
-{
-	struct socket *sock;
-
-	sock_owned_by_me((const struct sock *)msk);
-
-	sock = mptcp_is_tcpsk((struct sock *)msk);
-	if (unlikely(sock))
-		return sock;
-
-	if (likely(!__mptcp_needs_tcp_fallback(msk)))
 		return NULL;
 
 	return msk->subflow;
@@ -769,10 +729,7 @@
 			goto out;
 	}
 
-<<<<<<< HEAD
-=======
 fallback:
->>>>>>> 0595b2d9
 	ssock = __mptcp_tcp_fallback(msk);
 	if (unlikely(ssock)) {
 		release_sock(sk);
@@ -844,7 +801,6 @@
 {
 	DEFINE_WAIT_FUNC(wait, woken_wake_function);
 	struct mptcp_sock *msk = mptcp_sk(sk);
-<<<<<<< HEAD
 
 	add_wait_queue(sk_sleep(sk), &wait);
 	sk_set_bit(SOCKWQ_ASYNC_WAITDATA, sk);
@@ -856,19 +812,6 @@
 	remove_wait_queue(sk_sleep(sk), &wait);
 }
 
-=======
-
-	add_wait_queue(sk_sleep(sk), &wait);
-	sk_set_bit(SOCKWQ_ASYNC_WAITDATA, sk);
-
-	sk_wait_event(sk, timeo,
-		      test_and_clear_bit(MPTCP_DATA_READY, &msk->flags), &wait);
-
-	sk_clear_bit(SOCKWQ_ASYNC_WAITDATA, sk);
-	remove_wait_queue(sk_sleep(sk), &wait);
-}
-
->>>>>>> 0595b2d9
 static int __mptcp_recvmsg_mskq(struct mptcp_sock *msk,
 				struct msghdr *msg,
 				size_t len)
@@ -888,7 +831,6 @@
 			if (!copied)
 				return err;
 			break;
-<<<<<<< HEAD
 		}
 
 		copied += count;
@@ -905,24 +847,6 @@
 			break;
 	}
 
-=======
-		}
-
-		copied += count;
-
-		if (count < data_len) {
-			MPTCP_SKB_CB(skb)->offset += count;
-			break;
-		}
-
-		__skb_unlink(skb, &sk->sk_receive_queue);
-		__kfree_skb(skb);
-
-		if (copied >= len)
-			break;
-	}
-
->>>>>>> 0595b2d9
 	return copied;
 }
 
@@ -1275,7 +1199,6 @@
 	sk->sk_sndbuf = sock_net(sk)->ipv4.sysctl_tcp_wmem[2];
 
 	return 0;
-<<<<<<< HEAD
 }
 
 static void __mptcp_clear_xmit(struct sock *sk)
@@ -1289,21 +1212,6 @@
 		dfrag_clear(sk, dfrag);
 }
 
-=======
-}
-
-static void __mptcp_clear_xmit(struct sock *sk)
-{
-	struct mptcp_sock *msk = mptcp_sk(sk);
-	struct mptcp_data_frag *dtmp, *dfrag;
-
-	sk_stop_timer(sk, &msk->sk.icsk_retransmit_timer);
-
-	list_for_each_entry_safe(dfrag, dtmp, &msk->rtx_queue, list)
-		dfrag_clear(sk, dfrag);
-}
-
->>>>>>> 0595b2d9
 static void mptcp_cancel_work(struct sock *sk)
 {
 	struct mptcp_sock *msk = mptcp_sk(sk);
