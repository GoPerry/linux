/* SPDX-License-Identifier: GPL-2.0 */
#ifndef __PERF_ANNOTATE_H
#define __PERF_ANNOTATE_H

#include <stdbool.h>
#include <stdint.h>
#include <linux/types.h>
#include "symbol.h"
#include "hist.h"
#include "sort.h"
#include <linux/list.h>
#include <linux/rbtree.h>
#include <pthread.h>

struct ins_ops;

struct ins {
	const char     *name;
	struct ins_ops *ops;
};

struct ins_operands {
	char	*raw;
	struct {
		char	*raw;
		char	*name;
		struct symbol *sym;
		u64	addr;
		s64	offset;
		bool	offset_avail;
		bool	outside;
	} target;
	union {
		struct {
			char	*raw;
			char	*name;
			u64	addr;
		} source;
		struct {
			struct ins	    ins;
			struct ins_operands *ops;
		} locked;
	};
};

struct arch;

struct ins_ops {
	void (*free)(struct ins_operands *ops);
	int (*parse)(struct arch *arch, struct ins_operands *ops, struct map_symbol *ms);
	int (*scnprintf)(struct ins *ins, char *bf, size_t size,
			 struct ins_operands *ops);
};

bool ins__is_jump(const struct ins *ins);
bool ins__is_call(const struct ins *ins);
bool ins__is_ret(const struct ins *ins);
bool ins__is_lock(const struct ins *ins);
int ins__scnprintf(struct ins *ins, char *bf, size_t size, struct ins_operands *ops);
bool ins__is_fused(struct arch *arch, const char *ins1, const char *ins2);

#define ANNOTATION__IPC_WIDTH 6
#define ANNOTATION__CYCLES_WIDTH 6
#define ANNOTATION__MINMAX_CYCLES_WIDTH 19

struct annotation_options {
	bool hide_src_code,
	     use_offset,
	     jump_arrows,
	     print_lines,
	     full_path,
	     show_linenr,
	     show_nr_jumps,
	     show_nr_samples,
	     show_total_period,
<<<<<<< HEAD
	     show_minmax_cycle;
=======
	     show_minmax_cycle,
	     show_asm_raw,
	     annotate_src;
>>>>>>> ac56aa45
	u8   offset_level;
	int  min_pcnt;
	int  max_lines;
	int  context;
	const char *objdump_path;
	const char *disassembler_style;
};

enum {
	ANNOTATION__OFFSET_JUMP_TARGETS = 1,
	ANNOTATION__OFFSET_CALL,
	ANNOTATION__MAX_OFFSET_LEVEL,
};

#define ANNOTATION__MIN_OFFSET_LEVEL ANNOTATION__OFFSET_JUMP_TARGETS

extern struct annotation_options annotation__default_options;

struct annotation;

struct sym_hist_entry {
	u64		nr_samples;
	u64		period;
};

struct annotation_data {
	double			 percent;
	double			 percent_sum;
	struct sym_hist_entry	 he;
};

struct annotation_line {
	struct list_head	 node;
	struct rb_node		 rb_node;
	s64			 offset;
	char			*line;
	int			 line_nr;
	int			 jump_sources;
	float			 ipc;
	u64			 cycles;
	u64			 cycles_max;
	u64			 cycles_min;
	size_t			 privsize;
	char			*path;
	u32			 idx;
	int			 idx_asm;
	int			 samples_nr;
	struct annotation_data	 samples[0];
};

struct disasm_line {
	struct ins		 ins;
	struct ins_operands	 ops;

	/* This needs to be at the end. */
	struct annotation_line	 al;
};

static inline struct disasm_line *disasm_line(struct annotation_line *al)
{
	return al ? container_of(al, struct disasm_line, al) : NULL;
}

/*
 * Is this offset in the same function as the line it is used?
 * asm functions jump to other functions, for instance.
 */
static inline bool disasm_line__has_local_offset(const struct disasm_line *dl)
{
	return dl->ops.target.offset_avail && !dl->ops.target.outside;
}

/*
 * Can we draw an arrow from the jump to its target, for instance? I.e.
 * is the jump and its target in the same function?
 */
bool disasm_line__is_valid_local_jump(struct disasm_line *dl, struct symbol *sym);

void disasm_line__free(struct disasm_line *dl);
struct annotation_line *
annotation_line__next(struct annotation_line *pos, struct list_head *head);

struct annotation_write_ops {
	bool first_line, current_entry, change_color;
	int  width;
	void *obj;
	int  (*set_color)(void *obj, int color);
	void (*set_percent_color)(void *obj, double percent, bool current);
	int  (*set_jumps_percent_color)(void *obj, int nr, bool current);
	void (*printf)(void *obj, const char *fmt, ...);
	void (*write_graph)(void *obj, int graph);
};

double annotation_line__max_percent(struct annotation_line *al, struct annotation *notes);
void annotation_line__write(struct annotation_line *al, struct annotation *notes,
			    struct annotation_write_ops *ops);

int __annotation__scnprintf_samples_period(struct annotation *notes,
					   char *bf, size_t size,
					   struct perf_evsel *evsel,
					   bool show_freq);

static inline int annotation__scnprintf_samples_period(struct annotation *notes,
						       char *bf, size_t size,
						       struct perf_evsel *evsel)
{
	return __annotation__scnprintf_samples_period(notes, bf, size, evsel, true);
}

int disasm_line__scnprintf(struct disasm_line *dl, char *bf, size_t size, bool raw);
size_t disasm__fprintf(struct list_head *head, FILE *fp);
void symbol__calc_percent(struct symbol *sym, struct perf_evsel *evsel);

struct sym_hist {
	u64		      nr_samples;
	u64		      period;
	struct sym_hist_entry addr[0];
};

struct cyc_hist {
	u64	start;
	u64	cycles;
	u64	cycles_aggr;
	u64	cycles_max;
	u64	cycles_min;
	u32	num;
	u32	num_aggr;
	u8	have_start;
	/* 1 byte padding */
	u16	reset;
};

/** struct annotated_source - symbols with hits have this attached as in sannotation
 *
 * @histograms: Array of addr hit histograms per event being monitored
 * nr_histograms: This may not be the same as evsel->evlist->nr_entries if
 * 		  we have more than a group in a evlist, where we will want
 * 		  to see each group separately, that is why symbol__annotate2()
 * 		  sets src->nr_histograms to evsel->nr_members.
 * @lines: If 'print_lines' is specified, per source code line percentages
 * @source: source parsed from a disassembler like objdump -dS
 * @cyc_hist: Average cycles per basic block
 *
 * lines is allocated, percentages calculated and all sorted by percentage
 * when the annotation is about to be presented, so the percentages are for
 * one of the entries in the histogram array, i.e. for the event/counter being
 * presented. It is deallocated right after symbol__{tui,tty,etc}_annotate
 * returns.
 */
struct annotated_source {
	struct list_head   source;
	int    		   nr_histograms;
	size_t		   sizeof_sym_hist;
	struct cyc_hist	   *cycles_hist;
	struct sym_hist	   *histograms;
};

struct annotation {
	pthread_mutex_t		lock;
	u64			max_coverage;
	u64			start;
	struct annotation_options *options;
	struct annotation_line	**offsets;
	int			nr_events;
	int			nr_jumps;
	int			max_jump_sources;
	int			nr_entries;
	int			nr_asm_entries;
	u16			max_line_len;
	struct {
		u8		addr;
		u8		jumps;
		u8		target;
		u8		min_addr;
		u8		max_addr;
	} widths;
	bool			have_cycles;
	struct annotated_source *src;
};

static inline int annotation__cycles_width(struct annotation *notes)
{
	if (notes->have_cycles && notes->options->show_minmax_cycle)
		return ANNOTATION__IPC_WIDTH + ANNOTATION__MINMAX_CYCLES_WIDTH;

	return notes->have_cycles ? ANNOTATION__IPC_WIDTH + ANNOTATION__CYCLES_WIDTH : 0;
}

static inline int annotation__pcnt_width(struct annotation *notes)
{
	return (notes->options->show_total_period ? 12 : 7) * notes->nr_events;
}

static inline bool annotation_line__filter(struct annotation_line *al, struct annotation *notes)
{
	return notes->options->hide_src_code && al->offset == -1;
}

void annotation__set_offsets(struct annotation *notes, s64 size);
void annotation__compute_ipc(struct annotation *notes, size_t size);
void annotation__mark_jump_targets(struct annotation *notes, struct symbol *sym);
void annotation__update_column_widths(struct annotation *notes);
void annotation__init_column_widths(struct annotation *notes, struct symbol *sym);

static inline struct sym_hist *annotated_source__histogram(struct annotated_source *src, int idx)
{
	return ((void *)src->histograms) + (src->sizeof_sym_hist * idx);
}

static inline struct sym_hist *annotation__histogram(struct annotation *notes, int idx)
{
	return annotated_source__histogram(notes->src, idx);
}

static inline struct annotation *symbol__annotation(struct symbol *sym)
{
	return (void *)sym - symbol_conf.priv_size;
}

int addr_map_symbol__inc_samples(struct addr_map_symbol *ams, struct perf_sample *sample,
				 struct perf_evsel *evsel);

int addr_map_symbol__account_cycles(struct addr_map_symbol *ams,
				    struct addr_map_symbol *start,
				    unsigned cycles);

int hist_entry__inc_addr_samples(struct hist_entry *he, struct perf_sample *sample,
				 struct perf_evsel *evsel, u64 addr);

struct annotated_source *symbol__hists(struct symbol *sym, int nr_hists);
void symbol__annotate_zero_histograms(struct symbol *sym);

int symbol__annotate(struct symbol *sym, struct map *map,
		     struct perf_evsel *evsel, size_t privsize,
		     struct annotation_options *options,
		     struct arch **parch);
int symbol__annotate2(struct symbol *sym, struct map *map,
		      struct perf_evsel *evsel,
		      struct annotation_options *options,
		      struct arch **parch);

enum symbol_disassemble_errno {
	SYMBOL_ANNOTATE_ERRNO__SUCCESS		= 0,

	/*
	 * Choose an arbitrary negative big number not to clash with standard
	 * errno since SUS requires the errno has distinct positive values.
	 * See 'Issue 6' in the link below.
	 *
	 * http://pubs.opengroup.org/onlinepubs/9699919799/basedefs/errno.h.html
	 */
	__SYMBOL_ANNOTATE_ERRNO__START		= -10000,

	SYMBOL_ANNOTATE_ERRNO__NO_VMLINUX	= __SYMBOL_ANNOTATE_ERRNO__START,

	__SYMBOL_ANNOTATE_ERRNO__END,
};

int symbol__strerror_disassemble(struct symbol *sym, struct map *map,
				 int errnum, char *buf, size_t buflen);

int symbol__annotate_printf(struct symbol *sym, struct map *map,
			    struct perf_evsel *evsel,
			    struct annotation_options *options);
int symbol__annotate_fprintf2(struct symbol *sym, FILE *fp);
void symbol__annotate_zero_histogram(struct symbol *sym, int evidx);
void symbol__annotate_decay_histogram(struct symbol *sym, int evidx);
void annotated_source__purge(struct annotated_source *as);

int map_symbol__annotation_dump(struct map_symbol *ms, struct perf_evsel *evsel);

bool ui__has_annotation(void);

int symbol__tty_annotate(struct symbol *sym, struct map *map,
			 struct perf_evsel *evsel, struct annotation_options *opts);

int symbol__tty_annotate2(struct symbol *sym, struct map *map,
			  struct perf_evsel *evsel, struct annotation_options *opts);

#ifdef HAVE_SLANG_SUPPORT
int symbol__tui_annotate(struct symbol *sym, struct map *map,
			 struct perf_evsel *evsel,
			 struct hist_browser_timer *hbt,
			 struct annotation_options *opts);
#else
static inline int symbol__tui_annotate(struct symbol *sym __maybe_unused,
				struct map *map __maybe_unused,
				struct perf_evsel *evsel  __maybe_unused,
				struct hist_browser_timer *hbt __maybe_unused,
				struct annotation_options *opts __maybe_unused)
{
	return 0;
}
#endif

void annotation_config__init(void);

#endif	/* __PERF_ANNOTATE_H */<|MERGE_RESOLUTION|>--- conflicted
+++ resolved
@@ -73,13 +73,9 @@
 	     show_nr_jumps,
 	     show_nr_samples,
 	     show_total_period,
-<<<<<<< HEAD
-	     show_minmax_cycle;
-=======
 	     show_minmax_cycle,
 	     show_asm_raw,
 	     annotate_src;
->>>>>>> ac56aa45
 	u8   offset_level;
 	int  min_pcnt;
 	int  max_lines;
