--- conflicted
+++ resolved
@@ -1229,47 +1229,7 @@
 	return err;
 }
 
-<<<<<<< HEAD
-int perf_evsel__alloc_id(struct perf_evsel *evsel, int ncpus, int nthreads)
-{
-	if (ncpus == 0 || nthreads == 0)
-		return 0;
-
-	if (evsel->system_wide)
-		nthreads = 1;
-
-	evsel->sample_id = xyarray__new(ncpus, nthreads, sizeof(struct perf_sample_id));
-	if (evsel->sample_id == NULL)
-		return -ENOMEM;
-
-	evsel->id = zalloc(ncpus * nthreads * sizeof(u64));
-	if (evsel->id == NULL) {
-		xyarray__delete(evsel->sample_id);
-		evsel->sample_id = NULL;
-		return -ENOMEM;
-	}
-
-	return 0;
-}
-
-static void perf_evsel__free_fd(struct perf_evsel *evsel)
-{
-	xyarray__delete(evsel->fd);
-	evsel->fd = NULL;
-}
-
-static void perf_evsel__free_id(struct perf_evsel *evsel)
-{
-	xyarray__delete(evsel->sample_id);
-	evsel->sample_id = NULL;
-	zfree(&evsel->id);
-	evsel->ids = 0;
-}
-
-static void perf_evsel__free_config_terms(struct perf_evsel *evsel)
-=======
 static void perf_evsel__free_config_terms(struct evsel *evsel)
->>>>>>> 3877dcd0
 {
 	struct perf_evsel_config_term *term, *h;
 
@@ -1863,17 +1823,8 @@
 
 void evsel__close(struct evsel *evsel)
 {
-<<<<<<< HEAD
-	if (evsel->fd == NULL)
-		return;
-
-	perf_evsel__close_fd(evsel);
-	perf_evsel__free_fd(evsel);
-	perf_evsel__free_id(evsel);
-=======
 	perf_evsel__close(&evsel->core);
 	perf_evsel__free_id(&evsel->core);
->>>>>>> 3877dcd0
 }
 
 int perf_evsel__open_per_cpu(struct evsel *evsel,
