/* SPDX-License-Identifier: GPL-2.0-only */
/*
 * tools/testing/selftests/kvm/lib/kvm_util_internal.h
 *
 * Copyright (C) 2018, Google LLC.
 */

#ifndef SELFTEST_KVM_UTIL_INTERNAL_H
#define SELFTEST_KVM_UTIL_INTERNAL_H

#include "sparsebit.h"

#define KVM_DEV_PATH		"/dev/kvm"

struct userspace_mem_region {
	struct kvm_userspace_memory_region region;
	struct sparsebit *unused_phy_pages;
	int fd;
	off_t offset;
	void *host_mem;
	void *mmap_start;
	size_t mmap_size;
	struct list_head list;
};

struct vcpu {
	struct list_head list;
	uint32_t id;
	int fd;
	struct kvm_run *state;
	struct kvm_dirty_gfn *dirty_gfns;
	uint32_t fetch_index;
	uint32_t dirty_gfns_count;
};

struct kvm_vm {
	int mode;
	unsigned long type;
	int kvm_fd;
	int fd;
	unsigned int pgtable_levels;
	unsigned int page_size;
	unsigned int page_shift;
	unsigned int pa_bits;
	unsigned int va_bits;
	uint64_t max_gfn;
	struct list_head vcpus;
	struct list_head userspace_mem_regions;
	struct sparsebit *vpages_valid;
	struct sparsebit *vpages_mapped;
	bool has_irqchip;
	bool pgd_created;
	vm_paddr_t pgd;
	vm_vaddr_t gdt;
	vm_vaddr_t tss;
	vm_vaddr_t idt;
	vm_vaddr_t handlers;
<<<<<<< HEAD
=======
	uint32_t dirty_ring_size;
>>>>>>> 76ec55ca
};

struct vcpu *vcpu_find(struct kvm_vm *vm, uint32_t vcpuid);

/*
 * Virtual Translation Tables Dump
 *
 * Input Args:
 *   stream - Output FILE stream
 *   vm     - Virtual Machine
 *   indent - Left margin indent amount
 *
 * Output Args: None
 *
 * Return: None
 *
 * Dumps to the FILE stream given by @stream, the contents of all the
 * virtual translation tables for the VM given by @vm.
 */
void virt_dump(FILE *stream, struct kvm_vm *vm, uint8_t indent);

/*
 * Register Dump
 *
 * Input Args:
 *   stream - Output FILE stream
 *   regs   - Registers
 *   indent - Left margin indent amount
 *
 * Output Args: None
 *
 * Return: None
 *
 * Dumps the state of the registers given by @regs, to the FILE stream
 * given by @stream.
 */
void regs_dump(FILE *stream, struct kvm_regs *regs, uint8_t indent);

/*
 * System Register Dump
 *
 * Input Args:
 *   stream - Output FILE stream
 *   sregs  - System registers
 *   indent - Left margin indent amount
 *
 * Output Args: None
 *
 * Return: None
 *
 * Dumps the state of the system registers given by @sregs, to the FILE stream
 * given by @stream.
 */
void sregs_dump(FILE *stream, struct kvm_sregs *sregs, uint8_t indent);

struct userspace_mem_region *
memslot2region(struct kvm_vm *vm, uint32_t memslot);

#endif /* SELFTEST_KVM_UTIL_INTERNAL_H */<|MERGE_RESOLUTION|>--- conflicted
+++ resolved
@@ -55,10 +55,7 @@
 	vm_vaddr_t tss;
 	vm_vaddr_t idt;
 	vm_vaddr_t handlers;
-<<<<<<< HEAD
-=======
 	uint32_t dirty_ring_size;
->>>>>>> 76ec55ca
 };
 
 struct vcpu *vcpu_find(struct kvm_vm *vm, uint32_t vcpuid);
