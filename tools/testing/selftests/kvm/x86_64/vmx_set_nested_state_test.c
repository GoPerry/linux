--- conflicted
+++ resolved
@@ -74,11 +74,7 @@
 				u32 vmcs12_revision)
 {
 	/* Set revision_id in vmcs12 to vmcs12_revision. */
-<<<<<<< HEAD
-	memcpy(state->data, &vmcs12_revision, sizeof(u32));
-=======
 	memcpy(&state->data, &vmcs12_revision, sizeof(u32));
->>>>>>> 7f6a3e21
 }
 
 void set_default_state(struct kvm_nested_state *state)
