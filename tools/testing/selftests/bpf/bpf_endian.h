#ifndef __BPF_ENDIAN__
#define __BPF_ENDIAN__

#include <linux/swab.h>

/* LLVM's BPF target selects the endianness of the CPU
 * it compiles on, or the user specifies (bpfel/bpfeb),
 * respectively. The used __BYTE_ORDER__ is defined by
 * the compiler, we cannot rely on __BYTE_ORDER from
 * libc headers, since it doesn't reflect the actual
 * requested byte order.
 *
 * Note, LLVM's BPF target has different __builtin_bswapX()
 * semantics. It does map to BPF_ALU | BPF_END | BPF_TO_BE
 * in bpfel and bpfeb case, which means below, that we map
 * to cpu_to_be16(). We could use it unconditionally in BPF
 * case, but better not rely on it, so that this header here
 * can be used from application and BPF program side, which
 * use different targets.
 */
#if __BYTE_ORDER__ == __ORDER_LITTLE_ENDIAN__
# define __bpf_ntohs(x)			__builtin_bswap16(x)
# define __bpf_htons(x)			__builtin_bswap16(x)
# define __bpf_constant_ntohs(x)	___constant_swab16(x)
# define __bpf_constant_htons(x)	___constant_swab16(x)
<<<<<<< HEAD
=======
# define __bpf_ntohl(x)			__builtin_bswap32(x)
# define __bpf_htonl(x)			__builtin_bswap32(x)
# define __bpf_constant_ntohl(x)	___constant_swab32(x)
# define __bpf_constant_htonl(x)	___constant_swab32(x)
>>>>>>> a2054256
#elif __BYTE_ORDER__ == __ORDER_BIG_ENDIAN__
# define __bpf_ntohs(x)			(x)
# define __bpf_htons(x)			(x)
# define __bpf_constant_ntohs(x)	(x)
# define __bpf_constant_htons(x)	(x)
<<<<<<< HEAD
=======
# define __bpf_ntohl(x)			(x)
# define __bpf_htonl(x)			(x)
# define __bpf_constant_ntohl(x)	(x)
# define __bpf_constant_htonl(x)	(x)
>>>>>>> a2054256
#else
# error "Fix your compiler's __BYTE_ORDER__?!"
#endif

#define bpf_htons(x)				\
	(__builtin_constant_p(x) ?		\
	 __bpf_constant_htons(x) : __bpf_htons(x))
#define bpf_ntohs(x)				\
	(__builtin_constant_p(x) ?		\
	 __bpf_constant_ntohs(x) : __bpf_ntohs(x))
<<<<<<< HEAD
=======
#define bpf_htonl(x)				\
	(__builtin_constant_p(x) ?		\
	 __bpf_constant_htonl(x) : __bpf_htonl(x))
#define bpf_ntohl(x)				\
	(__builtin_constant_p(x) ?		\
	 __bpf_constant_ntohl(x) : __bpf_ntohl(x))
>>>>>>> a2054256

#endif /* __BPF_ENDIAN__ */<|MERGE_RESOLUTION|>--- conflicted
+++ resolved
@@ -23,25 +23,19 @@
 # define __bpf_htons(x)			__builtin_bswap16(x)
 # define __bpf_constant_ntohs(x)	___constant_swab16(x)
 # define __bpf_constant_htons(x)	___constant_swab16(x)
-<<<<<<< HEAD
-=======
 # define __bpf_ntohl(x)			__builtin_bswap32(x)
 # define __bpf_htonl(x)			__builtin_bswap32(x)
 # define __bpf_constant_ntohl(x)	___constant_swab32(x)
 # define __bpf_constant_htonl(x)	___constant_swab32(x)
->>>>>>> a2054256
 #elif __BYTE_ORDER__ == __ORDER_BIG_ENDIAN__
 # define __bpf_ntohs(x)			(x)
 # define __bpf_htons(x)			(x)
 # define __bpf_constant_ntohs(x)	(x)
 # define __bpf_constant_htons(x)	(x)
-<<<<<<< HEAD
-=======
 # define __bpf_ntohl(x)			(x)
 # define __bpf_htonl(x)			(x)
 # define __bpf_constant_ntohl(x)	(x)
 # define __bpf_constant_htonl(x)	(x)
->>>>>>> a2054256
 #else
 # error "Fix your compiler's __BYTE_ORDER__?!"
 #endif
@@ -52,14 +46,11 @@
 #define bpf_ntohs(x)				\
 	(__builtin_constant_p(x) ?		\
 	 __bpf_constant_ntohs(x) : __bpf_ntohs(x))
-<<<<<<< HEAD
-=======
 #define bpf_htonl(x)				\
 	(__builtin_constant_p(x) ?		\
 	 __bpf_constant_htonl(x) : __bpf_htonl(x))
 #define bpf_ntohl(x)				\
 	(__builtin_constant_p(x) ?		\
 	 __bpf_constant_ntohl(x) : __bpf_ntohl(x))
->>>>>>> a2054256
 
 #endif /* __BPF_ENDIAN__ */