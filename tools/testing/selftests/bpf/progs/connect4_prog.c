--- conflicted
+++ resolved
@@ -44,8 +44,6 @@
 	return 1;
 }
 
-<<<<<<< HEAD
-=======
 static __inline int verify_cc(struct bpf_sock_addr *ctx,
 			      char expected[TCP_CA_NAME_MAX])
 {
@@ -106,7 +104,6 @@
 	return 0;
 }
 
->>>>>>> 4775cbe7
 SEC("cgroup/connect4")
 int connect_v4_prog(struct bpf_sock_addr *ctx)
 {
