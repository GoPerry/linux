#!/bin/sh
# SPDX-License-Identifier: GPL-2.0
# description: ftrace - function graph filters
# requires: set_ftrace_filter function_graph:tracer

# Make sure that function graph filtering works

<<<<<<< HEAD
if ! grep -q function_graph available_tracers; then
    echo "no function graph tracer configured"
    exit_unsupported
fi

check_filter_file set_ftrace_filter

=======
>>>>>>> 209564d5
fail() { # msg
    echo $1
    exit_fail
}

disable_tracing
clear_trace

# filter something, schedule is always good
if ! echo "schedule" > set_ftrace_filter; then
    # test for powerpc 64
    if ! echo ".schedule" > set_ftrace_filter; then
	fail "can not enable schedule filter"
    fi
fi

echo function_graph > current_tracer
enable_tracing
sleep 1
# search for functions (has "()" on the line), and make sure
# that only the schedule function was found
count=`cat trace | grep '()' | grep -v schedule | wc -l`
if [ $count -ne 0 ]; then
    fail "Graph filtering not working by itself?"
fi

# Make sure we did find something
count=`cat trace | grep 'schedule()' | wc -l` 
if [ $count -eq 0 ]; then
    fail "No schedule traces found?"
fi

exit 0<|MERGE_RESOLUTION|>--- conflicted
+++ resolved
@@ -5,16 +5,6 @@
 
 # Make sure that function graph filtering works
 
-<<<<<<< HEAD
-if ! grep -q function_graph available_tracers; then
-    echo "no function graph tracer configured"
-    exit_unsupported
-fi
-
-check_filter_file set_ftrace_filter
-
-=======
->>>>>>> 209564d5
 fail() { # msg
     echo $1
     exit_fail
