--- conflicted
+++ resolved
@@ -53,29 +53,6 @@
 {
 	const unsigned int sgmax = UINT_MAX;
 	struct test *test, tests[] = {
-<<<<<<< HEAD
-		{ -EINVAL, 1, pfn(0), PAGE_SIZE, 0, 1 },
-		{ 0, 1, pfn(0), PAGE_SIZE, PAGE_SIZE + 1, 1 },
-		{ 0, 1, pfn(0), PAGE_SIZE, sgmax + 1, 1 },
-		{ 0, 1, pfn(0), PAGE_SIZE, sgmax, 1 },
-		{ 0, 1, pfn(0), 1, sgmax, 1 },
-		{ 0, 2, pfn(0, 1), 2 * PAGE_SIZE, sgmax, 1 },
-		{ 0, 2, pfn(1, 0), 2 * PAGE_SIZE, sgmax, 2 },
-		{ 0, 3, pfn(0, 1, 2), 3 * PAGE_SIZE, sgmax, 1 },
-		{ 0, 3, pfn(0, 2, 1), 3 * PAGE_SIZE, sgmax, 3 },
-		{ 0, 3, pfn(0, 1, 3), 3 * PAGE_SIZE, sgmax, 2 },
-		{ 0, 3, pfn(1, 2, 4), 3 * PAGE_SIZE, sgmax, 2 },
-		{ 0, 3, pfn(1, 3, 4), 3 * PAGE_SIZE, sgmax, 2 },
-		{ 0, 4, pfn(0, 1, 3, 4), 4 * PAGE_SIZE, sgmax, 2 },
-		{ 0, 5, pfn(0, 1, 3, 4, 5), 5 * PAGE_SIZE, sgmax, 2 },
-		{ 0, 5, pfn(0, 1, 3, 4, 6), 5 * PAGE_SIZE, sgmax, 3 },
-		{ 0, 5, pfn(0, 1, 2, 3, 4), 5 * PAGE_SIZE, sgmax, 1 },
-		{ 0, 5, pfn(0, 1, 2, 3, 4), 5 * PAGE_SIZE, 2 * PAGE_SIZE, 3 },
-		{ 0, 6, pfn(0, 1, 2, 3, 4, 5), 6 * PAGE_SIZE, 2 * PAGE_SIZE, 3 },
-		{ 0, 6, pfn(0, 2, 3, 4, 5, 6), 6 * PAGE_SIZE, 2 * PAGE_SIZE, 4 },
-		{ 0, 6, pfn(0, 1, 3, 4, 5, 6), 6 * PAGE_SIZE, 2 * PAGE_SIZE, 3 },
-		{ 0, 0, NULL, 0, 0, 0 },
-=======
 		{ -EINVAL, 1, pfn(0), NULL, PAGE_SIZE, 0, 1 },
 		{ 0, 1, pfn(0), NULL, PAGE_SIZE, PAGE_SIZE + 1, 1 },
 		{ 0, 1, pfn(0), NULL, PAGE_SIZE, sgmax + 1, 1 },
@@ -104,7 +81,6 @@
 		{ 0, 6, pfn(0, 1, 3, 4, 5, 6), pfn(7, 8, 9, 10, 11, 12),
 		  6 * PAGE_SIZE, 12 * PAGE_SIZE, 2 },
 		{ 0, 0, NULL, NULL, 0, 0, 0 },
->>>>>>> 76ec55ca
 	};
 	unsigned int i;
 
