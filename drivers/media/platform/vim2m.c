/*
 * A virtual v4l2-mem2mem example device.
 *
 * This is a virtual device driver for testing mem-to-mem videobuf framework.
 * It simulates a device that uses memory buffers for both source and
 * destination, processes the data and issues an "irq" (simulated by a delayed
 * workqueue).
 * The device is capable of multi-instance, multi-buffer-per-transaction
 * operation (via the mem2mem framework).
 *
 * Copyright (c) 2009-2010 Samsung Electronics Co., Ltd.
 * Pawel Osciak, <pawel@osciak.com>
 * Marek Szyprowski, <m.szyprowski@samsung.com>
 *
 * This program is free software; you can redistribute it and/or modify
 * it under the terms of the GNU General Public License as published by the
 * Free Software Foundation; either version 2 of the
 * License, or (at your option) any later version
 */
#include <linux/module.h>
#include <linux/delay.h>
#include <linux/fs.h>
#include <linux/sched.h>
#include <linux/slab.h>

#include <linux/platform_device.h>
#include <media/v4l2-mem2mem.h>
#include <media/v4l2-device.h>
#include <media/v4l2-ioctl.h>
#include <media/v4l2-ctrls.h>
#include <media/v4l2-event.h>
#include <media/videobuf2-vmalloc.h>

MODULE_DESCRIPTION("Virtual device for mem2mem framework testing");
MODULE_AUTHOR("Pawel Osciak, <pawel@osciak.com>");
MODULE_LICENSE("GPL");
MODULE_VERSION("0.1.1");
MODULE_ALIAS("mem2mem_testdev");

static unsigned debug;
module_param(debug, uint, 0644);
MODULE_PARM_DESC(debug, "activates debug info");

#define MIN_W 32
#define MIN_H 32
#define MAX_W 640
#define MAX_H 480
#define DIM_ALIGN_MASK 7 /* 8-byte alignment for line length */

/* Flags that indicate a format can be used for capture/output */
#define MEM2MEM_CAPTURE	(1 << 0)
#define MEM2MEM_OUTPUT	(1 << 1)

#define MEM2MEM_NAME		"vim2m"

/* Per queue */
#define MEM2MEM_DEF_NUM_BUFS	VIDEO_MAX_FRAME
/* In bytes, per queue */
#define MEM2MEM_VID_MEM_LIMIT	(16 * 1024 * 1024)

/* Default transaction time in msec */
#define MEM2MEM_DEF_TRANSTIME	40
#define MEM2MEM_COLOR_STEP	(0xff >> 4)
#define MEM2MEM_NUM_TILES	8

/* Flags that indicate processing mode */
#define MEM2MEM_HFLIP	(1 << 0)
#define MEM2MEM_VFLIP	(1 << 1)

#define dprintk(dev, fmt, arg...) \
	v4l2_dbg(1, debug, &dev->v4l2_dev, "%s: " fmt, __func__, ## arg)


static void vim2m_dev_release(struct device *dev)
{}

static struct platform_device vim2m_pdev = {
	.name		= MEM2MEM_NAME,
	.dev.release	= vim2m_dev_release,
};

struct vim2m_fmt {
	u32	fourcc;
	int	depth;
	/* Types the format can be used for */
	u32	types;
};

static struct vim2m_fmt formats[] = {
	{
		.fourcc	= V4L2_PIX_FMT_RGB565X, /* rrrrrggg gggbbbbb */
		.depth	= 16,
		/* Both capture and output format */
		.types	= MEM2MEM_CAPTURE | MEM2MEM_OUTPUT,
	},
	{
		.fourcc	= V4L2_PIX_FMT_YUYV,
		.depth	= 16,
		/* Output-only format */
		.types	= MEM2MEM_OUTPUT,
	},
};

#define NUM_FORMATS ARRAY_SIZE(formats)

/* Per-queue, driver-specific private data */
struct vim2m_q_data {
	unsigned int		width;
	unsigned int		height;
	unsigned int		sizeimage;
	unsigned int		sequence;
	struct vim2m_fmt	*fmt;
};

enum {
	V4L2_M2M_SRC = 0,
	V4L2_M2M_DST = 1,
};

#define V4L2_CID_TRANS_TIME_MSEC	(V4L2_CID_USER_BASE + 0x1000)
#define V4L2_CID_TRANS_NUM_BUFS		(V4L2_CID_USER_BASE + 0x1001)

static struct vim2m_fmt *find_format(struct v4l2_format *f)
{
	struct vim2m_fmt *fmt;
	unsigned int k;

	for (k = 0; k < NUM_FORMATS; k++) {
		fmt = &formats[k];
		if (fmt->fourcc == f->fmt.pix.pixelformat)
			break;
	}

	if (k == NUM_FORMATS)
		return NULL;

	return &formats[k];
}

struct vim2m_dev {
	struct v4l2_device	v4l2_dev;
	struct video_device	vfd;
#ifdef CONFIG_MEDIA_CONTROLLER
	struct media_device	mdev;
#endif

	atomic_t		num_inst;
	struct mutex		dev_mutex;
	spinlock_t		irqlock;

	struct delayed_work	work_run;

	struct v4l2_m2m_dev	*m2m_dev;
};

struct vim2m_ctx {
	struct v4l2_fh		fh;
	struct vim2m_dev	*dev;

	struct v4l2_ctrl_handler hdl;

	/* Processed buffers in this transaction */
	u8			num_processed;

	/* Transaction length (i.e. how many buffers per transaction) */
	u32			translen;
	/* Transaction time (i.e. simulated processing time) in milliseconds */
	u32			transtime;

	/* Abort requested by m2m */
	int			aborting;

	/* Processing mode */
	int			mode;

	enum v4l2_colorspace	colorspace;
	enum v4l2_ycbcr_encoding ycbcr_enc;
	enum v4l2_xfer_func	xfer_func;
	enum v4l2_quantization	quant;

	/* Source and destination queue data */
	struct vim2m_q_data   q_data[2];
};

static inline struct vim2m_ctx *file2ctx(struct file *file)
{
	return container_of(file->private_data, struct vim2m_ctx, fh);
}

static struct vim2m_q_data *get_q_data(struct vim2m_ctx *ctx,
					 enum v4l2_buf_type type)
{
	switch (type) {
	case V4L2_BUF_TYPE_VIDEO_OUTPUT:
		return &ctx->q_data[V4L2_M2M_SRC];
	case V4L2_BUF_TYPE_VIDEO_CAPTURE:
		return &ctx->q_data[V4L2_M2M_DST];
	default:
		BUG();
	}
	return NULL;
}


static int device_process(struct vim2m_ctx *ctx,
			  struct vb2_v4l2_buffer *in_vb,
			  struct vb2_v4l2_buffer *out_vb)
{
	struct vim2m_dev *dev = ctx->dev;
	struct vim2m_q_data *q_data;
	u8 *p_in, *p_out;
	int x, y, t, w;
	int tile_w, bytes_left;
	int width, height, bytesperline;

	q_data = get_q_data(ctx, V4L2_BUF_TYPE_VIDEO_OUTPUT);

	width	= q_data->width;
	height	= q_data->height;
	bytesperline	= (q_data->width * q_data->fmt->depth) >> 3;

	p_in = vb2_plane_vaddr(&in_vb->vb2_buf, 0);
	p_out = vb2_plane_vaddr(&out_vb->vb2_buf, 0);
	if (!p_in || !p_out) {
		v4l2_err(&dev->v4l2_dev,
			 "Acquiring kernel pointers to buffers failed\n");
		return -EFAULT;
	}

	if (vb2_plane_size(&in_vb->vb2_buf, 0) >
			vb2_plane_size(&out_vb->vb2_buf, 0)) {
		v4l2_err(&dev->v4l2_dev, "Output buffer is too small\n");
		return -EINVAL;
	}

	tile_w = (width * (q_data[V4L2_M2M_DST].fmt->depth >> 3))
		/ MEM2MEM_NUM_TILES;
	bytes_left = bytesperline - tile_w * MEM2MEM_NUM_TILES;
	w = 0;

	out_vb->sequence =
		get_q_data(ctx, V4L2_BUF_TYPE_VIDEO_CAPTURE)->sequence++;
	in_vb->sequence = q_data->sequence++;
	v4l2_m2m_buf_copy_metadata(in_vb, out_vb, true);

	switch (ctx->mode) {
	case MEM2MEM_HFLIP | MEM2MEM_VFLIP:
		p_out += bytesperline * height - bytes_left;
		for (y = 0; y < height; ++y) {
			for (t = 0; t < MEM2MEM_NUM_TILES; ++t) {
				if (w & 0x1) {
					for (x = 0; x < tile_w; ++x)
						*--p_out = *p_in++ +
							MEM2MEM_COLOR_STEP;
				} else {
					for (x = 0; x < tile_w; ++x)
						*--p_out = *p_in++ -
							MEM2MEM_COLOR_STEP;
				}
				++w;
			}
			p_in += bytes_left;
			p_out -= bytes_left;
		}
		break;

	case MEM2MEM_HFLIP:
		for (y = 0; y < height; ++y) {
			p_out += MEM2MEM_NUM_TILES * tile_w;
			for (t = 0; t < MEM2MEM_NUM_TILES; ++t) {
				if (w & 0x01) {
					for (x = 0; x < tile_w; ++x)
						*--p_out = *p_in++ +
							MEM2MEM_COLOR_STEP;
				} else {
					for (x = 0; x < tile_w; ++x)
						*--p_out = *p_in++ -
							MEM2MEM_COLOR_STEP;
				}
				++w;
			}
			p_in += bytes_left;
			p_out += bytesperline;
		}
		break;

	case MEM2MEM_VFLIP:
		p_out += bytesperline * (height - 1);
		for (y = 0; y < height; ++y) {
			for (t = 0; t < MEM2MEM_NUM_TILES; ++t) {
				if (w & 0x1) {
					for (x = 0; x < tile_w; ++x)
						*p_out++ = *p_in++ +
							MEM2MEM_COLOR_STEP;
				} else {
					for (x = 0; x < tile_w; ++x)
						*p_out++ = *p_in++ -
							MEM2MEM_COLOR_STEP;
				}
				++w;
			}
			p_in += bytes_left;
			p_out += bytes_left - 2 * bytesperline;
		}
		break;

	default:
		for (y = 0; y < height; ++y) {
			for (t = 0; t < MEM2MEM_NUM_TILES; ++t) {
				if (w & 0x1) {
					for (x = 0; x < tile_w; ++x)
						*p_out++ = *p_in++ +
							MEM2MEM_COLOR_STEP;
				} else {
					for (x = 0; x < tile_w; ++x)
						*p_out++ = *p_in++ -
							MEM2MEM_COLOR_STEP;
				}
				++w;
			}
			p_in += bytes_left;
			p_out += bytes_left;
		}
	}

	return 0;
}

/*
 * mem2mem callbacks
 */

/*
 * job_ready() - check whether an instance is ready to be scheduled to run
 */
static int job_ready(void *priv)
{
	struct vim2m_ctx *ctx = priv;

	if (v4l2_m2m_num_src_bufs_ready(ctx->fh.m2m_ctx) < ctx->translen
	    || v4l2_m2m_num_dst_bufs_ready(ctx->fh.m2m_ctx) < ctx->translen) {
		dprintk(ctx->dev, "Not enough buffers available\n");
		return 0;
	}

	return 1;
}

static void job_abort(void *priv)
{
	struct vim2m_ctx *ctx = priv;

	/* Will cancel the transaction in the next interrupt handler */
	ctx->aborting = 1;
}

/* device_run() - prepares and starts the device
 *
 * This simulates all the immediate preparations required before starting
 * a device. This will be called by the framework when it decides to schedule
 * a particular instance.
 */
static void device_run(void *priv)
{
	struct vim2m_ctx *ctx = priv;
	struct vim2m_dev *dev = ctx->dev;
	struct vb2_v4l2_buffer *src_buf, *dst_buf;

	src_buf = v4l2_m2m_next_src_buf(ctx->fh.m2m_ctx);
	dst_buf = v4l2_m2m_next_dst_buf(ctx->fh.m2m_ctx);

	/* Apply request controls if any */
	v4l2_ctrl_request_setup(src_buf->vb2_buf.req_obj.req,
				&ctx->hdl);

	device_process(ctx, src_buf, dst_buf);

<<<<<<< HEAD
	/* Complete request controls if any */
	v4l2_ctrl_request_complete(src_buf->vb2_buf.req_obj.req,
				   &ctx->hdl);

=======
>>>>>>> b923dc8d
	/* Run delayed work, which simulates a hardware irq  */
	schedule_delayed_work(&dev->work_run, msecs_to_jiffies(ctx->transtime));
}

static void device_work(struct work_struct *w)
{
	struct vim2m_dev *vim2m_dev =
		container_of(w, struct vim2m_dev, work_run.work);
	struct vim2m_ctx *curr_ctx;
	struct vb2_v4l2_buffer *src_vb, *dst_vb;
	unsigned long flags;

	curr_ctx = v4l2_m2m_get_curr_priv(vim2m_dev->m2m_dev);

	if (NULL == curr_ctx) {
		pr_err("Instance released before the end of transaction\n");
		return;
	}

	src_vb = v4l2_m2m_src_buf_remove(curr_ctx->fh.m2m_ctx);
	dst_vb = v4l2_m2m_dst_buf_remove(curr_ctx->fh.m2m_ctx);

	curr_ctx->num_processed++;

	spin_lock_irqsave(&vim2m_dev->irqlock, flags);
	v4l2_m2m_buf_done(src_vb, VB2_BUF_STATE_DONE);
	v4l2_m2m_buf_done(dst_vb, VB2_BUF_STATE_DONE);
	spin_unlock_irqrestore(&vim2m_dev->irqlock, flags);

	if (curr_ctx->num_processed == curr_ctx->translen
	    || curr_ctx->aborting) {
		dprintk(curr_ctx->dev, "Finishing transaction\n");
		curr_ctx->num_processed = 0;
		v4l2_m2m_job_finish(vim2m_dev->m2m_dev, curr_ctx->fh.m2m_ctx);
	} else {
		device_run(curr_ctx);
	}
}

/*
 * video ioctls
 */
static int vidioc_querycap(struct file *file, void *priv,
			   struct v4l2_capability *cap)
{
	strncpy(cap->driver, MEM2MEM_NAME, sizeof(cap->driver) - 1);
	strncpy(cap->card, MEM2MEM_NAME, sizeof(cap->card) - 1);
	snprintf(cap->bus_info, sizeof(cap->bus_info),
			"platform:%s", MEM2MEM_NAME);
	cap->device_caps = V4L2_CAP_VIDEO_M2M | V4L2_CAP_STREAMING;
	cap->capabilities = cap->device_caps | V4L2_CAP_DEVICE_CAPS;
	return 0;
}

static int enum_fmt(struct v4l2_fmtdesc *f, u32 type)
{
	int i, num;
	struct vim2m_fmt *fmt;

	num = 0;

	for (i = 0; i < NUM_FORMATS; ++i) {
		if (formats[i].types & type) {
			/* index-th format of type type found ? */
			if (num == f->index)
				break;
			/* Correct type but haven't reached our index yet,
			 * just increment per-type index */
			++num;
		}
	}

	if (i < NUM_FORMATS) {
		/* Format found */
		fmt = &formats[i];
		f->pixelformat = fmt->fourcc;
		return 0;
	}

	/* Format not found */
	return -EINVAL;
}

static int vidioc_enum_fmt_vid_cap(struct file *file, void *priv,
				   struct v4l2_fmtdesc *f)
{
	return enum_fmt(f, MEM2MEM_CAPTURE);
}

static int vidioc_enum_fmt_vid_out(struct file *file, void *priv,
				   struct v4l2_fmtdesc *f)
{
	return enum_fmt(f, MEM2MEM_OUTPUT);
}

static int vidioc_g_fmt(struct vim2m_ctx *ctx, struct v4l2_format *f)
{
	struct vb2_queue *vq;
	struct vim2m_q_data *q_data;

	vq = v4l2_m2m_get_vq(ctx->fh.m2m_ctx, f->type);
	if (!vq)
		return -EINVAL;

	q_data = get_q_data(ctx, f->type);

	f->fmt.pix.width	= q_data->width;
	f->fmt.pix.height	= q_data->height;
	f->fmt.pix.field	= V4L2_FIELD_NONE;
	f->fmt.pix.pixelformat	= q_data->fmt->fourcc;
	f->fmt.pix.bytesperline	= (q_data->width * q_data->fmt->depth) >> 3;
	f->fmt.pix.sizeimage	= q_data->sizeimage;
	f->fmt.pix.colorspace	= ctx->colorspace;
	f->fmt.pix.xfer_func	= ctx->xfer_func;
	f->fmt.pix.ycbcr_enc	= ctx->ycbcr_enc;
	f->fmt.pix.quantization	= ctx->quant;

	return 0;
}

static int vidioc_g_fmt_vid_out(struct file *file, void *priv,
				struct v4l2_format *f)
{
	return vidioc_g_fmt(file2ctx(file), f);
}

static int vidioc_g_fmt_vid_cap(struct file *file, void *priv,
				struct v4l2_format *f)
{
	return vidioc_g_fmt(file2ctx(file), f);
}

static int vidioc_try_fmt(struct v4l2_format *f, struct vim2m_fmt *fmt)
{
	/* V4L2 specification suggests the driver corrects the format struct
	 * if any of the dimensions is unsupported */
	if (f->fmt.pix.height < MIN_H)
		f->fmt.pix.height = MIN_H;
	else if (f->fmt.pix.height > MAX_H)
		f->fmt.pix.height = MAX_H;

	if (f->fmt.pix.width < MIN_W)
		f->fmt.pix.width = MIN_W;
	else if (f->fmt.pix.width > MAX_W)
		f->fmt.pix.width = MAX_W;

	f->fmt.pix.width &= ~DIM_ALIGN_MASK;
	f->fmt.pix.bytesperline = (f->fmt.pix.width * fmt->depth) >> 3;
	f->fmt.pix.sizeimage = f->fmt.pix.height * f->fmt.pix.bytesperline;
	f->fmt.pix.field = V4L2_FIELD_NONE;

	return 0;
}

static int vidioc_try_fmt_vid_cap(struct file *file, void *priv,
				  struct v4l2_format *f)
{
	struct vim2m_fmt *fmt;
	struct vim2m_ctx *ctx = file2ctx(file);

	fmt = find_format(f);
	if (!fmt) {
		f->fmt.pix.pixelformat = formats[0].fourcc;
		fmt = find_format(f);
	}
	if (!(fmt->types & MEM2MEM_CAPTURE)) {
		v4l2_err(&ctx->dev->v4l2_dev,
			 "Fourcc format (0x%08x) invalid.\n",
			 f->fmt.pix.pixelformat);
		return -EINVAL;
	}
	f->fmt.pix.colorspace = ctx->colorspace;
	f->fmt.pix.xfer_func = ctx->xfer_func;
	f->fmt.pix.ycbcr_enc = ctx->ycbcr_enc;
	f->fmt.pix.quantization = ctx->quant;

	return vidioc_try_fmt(f, fmt);
}

static int vidioc_try_fmt_vid_out(struct file *file, void *priv,
				  struct v4l2_format *f)
{
	struct vim2m_fmt *fmt;
	struct vim2m_ctx *ctx = file2ctx(file);

	fmt = find_format(f);
	if (!fmt) {
		f->fmt.pix.pixelformat = formats[0].fourcc;
		fmt = find_format(f);
	}
	if (!(fmt->types & MEM2MEM_OUTPUT)) {
		v4l2_err(&ctx->dev->v4l2_dev,
			 "Fourcc format (0x%08x) invalid.\n",
			 f->fmt.pix.pixelformat);
		return -EINVAL;
	}
	if (!f->fmt.pix.colorspace)
		f->fmt.pix.colorspace = V4L2_COLORSPACE_REC709;

	return vidioc_try_fmt(f, fmt);
}

static int vidioc_s_fmt(struct vim2m_ctx *ctx, struct v4l2_format *f)
{
	struct vim2m_q_data *q_data;
	struct vb2_queue *vq;

	vq = v4l2_m2m_get_vq(ctx->fh.m2m_ctx, f->type);
	if (!vq)
		return -EINVAL;

	q_data = get_q_data(ctx, f->type);
	if (!q_data)
		return -EINVAL;

	if (vb2_is_busy(vq)) {
		v4l2_err(&ctx->dev->v4l2_dev, "%s queue busy\n", __func__);
		return -EBUSY;
	}

	q_data->fmt		= find_format(f);
	q_data->width		= f->fmt.pix.width;
	q_data->height		= f->fmt.pix.height;
	q_data->sizeimage	= q_data->width * q_data->height
				* q_data->fmt->depth >> 3;

	dprintk(ctx->dev,
		"Setting format for type %d, wxh: %dx%d, fmt: %d\n",
		f->type, q_data->width, q_data->height, q_data->fmt->fourcc);

	return 0;
}

static int vidioc_s_fmt_vid_cap(struct file *file, void *priv,
				struct v4l2_format *f)
{
	int ret;

	ret = vidioc_try_fmt_vid_cap(file, priv, f);
	if (ret)
		return ret;

	return vidioc_s_fmt(file2ctx(file), f);
}

static int vidioc_s_fmt_vid_out(struct file *file, void *priv,
				struct v4l2_format *f)
{
	struct vim2m_ctx *ctx = file2ctx(file);
	int ret;

	ret = vidioc_try_fmt_vid_out(file, priv, f);
	if (ret)
		return ret;

	ret = vidioc_s_fmt(file2ctx(file), f);
	if (!ret) {
		ctx->colorspace = f->fmt.pix.colorspace;
		ctx->xfer_func = f->fmt.pix.xfer_func;
		ctx->ycbcr_enc = f->fmt.pix.ycbcr_enc;
		ctx->quant = f->fmt.pix.quantization;
	}
	return ret;
}

static int vim2m_s_ctrl(struct v4l2_ctrl *ctrl)
{
	struct vim2m_ctx *ctx =
		container_of(ctrl->handler, struct vim2m_ctx, hdl);

	switch (ctrl->id) {
	case V4L2_CID_HFLIP:
		if (ctrl->val)
			ctx->mode |= MEM2MEM_HFLIP;
		else
			ctx->mode &= ~MEM2MEM_HFLIP;
		break;

	case V4L2_CID_VFLIP:
		if (ctrl->val)
			ctx->mode |= MEM2MEM_VFLIP;
		else
			ctx->mode &= ~MEM2MEM_VFLIP;
		break;

	case V4L2_CID_TRANS_TIME_MSEC:
		ctx->transtime = ctrl->val;
		break;

	case V4L2_CID_TRANS_NUM_BUFS:
		ctx->translen = ctrl->val;
		break;

	default:
		v4l2_err(&ctx->dev->v4l2_dev, "Invalid control\n");
		return -EINVAL;
	}

	return 0;
}

static const struct v4l2_ctrl_ops vim2m_ctrl_ops = {
	.s_ctrl = vim2m_s_ctrl,
};


static const struct v4l2_ioctl_ops vim2m_ioctl_ops = {
	.vidioc_querycap	= vidioc_querycap,

	.vidioc_enum_fmt_vid_cap = vidioc_enum_fmt_vid_cap,
	.vidioc_g_fmt_vid_cap	= vidioc_g_fmt_vid_cap,
	.vidioc_try_fmt_vid_cap	= vidioc_try_fmt_vid_cap,
	.vidioc_s_fmt_vid_cap	= vidioc_s_fmt_vid_cap,

	.vidioc_enum_fmt_vid_out = vidioc_enum_fmt_vid_out,
	.vidioc_g_fmt_vid_out	= vidioc_g_fmt_vid_out,
	.vidioc_try_fmt_vid_out	= vidioc_try_fmt_vid_out,
	.vidioc_s_fmt_vid_out	= vidioc_s_fmt_vid_out,

	.vidioc_reqbufs		= v4l2_m2m_ioctl_reqbufs,
	.vidioc_querybuf	= v4l2_m2m_ioctl_querybuf,
	.vidioc_qbuf		= v4l2_m2m_ioctl_qbuf,
	.vidioc_dqbuf		= v4l2_m2m_ioctl_dqbuf,
	.vidioc_prepare_buf	= v4l2_m2m_ioctl_prepare_buf,
	.vidioc_create_bufs	= v4l2_m2m_ioctl_create_bufs,
	.vidioc_expbuf		= v4l2_m2m_ioctl_expbuf,

	.vidioc_streamon	= v4l2_m2m_ioctl_streamon,
	.vidioc_streamoff	= v4l2_m2m_ioctl_streamoff,

	.vidioc_subscribe_event = v4l2_ctrl_subscribe_event,
	.vidioc_unsubscribe_event = v4l2_event_unsubscribe,
};


/*
 * Queue operations
 */

static int vim2m_queue_setup(struct vb2_queue *vq,
				unsigned int *nbuffers, unsigned int *nplanes,
				unsigned int sizes[], struct device *alloc_devs[])
{
	struct vim2m_ctx *ctx = vb2_get_drv_priv(vq);
	struct vim2m_q_data *q_data;
	unsigned int size, count = *nbuffers;

	q_data = get_q_data(ctx, vq->type);

	size = q_data->width * q_data->height * q_data->fmt->depth >> 3;

	while (size * count > MEM2MEM_VID_MEM_LIMIT)
		(count)--;
	*nbuffers = count;

	if (*nplanes)
		return sizes[0] < size ? -EINVAL : 0;

	*nplanes = 1;
	sizes[0] = size;

	dprintk(ctx->dev, "get %d buffer(s) of size %d each.\n", count, size);

	return 0;
}

static int vim2m_buf_out_validate(struct vb2_buffer *vb)
{
	struct vb2_v4l2_buffer *vbuf = to_vb2_v4l2_buffer(vb);
	struct vim2m_ctx *ctx = vb2_get_drv_priv(vb->vb2_queue);

	if (vbuf->field == V4L2_FIELD_ANY)
		vbuf->field = V4L2_FIELD_NONE;
	if (vbuf->field != V4L2_FIELD_NONE) {
		dprintk(ctx->dev, "%s field isn't supported\n", __func__);
		return -EINVAL;
	}

	return 0;
}

static int vim2m_buf_prepare(struct vb2_buffer *vb)
{
	struct vim2m_ctx *ctx = vb2_get_drv_priv(vb->vb2_queue);
	struct vim2m_q_data *q_data;

	dprintk(ctx->dev, "type: %d\n", vb->vb2_queue->type);

	q_data = get_q_data(ctx, vb->vb2_queue->type);
	if (vb2_plane_size(vb, 0) < q_data->sizeimage) {
		dprintk(ctx->dev, "%s data will not fit into plane (%lu < %lu)\n",
				__func__, vb2_plane_size(vb, 0), (long)q_data->sizeimage);
		return -EINVAL;
	}

	vb2_set_plane_payload(vb, 0, q_data->sizeimage);

	return 0;
}

static void vim2m_buf_queue(struct vb2_buffer *vb)
{
	struct vb2_v4l2_buffer *vbuf = to_vb2_v4l2_buffer(vb);
	struct vim2m_ctx *ctx = vb2_get_drv_priv(vb->vb2_queue);

	v4l2_m2m_buf_queue(ctx->fh.m2m_ctx, vbuf);
}

static int vim2m_start_streaming(struct vb2_queue *q, unsigned count)
{
	struct vim2m_ctx *ctx = vb2_get_drv_priv(q);
	struct vim2m_q_data *q_data = get_q_data(ctx, q->type);

	q_data->sequence = 0;
	return 0;
}

static void vim2m_stop_streaming(struct vb2_queue *q)
{
	struct vim2m_ctx *ctx = vb2_get_drv_priv(q);
	struct vim2m_dev *dev = ctx->dev;
	struct vb2_v4l2_buffer *vbuf;
	unsigned long flags;

<<<<<<< HEAD
	flush_scheduled_work();
=======
	if (v4l2_m2m_get_curr_priv(dev->m2m_dev) == ctx)
		cancel_delayed_work_sync(&dev->work_run);

>>>>>>> b923dc8d
	for (;;) {
		if (V4L2_TYPE_IS_OUTPUT(q->type))
			vbuf = v4l2_m2m_src_buf_remove(ctx->fh.m2m_ctx);
		else
			vbuf = v4l2_m2m_dst_buf_remove(ctx->fh.m2m_ctx);
		if (vbuf == NULL)
			return;
		v4l2_ctrl_request_complete(vbuf->vb2_buf.req_obj.req,
					   &ctx->hdl);
		spin_lock_irqsave(&ctx->dev->irqlock, flags);
		v4l2_m2m_buf_done(vbuf, VB2_BUF_STATE_ERROR);
		spin_unlock_irqrestore(&ctx->dev->irqlock, flags);
	}
}

static void vim2m_buf_request_complete(struct vb2_buffer *vb)
{
	struct vim2m_ctx *ctx = vb2_get_drv_priv(vb->vb2_queue);

	v4l2_ctrl_request_complete(vb->req_obj.req, &ctx->hdl);
}

static const struct vb2_ops vim2m_qops = {
	.queue_setup	 = vim2m_queue_setup,
	.buf_out_validate	 = vim2m_buf_out_validate,
	.buf_prepare	 = vim2m_buf_prepare,
	.buf_queue	 = vim2m_buf_queue,
	.start_streaming = vim2m_start_streaming,
	.stop_streaming  = vim2m_stop_streaming,
	.wait_prepare	 = vb2_ops_wait_prepare,
	.wait_finish	 = vb2_ops_wait_finish,
	.buf_request_complete = vim2m_buf_request_complete,
};

static int queue_init(void *priv, struct vb2_queue *src_vq, struct vb2_queue *dst_vq)
{
	struct vim2m_ctx *ctx = priv;
	int ret;

	src_vq->type = V4L2_BUF_TYPE_VIDEO_OUTPUT;
	src_vq->io_modes = VB2_MMAP | VB2_USERPTR | VB2_DMABUF;
	src_vq->drv_priv = ctx;
	src_vq->buf_struct_size = sizeof(struct v4l2_m2m_buffer);
	src_vq->ops = &vim2m_qops;
	src_vq->mem_ops = &vb2_vmalloc_memops;
	src_vq->timestamp_flags = V4L2_BUF_FLAG_TIMESTAMP_COPY;
	src_vq->lock = &ctx->dev->dev_mutex;
	src_vq->supports_requests = true;

	ret = vb2_queue_init(src_vq);
	if (ret)
		return ret;

	dst_vq->type = V4L2_BUF_TYPE_VIDEO_CAPTURE;
	dst_vq->io_modes = VB2_MMAP | VB2_USERPTR | VB2_DMABUF;
	dst_vq->drv_priv = ctx;
	dst_vq->buf_struct_size = sizeof(struct v4l2_m2m_buffer);
	dst_vq->ops = &vim2m_qops;
	dst_vq->mem_ops = &vb2_vmalloc_memops;
	dst_vq->timestamp_flags = V4L2_BUF_FLAG_TIMESTAMP_COPY;
	dst_vq->lock = &ctx->dev->dev_mutex;

	return vb2_queue_init(dst_vq);
}

static const struct v4l2_ctrl_config vim2m_ctrl_trans_time_msec = {
	.ops = &vim2m_ctrl_ops,
	.id = V4L2_CID_TRANS_TIME_MSEC,
	.name = "Transaction Time (msec)",
	.type = V4L2_CTRL_TYPE_INTEGER,
	.def = MEM2MEM_DEF_TRANSTIME,
	.min = 1,
	.max = 10001,
	.step = 1,
};

static const struct v4l2_ctrl_config vim2m_ctrl_trans_num_bufs = {
	.ops = &vim2m_ctrl_ops,
	.id = V4L2_CID_TRANS_NUM_BUFS,
	.name = "Buffers Per Transaction",
	.type = V4L2_CTRL_TYPE_INTEGER,
	.def = 1,
	.min = 1,
	.max = MEM2MEM_DEF_NUM_BUFS,
	.step = 1,
};

/*
 * File operations
 */
static int vim2m_open(struct file *file)
{
	struct vim2m_dev *dev = video_drvdata(file);
	struct vim2m_ctx *ctx = NULL;
	struct v4l2_ctrl_handler *hdl;
	int rc = 0;

	if (mutex_lock_interruptible(&dev->dev_mutex))
		return -ERESTARTSYS;
	ctx = kzalloc(sizeof(*ctx), GFP_KERNEL);
	if (!ctx) {
		rc = -ENOMEM;
		goto open_unlock;
	}

	v4l2_fh_init(&ctx->fh, video_devdata(file));
	file->private_data = &ctx->fh;
	ctx->dev = dev;
	hdl = &ctx->hdl;
	v4l2_ctrl_handler_init(hdl, 4);
	v4l2_ctrl_new_std(hdl, &vim2m_ctrl_ops, V4L2_CID_HFLIP, 0, 1, 1, 0);
	v4l2_ctrl_new_std(hdl, &vim2m_ctrl_ops, V4L2_CID_VFLIP, 0, 1, 1, 0);
	v4l2_ctrl_new_custom(hdl, &vim2m_ctrl_trans_time_msec, NULL);
	v4l2_ctrl_new_custom(hdl, &vim2m_ctrl_trans_num_bufs, NULL);
	if (hdl->error) {
		rc = hdl->error;
		v4l2_ctrl_handler_free(hdl);
		kfree(ctx);
		goto open_unlock;
	}
	ctx->fh.ctrl_handler = hdl;
	v4l2_ctrl_handler_setup(hdl);

	ctx->q_data[V4L2_M2M_SRC].fmt = &formats[0];
	ctx->q_data[V4L2_M2M_SRC].width = 640;
	ctx->q_data[V4L2_M2M_SRC].height = 480;
	ctx->q_data[V4L2_M2M_SRC].sizeimage =
		ctx->q_data[V4L2_M2M_SRC].width *
		ctx->q_data[V4L2_M2M_SRC].height *
		(ctx->q_data[V4L2_M2M_SRC].fmt->depth >> 3);
	ctx->q_data[V4L2_M2M_DST] = ctx->q_data[V4L2_M2M_SRC];
	ctx->colorspace = V4L2_COLORSPACE_REC709;

	ctx->fh.m2m_ctx = v4l2_m2m_ctx_init(dev->m2m_dev, ctx, &queue_init);

	if (IS_ERR(ctx->fh.m2m_ctx)) {
		rc = PTR_ERR(ctx->fh.m2m_ctx);

		v4l2_ctrl_handler_free(hdl);
		v4l2_fh_exit(&ctx->fh);
		kfree(ctx);
		goto open_unlock;
	}

	v4l2_fh_add(&ctx->fh);
	atomic_inc(&dev->num_inst);

	dprintk(dev, "Created instance: %p, m2m_ctx: %p\n",
		ctx, ctx->fh.m2m_ctx);

open_unlock:
	mutex_unlock(&dev->dev_mutex);
	return rc;
}

static int vim2m_release(struct file *file)
{
	struct vim2m_dev *dev = video_drvdata(file);
	struct vim2m_ctx *ctx = file2ctx(file);

	dprintk(dev, "Releasing instance %p\n", ctx);

	v4l2_fh_del(&ctx->fh);
	v4l2_fh_exit(&ctx->fh);
	v4l2_ctrl_handler_free(&ctx->hdl);
	mutex_lock(&dev->dev_mutex);
	v4l2_m2m_ctx_release(ctx->fh.m2m_ctx);
	mutex_unlock(&dev->dev_mutex);
	kfree(ctx);

	atomic_dec(&dev->num_inst);

	return 0;
}

static const struct v4l2_file_operations vim2m_fops = {
	.owner		= THIS_MODULE,
	.open		= vim2m_open,
	.release	= vim2m_release,
	.poll		= v4l2_m2m_fop_poll,
	.unlocked_ioctl	= video_ioctl2,
	.mmap		= v4l2_m2m_fop_mmap,
};

static const struct video_device vim2m_videodev = {
	.name		= MEM2MEM_NAME,
	.vfl_dir	= VFL_DIR_M2M,
	.fops		= &vim2m_fops,
	.ioctl_ops	= &vim2m_ioctl_ops,
	.minor		= -1,
	.release	= video_device_release_empty,
};

static const struct v4l2_m2m_ops m2m_ops = {
	.device_run	= device_run,
	.job_ready	= job_ready,
	.job_abort	= job_abort,
};

static const struct media_device_ops m2m_media_ops = {
	.req_validate = vb2_request_validate,
	.req_queue = v4l2_m2m_request_queue,
};

static int vim2m_probe(struct platform_device *pdev)
{
	struct vim2m_dev *dev;
	struct video_device *vfd;
	int ret;

	dev = devm_kzalloc(&pdev->dev, sizeof(*dev), GFP_KERNEL);
	if (!dev)
		return -ENOMEM;

	spin_lock_init(&dev->irqlock);

	ret = v4l2_device_register(&pdev->dev, &dev->v4l2_dev);
	if (ret)
		return ret;

	atomic_set(&dev->num_inst, 0);
	mutex_init(&dev->dev_mutex);

	dev->vfd = vim2m_videodev;
	vfd = &dev->vfd;
	vfd->lock = &dev->dev_mutex;
	vfd->v4l2_dev = &dev->v4l2_dev;
	INIT_DELAYED_WORK(&dev->work_run, device_work);

	ret = video_register_device(vfd, VFL_TYPE_GRABBER, 0);
	if (ret) {
		v4l2_err(&dev->v4l2_dev, "Failed to register video device\n");
		goto unreg_v4l2;
	}

	video_set_drvdata(vfd, dev);
	v4l2_info(&dev->v4l2_dev,
			"Device registered as /dev/video%d\n", vfd->num);

	platform_set_drvdata(pdev, dev);

	dev->m2m_dev = v4l2_m2m_init(&m2m_ops);
	if (IS_ERR(dev->m2m_dev)) {
		v4l2_err(&dev->v4l2_dev, "Failed to init mem2mem device\n");
		ret = PTR_ERR(dev->m2m_dev);
		goto unreg_dev;
	}

#ifdef CONFIG_MEDIA_CONTROLLER
	dev->mdev.dev = &pdev->dev;
	strscpy(dev->mdev.model, "vim2m", sizeof(dev->mdev.model));
	media_device_init(&dev->mdev);
	dev->mdev.ops = &m2m_media_ops;
	dev->v4l2_dev.mdev = &dev->mdev;

	ret = v4l2_m2m_register_media_controller(dev->m2m_dev,
			vfd, MEDIA_ENT_F_PROC_VIDEO_SCALER);
	if (ret) {
		v4l2_err(&dev->v4l2_dev, "Failed to init mem2mem media controller\n");
		goto unreg_m2m;
	}

	ret = media_device_register(&dev->mdev);
	if (ret) {
		v4l2_err(&dev->v4l2_dev, "Failed to register mem2mem media device\n");
		goto unreg_m2m_mc;
	}
#endif
	return 0;

#ifdef CONFIG_MEDIA_CONTROLLER
unreg_m2m_mc:
	v4l2_m2m_unregister_media_controller(dev->m2m_dev);
unreg_m2m:
	v4l2_m2m_release(dev->m2m_dev);
#endif
unreg_dev:
	video_unregister_device(&dev->vfd);
unreg_v4l2:
	v4l2_device_unregister(&dev->v4l2_dev);

	return ret;
}

static int vim2m_remove(struct platform_device *pdev)
{
	struct vim2m_dev *dev = platform_get_drvdata(pdev);

	v4l2_info(&dev->v4l2_dev, "Removing " MEM2MEM_NAME);

#ifdef CONFIG_MEDIA_CONTROLLER
	media_device_unregister(&dev->mdev);
	v4l2_m2m_unregister_media_controller(dev->m2m_dev);
	media_device_cleanup(&dev->mdev);
#endif
	v4l2_m2m_release(dev->m2m_dev);
	video_unregister_device(&dev->vfd);
	v4l2_device_unregister(&dev->v4l2_dev);

	return 0;
}

static struct platform_driver vim2m_pdrv = {
	.probe		= vim2m_probe,
	.remove		= vim2m_remove,
	.driver		= {
		.name	= MEM2MEM_NAME,
	},
};

static void __exit vim2m_exit(void)
{
	platform_driver_unregister(&vim2m_pdrv);
	platform_device_unregister(&vim2m_pdev);
}

static int __init vim2m_init(void)
{
	int ret;

	ret = platform_device_register(&vim2m_pdev);
	if (ret)
		return ret;

	ret = platform_driver_register(&vim2m_pdrv);
	if (ret)
		platform_device_unregister(&vim2m_pdev);

	return ret;
}

module_init(vim2m_init);
module_exit(vim2m_exit);<|MERGE_RESOLUTION|>--- conflicted
+++ resolved
@@ -375,13 +375,10 @@
 
 	device_process(ctx, src_buf, dst_buf);
 
-<<<<<<< HEAD
 	/* Complete request controls if any */
 	v4l2_ctrl_request_complete(src_buf->vb2_buf.req_obj.req,
 				   &ctx->hdl);
 
-=======
->>>>>>> b923dc8d
 	/* Run delayed work, which simulates a hardware irq  */
 	schedule_delayed_work(&dev->work_run, msecs_to_jiffies(ctx->transtime));
 }
@@ -806,13 +803,9 @@
 	struct vb2_v4l2_buffer *vbuf;
 	unsigned long flags;
 
-<<<<<<< HEAD
-	flush_scheduled_work();
-=======
 	if (v4l2_m2m_get_curr_priv(dev->m2m_dev) == ctx)
 		cancel_delayed_work_sync(&dev->work_run);
 
->>>>>>> b923dc8d
 	for (;;) {
 		if (V4L2_TYPE_IS_OUTPUT(q->type))
 			vbuf = v4l2_m2m_src_buf_remove(ctx->fh.m2m_ctx);
