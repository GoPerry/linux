// SPDX-License-Identifier: GPL-2.0-or-later
/*
 * X-Box gamepad driver
 *
 * Copyright (c) 2002 Marko Friedemann <mfr@bmx-chemnitz.de>
 *               2004 Oliver Schwartz <Oliver.Schwartz@gmx.de>,
 *                    Steven Toth <steve@toth.demon.co.uk>,
 *                    Franz Lehner <franz@caos.at>,
 *                    Ivan Hawkes <blackhawk@ivanhawkes.com>
 *               2005 Dominic Cerquetti <binary1230@yahoo.com>
 *               2006 Adam Buchbinder <adam.buchbinder@gmail.com>
 *               2007 Jan Kratochvil <honza@jikos.cz>
 *               2010 Christoph Fritz <chf.fritz@googlemail.com>
 *
 * This driver is based on:
 *  - information from     http://euc.jp/periphs/xbox-controller.ja.html
 *  - the iForce driver    drivers/char/joystick/iforce.c
 *  - the skeleton-driver  drivers/usb/usb-skeleton.c
 *  - Xbox 360 information http://www.free60.org/wiki/Gamepad
 *  - Xbox One information https://github.com/quantus/xbox-one-controller-protocol
 *
 * Thanks to:
 *  - ITO Takayuki for providing essential xpad information on his website
 *  - Vojtech Pavlik     - iforce driver / input subsystem
 *  - Greg Kroah-Hartman - usb-skeleton driver
 *  - XBOX Linux project - extra USB id's
 *  - Pekka Pöyry (quantus) - Xbox One controller reverse engineering
 *
 * TODO:
 *  - fine tune axes (especially trigger axes)
 *  - fix "analog" buttons (reported as digital now)
 *  - get rumble working
 *  - need USB IDs for other dance pads
 *
 * History:
 *
 * 2002-06-27 - 0.0.1 : first version, just said "XBOX HID controller"
 *
 * 2002-07-02 - 0.0.2 : basic working version
 *  - all axes and 9 of the 10 buttons work (german InterAct device)
 *  - the black button does not work
 *
 * 2002-07-14 - 0.0.3 : rework by Vojtech Pavlik
 *  - indentation fixes
 *  - usb + input init sequence fixes
 *
 * 2002-07-16 - 0.0.4 : minor changes, merge with Vojtech's v0.0.3
 *  - verified the lack of HID and report descriptors
 *  - verified that ALL buttons WORK
 *  - fixed d-pad to axes mapping
 *
 * 2002-07-17 - 0.0.5 : simplified d-pad handling
 *
 * 2004-10-02 - 0.0.6 : DDR pad support
 *  - borrowed from the XBOX linux kernel
 *  - USB id's for commonly used dance pads are present
 *  - dance pads will map D-PAD to buttons, not axes
 *  - pass the module paramater 'dpad_to_buttons' to force
 *    the D-PAD to map to buttons if your pad is not detected
 *
 * Later changes can be tracked in SCM.
 */

#include <linux/kernel.h>
#include <linux/input.h>
#include <linux/rcupdate.h>
#include <linux/slab.h>
#include <linux/stat.h>
#include <linux/module.h>
#include <linux/usb/input.h>
#include <linux/usb/quirks.h>

#define XPAD_PKT_LEN 64

/*
 * xbox d-pads should map to buttons, as is required for DDR pads
 * but we map them to axes when possible to simplify things
 */
#define MAP_DPAD_TO_BUTTONS		(1 << 0)
#define MAP_TRIGGERS_TO_BUTTONS		(1 << 1)
#define MAP_STICKS_TO_NULL		(1 << 2)
#define DANCEPAD_MAP_CONFIG	(MAP_DPAD_TO_BUTTONS |			\
				MAP_TRIGGERS_TO_BUTTONS | MAP_STICKS_TO_NULL)

#define XTYPE_XBOX        0
#define XTYPE_XBOX360     1
#define XTYPE_XBOX360W    2
#define XTYPE_XBOXONE     3
#define XTYPE_UNKNOWN     4

static bool dpad_to_buttons;
module_param(dpad_to_buttons, bool, S_IRUGO);
MODULE_PARM_DESC(dpad_to_buttons, "Map D-PAD to buttons rather than axes for unknown pads");

static bool triggers_to_buttons;
module_param(triggers_to_buttons, bool, S_IRUGO);
MODULE_PARM_DESC(triggers_to_buttons, "Map triggers to buttons rather than axes for unknown pads");

static bool sticks_to_null;
module_param(sticks_to_null, bool, S_IRUGO);
MODULE_PARM_DESC(sticks_to_null, "Do not map sticks at all for unknown pads");

static bool auto_poweroff = true;
module_param(auto_poweroff, bool, S_IWUSR | S_IRUGO);
MODULE_PARM_DESC(auto_poweroff, "Power off wireless controllers on suspend");

static const struct xpad_device {
	u16 idVendor;
	u16 idProduct;
	char *name;
	u8 mapping;
	u8 xtype;
} xpad_device[] = {
	{ 0x0079, 0x18d4, "GPD Win 2 X-Box Controller", 0, XTYPE_XBOX360 },
	{ 0x044f, 0x0f00, "Thrustmaster Wheel", 0, XTYPE_XBOX },
	{ 0x044f, 0x0f03, "Thrustmaster Wheel", 0, XTYPE_XBOX },
	{ 0x044f, 0x0f07, "Thrustmaster, Inc. Controller", 0, XTYPE_XBOX },
	{ 0x044f, 0x0f10, "Thrustmaster Modena GT Wheel", 0, XTYPE_XBOX },
	{ 0x044f, 0xb326, "Thrustmaster Gamepad GP XID", 0, XTYPE_XBOX360 },
	{ 0x045e, 0x0202, "Microsoft X-Box pad v1 (US)", 0, XTYPE_XBOX },
	{ 0x045e, 0x0285, "Microsoft X-Box pad (Japan)", 0, XTYPE_XBOX },
	{ 0x045e, 0x0287, "Microsoft Xbox Controller S", 0, XTYPE_XBOX },
	{ 0x045e, 0x0288, "Microsoft Xbox Controller S v2", 0, XTYPE_XBOX },
	{ 0x045e, 0x0289, "Microsoft X-Box pad v2 (US)", 0, XTYPE_XBOX },
	{ 0x045e, 0x028e, "Microsoft X-Box 360 pad", 0, XTYPE_XBOX360 },
	{ 0x045e, 0x028f, "Microsoft X-Box 360 pad v2", 0, XTYPE_XBOX360 },
	{ 0x045e, 0x0291, "Xbox 360 Wireless Receiver (XBOX)", MAP_DPAD_TO_BUTTONS, XTYPE_XBOX360W },
	{ 0x045e, 0x02d1, "Microsoft X-Box One pad", 0, XTYPE_XBOXONE },
	{ 0x045e, 0x02dd, "Microsoft X-Box One pad (Firmware 2015)", 0, XTYPE_XBOXONE },
	{ 0x045e, 0x02e3, "Microsoft X-Box One Elite pad", 0, XTYPE_XBOXONE },
	{ 0x045e, 0x02ea, "Microsoft X-Box One S pad", 0, XTYPE_XBOXONE },
	{ 0x045e, 0x0719, "Xbox 360 Wireless Receiver", MAP_DPAD_TO_BUTTONS, XTYPE_XBOX360W },
	{ 0x046d, 0xc21d, "Logitech Gamepad F310", 0, XTYPE_XBOX360 },
	{ 0x046d, 0xc21e, "Logitech Gamepad F510", 0, XTYPE_XBOX360 },
	{ 0x046d, 0xc21f, "Logitech Gamepad F710", 0, XTYPE_XBOX360 },
	{ 0x046d, 0xc242, "Logitech Chillstream Controller", 0, XTYPE_XBOX360 },
	{ 0x046d, 0xca84, "Logitech Xbox Cordless Controller", 0, XTYPE_XBOX },
	{ 0x046d, 0xca88, "Logitech Compact Controller for Xbox", 0, XTYPE_XBOX },
	{ 0x046d, 0xca8a, "Logitech Precision Vibration Feedback Wheel", 0, XTYPE_XBOX },
	{ 0x046d, 0xcaa3, "Logitech DriveFx Racing Wheel", 0, XTYPE_XBOX360 },
	{ 0x056e, 0x2004, "Elecom JC-U3613M", 0, XTYPE_XBOX360 },
	{ 0x05fd, 0x1007, "Mad Catz Controller (unverified)", 0, XTYPE_XBOX },
	{ 0x05fd, 0x107a, "InterAct 'PowerPad Pro' X-Box pad (Germany)", 0, XTYPE_XBOX },
	{ 0x05fe, 0x3030, "Chic Controller", 0, XTYPE_XBOX },
	{ 0x05fe, 0x3031, "Chic Controller", 0, XTYPE_XBOX },
	{ 0x062a, 0x0020, "Logic3 Xbox GamePad", 0, XTYPE_XBOX },
	{ 0x062a, 0x0033, "Competition Pro Steering Wheel", 0, XTYPE_XBOX },
	{ 0x06a3, 0x0200, "Saitek Racing Wheel", 0, XTYPE_XBOX },
	{ 0x06a3, 0x0201, "Saitek Adrenalin", 0, XTYPE_XBOX },
	{ 0x06a3, 0xf51a, "Saitek P3600", 0, XTYPE_XBOX360 },
	{ 0x0738, 0x4506, "Mad Catz 4506 Wireless Controller", 0, XTYPE_XBOX },
	{ 0x0738, 0x4516, "Mad Catz Control Pad", 0, XTYPE_XBOX },
	{ 0x0738, 0x4520, "Mad Catz Control Pad Pro", 0, XTYPE_XBOX },
	{ 0x0738, 0x4522, "Mad Catz LumiCON", 0, XTYPE_XBOX },
	{ 0x0738, 0x4526, "Mad Catz Control Pad Pro", 0, XTYPE_XBOX },
	{ 0x0738, 0x4530, "Mad Catz Universal MC2 Racing Wheel and Pedals", 0, XTYPE_XBOX },
	{ 0x0738, 0x4536, "Mad Catz MicroCON", 0, XTYPE_XBOX },
	{ 0x0738, 0x4540, "Mad Catz Beat Pad", MAP_DPAD_TO_BUTTONS, XTYPE_XBOX },
	{ 0x0738, 0x4556, "Mad Catz Lynx Wireless Controller", 0, XTYPE_XBOX },
	{ 0x0738, 0x4586, "Mad Catz MicroCon Wireless Controller", 0, XTYPE_XBOX },
	{ 0x0738, 0x4588, "Mad Catz Blaster", 0, XTYPE_XBOX },
	{ 0x0738, 0x45ff, "Mad Catz Beat Pad (w/ Handle)", MAP_DPAD_TO_BUTTONS, XTYPE_XBOX },
	{ 0x0738, 0x4716, "Mad Catz Wired Xbox 360 Controller", 0, XTYPE_XBOX360 },
	{ 0x0738, 0x4718, "Mad Catz Street Fighter IV FightStick SE", 0, XTYPE_XBOX360 },
	{ 0x0738, 0x4726, "Mad Catz Xbox 360 Controller", 0, XTYPE_XBOX360 },
	{ 0x0738, 0x4728, "Mad Catz Street Fighter IV FightPad", MAP_TRIGGERS_TO_BUTTONS, XTYPE_XBOX360 },
	{ 0x0738, 0x4736, "Mad Catz MicroCon Gamepad", 0, XTYPE_XBOX360 },
	{ 0x0738, 0x4738, "Mad Catz Wired Xbox 360 Controller (SFIV)", MAP_TRIGGERS_TO_BUTTONS, XTYPE_XBOX360 },
	{ 0x0738, 0x4740, "Mad Catz Beat Pad", 0, XTYPE_XBOX360 },
	{ 0x0738, 0x4743, "Mad Catz Beat Pad Pro", MAP_DPAD_TO_BUTTONS, XTYPE_XBOX },
	{ 0x0738, 0x4758, "Mad Catz Arcade Game Stick", MAP_TRIGGERS_TO_BUTTONS, XTYPE_XBOX360 },
	{ 0x0738, 0x4a01, "Mad Catz FightStick TE 2", MAP_TRIGGERS_TO_BUTTONS, XTYPE_XBOXONE },
	{ 0x0738, 0x6040, "Mad Catz Beat Pad Pro", MAP_DPAD_TO_BUTTONS, XTYPE_XBOX },
	{ 0x0738, 0x9871, "Mad Catz Portable Drum", 0, XTYPE_XBOX360 },
	{ 0x0738, 0xb726, "Mad Catz Xbox controller - MW2", 0, XTYPE_XBOX360 },
	{ 0x0738, 0xb738, "Mad Catz MVC2TE Stick 2", MAP_TRIGGERS_TO_BUTTONS, XTYPE_XBOX360 },
	{ 0x0738, 0xbeef, "Mad Catz JOYTECH NEO SE Advanced GamePad", XTYPE_XBOX360 },
	{ 0x0738, 0xcb02, "Saitek Cyborg Rumble Pad - PC/Xbox 360", 0, XTYPE_XBOX360 },
	{ 0x0738, 0xcb03, "Saitek P3200 Rumble Pad - PC/Xbox 360", 0, XTYPE_XBOX360 },
	{ 0x0738, 0xcb29, "Saitek Aviator Stick AV8R02", 0, XTYPE_XBOX360 },
	{ 0x0738, 0xf738, "Super SFIV FightStick TE S", 0, XTYPE_XBOX360 },
	{ 0x07ff, 0xffff, "Mad Catz GamePad", 0, XTYPE_XBOX360 },
	{ 0x0c12, 0x0005, "Intec wireless", 0, XTYPE_XBOX },
	{ 0x0c12, 0x8801, "Nyko Xbox Controller", 0, XTYPE_XBOX },
	{ 0x0c12, 0x8802, "Zeroplus Xbox Controller", 0, XTYPE_XBOX },
	{ 0x0c12, 0x8809, "RedOctane Xbox Dance Pad", DANCEPAD_MAP_CONFIG, XTYPE_XBOX },
	{ 0x0c12, 0x880a, "Pelican Eclipse PL-2023", 0, XTYPE_XBOX },
	{ 0x0c12, 0x8810, "Zeroplus Xbox Controller", 0, XTYPE_XBOX },
	{ 0x0c12, 0x9902, "HAMA VibraX - *FAULTY HARDWARE*", 0, XTYPE_XBOX },
	{ 0x0d2f, 0x0002, "Andamiro Pump It Up pad", MAP_DPAD_TO_BUTTONS, XTYPE_XBOX },
	{ 0x0e4c, 0x1097, "Radica Gamester Controller", 0, XTYPE_XBOX },
	{ 0x0e4c, 0x1103, "Radica Gamester Reflex", MAP_TRIGGERS_TO_BUTTONS, XTYPE_XBOX },
	{ 0x0e4c, 0x2390, "Radica Games Jtech Controller", 0, XTYPE_XBOX },
	{ 0x0e4c, 0x3510, "Radica Gamester", 0, XTYPE_XBOX },
	{ 0x0e6f, 0x0003, "Logic3 Freebird wireless Controller", 0, XTYPE_XBOX },
	{ 0x0e6f, 0x0005, "Eclipse wireless Controller", 0, XTYPE_XBOX },
	{ 0x0e6f, 0x0006, "Edge wireless Controller", 0, XTYPE_XBOX },
	{ 0x0e6f, 0x0008, "After Glow Pro Controller", 0, XTYPE_XBOX },
	{ 0x0e6f, 0x0105, "HSM3 Xbox360 dancepad", MAP_DPAD_TO_BUTTONS, XTYPE_XBOX360 },
	{ 0x0e6f, 0x0113, "Afterglow AX.1 Gamepad for Xbox 360", 0, XTYPE_XBOX360 },
	{ 0x0e6f, 0x011f, "Rock Candy Gamepad Wired Controller", 0, XTYPE_XBOX360 },
	{ 0x0e6f, 0x0131, "PDP EA Sports Controller", 0, XTYPE_XBOX360 },
	{ 0x0e6f, 0x0133, "Xbox 360 Wired Controller", 0, XTYPE_XBOX360 },
	{ 0x0e6f, 0x0139, "Afterglow Prismatic Wired Controller", 0, XTYPE_XBOXONE },
	{ 0x0e6f, 0x013a, "PDP Xbox One Controller", 0, XTYPE_XBOXONE },
	{ 0x0e6f, 0x0146, "Rock Candy Wired Controller for Xbox One", 0, XTYPE_XBOXONE },
	{ 0x0e6f, 0x0147, "PDP Marvel Xbox One Controller", 0, XTYPE_XBOXONE },
	{ 0x0e6f, 0x015c, "PDP Xbox One Arcade Stick", MAP_TRIGGERS_TO_BUTTONS, XTYPE_XBOXONE },
	{ 0x0e6f, 0x0161, "PDP Xbox One Controller", 0, XTYPE_XBOXONE },
	{ 0x0e6f, 0x0162, "PDP Xbox One Controller", 0, XTYPE_XBOXONE },
	{ 0x0e6f, 0x0163, "PDP Xbox One Controller", 0, XTYPE_XBOXONE },
	{ 0x0e6f, 0x0164, "PDP Battlefield One", 0, XTYPE_XBOXONE },
	{ 0x0e6f, 0x0165, "PDP Titanfall 2", 0, XTYPE_XBOXONE },
	{ 0x0e6f, 0x0201, "Pelican PL-3601 'TSZ' Wired Xbox 360 Controller", 0, XTYPE_XBOX360 },
	{ 0x0e6f, 0x0213, "Afterglow Gamepad for Xbox 360", 0, XTYPE_XBOX360 },
	{ 0x0e6f, 0x021f, "Rock Candy Gamepad for Xbox 360", 0, XTYPE_XBOX360 },
	{ 0x0e6f, 0x0246, "Rock Candy Gamepad for Xbox One 2015", 0, XTYPE_XBOXONE },
	{ 0x0e6f, 0x02a0, "PDP Xbox One Controller", 0, XTYPE_XBOXONE },
	{ 0x0e6f, 0x02a1, "PDP Xbox One Controller", 0, XTYPE_XBOXONE },
	{ 0x0e6f, 0x02a2, "PDP Wired Controller for Xbox One - Crimson Red", 0, XTYPE_XBOXONE },
	{ 0x0e6f, 0x02a4, "PDP Wired Controller for Xbox One - Stealth Series", 0, XTYPE_XBOXONE },
	{ 0x0e6f, 0x02a6, "PDP Wired Controller for Xbox One - Camo Series", 0, XTYPE_XBOXONE },
	{ 0x0e6f, 0x02a7, "PDP Xbox One Controller", 0, XTYPE_XBOXONE },
	{ 0x0e6f, 0x02a8, "PDP Xbox One Controller", 0, XTYPE_XBOXONE },
	{ 0x0e6f, 0x02ab, "PDP Controller for Xbox One", 0, XTYPE_XBOXONE },
	{ 0x0e6f, 0x02ad, "PDP Wired Controller for Xbox One - Stealth Series", 0, XTYPE_XBOXONE },
	{ 0x0e6f, 0x02b3, "Afterglow Prismatic Wired Controller", 0, XTYPE_XBOXONE },
	{ 0x0e6f, 0x02b8, "Afterglow Prismatic Wired Controller", 0, XTYPE_XBOXONE },
	{ 0x0e6f, 0x0301, "Logic3 Controller", 0, XTYPE_XBOX360 },
	{ 0x0e6f, 0x0346, "Rock Candy Gamepad for Xbox One 2016", 0, XTYPE_XBOXONE },
	{ 0x0e6f, 0x0401, "Logic3 Controller", 0, XTYPE_XBOX360 },
	{ 0x0e6f, 0x0413, "Afterglow AX.1 Gamepad for Xbox 360", 0, XTYPE_XBOX360 },
	{ 0x0e6f, 0x0501, "PDP Xbox 360 Controller", 0, XTYPE_XBOX360 },
	{ 0x0e6f, 0xf900, "PDP Afterglow AX.1", 0, XTYPE_XBOX360 },
	{ 0x0e8f, 0x0201, "SmartJoy Frag Xpad/PS2 adaptor", 0, XTYPE_XBOX },
	{ 0x0e8f, 0x3008, "Generic xbox control (dealextreme)", 0, XTYPE_XBOX },
	{ 0x0f0d, 0x000a, "Hori Co. DOA4 FightStick", 0, XTYPE_XBOX360 },
	{ 0x0f0d, 0x000c, "Hori PadEX Turbo", 0, XTYPE_XBOX360 },
	{ 0x0f0d, 0x000d, "Hori Fighting Stick EX2", MAP_TRIGGERS_TO_BUTTONS, XTYPE_XBOX360 },
	{ 0x0f0d, 0x0016, "Hori Real Arcade Pro.EX", MAP_TRIGGERS_TO_BUTTONS, XTYPE_XBOX360 },
	{ 0x0f0d, 0x001b, "Hori Real Arcade Pro VX", MAP_TRIGGERS_TO_BUTTONS, XTYPE_XBOX360 },
	{ 0x0f0d, 0x0063, "Hori Real Arcade Pro Hayabusa (USA) Xbox One", MAP_TRIGGERS_TO_BUTTONS, XTYPE_XBOXONE },
	{ 0x0f0d, 0x0067, "HORIPAD ONE", 0, XTYPE_XBOXONE },
	{ 0x0f0d, 0x0078, "Hori Real Arcade Pro V Kai Xbox One", MAP_TRIGGERS_TO_BUTTONS, XTYPE_XBOXONE },
	{ 0x0f30, 0x010b, "Philips Recoil", 0, XTYPE_XBOX },
	{ 0x0f30, 0x0202, "Joytech Advanced Controller", 0, XTYPE_XBOX },
	{ 0x0f30, 0x8888, "BigBen XBMiniPad Controller", 0, XTYPE_XBOX },
	{ 0x102c, 0xff0c, "Joytech Wireless Advanced Controller", 0, XTYPE_XBOX },
	{ 0x1038, 0x1430, "SteelSeries Stratus Duo", 0, XTYPE_XBOX360 },
	{ 0x1038, 0x1431, "SteelSeries Stratus Duo", 0, XTYPE_XBOX360 },
	{ 0x11c9, 0x55f0, "Nacon GC-100XF", 0, XTYPE_XBOX360 },
	{ 0x1209, 0x2882, "Ardwiino Controller", 0, XTYPE_XBOX360 },
	{ 0x12ab, 0x0004, "Honey Bee Xbox360 dancepad", MAP_DPAD_TO_BUTTONS, XTYPE_XBOX360 },
	{ 0x12ab, 0x0301, "PDP AFTERGLOW AX.1", 0, XTYPE_XBOX360 },
	{ 0x12ab, 0x0303, "Mortal Kombat Klassic FightStick", MAP_TRIGGERS_TO_BUTTONS, XTYPE_XBOX360 },
	{ 0x12ab, 0x8809, "Xbox DDR dancepad", MAP_DPAD_TO_BUTTONS, XTYPE_XBOX },
	{ 0x1430, 0x4748, "RedOctane Guitar Hero X-plorer", 0, XTYPE_XBOX360 },
	{ 0x1430, 0x8888, "TX6500+ Dance Pad (first generation)", MAP_DPAD_TO_BUTTONS, XTYPE_XBOX },
	{ 0x1430, 0xf801, "RedOctane Controller", 0, XTYPE_XBOX360 },
	{ 0x146b, 0x0601, "BigBen Interactive XBOX 360 Controller", 0, XTYPE_XBOX360 },
	{ 0x1532, 0x0037, "Razer Sabertooth", 0, XTYPE_XBOX360 },
	{ 0x1532, 0x0a00, "Razer Atrox Arcade Stick", MAP_TRIGGERS_TO_BUTTONS, XTYPE_XBOXONE },
	{ 0x1532, 0x0a03, "Razer Wildcat", 0, XTYPE_XBOXONE },
	{ 0x15e4, 0x3f00, "Power A Mini Pro Elite", 0, XTYPE_XBOX360 },
	{ 0x15e4, 0x3f0a, "Xbox Airflo wired controller", 0, XTYPE_XBOX360 },
	{ 0x15e4, 0x3f10, "Batarang Xbox 360 controller", 0, XTYPE_XBOX360 },
	{ 0x162e, 0xbeef, "Joytech Neo-Se Take2", 0, XTYPE_XBOX360 },
	{ 0x1689, 0xfd00, "Razer Onza Tournament Edition", 0, XTYPE_XBOX360 },
	{ 0x1689, 0xfd01, "Razer Onza Classic Edition", 0, XTYPE_XBOX360 },
	{ 0x1689, 0xfe00, "Razer Sabertooth", 0, XTYPE_XBOX360 },
	{ 0x1bad, 0x0002, "Harmonix Rock Band Guitar", 0, XTYPE_XBOX360 },
	{ 0x1bad, 0x0003, "Harmonix Rock Band Drumkit", MAP_DPAD_TO_BUTTONS, XTYPE_XBOX360 },
	{ 0x1bad, 0x0130, "Ion Drum Rocker", MAP_DPAD_TO_BUTTONS, XTYPE_XBOX360 },
	{ 0x1bad, 0xf016, "Mad Catz Xbox 360 Controller", 0, XTYPE_XBOX360 },
	{ 0x1bad, 0xf018, "Mad Catz Street Fighter IV SE Fighting Stick", MAP_TRIGGERS_TO_BUTTONS, XTYPE_XBOX360 },
	{ 0x1bad, 0xf019, "Mad Catz Brawlstick for Xbox 360", MAP_TRIGGERS_TO_BUTTONS, XTYPE_XBOX360 },
	{ 0x1bad, 0xf021, "Mad Cats Ghost Recon FS GamePad", 0, XTYPE_XBOX360 },
	{ 0x1bad, 0xf023, "MLG Pro Circuit Controller (Xbox)", 0, XTYPE_XBOX360 },
	{ 0x1bad, 0xf025, "Mad Catz Call Of Duty", 0, XTYPE_XBOX360 },
	{ 0x1bad, 0xf027, "Mad Catz FPS Pro", 0, XTYPE_XBOX360 },
	{ 0x1bad, 0xf028, "Street Fighter IV FightPad", 0, XTYPE_XBOX360 },
	{ 0x1bad, 0xf02e, "Mad Catz Fightpad", MAP_TRIGGERS_TO_BUTTONS, XTYPE_XBOX360 },
	{ 0x1bad, 0xf030, "Mad Catz Xbox 360 MC2 MicroCon Racing Wheel", 0, XTYPE_XBOX360 },
	{ 0x1bad, 0xf036, "Mad Catz MicroCon GamePad Pro", 0, XTYPE_XBOX360 },
	{ 0x1bad, 0xf038, "Street Fighter IV FightStick TE", 0, XTYPE_XBOX360 },
	{ 0x1bad, 0xf039, "Mad Catz MvC2 TE", MAP_TRIGGERS_TO_BUTTONS, XTYPE_XBOX360 },
	{ 0x1bad, 0xf03a, "Mad Catz SFxT Fightstick Pro", MAP_TRIGGERS_TO_BUTTONS, XTYPE_XBOX360 },
	{ 0x1bad, 0xf03d, "Street Fighter IV Arcade Stick TE - Chun Li", MAP_TRIGGERS_TO_BUTTONS, XTYPE_XBOX360 },
	{ 0x1bad, 0xf03e, "Mad Catz MLG FightStick TE", MAP_TRIGGERS_TO_BUTTONS, XTYPE_XBOX360 },
	{ 0x1bad, 0xf03f, "Mad Catz FightStick SoulCaliber", MAP_TRIGGERS_TO_BUTTONS, XTYPE_XBOX360 },
	{ 0x1bad, 0xf042, "Mad Catz FightStick TES+", MAP_TRIGGERS_TO_BUTTONS, XTYPE_XBOX360 },
	{ 0x1bad, 0xf080, "Mad Catz FightStick TE2", MAP_TRIGGERS_TO_BUTTONS, XTYPE_XBOX360 },
	{ 0x1bad, 0xf501, "HoriPad EX2 Turbo", 0, XTYPE_XBOX360 },
	{ 0x1bad, 0xf502, "Hori Real Arcade Pro.VX SA", MAP_TRIGGERS_TO_BUTTONS, XTYPE_XBOX360 },
	{ 0x1bad, 0xf503, "Hori Fighting Stick VX", MAP_TRIGGERS_TO_BUTTONS, XTYPE_XBOX360 },
	{ 0x1bad, 0xf504, "Hori Real Arcade Pro. EX", MAP_TRIGGERS_TO_BUTTONS, XTYPE_XBOX360 },
	{ 0x1bad, 0xf505, "Hori Fighting Stick EX2B", MAP_TRIGGERS_TO_BUTTONS, XTYPE_XBOX360 },
	{ 0x1bad, 0xf506, "Hori Real Arcade Pro.EX Premium VLX", 0, XTYPE_XBOX360 },
	{ 0x1bad, 0xf900, "Harmonix Xbox 360 Controller", 0, XTYPE_XBOX360 },
	{ 0x1bad, 0xf901, "Gamestop Xbox 360 Controller", 0, XTYPE_XBOX360 },
	{ 0x1bad, 0xf903, "Tron Xbox 360 controller", 0, XTYPE_XBOX360 },
	{ 0x1bad, 0xf904, "PDP Versus Fighting Pad", 0, XTYPE_XBOX360 },
	{ 0x1bad, 0xf906, "MortalKombat FightStick", MAP_TRIGGERS_TO_BUTTONS, XTYPE_XBOX360 },
	{ 0x1bad, 0xfa01, "MadCatz GamePad", 0, XTYPE_XBOX360 },
	{ 0x1bad, 0xfd00, "Razer Onza TE", 0, XTYPE_XBOX360 },
	{ 0x1bad, 0xfd01, "Razer Onza", 0, XTYPE_XBOX360 },
	{ 0x20d6, 0x2001, "BDA Xbox Series X Wired Controller", 0, XTYPE_XBOXONE },
<<<<<<< HEAD
=======
	{ 0x20d6, 0x2009, "PowerA Enhanced Wired Controller for Xbox Series X|S", 0, XTYPE_XBOXONE },
>>>>>>> 04bd701d
	{ 0x20d6, 0x281f, "PowerA Wired Controller For Xbox 360", 0, XTYPE_XBOX360 },
	{ 0x2e24, 0x0652, "Hyperkin Duke X-Box One pad", 0, XTYPE_XBOXONE },
	{ 0x24c6, 0x5000, "Razer Atrox Arcade Stick", MAP_TRIGGERS_TO_BUTTONS, XTYPE_XBOX360 },
	{ 0x24c6, 0x5300, "PowerA MINI PROEX Controller", 0, XTYPE_XBOX360 },
	{ 0x24c6, 0x5303, "Xbox Airflo wired controller", 0, XTYPE_XBOX360 },
	{ 0x24c6, 0x530a, "Xbox 360 Pro EX Controller", 0, XTYPE_XBOX360 },
	{ 0x24c6, 0x531a, "PowerA Pro Ex", 0, XTYPE_XBOX360 },
	{ 0x24c6, 0x5397, "FUS1ON Tournament Controller", 0, XTYPE_XBOX360 },
	{ 0x24c6, 0x541a, "PowerA Xbox One Mini Wired Controller", 0, XTYPE_XBOXONE },
	{ 0x24c6, 0x542a, "Xbox ONE spectra", 0, XTYPE_XBOXONE },
	{ 0x24c6, 0x543a, "PowerA Xbox One wired controller", 0, XTYPE_XBOXONE },
	{ 0x24c6, 0x5500, "Hori XBOX 360 EX 2 with Turbo", 0, XTYPE_XBOX360 },
	{ 0x24c6, 0x5501, "Hori Real Arcade Pro VX-SA", 0, XTYPE_XBOX360 },
	{ 0x24c6, 0x5502, "Hori Fighting Stick VX Alt", MAP_TRIGGERS_TO_BUTTONS, XTYPE_XBOX360 },
	{ 0x24c6, 0x5503, "Hori Fighting Edge", MAP_TRIGGERS_TO_BUTTONS, XTYPE_XBOX360 },
	{ 0x24c6, 0x5506, "Hori SOULCALIBUR V Stick", 0, XTYPE_XBOX360 },
	{ 0x24c6, 0x550d, "Hori GEM Xbox controller", 0, XTYPE_XBOX360 },
	{ 0x24c6, 0x550e, "Hori Real Arcade Pro V Kai 360", MAP_TRIGGERS_TO_BUTTONS, XTYPE_XBOX360 },
	{ 0x24c6, 0x551a, "PowerA FUSION Pro Controller", 0, XTYPE_XBOXONE },
	{ 0x24c6, 0x561a, "PowerA FUSION Controller", 0, XTYPE_XBOXONE },
	{ 0x24c6, 0x5b00, "ThrustMaster Ferrari 458 Racing Wheel", 0, XTYPE_XBOX360 },
	{ 0x24c6, 0x5b02, "Thrustmaster, Inc. GPX Controller", 0, XTYPE_XBOX360 },
	{ 0x24c6, 0x5b03, "Thrustmaster Ferrari 458 Racing Wheel", 0, XTYPE_XBOX360 },
	{ 0x24c6, 0x5d04, "Razer Sabertooth", 0, XTYPE_XBOX360 },
	{ 0x24c6, 0xfafe, "Rock Candy Gamepad for Xbox 360", 0, XTYPE_XBOX360 },
	{ 0x3767, 0x0101, "Fanatec Speedster 3 Forceshock Wheel", 0, XTYPE_XBOX },
	{ 0xffff, 0xffff, "Chinese-made Xbox Controller", 0, XTYPE_XBOX },
	{ 0x0000, 0x0000, "Generic X-Box pad", 0, XTYPE_UNKNOWN }
};

/* buttons shared with xbox and xbox360 */
static const signed short xpad_common_btn[] = {
	BTN_A, BTN_B, BTN_X, BTN_Y,			/* "analog" buttons */
	BTN_START, BTN_SELECT, BTN_THUMBL, BTN_THUMBR,	/* start/back/sticks */
	-1						/* terminating entry */
};

/* original xbox controllers only */
static const signed short xpad_btn[] = {
	BTN_C, BTN_Z,		/* "analog" buttons */
	-1			/* terminating entry */
};

/* used when dpad is mapped to buttons */
static const signed short xpad_btn_pad[] = {
	BTN_TRIGGER_HAPPY1, BTN_TRIGGER_HAPPY2,		/* d-pad left, right */
	BTN_TRIGGER_HAPPY3, BTN_TRIGGER_HAPPY4,		/* d-pad up, down */
	-1				/* terminating entry */
};

/* used when triggers are mapped to buttons */
static const signed short xpad_btn_triggers[] = {
	BTN_TL2, BTN_TR2,		/* triggers left/right */
	-1
};

static const signed short xpad360_btn[] = {  /* buttons for x360 controller */
	BTN_TL, BTN_TR,		/* Button LB/RB */
	BTN_MODE,		/* The big X button */
	-1
};

static const signed short xpad_abs[] = {
	ABS_X, ABS_Y,		/* left stick */
	ABS_RX, ABS_RY,		/* right stick */
	-1			/* terminating entry */
};

/* used when dpad is mapped to axes */
static const signed short xpad_abs_pad[] = {
	ABS_HAT0X, ABS_HAT0Y,	/* d-pad axes */
	-1			/* terminating entry */
};

/* used when triggers are mapped to axes */
static const signed short xpad_abs_triggers[] = {
	ABS_Z, ABS_RZ,		/* triggers left/right */
	-1
};

/*
 * Xbox 360 has a vendor-specific class, so we cannot match it with only
 * USB_INTERFACE_INFO (also specifically refused by USB subsystem), so we
 * match against vendor id as well. Wired Xbox 360 devices have protocol 1,
 * wireless controllers have protocol 129.
 */
#define XPAD_XBOX360_VENDOR_PROTOCOL(vend, pr) \
	.match_flags = USB_DEVICE_ID_MATCH_VENDOR | USB_DEVICE_ID_MATCH_INT_INFO, \
	.idVendor = (vend), \
	.bInterfaceClass = USB_CLASS_VENDOR_SPEC, \
	.bInterfaceSubClass = 93, \
	.bInterfaceProtocol = (pr)
#define XPAD_XBOX360_VENDOR(vend) \
	{ XPAD_XBOX360_VENDOR_PROTOCOL((vend), 1) }, \
	{ XPAD_XBOX360_VENDOR_PROTOCOL((vend), 129) }

/* The Xbox One controller uses subclass 71 and protocol 208. */
#define XPAD_XBOXONE_VENDOR_PROTOCOL(vend, pr) \
	.match_flags = USB_DEVICE_ID_MATCH_VENDOR | USB_DEVICE_ID_MATCH_INT_INFO, \
	.idVendor = (vend), \
	.bInterfaceClass = USB_CLASS_VENDOR_SPEC, \
	.bInterfaceSubClass = 71, \
	.bInterfaceProtocol = (pr)
#define XPAD_XBOXONE_VENDOR(vend) \
	{ XPAD_XBOXONE_VENDOR_PROTOCOL((vend), 208) }

static const struct usb_device_id xpad_table[] = {
	{ USB_INTERFACE_INFO('X', 'B', 0) },	/* X-Box USB-IF not approved class */
	XPAD_XBOX360_VENDOR(0x0079),		/* GPD Win 2 Controller */
	XPAD_XBOX360_VENDOR(0x044f),		/* Thrustmaster X-Box 360 controllers */
	XPAD_XBOX360_VENDOR(0x045e),		/* Microsoft X-Box 360 controllers */
	XPAD_XBOXONE_VENDOR(0x045e),		/* Microsoft X-Box One controllers */
	XPAD_XBOX360_VENDOR(0x046d),		/* Logitech X-Box 360 style controllers */
	XPAD_XBOX360_VENDOR(0x056e),		/* Elecom JC-U3613M */
	XPAD_XBOX360_VENDOR(0x06a3),		/* Saitek P3600 */
	XPAD_XBOX360_VENDOR(0x0738),		/* Mad Catz X-Box 360 controllers */
	{ USB_DEVICE(0x0738, 0x4540) },		/* Mad Catz Beat Pad */
	XPAD_XBOXONE_VENDOR(0x0738),		/* Mad Catz FightStick TE 2 */
	XPAD_XBOX360_VENDOR(0x07ff),		/* Mad Catz GamePad */
	XPAD_XBOX360_VENDOR(0x0e6f),		/* 0x0e6f X-Box 360 controllers */
	XPAD_XBOXONE_VENDOR(0x0e6f),		/* 0x0e6f X-Box One controllers */
	XPAD_XBOX360_VENDOR(0x0f0d),		/* Hori Controllers */
	XPAD_XBOXONE_VENDOR(0x0f0d),		/* Hori Controllers */
	XPAD_XBOX360_VENDOR(0x1038),		/* SteelSeries Controllers */
	XPAD_XBOX360_VENDOR(0x11c9),		/* Nacon GC100XF */
	XPAD_XBOX360_VENDOR(0x1209),		/* Ardwiino Controllers */
	XPAD_XBOX360_VENDOR(0x12ab),		/* X-Box 360 dance pads */
	XPAD_XBOX360_VENDOR(0x1430),		/* RedOctane X-Box 360 controllers */
	XPAD_XBOX360_VENDOR(0x146b),		/* BigBen Interactive Controllers */
	XPAD_XBOX360_VENDOR(0x1532),		/* Razer Sabertooth */
	XPAD_XBOXONE_VENDOR(0x1532),		/* Razer Wildcat */
	XPAD_XBOX360_VENDOR(0x15e4),		/* Numark X-Box 360 controllers */
	XPAD_XBOX360_VENDOR(0x162e),		/* Joytech X-Box 360 controllers */
	XPAD_XBOX360_VENDOR(0x1689),		/* Razer Onza */
	XPAD_XBOX360_VENDOR(0x1bad),		/* Harminix Rock Band Guitar and Drums */
	XPAD_XBOX360_VENDOR(0x20d6),		/* PowerA Controllers */
	XPAD_XBOXONE_VENDOR(0x20d6),		/* PowerA Controllers */
	XPAD_XBOX360_VENDOR(0x24c6),		/* PowerA Controllers */
	XPAD_XBOXONE_VENDOR(0x24c6),		/* PowerA Controllers */
	XPAD_XBOXONE_VENDOR(0x2e24),		/* Hyperkin Duke X-Box One pad */
	XPAD_XBOX360_VENDOR(0x2f24),		/* GameSir Controllers */
	{ }
};

MODULE_DEVICE_TABLE(usb, xpad_table);

struct xboxone_init_packet {
	u16 idVendor;
	u16 idProduct;
	const u8 *data;
	u8 len;
};

#define XBOXONE_INIT_PKT(_vid, _pid, _data)		\
	{						\
		.idVendor	= (_vid),		\
		.idProduct	= (_pid),		\
		.data		= (_data),		\
		.len		= ARRAY_SIZE(_data),	\
	}


/*
 * This packet is required for all Xbox One pads with 2015
 * or later firmware installed (or present from the factory).
 */
static const u8 xboxone_fw2015_init[] = {
	0x05, 0x20, 0x00, 0x01, 0x00
};

/*
 * This packet is required for Xbox One S (0x045e:0x02ea)
 * and Xbox One Elite Series 2 (0x045e:0x0b00) pads to
 * initialize the controller that was previously used in
 * Bluetooth mode.
 */
static const u8 xboxone_s_init[] = {
	0x05, 0x20, 0x00, 0x0f, 0x06
};

/*
 * This packet is required for the Titanfall 2 Xbox One pads
 * (0x0e6f:0x0165) to finish initialization and for Hori pads
 * (0x0f0d:0x0067) to make the analog sticks work.
 */
static const u8 xboxone_hori_init[] = {
	0x01, 0x20, 0x00, 0x09, 0x00, 0x04, 0x20, 0x3a,
	0x00, 0x00, 0x00, 0x80, 0x00
};

/*
 * This packet is required for most (all?) of the PDP pads to start
 * sending input reports. These pads include: (0x0e6f:0x02ab),
 * (0x0e6f:0x02a4), (0x0e6f:0x02a6).
 */
static const u8 xboxone_pdp_init1[] = {
	0x0a, 0x20, 0x00, 0x03, 0x00, 0x01, 0x14
};

/*
 * This packet is required for most (all?) of the PDP pads to start
 * sending input reports. These pads include: (0x0e6f:0x02ab),
 * (0x0e6f:0x02a4), (0x0e6f:0x02a6).
 */
static const u8 xboxone_pdp_init2[] = {
	0x06, 0x20, 0x00, 0x02, 0x01, 0x00
};

/*
 * A specific rumble packet is required for some PowerA pads to start
 * sending input reports. One of those pads is (0x24c6:0x543a).
 */
static const u8 xboxone_rumblebegin_init[] = {
	0x09, 0x00, 0x00, 0x09, 0x00, 0x0F, 0x00, 0x00,
	0x1D, 0x1D, 0xFF, 0x00, 0x00
};

/*
 * A rumble packet with zero FF intensity will immediately
 * terminate the rumbling required to init PowerA pads.
 * This should happen fast enough that the motors don't
 * spin up to enough speed to actually vibrate the gamepad.
 */
static const u8 xboxone_rumbleend_init[] = {
	0x09, 0x00, 0x00, 0x09, 0x00, 0x0F, 0x00, 0x00,
	0x00, 0x00, 0x00, 0x00, 0x00
};

/*
 * This specifies the selection of init packets that a gamepad
 * will be sent on init *and* the order in which they will be
 * sent. The correct sequence number will be added when the
 * packet is going to be sent.
 */
static const struct xboxone_init_packet xboxone_init_packets[] = {
	XBOXONE_INIT_PKT(0x0e6f, 0x0165, xboxone_hori_init),
	XBOXONE_INIT_PKT(0x0f0d, 0x0067, xboxone_hori_init),
	XBOXONE_INIT_PKT(0x0000, 0x0000, xboxone_fw2015_init),
	XBOXONE_INIT_PKT(0x045e, 0x02ea, xboxone_s_init),
	XBOXONE_INIT_PKT(0x045e, 0x0b00, xboxone_s_init),
	XBOXONE_INIT_PKT(0x0e6f, 0x0000, xboxone_pdp_init1),
	XBOXONE_INIT_PKT(0x0e6f, 0x0000, xboxone_pdp_init2),
	XBOXONE_INIT_PKT(0x24c6, 0x541a, xboxone_rumblebegin_init),
	XBOXONE_INIT_PKT(0x24c6, 0x542a, xboxone_rumblebegin_init),
	XBOXONE_INIT_PKT(0x24c6, 0x543a, xboxone_rumblebegin_init),
	XBOXONE_INIT_PKT(0x24c6, 0x541a, xboxone_rumbleend_init),
	XBOXONE_INIT_PKT(0x24c6, 0x542a, xboxone_rumbleend_init),
	XBOXONE_INIT_PKT(0x24c6, 0x543a, xboxone_rumbleend_init),
};

struct xpad_output_packet {
	u8 data[XPAD_PKT_LEN];
	u8 len;
	bool pending;
};

#define XPAD_OUT_CMD_IDX	0
#define XPAD_OUT_FF_IDX		1
#define XPAD_OUT_LED_IDX	(1 + IS_ENABLED(CONFIG_JOYSTICK_XPAD_FF))
#define XPAD_NUM_OUT_PACKETS	(1 + \
				 IS_ENABLED(CONFIG_JOYSTICK_XPAD_FF) + \
				 IS_ENABLED(CONFIG_JOYSTICK_XPAD_LEDS))

struct usb_xpad {
	struct input_dev *dev;		/* input device interface */
	struct input_dev __rcu *x360w_dev;
	struct usb_device *udev;	/* usb device */
	struct usb_interface *intf;	/* usb interface */

	bool pad_present;
	bool input_created;

	struct urb *irq_in;		/* urb for interrupt in report */
	unsigned char *idata;		/* input data */
	dma_addr_t idata_dma;

	struct urb *irq_out;		/* urb for interrupt out report */
	struct usb_anchor irq_out_anchor;
	bool irq_out_active;		/* we must not use an active URB */
	u8 odata_serial;		/* serial number for xbox one protocol */
	unsigned char *odata;		/* output data */
	dma_addr_t odata_dma;
	spinlock_t odata_lock;

	struct xpad_output_packet out_packets[XPAD_NUM_OUT_PACKETS];
	int last_out_packet;
	int init_seq;

#if defined(CONFIG_JOYSTICK_XPAD_LEDS)
	struct xpad_led *led;
#endif

	char phys[64];			/* physical device path */

	int mapping;			/* map d-pad to buttons or to axes */
	int xtype;			/* type of xbox device */
	int pad_nr;			/* the order x360 pads were attached */
	const char *name;		/* name of the device */
	struct work_struct work;	/* init/remove device from callback */
};

static int xpad_init_input(struct usb_xpad *xpad);
static void xpad_deinit_input(struct usb_xpad *xpad);
static void xpadone_ack_mode_report(struct usb_xpad *xpad, u8 seq_num);

/*
 *	xpad_process_packet
 *
 *	Completes a request by converting the data into events for the
 *	input subsystem.
 *
 *	The used report descriptor was taken from ITO Takayukis website:
 *	 http://euc.jp/periphs/xbox-controller.ja.html
 */
static void xpad_process_packet(struct usb_xpad *xpad, u16 cmd, unsigned char *data)
{
	struct input_dev *dev = xpad->dev;

	if (!(xpad->mapping & MAP_STICKS_TO_NULL)) {
		/* left stick */
		input_report_abs(dev, ABS_X,
				 (__s16) le16_to_cpup((__le16 *)(data + 12)));
		input_report_abs(dev, ABS_Y,
				 ~(__s16) le16_to_cpup((__le16 *)(data + 14)));

		/* right stick */
		input_report_abs(dev, ABS_RX,
				 (__s16) le16_to_cpup((__le16 *)(data + 16)));
		input_report_abs(dev, ABS_RY,
				 ~(__s16) le16_to_cpup((__le16 *)(data + 18)));
	}

	/* triggers left/right */
	if (xpad->mapping & MAP_TRIGGERS_TO_BUTTONS) {
		input_report_key(dev, BTN_TL2, data[10]);
		input_report_key(dev, BTN_TR2, data[11]);
	} else {
		input_report_abs(dev, ABS_Z, data[10]);
		input_report_abs(dev, ABS_RZ, data[11]);
	}

	/* digital pad */
	if (xpad->mapping & MAP_DPAD_TO_BUTTONS) {
		/* dpad as buttons (left, right, up, down) */
		input_report_key(dev, BTN_TRIGGER_HAPPY1, data[2] & 0x04);
		input_report_key(dev, BTN_TRIGGER_HAPPY2, data[2] & 0x08);
		input_report_key(dev, BTN_TRIGGER_HAPPY3, data[2] & 0x01);
		input_report_key(dev, BTN_TRIGGER_HAPPY4, data[2] & 0x02);
	} else {
		input_report_abs(dev, ABS_HAT0X,
				 !!(data[2] & 0x08) - !!(data[2] & 0x04));
		input_report_abs(dev, ABS_HAT0Y,
				 !!(data[2] & 0x02) - !!(data[2] & 0x01));
	}

	/* start/back buttons and stick press left/right */
	input_report_key(dev, BTN_START,  data[2] & 0x10);
	input_report_key(dev, BTN_SELECT, data[2] & 0x20);
	input_report_key(dev, BTN_THUMBL, data[2] & 0x40);
	input_report_key(dev, BTN_THUMBR, data[2] & 0x80);

	/* "analog" buttons A, B, X, Y */
	input_report_key(dev, BTN_A, data[4]);
	input_report_key(dev, BTN_B, data[5]);
	input_report_key(dev, BTN_X, data[6]);
	input_report_key(dev, BTN_Y, data[7]);

	/* "analog" buttons black, white */
	input_report_key(dev, BTN_C, data[8]);
	input_report_key(dev, BTN_Z, data[9]);

	input_sync(dev);
}

/*
 *	xpad360_process_packet
 *
 *	Completes a request by converting the data into events for the
 *	input subsystem. It is version for xbox 360 controller
 *
 *	The used report descriptor was taken from:
 *		http://www.free60.org/wiki/Gamepad
 */

static void xpad360_process_packet(struct usb_xpad *xpad, struct input_dev *dev,
				   u16 cmd, unsigned char *data)
{
	/* valid pad data */
	if (data[0] != 0x00)
		return;

	/* digital pad */
	if (xpad->mapping & MAP_DPAD_TO_BUTTONS) {
		/* dpad as buttons (left, right, up, down) */
		input_report_key(dev, BTN_TRIGGER_HAPPY1, data[2] & 0x04);
		input_report_key(dev, BTN_TRIGGER_HAPPY2, data[2] & 0x08);
		input_report_key(dev, BTN_TRIGGER_HAPPY3, data[2] & 0x01);
		input_report_key(dev, BTN_TRIGGER_HAPPY4, data[2] & 0x02);
	}

	/*
	 * This should be a simple else block. However historically
	 * xbox360w has mapped DPAD to buttons while xbox360 did not. This
	 * made no sense, but now we can not just switch back and have to
	 * support both behaviors.
	 */
	if (!(xpad->mapping & MAP_DPAD_TO_BUTTONS) ||
	    xpad->xtype == XTYPE_XBOX360W) {
		input_report_abs(dev, ABS_HAT0X,
				 !!(data[2] & 0x08) - !!(data[2] & 0x04));
		input_report_abs(dev, ABS_HAT0Y,
				 !!(data[2] & 0x02) - !!(data[2] & 0x01));
	}

	/* start/back buttons */
	input_report_key(dev, BTN_START,  data[2] & 0x10);
	input_report_key(dev, BTN_SELECT, data[2] & 0x20);

	/* stick press left/right */
	input_report_key(dev, BTN_THUMBL, data[2] & 0x40);
	input_report_key(dev, BTN_THUMBR, data[2] & 0x80);

	/* buttons A,B,X,Y,TL,TR and MODE */
	input_report_key(dev, BTN_A,	data[3] & 0x10);
	input_report_key(dev, BTN_B,	data[3] & 0x20);
	input_report_key(dev, BTN_X,	data[3] & 0x40);
	input_report_key(dev, BTN_Y,	data[3] & 0x80);
	input_report_key(dev, BTN_TL,	data[3] & 0x01);
	input_report_key(dev, BTN_TR,	data[3] & 0x02);
	input_report_key(dev, BTN_MODE,	data[3] & 0x04);

	if (!(xpad->mapping & MAP_STICKS_TO_NULL)) {
		/* left stick */
		input_report_abs(dev, ABS_X,
				 (__s16) le16_to_cpup((__le16 *)(data + 6)));
		input_report_abs(dev, ABS_Y,
				 ~(__s16) le16_to_cpup((__le16 *)(data + 8)));

		/* right stick */
		input_report_abs(dev, ABS_RX,
				 (__s16) le16_to_cpup((__le16 *)(data + 10)));
		input_report_abs(dev, ABS_RY,
				 ~(__s16) le16_to_cpup((__le16 *)(data + 12)));
	}

	/* triggers left/right */
	if (xpad->mapping & MAP_TRIGGERS_TO_BUTTONS) {
		input_report_key(dev, BTN_TL2, data[4]);
		input_report_key(dev, BTN_TR2, data[5]);
	} else {
		input_report_abs(dev, ABS_Z, data[4]);
		input_report_abs(dev, ABS_RZ, data[5]);
	}

	input_sync(dev);
}

static void xpad_presence_work(struct work_struct *work)
{
	struct usb_xpad *xpad = container_of(work, struct usb_xpad, work);
	int error;

	if (xpad->pad_present) {
		error = xpad_init_input(xpad);
		if (error) {
			/* complain only, not much else we can do here */
			dev_err(&xpad->dev->dev,
				"unable to init device: %d\n", error);
		} else {
			rcu_assign_pointer(xpad->x360w_dev, xpad->dev);
		}
	} else {
		RCU_INIT_POINTER(xpad->x360w_dev, NULL);
		synchronize_rcu();
		/*
		 * Now that we are sure xpad360w_process_packet is not
		 * using input device we can get rid of it.
		 */
		xpad_deinit_input(xpad);
	}
}

/*
 * xpad360w_process_packet
 *
 * Completes a request by converting the data into events for the
 * input subsystem. It is version for xbox 360 wireless controller.
 *
 * Byte.Bit
 * 00.1 - Status change: The controller or headset has connected/disconnected
 *                       Bits 01.7 and 01.6 are valid
 * 01.7 - Controller present
 * 01.6 - Headset present
 * 01.1 - Pad state (Bytes 4+) valid
 *
 */
static void xpad360w_process_packet(struct usb_xpad *xpad, u16 cmd, unsigned char *data)
{
	struct input_dev *dev;
	bool present;

	/* Presence change */
	if (data[0] & 0x08) {
		present = (data[1] & 0x80) != 0;

		if (xpad->pad_present != present) {
			xpad->pad_present = present;
			schedule_work(&xpad->work);
		}
	}

	/* Valid pad data */
	if (data[1] != 0x1)
		return;

	rcu_read_lock();
	dev = rcu_dereference(xpad->x360w_dev);
	if (dev)
		xpad360_process_packet(xpad, dev, cmd, &data[4]);
	rcu_read_unlock();
}

/*
 *	xpadone_process_packet
 *
 *	Completes a request by converting the data into events for the
 *	input subsystem. This version is for the Xbox One controller.
 *
 *	The report format was gleaned from
 *	https://github.com/kylelemons/xbox/blob/master/xbox.go
 */
static void xpadone_process_packet(struct usb_xpad *xpad, u16 cmd, unsigned char *data)
{
	struct input_dev *dev = xpad->dev;

	/* the xbox button has its own special report */
	if (data[0] == 0X07) {
		/*
		 * The Xbox One S controller requires these reports to be
		 * acked otherwise it continues sending them forever and
		 * won't report further mode button events.
		 */
		if (data[1] == 0x30)
			xpadone_ack_mode_report(xpad, data[2]);

		input_report_key(dev, BTN_MODE, data[4] & 0x01);
		input_sync(dev);
		return;
	}
	/* check invalid packet */
	else if (data[0] != 0X20)
		return;

	/* menu/view buttons */
	input_report_key(dev, BTN_START,  data[4] & 0x04);
	input_report_key(dev, BTN_SELECT, data[4] & 0x08);

	/* buttons A,B,X,Y */
	input_report_key(dev, BTN_A,	data[4] & 0x10);
	input_report_key(dev, BTN_B,	data[4] & 0x20);
	input_report_key(dev, BTN_X,	data[4] & 0x40);
	input_report_key(dev, BTN_Y,	data[4] & 0x80);

	/* digital pad */
	if (xpad->mapping & MAP_DPAD_TO_BUTTONS) {
		/* dpad as buttons (left, right, up, down) */
		input_report_key(dev, BTN_TRIGGER_HAPPY1, data[5] & 0x04);
		input_report_key(dev, BTN_TRIGGER_HAPPY2, data[5] & 0x08);
		input_report_key(dev, BTN_TRIGGER_HAPPY3, data[5] & 0x01);
		input_report_key(dev, BTN_TRIGGER_HAPPY4, data[5] & 0x02);
	} else {
		input_report_abs(dev, ABS_HAT0X,
				 !!(data[5] & 0x08) - !!(data[5] & 0x04));
		input_report_abs(dev, ABS_HAT0Y,
				 !!(data[5] & 0x02) - !!(data[5] & 0x01));
	}

	/* TL/TR */
	input_report_key(dev, BTN_TL,	data[5] & 0x10);
	input_report_key(dev, BTN_TR,	data[5] & 0x20);

	/* stick press left/right */
	input_report_key(dev, BTN_THUMBL, data[5] & 0x40);
	input_report_key(dev, BTN_THUMBR, data[5] & 0x80);

	if (!(xpad->mapping & MAP_STICKS_TO_NULL)) {
		/* left stick */
		input_report_abs(dev, ABS_X,
				 (__s16) le16_to_cpup((__le16 *)(data + 10)));
		input_report_abs(dev, ABS_Y,
				 ~(__s16) le16_to_cpup((__le16 *)(data + 12)));

		/* right stick */
		input_report_abs(dev, ABS_RX,
				 (__s16) le16_to_cpup((__le16 *)(data + 14)));
		input_report_abs(dev, ABS_RY,
				 ~(__s16) le16_to_cpup((__le16 *)(data + 16)));
	}

	/* triggers left/right */
	if (xpad->mapping & MAP_TRIGGERS_TO_BUTTONS) {
		input_report_key(dev, BTN_TL2,
				 (__u16) le16_to_cpup((__le16 *)(data + 6)));
		input_report_key(dev, BTN_TR2,
				 (__u16) le16_to_cpup((__le16 *)(data + 8)));
	} else {
		input_report_abs(dev, ABS_Z,
				 (__u16) le16_to_cpup((__le16 *)(data + 6)));
		input_report_abs(dev, ABS_RZ,
				 (__u16) le16_to_cpup((__le16 *)(data + 8)));
	}

	input_sync(dev);
}

static void xpad_irq_in(struct urb *urb)
{
	struct usb_xpad *xpad = urb->context;
	struct device *dev = &xpad->intf->dev;
	int retval, status;

	status = urb->status;

	switch (status) {
	case 0:
		/* success */
		break;
	case -ECONNRESET:
	case -ENOENT:
	case -ESHUTDOWN:
		/* this urb is terminated, clean up */
		dev_dbg(dev, "%s - urb shutting down with status: %d\n",
			__func__, status);
		return;
	default:
		dev_dbg(dev, "%s - nonzero urb status received: %d\n",
			__func__, status);
		goto exit;
	}

	switch (xpad->xtype) {
	case XTYPE_XBOX360:
		xpad360_process_packet(xpad, xpad->dev, 0, xpad->idata);
		break;
	case XTYPE_XBOX360W:
		xpad360w_process_packet(xpad, 0, xpad->idata);
		break;
	case XTYPE_XBOXONE:
		xpadone_process_packet(xpad, 0, xpad->idata);
		break;
	default:
		xpad_process_packet(xpad, 0, xpad->idata);
	}

exit:
	retval = usb_submit_urb(urb, GFP_ATOMIC);
	if (retval)
		dev_err(dev, "%s - usb_submit_urb failed with result %d\n",
			__func__, retval);
}

/* Callers must hold xpad->odata_lock spinlock */
static bool xpad_prepare_next_init_packet(struct usb_xpad *xpad)
{
	const struct xboxone_init_packet *init_packet;

	if (xpad->xtype != XTYPE_XBOXONE)
		return false;

	/* Perform initialization sequence for Xbox One pads that require it */
	while (xpad->init_seq < ARRAY_SIZE(xboxone_init_packets)) {
		init_packet = &xboxone_init_packets[xpad->init_seq++];

		if (init_packet->idVendor != 0 &&
		    init_packet->idVendor != xpad->dev->id.vendor)
			continue;

		if (init_packet->idProduct != 0 &&
		    init_packet->idProduct != xpad->dev->id.product)
			continue;

		/* This packet applies to our device, so prepare to send it */
		memcpy(xpad->odata, init_packet->data, init_packet->len);
		xpad->irq_out->transfer_buffer_length = init_packet->len;

		/* Update packet with current sequence number */
		xpad->odata[2] = xpad->odata_serial++;
		return true;
	}

	return false;
}

/* Callers must hold xpad->odata_lock spinlock */
static bool xpad_prepare_next_out_packet(struct usb_xpad *xpad)
{
	struct xpad_output_packet *pkt, *packet = NULL;
	int i;

	/* We may have init packets to send before we can send user commands */
	if (xpad_prepare_next_init_packet(xpad))
		return true;

	for (i = 0; i < XPAD_NUM_OUT_PACKETS; i++) {
		if (++xpad->last_out_packet >= XPAD_NUM_OUT_PACKETS)
			xpad->last_out_packet = 0;

		pkt = &xpad->out_packets[xpad->last_out_packet];
		if (pkt->pending) {
			dev_dbg(&xpad->intf->dev,
				"%s - found pending output packet %d\n",
				__func__, xpad->last_out_packet);
			packet = pkt;
			break;
		}
	}

	if (packet) {
		memcpy(xpad->odata, packet->data, packet->len);
		xpad->irq_out->transfer_buffer_length = packet->len;
		packet->pending = false;
		return true;
	}

	return false;
}

/* Callers must hold xpad->odata_lock spinlock */
static int xpad_try_sending_next_out_packet(struct usb_xpad *xpad)
{
	int error;

	if (!xpad->irq_out_active && xpad_prepare_next_out_packet(xpad)) {
		usb_anchor_urb(xpad->irq_out, &xpad->irq_out_anchor);
		error = usb_submit_urb(xpad->irq_out, GFP_ATOMIC);
		if (error) {
			dev_err(&xpad->intf->dev,
				"%s - usb_submit_urb failed with result %d\n",
				__func__, error);
			usb_unanchor_urb(xpad->irq_out);
			return -EIO;
		}

		xpad->irq_out_active = true;
	}

	return 0;
}

static void xpad_irq_out(struct urb *urb)
{
	struct usb_xpad *xpad = urb->context;
	struct device *dev = &xpad->intf->dev;
	int status = urb->status;
	int error;
	unsigned long flags;

	spin_lock_irqsave(&xpad->odata_lock, flags);

	switch (status) {
	case 0:
		/* success */
		xpad->irq_out_active = xpad_prepare_next_out_packet(xpad);
		break;

	case -ECONNRESET:
	case -ENOENT:
	case -ESHUTDOWN:
		/* this urb is terminated, clean up */
		dev_dbg(dev, "%s - urb shutting down with status: %d\n",
			__func__, status);
		xpad->irq_out_active = false;
		break;

	default:
		dev_dbg(dev, "%s - nonzero urb status received: %d\n",
			__func__, status);
		break;
	}

	if (xpad->irq_out_active) {
		usb_anchor_urb(urb, &xpad->irq_out_anchor);
		error = usb_submit_urb(urb, GFP_ATOMIC);
		if (error) {
			dev_err(dev,
				"%s - usb_submit_urb failed with result %d\n",
				__func__, error);
			usb_unanchor_urb(urb);
			xpad->irq_out_active = false;
		}
	}

	spin_unlock_irqrestore(&xpad->odata_lock, flags);
}

static int xpad_init_output(struct usb_interface *intf, struct usb_xpad *xpad,
			struct usb_endpoint_descriptor *ep_irq_out)
{
	int error;

	if (xpad->xtype == XTYPE_UNKNOWN)
		return 0;

	init_usb_anchor(&xpad->irq_out_anchor);

	xpad->odata = usb_alloc_coherent(xpad->udev, XPAD_PKT_LEN,
					 GFP_KERNEL, &xpad->odata_dma);
	if (!xpad->odata)
		return -ENOMEM;

	spin_lock_init(&xpad->odata_lock);

	xpad->irq_out = usb_alloc_urb(0, GFP_KERNEL);
	if (!xpad->irq_out) {
		error = -ENOMEM;
		goto err_free_coherent;
	}

	usb_fill_int_urb(xpad->irq_out, xpad->udev,
			 usb_sndintpipe(xpad->udev, ep_irq_out->bEndpointAddress),
			 xpad->odata, XPAD_PKT_LEN,
			 xpad_irq_out, xpad, ep_irq_out->bInterval);
	xpad->irq_out->transfer_dma = xpad->odata_dma;
	xpad->irq_out->transfer_flags |= URB_NO_TRANSFER_DMA_MAP;

	return 0;

err_free_coherent:
	usb_free_coherent(xpad->udev, XPAD_PKT_LEN, xpad->odata, xpad->odata_dma);
	return error;
}

static void xpad_stop_output(struct usb_xpad *xpad)
{
	if (xpad->xtype != XTYPE_UNKNOWN) {
		if (!usb_wait_anchor_empty_timeout(&xpad->irq_out_anchor,
						   5000)) {
			dev_warn(&xpad->intf->dev,
				 "timed out waiting for output URB to complete, killing\n");
			usb_kill_anchored_urbs(&xpad->irq_out_anchor);
		}
	}
}

static void xpad_deinit_output(struct usb_xpad *xpad)
{
	if (xpad->xtype != XTYPE_UNKNOWN) {
		usb_free_urb(xpad->irq_out);
		usb_free_coherent(xpad->udev, XPAD_PKT_LEN,
				xpad->odata, xpad->odata_dma);
	}
}

static int xpad_inquiry_pad_presence(struct usb_xpad *xpad)
{
	struct xpad_output_packet *packet =
			&xpad->out_packets[XPAD_OUT_CMD_IDX];
	unsigned long flags;
	int retval;

	spin_lock_irqsave(&xpad->odata_lock, flags);

	packet->data[0] = 0x08;
	packet->data[1] = 0x00;
	packet->data[2] = 0x0F;
	packet->data[3] = 0xC0;
	packet->data[4] = 0x00;
	packet->data[5] = 0x00;
	packet->data[6] = 0x00;
	packet->data[7] = 0x00;
	packet->data[8] = 0x00;
	packet->data[9] = 0x00;
	packet->data[10] = 0x00;
	packet->data[11] = 0x00;
	packet->len = 12;
	packet->pending = true;

	/* Reset the sequence so we send out presence first */
	xpad->last_out_packet = -1;
	retval = xpad_try_sending_next_out_packet(xpad);

	spin_unlock_irqrestore(&xpad->odata_lock, flags);

	return retval;
}

static int xpad_start_xbox_one(struct usb_xpad *xpad)
{
	unsigned long flags;
	int retval;

	spin_lock_irqsave(&xpad->odata_lock, flags);

	/*
	 * Begin the init sequence by attempting to send a packet.
	 * We will cycle through the init packet sequence before
	 * sending any packets from the output ring.
	 */
	xpad->init_seq = 0;
	retval = xpad_try_sending_next_out_packet(xpad);

	spin_unlock_irqrestore(&xpad->odata_lock, flags);

	return retval;
}

static void xpadone_ack_mode_report(struct usb_xpad *xpad, u8 seq_num)
{
	unsigned long flags;
	struct xpad_output_packet *packet =
			&xpad->out_packets[XPAD_OUT_CMD_IDX];
	static const u8 mode_report_ack[] = {
		0x01, 0x20, 0x00, 0x09, 0x00, 0x07, 0x20, 0x02,
		0x00, 0x00, 0x00, 0x00, 0x00
	};

	spin_lock_irqsave(&xpad->odata_lock, flags);

	packet->len = sizeof(mode_report_ack);
	memcpy(packet->data, mode_report_ack, packet->len);
	packet->data[2] = seq_num;
	packet->pending = true;

	/* Reset the sequence so we send out the ack now */
	xpad->last_out_packet = -1;
	xpad_try_sending_next_out_packet(xpad);

	spin_unlock_irqrestore(&xpad->odata_lock, flags);
}

#ifdef CONFIG_JOYSTICK_XPAD_FF
static int xpad_play_effect(struct input_dev *dev, void *data, struct ff_effect *effect)
{
	struct usb_xpad *xpad = input_get_drvdata(dev);
	struct xpad_output_packet *packet = &xpad->out_packets[XPAD_OUT_FF_IDX];
	__u16 strong;
	__u16 weak;
	int retval;
	unsigned long flags;

	if (effect->type != FF_RUMBLE)
		return 0;

	strong = effect->u.rumble.strong_magnitude;
	weak = effect->u.rumble.weak_magnitude;

	spin_lock_irqsave(&xpad->odata_lock, flags);

	switch (xpad->xtype) {
	case XTYPE_XBOX:
		packet->data[0] = 0x00;
		packet->data[1] = 0x06;
		packet->data[2] = 0x00;
		packet->data[3] = strong / 256;	/* left actuator */
		packet->data[4] = 0x00;
		packet->data[5] = weak / 256;	/* right actuator */
		packet->len = 6;
		packet->pending = true;
		break;

	case XTYPE_XBOX360:
		packet->data[0] = 0x00;
		packet->data[1] = 0x08;
		packet->data[2] = 0x00;
		packet->data[3] = strong / 256;  /* left actuator? */
		packet->data[4] = weak / 256;	/* right actuator? */
		packet->data[5] = 0x00;
		packet->data[6] = 0x00;
		packet->data[7] = 0x00;
		packet->len = 8;
		packet->pending = true;
		break;

	case XTYPE_XBOX360W:
		packet->data[0] = 0x00;
		packet->data[1] = 0x01;
		packet->data[2] = 0x0F;
		packet->data[3] = 0xC0;
		packet->data[4] = 0x00;
		packet->data[5] = strong / 256;
		packet->data[6] = weak / 256;
		packet->data[7] = 0x00;
		packet->data[8] = 0x00;
		packet->data[9] = 0x00;
		packet->data[10] = 0x00;
		packet->data[11] = 0x00;
		packet->len = 12;
		packet->pending = true;
		break;

	case XTYPE_XBOXONE:
		packet->data[0] = 0x09; /* activate rumble */
		packet->data[1] = 0x00;
		packet->data[2] = xpad->odata_serial++;
		packet->data[3] = 0x09;
		packet->data[4] = 0x00;
		packet->data[5] = 0x0F;
		packet->data[6] = 0x00;
		packet->data[7] = 0x00;
		packet->data[8] = strong / 512;	/* left actuator */
		packet->data[9] = weak / 512;	/* right actuator */
		packet->data[10] = 0xFF; /* on period */
		packet->data[11] = 0x00; /* off period */
		packet->data[12] = 0xFF; /* repeat count */
		packet->len = 13;
		packet->pending = true;
		break;

	default:
		dev_dbg(&xpad->dev->dev,
			"%s - rumble command sent to unsupported xpad type: %d\n",
			__func__, xpad->xtype);
		retval = -EINVAL;
		goto out;
	}

	retval = xpad_try_sending_next_out_packet(xpad);

out:
	spin_unlock_irqrestore(&xpad->odata_lock, flags);
	return retval;
}

static int xpad_init_ff(struct usb_xpad *xpad)
{
	if (xpad->xtype == XTYPE_UNKNOWN)
		return 0;

	input_set_capability(xpad->dev, EV_FF, FF_RUMBLE);

	return input_ff_create_memless(xpad->dev, NULL, xpad_play_effect);
}

#else
static int xpad_init_ff(struct usb_xpad *xpad) { return 0; }
#endif

#if defined(CONFIG_JOYSTICK_XPAD_LEDS)
#include <linux/leds.h>
#include <linux/idr.h>

static DEFINE_IDA(xpad_pad_seq);

struct xpad_led {
	char name[16];
	struct led_classdev led_cdev;
	struct usb_xpad *xpad;
};

/*
 * set the LEDs on Xbox360 / Wireless Controllers
 * @param command
 *  0: off
 *  1: all blink, then previous setting
 *  2: 1/top-left blink, then on
 *  3: 2/top-right blink, then on
 *  4: 3/bottom-left blink, then on
 *  5: 4/bottom-right blink, then on
 *  6: 1/top-left on
 *  7: 2/top-right on
 *  8: 3/bottom-left on
 *  9: 4/bottom-right on
 * 10: rotate
 * 11: blink, based on previous setting
 * 12: slow blink, based on previous setting
 * 13: rotate with two lights
 * 14: persistent slow all blink
 * 15: blink once, then previous setting
 */
static void xpad_send_led_command(struct usb_xpad *xpad, int command)
{
	struct xpad_output_packet *packet =
			&xpad->out_packets[XPAD_OUT_LED_IDX];
	unsigned long flags;

	command %= 16;

	spin_lock_irqsave(&xpad->odata_lock, flags);

	switch (xpad->xtype) {
	case XTYPE_XBOX360:
		packet->data[0] = 0x01;
		packet->data[1] = 0x03;
		packet->data[2] = command;
		packet->len = 3;
		packet->pending = true;
		break;

	case XTYPE_XBOX360W:
		packet->data[0] = 0x00;
		packet->data[1] = 0x00;
		packet->data[2] = 0x08;
		packet->data[3] = 0x40 + command;
		packet->data[4] = 0x00;
		packet->data[5] = 0x00;
		packet->data[6] = 0x00;
		packet->data[7] = 0x00;
		packet->data[8] = 0x00;
		packet->data[9] = 0x00;
		packet->data[10] = 0x00;
		packet->data[11] = 0x00;
		packet->len = 12;
		packet->pending = true;
		break;
	}

	xpad_try_sending_next_out_packet(xpad);

	spin_unlock_irqrestore(&xpad->odata_lock, flags);
}

/*
 * Light up the segment corresponding to the pad number on
 * Xbox 360 Controllers.
 */
static void xpad_identify_controller(struct usb_xpad *xpad)
{
	led_set_brightness(&xpad->led->led_cdev, (xpad->pad_nr % 4) + 2);
}

static void xpad_led_set(struct led_classdev *led_cdev,
			 enum led_brightness value)
{
	struct xpad_led *xpad_led = container_of(led_cdev,
						 struct xpad_led, led_cdev);

	xpad_send_led_command(xpad_led->xpad, value);
}

static int xpad_led_probe(struct usb_xpad *xpad)
{
	struct xpad_led *led;
	struct led_classdev *led_cdev;
	int error;

	if (xpad->xtype != XTYPE_XBOX360 && xpad->xtype != XTYPE_XBOX360W)
		return 0;

	xpad->led = led = kzalloc(sizeof(struct xpad_led), GFP_KERNEL);
	if (!led)
		return -ENOMEM;

	xpad->pad_nr = ida_simple_get(&xpad_pad_seq, 0, 0, GFP_KERNEL);
	if (xpad->pad_nr < 0) {
		error = xpad->pad_nr;
		goto err_free_mem;
	}

	snprintf(led->name, sizeof(led->name), "xpad%d", xpad->pad_nr);
	led->xpad = xpad;

	led_cdev = &led->led_cdev;
	led_cdev->name = led->name;
	led_cdev->brightness_set = xpad_led_set;
	led_cdev->flags = LED_CORE_SUSPENDRESUME;

	error = led_classdev_register(&xpad->udev->dev, led_cdev);
	if (error)
		goto err_free_id;

	xpad_identify_controller(xpad);

	return 0;

err_free_id:
	ida_simple_remove(&xpad_pad_seq, xpad->pad_nr);
err_free_mem:
	kfree(led);
	xpad->led = NULL;
	return error;
}

static void xpad_led_disconnect(struct usb_xpad *xpad)
{
	struct xpad_led *xpad_led = xpad->led;

	if (xpad_led) {
		led_classdev_unregister(&xpad_led->led_cdev);
		ida_simple_remove(&xpad_pad_seq, xpad->pad_nr);
		kfree(xpad_led);
	}
}
#else
static int xpad_led_probe(struct usb_xpad *xpad) { return 0; }
static void xpad_led_disconnect(struct usb_xpad *xpad) { }
#endif

static int xpad_start_input(struct usb_xpad *xpad)
{
	int error;

	if (usb_submit_urb(xpad->irq_in, GFP_KERNEL))
		return -EIO;

	if (xpad->xtype == XTYPE_XBOXONE) {
		error = xpad_start_xbox_one(xpad);
		if (error) {
			usb_kill_urb(xpad->irq_in);
			return error;
		}
	}

	return 0;
}

static void xpad_stop_input(struct usb_xpad *xpad)
{
	usb_kill_urb(xpad->irq_in);
}

static void xpad360w_poweroff_controller(struct usb_xpad *xpad)
{
	unsigned long flags;
	struct xpad_output_packet *packet =
			&xpad->out_packets[XPAD_OUT_CMD_IDX];

	spin_lock_irqsave(&xpad->odata_lock, flags);

	packet->data[0] = 0x00;
	packet->data[1] = 0x00;
	packet->data[2] = 0x08;
	packet->data[3] = 0xC0;
	packet->data[4] = 0x00;
	packet->data[5] = 0x00;
	packet->data[6] = 0x00;
	packet->data[7] = 0x00;
	packet->data[8] = 0x00;
	packet->data[9] = 0x00;
	packet->data[10] = 0x00;
	packet->data[11] = 0x00;
	packet->len = 12;
	packet->pending = true;

	/* Reset the sequence so we send out poweroff now */
	xpad->last_out_packet = -1;
	xpad_try_sending_next_out_packet(xpad);

	spin_unlock_irqrestore(&xpad->odata_lock, flags);
}

static int xpad360w_start_input(struct usb_xpad *xpad)
{
	int error;

	error = usb_submit_urb(xpad->irq_in, GFP_KERNEL);
	if (error)
		return -EIO;

	/*
	 * Send presence packet.
	 * This will force the controller to resend connection packets.
	 * This is useful in the case we activate the module after the
	 * adapter has been plugged in, as it won't automatically
	 * send us info about the controllers.
	 */
	error = xpad_inquiry_pad_presence(xpad);
	if (error) {
		usb_kill_urb(xpad->irq_in);
		return error;
	}

	return 0;
}

static void xpad360w_stop_input(struct usb_xpad *xpad)
{
	usb_kill_urb(xpad->irq_in);

	/* Make sure we are done with presence work if it was scheduled */
	flush_work(&xpad->work);
}

static int xpad_open(struct input_dev *dev)
{
	struct usb_xpad *xpad = input_get_drvdata(dev);

	return xpad_start_input(xpad);
}

static void xpad_close(struct input_dev *dev)
{
	struct usb_xpad *xpad = input_get_drvdata(dev);

	xpad_stop_input(xpad);
}

static void xpad_set_up_abs(struct input_dev *input_dev, signed short abs)
{
	struct usb_xpad *xpad = input_get_drvdata(input_dev);

	switch (abs) {
	case ABS_X:
	case ABS_Y:
	case ABS_RX:
	case ABS_RY:	/* the two sticks */
		input_set_abs_params(input_dev, abs, -32768, 32767, 16, 128);
		break;
	case ABS_Z:
	case ABS_RZ:	/* the triggers (if mapped to axes) */
		if (xpad->xtype == XTYPE_XBOXONE)
			input_set_abs_params(input_dev, abs, 0, 1023, 0, 0);
		else
			input_set_abs_params(input_dev, abs, 0, 255, 0, 0);
		break;
	case ABS_HAT0X:
	case ABS_HAT0Y:	/* the d-pad (only if dpad is mapped to axes */
		input_set_abs_params(input_dev, abs, -1, 1, 0, 0);
		break;
	default:
		input_set_abs_params(input_dev, abs, 0, 0, 0, 0);
		break;
	}
}

static void xpad_deinit_input(struct usb_xpad *xpad)
{
	if (xpad->input_created) {
		xpad->input_created = false;
		xpad_led_disconnect(xpad);
		input_unregister_device(xpad->dev);
	}
}

static int xpad_init_input(struct usb_xpad *xpad)
{
	struct input_dev *input_dev;
	int i, error;

	input_dev = input_allocate_device();
	if (!input_dev)
		return -ENOMEM;

	xpad->dev = input_dev;
	input_dev->name = xpad->name;
	input_dev->phys = xpad->phys;
	usb_to_input_id(xpad->udev, &input_dev->id);

	if (xpad->xtype == XTYPE_XBOX360W) {
		/* x360w controllers and the receiver have different ids */
		input_dev->id.product = 0x02a1;
	}

	input_dev->dev.parent = &xpad->intf->dev;

	input_set_drvdata(input_dev, xpad);

	if (xpad->xtype != XTYPE_XBOX360W) {
		input_dev->open = xpad_open;
		input_dev->close = xpad_close;
	}

	if (!(xpad->mapping & MAP_STICKS_TO_NULL)) {
		/* set up axes */
		for (i = 0; xpad_abs[i] >= 0; i++)
			xpad_set_up_abs(input_dev, xpad_abs[i]);
	}

	/* set up standard buttons */
	for (i = 0; xpad_common_btn[i] >= 0; i++)
		input_set_capability(input_dev, EV_KEY, xpad_common_btn[i]);

	/* set up model-specific ones */
	if (xpad->xtype == XTYPE_XBOX360 || xpad->xtype == XTYPE_XBOX360W ||
	    xpad->xtype == XTYPE_XBOXONE) {
		for (i = 0; xpad360_btn[i] >= 0; i++)
			input_set_capability(input_dev, EV_KEY, xpad360_btn[i]);
	} else {
		for (i = 0; xpad_btn[i] >= 0; i++)
			input_set_capability(input_dev, EV_KEY, xpad_btn[i]);
	}

	if (xpad->mapping & MAP_DPAD_TO_BUTTONS) {
		for (i = 0; xpad_btn_pad[i] >= 0; i++)
			input_set_capability(input_dev, EV_KEY,
					     xpad_btn_pad[i]);
	}

	/*
	 * This should be a simple else block. However historically
	 * xbox360w has mapped DPAD to buttons while xbox360 did not. This
	 * made no sense, but now we can not just switch back and have to
	 * support both behaviors.
	 */
	if (!(xpad->mapping & MAP_DPAD_TO_BUTTONS) ||
	    xpad->xtype == XTYPE_XBOX360W) {
		for (i = 0; xpad_abs_pad[i] >= 0; i++)
			xpad_set_up_abs(input_dev, xpad_abs_pad[i]);
	}

	if (xpad->mapping & MAP_TRIGGERS_TO_BUTTONS) {
		for (i = 0; xpad_btn_triggers[i] >= 0; i++)
			input_set_capability(input_dev, EV_KEY,
					     xpad_btn_triggers[i]);
	} else {
		for (i = 0; xpad_abs_triggers[i] >= 0; i++)
			xpad_set_up_abs(input_dev, xpad_abs_triggers[i]);
	}

	error = xpad_init_ff(xpad);
	if (error)
		goto err_free_input;

	error = xpad_led_probe(xpad);
	if (error)
		goto err_destroy_ff;

	error = input_register_device(xpad->dev);
	if (error)
		goto err_disconnect_led;

	xpad->input_created = true;
	return 0;

err_disconnect_led:
	xpad_led_disconnect(xpad);
err_destroy_ff:
	input_ff_destroy(input_dev);
err_free_input:
	input_free_device(input_dev);
	return error;
}

static int xpad_probe(struct usb_interface *intf, const struct usb_device_id *id)
{
	struct usb_device *udev = interface_to_usbdev(intf);
	struct usb_xpad *xpad;
	struct usb_endpoint_descriptor *ep_irq_in, *ep_irq_out;
	int i, error;

	if (intf->cur_altsetting->desc.bNumEndpoints != 2)
		return -ENODEV;

	for (i = 0; xpad_device[i].idVendor; i++) {
		if ((le16_to_cpu(udev->descriptor.idVendor) == xpad_device[i].idVendor) &&
		    (le16_to_cpu(udev->descriptor.idProduct) == xpad_device[i].idProduct))
			break;
	}

	xpad = kzalloc(sizeof(struct usb_xpad), GFP_KERNEL);
	if (!xpad)
		return -ENOMEM;

	usb_make_path(udev, xpad->phys, sizeof(xpad->phys));
	strlcat(xpad->phys, "/input0", sizeof(xpad->phys));

	xpad->idata = usb_alloc_coherent(udev, XPAD_PKT_LEN,
					 GFP_KERNEL, &xpad->idata_dma);
	if (!xpad->idata) {
		error = -ENOMEM;
		goto err_free_mem;
	}

	xpad->irq_in = usb_alloc_urb(0, GFP_KERNEL);
	if (!xpad->irq_in) {
		error = -ENOMEM;
		goto err_free_idata;
	}

	xpad->udev = udev;
	xpad->intf = intf;
	xpad->mapping = xpad_device[i].mapping;
	xpad->xtype = xpad_device[i].xtype;
	xpad->name = xpad_device[i].name;
	INIT_WORK(&xpad->work, xpad_presence_work);

	if (xpad->xtype == XTYPE_UNKNOWN) {
		if (intf->cur_altsetting->desc.bInterfaceClass == USB_CLASS_VENDOR_SPEC) {
			if (intf->cur_altsetting->desc.bInterfaceProtocol == 129)
				xpad->xtype = XTYPE_XBOX360W;
			else if (intf->cur_altsetting->desc.bInterfaceProtocol == 208)
				xpad->xtype = XTYPE_XBOXONE;
			else
				xpad->xtype = XTYPE_XBOX360;
		} else {
			xpad->xtype = XTYPE_XBOX;
		}

		if (dpad_to_buttons)
			xpad->mapping |= MAP_DPAD_TO_BUTTONS;
		if (triggers_to_buttons)
			xpad->mapping |= MAP_TRIGGERS_TO_BUTTONS;
		if (sticks_to_null)
			xpad->mapping |= MAP_STICKS_TO_NULL;
	}

	if (xpad->xtype == XTYPE_XBOXONE &&
	    intf->cur_altsetting->desc.bInterfaceNumber != 0) {
		/*
		 * The Xbox One controller lists three interfaces all with the
		 * same interface class, subclass and protocol. Differentiate by
		 * interface number.
		 */
		error = -ENODEV;
		goto err_free_in_urb;
	}

	ep_irq_in = ep_irq_out = NULL;

	for (i = 0; i < 2; i++) {
		struct usb_endpoint_descriptor *ep =
				&intf->cur_altsetting->endpoint[i].desc;

		if (usb_endpoint_xfer_int(ep)) {
			if (usb_endpoint_dir_in(ep))
				ep_irq_in = ep;
			else
				ep_irq_out = ep;
		}
	}

	if (!ep_irq_in || !ep_irq_out) {
		error = -ENODEV;
		goto err_free_in_urb;
	}

	error = xpad_init_output(intf, xpad, ep_irq_out);
	if (error)
		goto err_free_in_urb;

	usb_fill_int_urb(xpad->irq_in, udev,
			 usb_rcvintpipe(udev, ep_irq_in->bEndpointAddress),
			 xpad->idata, XPAD_PKT_LEN, xpad_irq_in,
			 xpad, ep_irq_in->bInterval);
	xpad->irq_in->transfer_dma = xpad->idata_dma;
	xpad->irq_in->transfer_flags |= URB_NO_TRANSFER_DMA_MAP;

	usb_set_intfdata(intf, xpad);

	if (xpad->xtype == XTYPE_XBOX360W) {
		/*
		 * Submit the int URB immediately rather than waiting for open
		 * because we get status messages from the device whether
		 * or not any controllers are attached.  In fact, it's
		 * exactly the message that a controller has arrived that
		 * we're waiting for.
		 */
		error = xpad360w_start_input(xpad);
		if (error)
			goto err_deinit_output;
		/*
		 * Wireless controllers require RESET_RESUME to work properly
		 * after suspend. Ideally this quirk should be in usb core
		 * quirk list, but we have too many vendors producing these
		 * controllers and we'd need to maintain 2 identical lists
		 * here in this driver and in usb core.
		 */
		udev->quirks |= USB_QUIRK_RESET_RESUME;
	} else {
		error = xpad_init_input(xpad);
		if (error)
			goto err_deinit_output;
	}
	return 0;

err_deinit_output:
	xpad_deinit_output(xpad);
err_free_in_urb:
	usb_free_urb(xpad->irq_in);
err_free_idata:
	usb_free_coherent(udev, XPAD_PKT_LEN, xpad->idata, xpad->idata_dma);
err_free_mem:
	kfree(xpad);
	return error;
}

static void xpad_disconnect(struct usb_interface *intf)
{
	struct usb_xpad *xpad = usb_get_intfdata(intf);

	if (xpad->xtype == XTYPE_XBOX360W)
		xpad360w_stop_input(xpad);

	xpad_deinit_input(xpad);

	/*
	 * Now that both input device and LED device are gone we can
	 * stop output URB.
	 */
	xpad_stop_output(xpad);

	xpad_deinit_output(xpad);

	usb_free_urb(xpad->irq_in);
	usb_free_coherent(xpad->udev, XPAD_PKT_LEN,
			xpad->idata, xpad->idata_dma);

	kfree(xpad);

	usb_set_intfdata(intf, NULL);
}

static int xpad_suspend(struct usb_interface *intf, pm_message_t message)
{
	struct usb_xpad *xpad = usb_get_intfdata(intf);
	struct input_dev *input = xpad->dev;

	if (xpad->xtype == XTYPE_XBOX360W) {
		/*
		 * Wireless controllers always listen to input so
		 * they are notified when controller shows up
		 * or goes away.
		 */
		xpad360w_stop_input(xpad);

		/*
		 * The wireless adapter is going off now, so the
		 * gamepads are going to become disconnected.
		 * Unless explicitly disabled, power them down
		 * so they don't just sit there flashing.
		 */
		if (auto_poweroff && xpad->pad_present)
			xpad360w_poweroff_controller(xpad);
	} else {
		mutex_lock(&input->mutex);
		if (input_device_enabled(input))
			xpad_stop_input(xpad);
		mutex_unlock(&input->mutex);
	}

	xpad_stop_output(xpad);

	return 0;
}

static int xpad_resume(struct usb_interface *intf)
{
	struct usb_xpad *xpad = usb_get_intfdata(intf);
	struct input_dev *input = xpad->dev;
	int retval = 0;

	if (xpad->xtype == XTYPE_XBOX360W) {
		retval = xpad360w_start_input(xpad);
	} else {
		mutex_lock(&input->mutex);
		if (input_device_enabled(input)) {
			retval = xpad_start_input(xpad);
		} else if (xpad->xtype == XTYPE_XBOXONE) {
			/*
			 * Even if there are no users, we'll send Xbox One pads
			 * the startup sequence so they don't sit there and
			 * blink until somebody opens the input device again.
			 */
			retval = xpad_start_xbox_one(xpad);
		}
		mutex_unlock(&input->mutex);
	}

	return retval;
}

static struct usb_driver xpad_driver = {
	.name		= "xpad",
	.probe		= xpad_probe,
	.disconnect	= xpad_disconnect,
	.suspend	= xpad_suspend,
	.resume		= xpad_resume,
	.reset_resume	= xpad_resume,
	.id_table	= xpad_table,
};

module_usb_driver(xpad_driver);

MODULE_AUTHOR("Marko Friedemann <mfr@bmx-chemnitz.de>");
MODULE_DESCRIPTION("X-Box pad driver");
MODULE_LICENSE("GPL");<|MERGE_RESOLUTION|>--- conflicted
+++ resolved
@@ -305,10 +305,7 @@
 	{ 0x1bad, 0xfd00, "Razer Onza TE", 0, XTYPE_XBOX360 },
 	{ 0x1bad, 0xfd01, "Razer Onza", 0, XTYPE_XBOX360 },
 	{ 0x20d6, 0x2001, "BDA Xbox Series X Wired Controller", 0, XTYPE_XBOXONE },
-<<<<<<< HEAD
-=======
 	{ 0x20d6, 0x2009, "PowerA Enhanced Wired Controller for Xbox Series X|S", 0, XTYPE_XBOXONE },
->>>>>>> 04bd701d
 	{ 0x20d6, 0x281f, "PowerA Wired Controller For Xbox 360", 0, XTYPE_XBOX360 },
 	{ 0x2e24, 0x0652, "Hyperkin Duke X-Box One pad", 0, XTYPE_XBOXONE },
 	{ 0x24c6, 0x5000, "Razer Atrox Arcade Stick", MAP_TRIGGERS_TO_BUTTONS, XTYPE_XBOX360 },
