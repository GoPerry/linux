--- conflicted
+++ resolved
@@ -1667,15 +1667,6 @@
 	if (err && !disable_on_error)
 		goto out_chip_unfreeze;
 
-<<<<<<< HEAD
-	/* Disable all interrupts */
-	priv->write(0, &regs->imask2);
-	priv->write(0, &regs->imask1);
-	priv->write(priv->reg_ctrl_default & ~FLEXCAN_CTRL_ERR_ALL,
-		    &regs->ctrl);
-
-=======
->>>>>>> 76ec55ca
 	priv->can.state = CAN_STATE_STOPPED;
 
 	return 0;
@@ -1721,32 +1712,9 @@
 	if (err)
 		goto out_close;
 
-<<<<<<< HEAD
-	err = request_irq(dev->irq, flexcan_irq, IRQF_SHARED, dev->name, dev);
-	if (err)
-		goto out_transceiver_disable;
-
-	if (priv->can.ctrlmode & CAN_CTRLMODE_FD)
-		priv->mb_size = sizeof(struct flexcan_mb) + CANFD_MAX_DLEN;
-	else
-		priv->mb_size = sizeof(struct flexcan_mb) + CAN_MAX_DLEN;
-	priv->mb_count = (sizeof(priv->regs->mb[0]) / priv->mb_size) +
-			 (sizeof(priv->regs->mb[1]) / priv->mb_size);
-
-	if (priv->devtype_data->quirks & FLEXCAN_QUIRK_USE_OFF_TIMESTAMP)
-		priv->tx_mb_reserved =
-			flexcan_get_mb(priv, FLEXCAN_TX_MB_RESERVED_OFF_TIMESTAMP);
-	else
-		priv->tx_mb_reserved =
-			flexcan_get_mb(priv, FLEXCAN_TX_MB_RESERVED_OFF_FIFO);
-	priv->tx_mb_idx = priv->mb_count - 1;
-	priv->tx_mb = flexcan_get_mb(priv, priv->tx_mb_idx);
-	priv->tx_mask = FLEXCAN_IFLAG_MB(priv->tx_mb_idx);
-=======
 	err = flexcan_rx_offload_setup(dev);
 	if (err)
 		goto out_transceiver_disable;
->>>>>>> 76ec55ca
 
 	err = flexcan_chip_start(dev);
 	if (err)
@@ -1771,11 +1739,6 @@
 	flexcan_chip_stop(dev);
  out_can_rx_offload_del:
 	can_rx_offload_del(&priv->offload);
-<<<<<<< HEAD
- out_free_irq:
-	free_irq(dev->irq, dev);
-=======
->>>>>>> 76ec55ca
  out_transceiver_disable:
 	flexcan_transceiver_disable(priv);
  out_close:
@@ -1797,13 +1760,7 @@
 	flexcan_chip_stop_disable_on_error(dev);
 
 	can_rx_offload_del(&priv->offload);
-<<<<<<< HEAD
-	free_irq(dev->irq, dev);
 	flexcan_transceiver_disable(priv);
-
-=======
-	flexcan_transceiver_disable(priv);
->>>>>>> 76ec55ca
 	close_candev(dev);
 
 	pm_runtime_put(priv->dev);
