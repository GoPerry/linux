--- conflicted
+++ resolved
@@ -747,13 +747,8 @@
 		   struct ice_port_info *pi)
 {
 	u32 status, tlv_status = le32_to_cpu(cee_cfg->tlv_status);
-<<<<<<< HEAD
-	u32 ice_aqc_cee_status_mask, ice_aqc_cee_status_shift;
-	u8 i, j, err, sync, oper, app_index, ice_app_sel_type;
-=======
 	u32 ice_aqc_cee_status_mask, ice_aqc_cee_status_shift, j;
 	u8 i, err, sync, oper, app_index, ice_app_sel_type;
->>>>>>> 5427bbef
 	u16 app_prio = le16_to_cpu(cee_cfg->oper_app_prio);
 	u16 ice_aqc_cee_app_mask, ice_aqc_cee_app_shift;
 	struct ice_dcbx_cfg *cmp_dcbcfg, *dcbcfg;
