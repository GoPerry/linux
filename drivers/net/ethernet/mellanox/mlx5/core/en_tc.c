/*
 * Copyright (c) 2016, Mellanox Technologies. All rights reserved.
 *
 * This software is available to you under a choice of one of two
 * licenses.  You may choose to be licensed under the terms of the GNU
 * General Public License (GPL) Version 2, available from the file
 * COPYING in the main directory of this source tree, or the
 * OpenIB.org BSD license below:
 *
 *     Redistribution and use in source and binary forms, with or
 *     without modification, are permitted provided that the following
 *     conditions are met:
 *
 *      - Redistributions of source code must retain the above
 *        copyright notice, this list of conditions and the following
 *        disclaimer.
 *
 *      - Redistributions in binary form must reproduce the above
 *        copyright notice, this list of conditions and the following
 *        disclaimer in the documentation and/or other materials
 *        provided with the distribution.
 *
 * THE SOFTWARE IS PROVIDED "AS IS", WITHOUT WARRANTY OF ANY KIND,
 * EXPRESS OR IMPLIED, INCLUDING BUT NOT LIMITED TO THE WARRANTIES OF
 * MERCHANTABILITY, FITNESS FOR A PARTICULAR PURPOSE AND
 * NONINFRINGEMENT. IN NO EVENT SHALL THE AUTHORS OR COPYRIGHT HOLDERS
 * BE LIABLE FOR ANY CLAIM, DAMAGES OR OTHER LIABILITY, WHETHER IN AN
 * ACTION OF CONTRACT, TORT OR OTHERWISE, ARISING FROM, OUT OF OR IN
 * CONNECTION WITH THE SOFTWARE OR THE USE OR OTHER DEALINGS IN THE
 * SOFTWARE.
 */

#include <net/flow_dissector.h>
#include <net/flow_offload.h>
#include <net/sch_generic.h>
#include <net/pkt_cls.h>
#include <net/tc_act/tc_gact.h>
#include <net/tc_act/tc_skbedit.h>
#include <linux/mlx5/fs.h>
#include <linux/mlx5/device.h>
#include <linux/rhashtable.h>
#include <linux/refcount.h>
#include <linux/completion.h>
#include <net/tc_act/tc_mirred.h>
#include <net/tc_act/tc_vlan.h>
#include <net/tc_act/tc_tunnel_key.h>
#include <net/tc_act/tc_pedit.h>
#include <net/tc_act/tc_csum.h>
#include <net/tc_act/tc_mpls.h>
#include <net/arp.h>
#include <net/ipv6_stubs.h>
#include <net/bareudp.h>
#include <net/bonding.h>
#include "en.h"
#include "en_rep.h"
#include "en/rep/tc.h"
#include "en/rep/neigh.h"
#include "en_tc.h"
#include "eswitch.h"
#include "fs_core.h"
#include "en/port.h"
#include "en/tc_tun.h"
#include "en/mapping.h"
#include "en/tc_ct.h"
#include "en/mod_hdr.h"
#include "en/tc_priv.h"
#include "en/tc_tun_encap.h"
#include "lib/devcom.h"
#include "lib/geneve.h"
#include "lib/fs_chains.h"
#include "diag/en_tc_tracepoint.h"
#include <asm/div64.h>

#define nic_chains(priv) ((priv)->fs.tc.chains)
#define MLX5_MH_ACT_SZ MLX5_UN_SZ_BYTES(set_add_copy_action_in_auto)

#define MLX5E_TC_TABLE_NUM_GROUPS 4
#define MLX5E_TC_TABLE_MAX_GROUP_SIZE BIT(18)

struct mlx5e_tc_attr_to_reg_mapping mlx5e_tc_attr_to_reg_mappings[] = {
	[CHAIN_TO_REG] = {
		.mfield = MLX5_ACTION_IN_FIELD_METADATA_REG_C_0,
		.moffset = 0,
		.mlen = 2,
	},
	[VPORT_TO_REG] = {
		.mfield = MLX5_ACTION_IN_FIELD_METADATA_REG_C_0,
		.moffset = 2,
		.mlen = 2,
	},
	[TUNNEL_TO_REG] = {
		.mfield = MLX5_ACTION_IN_FIELD_METADATA_REG_C_1,
		.moffset = 1,
		.mlen = ((ESW_TUN_OPTS_BITS + ESW_TUN_ID_BITS) / 8),
		.soffset = MLX5_BYTE_OFF(fte_match_param,
					 misc_parameters_2.metadata_reg_c_1),
	},
	[ZONE_TO_REG] = zone_to_reg_ct,
	[ZONE_RESTORE_TO_REG] = zone_restore_to_reg_ct,
	[CTSTATE_TO_REG] = ctstate_to_reg_ct,
	[MARK_TO_REG] = mark_to_reg_ct,
	[LABELS_TO_REG] = labels_to_reg_ct,
	[FTEID_TO_REG] = fteid_to_reg_ct,
	/* For NIC rules we store the retore metadata directly
	 * into reg_b that is passed to SW since we don't
	 * jump between steering domains.
	 */
	[NIC_CHAIN_TO_REG] = {
		.mfield = MLX5_ACTION_IN_FIELD_METADATA_REG_B,
		.moffset = 0,
		.mlen = 2,
	},
	[NIC_ZONE_RESTORE_TO_REG] = nic_zone_restore_to_reg_ct,
};

/* To avoid false lock dependency warning set the tc_ht lock
 * class different than the lock class of the ht being used when deleting
 * last flow from a group and then deleting a group, we get into del_sw_flow_group()
 * which call rhashtable_destroy on fg->ftes_hash which will take ht->mutex but
 * it's different than the ht->mutex here.
 */
static struct lock_class_key tc_ht_lock_key;

static void mlx5e_put_flow_tunnel_id(struct mlx5e_tc_flow *flow);

void
mlx5e_tc_match_to_reg_match(struct mlx5_flow_spec *spec,
			    enum mlx5e_tc_attr_to_reg type,
			    u32 data,
			    u32 mask)
{
	int soffset = mlx5e_tc_attr_to_reg_mappings[type].soffset;
	int match_len = mlx5e_tc_attr_to_reg_mappings[type].mlen;
	void *headers_c = spec->match_criteria;
	void *headers_v = spec->match_value;
	void *fmask, *fval;

	fmask = headers_c + soffset;
	fval = headers_v + soffset;

	mask = (__force u32)(cpu_to_be32(mask)) >> (32 - (match_len * 8));
	data = (__force u32)(cpu_to_be32(data)) >> (32 - (match_len * 8));

	memcpy(fmask, &mask, match_len);
	memcpy(fval, &data, match_len);

	spec->match_criteria_enable |= MLX5_MATCH_MISC_PARAMETERS_2;
}

void
mlx5e_tc_match_to_reg_get_match(struct mlx5_flow_spec *spec,
				enum mlx5e_tc_attr_to_reg type,
				u32 *data,
				u32 *mask)
{
	int soffset = mlx5e_tc_attr_to_reg_mappings[type].soffset;
	int match_len = mlx5e_tc_attr_to_reg_mappings[type].mlen;
	void *headers_c = spec->match_criteria;
	void *headers_v = spec->match_value;
	void *fmask, *fval;

	fmask = headers_c + soffset;
	fval = headers_v + soffset;

	memcpy(mask, fmask, match_len);
	memcpy(data, fval, match_len);

	*mask = be32_to_cpu((__force __be32)(*mask << (32 - (match_len * 8))));
	*data = be32_to_cpu((__force __be32)(*data << (32 - (match_len * 8))));
}

int
mlx5e_tc_match_to_reg_set_and_get_id(struct mlx5_core_dev *mdev,
				     struct mlx5e_tc_mod_hdr_acts *mod_hdr_acts,
				     enum mlx5_flow_namespace_type ns,
				     enum mlx5e_tc_attr_to_reg type,
				     u32 data)
{
	int moffset = mlx5e_tc_attr_to_reg_mappings[type].moffset;
	int mfield = mlx5e_tc_attr_to_reg_mappings[type].mfield;
	int mlen = mlx5e_tc_attr_to_reg_mappings[type].mlen;
	char *modact;
	int err;

	err = alloc_mod_hdr_actions(mdev, ns, mod_hdr_acts);
	if (err)
		return err;

	modact = mod_hdr_acts->actions +
		 (mod_hdr_acts->num_actions * MLX5_MH_ACT_SZ);

	/* Firmware has 5bit length field and 0 means 32bits */
	if (mlen == 4)
		mlen = 0;

	MLX5_SET(set_action_in, modact, action_type, MLX5_ACTION_TYPE_SET);
	MLX5_SET(set_action_in, modact, field, mfield);
	MLX5_SET(set_action_in, modact, offset, moffset * 8);
	MLX5_SET(set_action_in, modact, length, mlen * 8);
	MLX5_SET(set_action_in, modact, data, data);
	err = mod_hdr_acts->num_actions;
	mod_hdr_acts->num_actions++;

	return err;
}

static struct mlx5_tc_ct_priv *
get_ct_priv(struct mlx5e_priv *priv)
{
	struct mlx5_eswitch *esw = priv->mdev->priv.eswitch;
	struct mlx5_rep_uplink_priv *uplink_priv;
	struct mlx5e_rep_priv *uplink_rpriv;

	if (is_mdev_switchdev_mode(priv->mdev)) {
		uplink_rpriv = mlx5_eswitch_get_uplink_priv(esw, REP_ETH);
		uplink_priv = &uplink_rpriv->uplink_priv;

		return uplink_priv->ct_priv;
	}

	return priv->fs.tc.ct;
}

struct mlx5_flow_handle *
mlx5_tc_rule_insert(struct mlx5e_priv *priv,
		    struct mlx5_flow_spec *spec,
		    struct mlx5_flow_attr *attr)
{
	struct mlx5_eswitch *esw = priv->mdev->priv.eswitch;

	if (is_mdev_switchdev_mode(priv->mdev))
		return mlx5_eswitch_add_offloaded_rule(esw, spec, attr);

	return	mlx5e_add_offloaded_nic_rule(priv, spec, attr);
}

void
mlx5_tc_rule_delete(struct mlx5e_priv *priv,
		    struct mlx5_flow_handle *rule,
		    struct mlx5_flow_attr *attr)
{
	struct mlx5_eswitch *esw = priv->mdev->priv.eswitch;

	if (is_mdev_switchdev_mode(priv->mdev)) {
		mlx5_eswitch_del_offloaded_rule(esw, rule, attr);

		return;
	}

	mlx5e_del_offloaded_nic_rule(priv, rule, attr);
}

int
mlx5e_tc_match_to_reg_set(struct mlx5_core_dev *mdev,
			  struct mlx5e_tc_mod_hdr_acts *mod_hdr_acts,
			  enum mlx5_flow_namespace_type ns,
			  enum mlx5e_tc_attr_to_reg type,
			  u32 data)
{
	int ret = mlx5e_tc_match_to_reg_set_and_get_id(mdev, mod_hdr_acts, ns, type, data);

	return ret < 0 ? ret : 0;
}

void mlx5e_tc_match_to_reg_mod_hdr_change(struct mlx5_core_dev *mdev,
					  struct mlx5e_tc_mod_hdr_acts *mod_hdr_acts,
					  enum mlx5e_tc_attr_to_reg type,
					  int act_id, u32 data)
{
	int moffset = mlx5e_tc_attr_to_reg_mappings[type].moffset;
	int mfield = mlx5e_tc_attr_to_reg_mappings[type].mfield;
	int mlen = mlx5e_tc_attr_to_reg_mappings[type].mlen;
	char *modact;

	modact = mod_hdr_acts->actions + (act_id * MLX5_MH_ACT_SZ);

	/* Firmware has 5bit length field and 0 means 32bits */
	if (mlen == 4)
		mlen = 0;

	MLX5_SET(set_action_in, modact, action_type, MLX5_ACTION_TYPE_SET);
	MLX5_SET(set_action_in, modact, field, mfield);
	MLX5_SET(set_action_in, modact, offset, moffset * 8);
	MLX5_SET(set_action_in, modact, length, mlen * 8);
	MLX5_SET(set_action_in, modact, data, data);
}

struct mlx5e_hairpin {
	struct mlx5_hairpin *pair;

	struct mlx5_core_dev *func_mdev;
	struct mlx5e_priv *func_priv;
	u32 tdn;
	u32 tirn;

	int num_channels;
	struct mlx5e_rqt indir_rqt;
	u32 indir_tirn[MLX5E_NUM_INDIR_TIRS];
	struct mlx5e_ttc_table ttc;
};

struct mlx5e_hairpin_entry {
	/* a node of a hash table which keeps all the  hairpin entries */
	struct hlist_node hairpin_hlist;

	/* protects flows list */
	spinlock_t flows_lock;
	/* flows sharing the same hairpin */
	struct list_head flows;
	/* hpe's that were not fully initialized when dead peer update event
	 * function traversed them.
	 */
	struct list_head dead_peer_wait_list;

	u16 peer_vhca_id;
	u8 prio;
	struct mlx5e_hairpin *hp;
	refcount_t refcnt;
	struct completion res_ready;
};

static void mlx5e_tc_del_flow(struct mlx5e_priv *priv,
			      struct mlx5e_tc_flow *flow);

struct mlx5e_tc_flow *mlx5e_flow_get(struct mlx5e_tc_flow *flow)
{
	if (!flow || !refcount_inc_not_zero(&flow->refcnt))
		return ERR_PTR(-EINVAL);
	return flow;
}

void mlx5e_flow_put(struct mlx5e_priv *priv, struct mlx5e_tc_flow *flow)
{
	if (refcount_dec_and_test(&flow->refcnt)) {
		mlx5e_tc_del_flow(priv, flow);
		kfree_rcu(flow, rcu_head);
	}
}

bool mlx5e_is_eswitch_flow(struct mlx5e_tc_flow *flow)
{
	return flow_flag_test(flow, ESWITCH);
}

static bool mlx5e_is_ft_flow(struct mlx5e_tc_flow *flow)
{
	return flow_flag_test(flow, FT);
}

bool mlx5e_is_offloaded_flow(struct mlx5e_tc_flow *flow)
{
	return flow_flag_test(flow, OFFLOADED);
}

static int get_flow_name_space(struct mlx5e_tc_flow *flow)
{
	return mlx5e_is_eswitch_flow(flow) ?
		MLX5_FLOW_NAMESPACE_FDB : MLX5_FLOW_NAMESPACE_KERNEL;
}

static struct mod_hdr_tbl *
get_mod_hdr_table(struct mlx5e_priv *priv, struct mlx5e_tc_flow *flow)
{
	struct mlx5_eswitch *esw = priv->mdev->priv.eswitch;

	return get_flow_name_space(flow) == MLX5_FLOW_NAMESPACE_FDB ?
		&esw->offloads.mod_hdr :
		&priv->fs.tc.mod_hdr;
}

static int mlx5e_attach_mod_hdr(struct mlx5e_priv *priv,
				struct mlx5e_tc_flow *flow,
				struct mlx5e_tc_flow_parse_attr *parse_attr)
{
	struct mlx5_modify_hdr *modify_hdr;
	struct mlx5e_mod_hdr_handle *mh;

	mh = mlx5e_mod_hdr_attach(priv->mdev, get_mod_hdr_table(priv, flow),
				  get_flow_name_space(flow),
				  &parse_attr->mod_hdr_acts);
	if (IS_ERR(mh))
		return PTR_ERR(mh);

	modify_hdr = mlx5e_mod_hdr_get(mh);
	flow->attr->modify_hdr = modify_hdr;
	flow->mh = mh;

	return 0;
}

static void mlx5e_detach_mod_hdr(struct mlx5e_priv *priv,
				 struct mlx5e_tc_flow *flow)
{
	/* flow wasn't fully initialized */
	if (!flow->mh)
		return;

	mlx5e_mod_hdr_detach(priv->mdev, get_mod_hdr_table(priv, flow),
			     flow->mh);
	flow->mh = NULL;
}

static
struct mlx5_core_dev *mlx5e_hairpin_get_mdev(struct net *net, int ifindex)
{
	struct net_device *netdev;
	struct mlx5e_priv *priv;

	netdev = __dev_get_by_index(net, ifindex);
	priv = netdev_priv(netdev);
	return priv->mdev;
}

static int mlx5e_hairpin_create_transport(struct mlx5e_hairpin *hp)
{
	u32 in[MLX5_ST_SZ_DW(create_tir_in)] = {};
	void *tirc;
	int err;

	err = mlx5_core_alloc_transport_domain(hp->func_mdev, &hp->tdn);
	if (err)
		goto alloc_tdn_err;

	tirc = MLX5_ADDR_OF(create_tir_in, in, ctx);

	MLX5_SET(tirc, tirc, disp_type, MLX5_TIRC_DISP_TYPE_DIRECT);
	MLX5_SET(tirc, tirc, inline_rqn, hp->pair->rqn[0]);
	MLX5_SET(tirc, tirc, transport_domain, hp->tdn);

	err = mlx5_core_create_tir(hp->func_mdev, in, &hp->tirn);
	if (err)
		goto create_tir_err;

	return 0;

create_tir_err:
	mlx5_core_dealloc_transport_domain(hp->func_mdev, hp->tdn);
alloc_tdn_err:
	return err;
}

static void mlx5e_hairpin_destroy_transport(struct mlx5e_hairpin *hp)
{
	mlx5_core_destroy_tir(hp->func_mdev, hp->tirn);
	mlx5_core_dealloc_transport_domain(hp->func_mdev, hp->tdn);
}

static void mlx5e_hairpin_fill_rqt_rqns(struct mlx5e_hairpin *hp, void *rqtc)
{
	u32 indirection_rqt[MLX5E_INDIR_RQT_SIZE], rqn;
	struct mlx5e_priv *priv = hp->func_priv;
	int i, ix, sz = MLX5E_INDIR_RQT_SIZE;

	mlx5e_build_default_indir_rqt(indirection_rqt, sz,
				      hp->num_channels);

	for (i = 0; i < sz; i++) {
		ix = i;
		if (priv->rss_params.hfunc == ETH_RSS_HASH_XOR)
			ix = mlx5e_bits_invert(i, ilog2(sz));
		ix = indirection_rqt[ix];
		rqn = hp->pair->rqn[ix];
		MLX5_SET(rqtc, rqtc, rq_num[i], rqn);
	}
}

static int mlx5e_hairpin_create_indirect_rqt(struct mlx5e_hairpin *hp)
{
	int inlen, err, sz = MLX5E_INDIR_RQT_SIZE;
	struct mlx5e_priv *priv = hp->func_priv;
	struct mlx5_core_dev *mdev = priv->mdev;
	void *rqtc;
	u32 *in;

	inlen = MLX5_ST_SZ_BYTES(create_rqt_in) + sizeof(u32) * sz;
	in = kvzalloc(inlen, GFP_KERNEL);
	if (!in)
		return -ENOMEM;

	rqtc = MLX5_ADDR_OF(create_rqt_in, in, rqt_context);

	MLX5_SET(rqtc, rqtc, rqt_actual_size, sz);
	MLX5_SET(rqtc, rqtc, rqt_max_size, sz);

	mlx5e_hairpin_fill_rqt_rqns(hp, rqtc);

	err = mlx5_core_create_rqt(mdev, in, inlen, &hp->indir_rqt.rqtn);
	if (!err)
		hp->indir_rqt.enabled = true;

	kvfree(in);
	return err;
}

static int mlx5e_hairpin_create_indirect_tirs(struct mlx5e_hairpin *hp)
{
	struct mlx5e_priv *priv = hp->func_priv;
	u32 in[MLX5_ST_SZ_DW(create_tir_in)];
	int tt, i, err;
	void *tirc;

	for (tt = 0; tt < MLX5E_NUM_INDIR_TIRS; tt++) {
		struct mlx5e_tirc_config ttconfig = mlx5e_tirc_get_default_config(tt);

		memset(in, 0, MLX5_ST_SZ_BYTES(create_tir_in));
		tirc = MLX5_ADDR_OF(create_tir_in, in, ctx);

		MLX5_SET(tirc, tirc, transport_domain, hp->tdn);
		MLX5_SET(tirc, tirc, disp_type, MLX5_TIRC_DISP_TYPE_INDIRECT);
		MLX5_SET(tirc, tirc, indirect_table, hp->indir_rqt.rqtn);
		mlx5e_build_indir_tir_ctx_hash(&priv->rss_params, &ttconfig, tirc, false);

		err = mlx5_core_create_tir(hp->func_mdev, in,
					   &hp->indir_tirn[tt]);
		if (err) {
			mlx5_core_warn(hp->func_mdev, "create indirect tirs failed, %d\n", err);
			goto err_destroy_tirs;
		}
	}
	return 0;

err_destroy_tirs:
	for (i = 0; i < tt; i++)
		mlx5_core_destroy_tir(hp->func_mdev, hp->indir_tirn[i]);
	return err;
}

static void mlx5e_hairpin_destroy_indirect_tirs(struct mlx5e_hairpin *hp)
{
	int tt;

	for (tt = 0; tt < MLX5E_NUM_INDIR_TIRS; tt++)
		mlx5_core_destroy_tir(hp->func_mdev, hp->indir_tirn[tt]);
}

static void mlx5e_hairpin_set_ttc_params(struct mlx5e_hairpin *hp,
					 struct ttc_params *ttc_params)
{
	struct mlx5_flow_table_attr *ft_attr = &ttc_params->ft_attr;
	int tt;

	memset(ttc_params, 0, sizeof(*ttc_params));

	ttc_params->any_tt_tirn = hp->tirn;

	for (tt = 0; tt < MLX5E_NUM_INDIR_TIRS; tt++)
		ttc_params->indir_tirn[tt] = hp->indir_tirn[tt];

	ft_attr->max_fte = MLX5E_TTC_TABLE_SIZE;
	ft_attr->level = MLX5E_TC_TTC_FT_LEVEL;
	ft_attr->prio = MLX5E_TC_PRIO;
}

static int mlx5e_hairpin_rss_init(struct mlx5e_hairpin *hp)
{
	struct mlx5e_priv *priv = hp->func_priv;
	struct ttc_params ttc_params;
	int err;

	err = mlx5e_hairpin_create_indirect_rqt(hp);
	if (err)
		return err;

	err = mlx5e_hairpin_create_indirect_tirs(hp);
	if (err)
		goto err_create_indirect_tirs;

	mlx5e_hairpin_set_ttc_params(hp, &ttc_params);
	err = mlx5e_create_ttc_table(priv, &ttc_params, &hp->ttc);
	if (err)
		goto err_create_ttc_table;

	netdev_dbg(priv->netdev, "add hairpin: using %d channels rss ttc table id %x\n",
		   hp->num_channels, hp->ttc.ft.t->id);

	return 0;

err_create_ttc_table:
	mlx5e_hairpin_destroy_indirect_tirs(hp);
err_create_indirect_tirs:
	mlx5e_destroy_rqt(priv, &hp->indir_rqt);

	return err;
}

static void mlx5e_hairpin_rss_cleanup(struct mlx5e_hairpin *hp)
{
	struct mlx5e_priv *priv = hp->func_priv;

	mlx5e_destroy_ttc_table(priv, &hp->ttc);
	mlx5e_hairpin_destroy_indirect_tirs(hp);
	mlx5e_destroy_rqt(priv, &hp->indir_rqt);
}

static struct mlx5e_hairpin *
mlx5e_hairpin_create(struct mlx5e_priv *priv, struct mlx5_hairpin_params *params,
		     int peer_ifindex)
{
	struct mlx5_core_dev *func_mdev, *peer_mdev;
	struct mlx5e_hairpin *hp;
	struct mlx5_hairpin *pair;
	int err;

	hp = kzalloc(sizeof(*hp), GFP_KERNEL);
	if (!hp)
		return ERR_PTR(-ENOMEM);

	func_mdev = priv->mdev;
	peer_mdev = mlx5e_hairpin_get_mdev(dev_net(priv->netdev), peer_ifindex);

	pair = mlx5_core_hairpin_create(func_mdev, peer_mdev, params);
	if (IS_ERR(pair)) {
		err = PTR_ERR(pair);
		goto create_pair_err;
	}
	hp->pair = pair;
	hp->func_mdev = func_mdev;
	hp->func_priv = priv;
	hp->num_channels = params->num_channels;

	err = mlx5e_hairpin_create_transport(hp);
	if (err)
		goto create_transport_err;

	if (hp->num_channels > 1) {
		err = mlx5e_hairpin_rss_init(hp);
		if (err)
			goto rss_init_err;
	}

	return hp;

rss_init_err:
	mlx5e_hairpin_destroy_transport(hp);
create_transport_err:
	mlx5_core_hairpin_destroy(hp->pair);
create_pair_err:
	kfree(hp);
	return ERR_PTR(err);
}

static void mlx5e_hairpin_destroy(struct mlx5e_hairpin *hp)
{
	if (hp->num_channels > 1)
		mlx5e_hairpin_rss_cleanup(hp);
	mlx5e_hairpin_destroy_transport(hp);
	mlx5_core_hairpin_destroy(hp->pair);
	kvfree(hp);
}

static inline u32 hash_hairpin_info(u16 peer_vhca_id, u8 prio)
{
	return (peer_vhca_id << 16 | prio);
}

static struct mlx5e_hairpin_entry *mlx5e_hairpin_get(struct mlx5e_priv *priv,
						     u16 peer_vhca_id, u8 prio)
{
	struct mlx5e_hairpin_entry *hpe;
	u32 hash_key = hash_hairpin_info(peer_vhca_id, prio);

	hash_for_each_possible(priv->fs.tc.hairpin_tbl, hpe,
			       hairpin_hlist, hash_key) {
		if (hpe->peer_vhca_id == peer_vhca_id && hpe->prio == prio) {
			refcount_inc(&hpe->refcnt);
			return hpe;
		}
	}

	return NULL;
}

static void mlx5e_hairpin_put(struct mlx5e_priv *priv,
			      struct mlx5e_hairpin_entry *hpe)
{
	/* no more hairpin flows for us, release the hairpin pair */
	if (!refcount_dec_and_mutex_lock(&hpe->refcnt, &priv->fs.tc.hairpin_tbl_lock))
		return;
	hash_del(&hpe->hairpin_hlist);
	mutex_unlock(&priv->fs.tc.hairpin_tbl_lock);

	if (!IS_ERR_OR_NULL(hpe->hp)) {
		netdev_dbg(priv->netdev, "del hairpin: peer %s\n",
			   dev_name(hpe->hp->pair->peer_mdev->device));

		mlx5e_hairpin_destroy(hpe->hp);
	}

	WARN_ON(!list_empty(&hpe->flows));
	kfree(hpe);
}

#define UNKNOWN_MATCH_PRIO 8

static int mlx5e_hairpin_get_prio(struct mlx5e_priv *priv,
				  struct mlx5_flow_spec *spec, u8 *match_prio,
				  struct netlink_ext_ack *extack)
{
	void *headers_c, *headers_v;
	u8 prio_val, prio_mask = 0;
	bool vlan_present;

#ifdef CONFIG_MLX5_CORE_EN_DCB
	if (priv->dcbx_dp.trust_state != MLX5_QPTS_TRUST_PCP) {
		NL_SET_ERR_MSG_MOD(extack,
				   "only PCP trust state supported for hairpin");
		return -EOPNOTSUPP;
	}
#endif
	headers_c = MLX5_ADDR_OF(fte_match_param, spec->match_criteria, outer_headers);
	headers_v = MLX5_ADDR_OF(fte_match_param, spec->match_value, outer_headers);

	vlan_present = MLX5_GET(fte_match_set_lyr_2_4, headers_v, cvlan_tag);
	if (vlan_present) {
		prio_mask = MLX5_GET(fte_match_set_lyr_2_4, headers_c, first_prio);
		prio_val = MLX5_GET(fte_match_set_lyr_2_4, headers_v, first_prio);
	}

	if (!vlan_present || !prio_mask) {
		prio_val = UNKNOWN_MATCH_PRIO;
	} else if (prio_mask != 0x7) {
		NL_SET_ERR_MSG_MOD(extack,
				   "masked priority match not supported for hairpin");
		return -EOPNOTSUPP;
	}

	*match_prio = prio_val;
	return 0;
}

static int mlx5e_hairpin_flow_add(struct mlx5e_priv *priv,
				  struct mlx5e_tc_flow *flow,
				  struct mlx5e_tc_flow_parse_attr *parse_attr,
				  struct netlink_ext_ack *extack)
{
	int peer_ifindex = parse_attr->mirred_ifindex[0];
	struct mlx5_hairpin_params params;
	struct mlx5_core_dev *peer_mdev;
	struct mlx5e_hairpin_entry *hpe;
	struct mlx5e_hairpin *hp;
	u64 link_speed64;
	u32 link_speed;
	u8 match_prio;
	u16 peer_id;
	int err;

	peer_mdev = mlx5e_hairpin_get_mdev(dev_net(priv->netdev), peer_ifindex);
	if (!MLX5_CAP_GEN(priv->mdev, hairpin) || !MLX5_CAP_GEN(peer_mdev, hairpin)) {
		NL_SET_ERR_MSG_MOD(extack, "hairpin is not supported");
		return -EOPNOTSUPP;
	}

	peer_id = MLX5_CAP_GEN(peer_mdev, vhca_id);
	err = mlx5e_hairpin_get_prio(priv, &parse_attr->spec, &match_prio,
				     extack);
	if (err)
		return err;

	mutex_lock(&priv->fs.tc.hairpin_tbl_lock);
	hpe = mlx5e_hairpin_get(priv, peer_id, match_prio);
	if (hpe) {
		mutex_unlock(&priv->fs.tc.hairpin_tbl_lock);
		wait_for_completion(&hpe->res_ready);

		if (IS_ERR(hpe->hp)) {
			err = -EREMOTEIO;
			goto out_err;
		}
		goto attach_flow;
	}

	hpe = kzalloc(sizeof(*hpe), GFP_KERNEL);
	if (!hpe) {
		mutex_unlock(&priv->fs.tc.hairpin_tbl_lock);
		return -ENOMEM;
	}

	spin_lock_init(&hpe->flows_lock);
	INIT_LIST_HEAD(&hpe->flows);
	INIT_LIST_HEAD(&hpe->dead_peer_wait_list);
	hpe->peer_vhca_id = peer_id;
	hpe->prio = match_prio;
	refcount_set(&hpe->refcnt, 1);
	init_completion(&hpe->res_ready);

	hash_add(priv->fs.tc.hairpin_tbl, &hpe->hairpin_hlist,
		 hash_hairpin_info(peer_id, match_prio));
	mutex_unlock(&priv->fs.tc.hairpin_tbl_lock);

	params.log_data_size = 15;
	params.log_data_size = min_t(u8, params.log_data_size,
				     MLX5_CAP_GEN(priv->mdev, log_max_hairpin_wq_data_sz));
	params.log_data_size = max_t(u8, params.log_data_size,
				     MLX5_CAP_GEN(priv->mdev, log_min_hairpin_wq_data_sz));

	params.log_num_packets = params.log_data_size -
				 MLX5_MPWRQ_MIN_LOG_STRIDE_SZ(priv->mdev);
	params.log_num_packets = min_t(u8, params.log_num_packets,
				       MLX5_CAP_GEN(priv->mdev, log_max_hairpin_num_packets));

	params.q_counter = priv->q_counter;
	/* set hairpin pair per each 50Gbs share of the link */
	mlx5e_port_max_linkspeed(priv->mdev, &link_speed);
	link_speed = max_t(u32, link_speed, 50000);
	link_speed64 = link_speed;
	do_div(link_speed64, 50000);
	params.num_channels = link_speed64;

	hp = mlx5e_hairpin_create(priv, &params, peer_ifindex);
	hpe->hp = hp;
	complete_all(&hpe->res_ready);
	if (IS_ERR(hp)) {
		err = PTR_ERR(hp);
		goto out_err;
	}

	netdev_dbg(priv->netdev, "add hairpin: tirn %x rqn %x peer %s sqn %x prio %d (log) data %d packets %d\n",
		   hp->tirn, hp->pair->rqn[0],
		   dev_name(hp->pair->peer_mdev->device),
		   hp->pair->sqn[0], match_prio, params.log_data_size, params.log_num_packets);

attach_flow:
	if (hpe->hp->num_channels > 1) {
		flow_flag_set(flow, HAIRPIN_RSS);
		flow->attr->nic_attr->hairpin_ft = hpe->hp->ttc.ft.t;
	} else {
		flow->attr->nic_attr->hairpin_tirn = hpe->hp->tirn;
	}

	flow->hpe = hpe;
	spin_lock(&hpe->flows_lock);
	list_add(&flow->hairpin, &hpe->flows);
	spin_unlock(&hpe->flows_lock);

	return 0;

out_err:
	mlx5e_hairpin_put(priv, hpe);
	return err;
}

static void mlx5e_hairpin_flow_del(struct mlx5e_priv *priv,
				   struct mlx5e_tc_flow *flow)
{
	/* flow wasn't fully initialized */
	if (!flow->hpe)
		return;

	spin_lock(&flow->hpe->flows_lock);
	list_del(&flow->hairpin);
	spin_unlock(&flow->hpe->flows_lock);

	mlx5e_hairpin_put(priv, flow->hpe);
	flow->hpe = NULL;
}

struct mlx5_flow_handle *
mlx5e_add_offloaded_nic_rule(struct mlx5e_priv *priv,
			     struct mlx5_flow_spec *spec,
			     struct mlx5_flow_attr *attr)
{
	struct mlx5_flow_context *flow_context = &spec->flow_context;
	struct mlx5_fs_chains *nic_chains = nic_chains(priv);
	struct mlx5_nic_flow_attr *nic_attr = attr->nic_attr;
	struct mlx5e_tc_table *tc = &priv->fs.tc;
	struct mlx5_flow_destination dest[2] = {};
	struct mlx5_flow_act flow_act = {
		.action = attr->action,
		.flags    = FLOW_ACT_NO_APPEND,
	};
	struct mlx5_flow_handle *rule;
	struct mlx5_flow_table *ft;
	int dest_ix = 0;

	flow_context->flags |= FLOW_CONTEXT_HAS_TAG;
	flow_context->flow_tag = nic_attr->flow_tag;

	if (attr->dest_ft) {
		dest[dest_ix].type = MLX5_FLOW_DESTINATION_TYPE_FLOW_TABLE;
		dest[dest_ix].ft = attr->dest_ft;
		dest_ix++;
	} else if (nic_attr->hairpin_ft) {
		dest[dest_ix].type = MLX5_FLOW_DESTINATION_TYPE_FLOW_TABLE;
		dest[dest_ix].ft = nic_attr->hairpin_ft;
		dest_ix++;
	} else if (nic_attr->hairpin_tirn) {
		dest[dest_ix].type = MLX5_FLOW_DESTINATION_TYPE_TIR;
		dest[dest_ix].tir_num = nic_attr->hairpin_tirn;
		dest_ix++;
	} else if (attr->action & MLX5_FLOW_CONTEXT_ACTION_FWD_DEST) {
		dest[dest_ix].type = MLX5_FLOW_DESTINATION_TYPE_FLOW_TABLE;
		if (attr->dest_chain) {
			dest[dest_ix].ft = mlx5_chains_get_table(nic_chains,
								 attr->dest_chain, 1,
								 MLX5E_TC_FT_LEVEL);
			if (IS_ERR(dest[dest_ix].ft))
				return ERR_CAST(dest[dest_ix].ft);
		} else {
			dest[dest_ix].ft = priv->fs.vlan.ft.t;
		}
		dest_ix++;
	}

	if (dest[0].type == MLX5_FLOW_DESTINATION_TYPE_FLOW_TABLE &&
	    MLX5_CAP_FLOWTABLE_NIC_RX(priv->mdev, ignore_flow_level))
		flow_act.flags |= FLOW_ACT_IGNORE_FLOW_LEVEL;

	if (flow_act.action & MLX5_FLOW_CONTEXT_ACTION_COUNT) {
		dest[dest_ix].type = MLX5_FLOW_DESTINATION_TYPE_COUNTER;
		dest[dest_ix].counter_id = mlx5_fc_id(attr->counter);
		dest_ix++;
	}

	if (attr->action & MLX5_FLOW_CONTEXT_ACTION_MOD_HDR)
		flow_act.modify_hdr = attr->modify_hdr;

	mutex_lock(&tc->t_lock);
	if (IS_ERR_OR_NULL(tc->t)) {
		/* Create the root table here if doesn't exist yet */
		tc->t =
			mlx5_chains_get_table(nic_chains, 0, 1, MLX5E_TC_FT_LEVEL);

		if (IS_ERR(tc->t)) {
			mutex_unlock(&tc->t_lock);
			netdev_err(priv->netdev,
				   "Failed to create tc offload table\n");
			rule = ERR_CAST(priv->fs.tc.t);
			goto err_ft_get;
		}
	}
	mutex_unlock(&tc->t_lock);

	if (attr->chain || attr->prio)
		ft = mlx5_chains_get_table(nic_chains,
					   attr->chain, attr->prio,
					   MLX5E_TC_FT_LEVEL);
	else
		ft = attr->ft;

	if (IS_ERR(ft)) {
		rule = ERR_CAST(ft);
		goto err_ft_get;
	}

	if (attr->outer_match_level != MLX5_MATCH_NONE)
		spec->match_criteria_enable |= MLX5_MATCH_OUTER_HEADERS;

	rule = mlx5_add_flow_rules(ft, spec,
				   &flow_act, dest, dest_ix);
	if (IS_ERR(rule))
		goto err_rule;

	return rule;

err_rule:
	if (attr->chain || attr->prio)
		mlx5_chains_put_table(nic_chains,
				      attr->chain, attr->prio,
				      MLX5E_TC_FT_LEVEL);
err_ft_get:
	if (attr->dest_chain)
		mlx5_chains_put_table(nic_chains,
				      attr->dest_chain, 1,
				      MLX5E_TC_FT_LEVEL);

	return ERR_CAST(rule);
}

static int
mlx5e_tc_add_nic_flow(struct mlx5e_priv *priv,
		      struct mlx5e_tc_flow_parse_attr *parse_attr,
		      struct mlx5e_tc_flow *flow,
		      struct netlink_ext_ack *extack)
{
	struct mlx5_flow_attr *attr = flow->attr;
	struct mlx5_core_dev *dev = priv->mdev;
	struct mlx5_fc *counter = NULL;
	int err;

	if (flow_flag_test(flow, HAIRPIN)) {
		err = mlx5e_hairpin_flow_add(priv, flow, parse_attr, extack);
		if (err)
			return err;
	}

	if (attr->action & MLX5_FLOW_CONTEXT_ACTION_COUNT) {
		counter = mlx5_fc_create(dev, true);
		if (IS_ERR(counter))
			return PTR_ERR(counter);

		attr->counter = counter;
	}

	if (attr->action & MLX5_FLOW_CONTEXT_ACTION_MOD_HDR) {
		err = mlx5e_attach_mod_hdr(priv, flow, parse_attr);
		dealloc_mod_hdr_actions(&parse_attr->mod_hdr_acts);
		if (err)
			return err;
	}

	if (flow_flag_test(flow, CT))
		flow->rule[0] = mlx5_tc_ct_flow_offload(get_ct_priv(priv), flow, &parse_attr->spec,
							attr, &parse_attr->mod_hdr_acts);
	else
		flow->rule[0] = mlx5e_add_offloaded_nic_rule(priv, &parse_attr->spec,
							     attr);

	return PTR_ERR_OR_ZERO(flow->rule[0]);
}

void mlx5e_del_offloaded_nic_rule(struct mlx5e_priv *priv,
				  struct mlx5_flow_handle *rule,
				  struct mlx5_flow_attr *attr)
{
	struct mlx5_fs_chains *nic_chains = nic_chains(priv);

	mlx5_del_flow_rules(rule);

	if (attr->chain || attr->prio)
		mlx5_chains_put_table(nic_chains, attr->chain, attr->prio,
				      MLX5E_TC_FT_LEVEL);

	if (attr->dest_chain)
		mlx5_chains_put_table(nic_chains, attr->dest_chain, 1,
				      MLX5E_TC_FT_LEVEL);
}

static void mlx5e_tc_del_nic_flow(struct mlx5e_priv *priv,
				  struct mlx5e_tc_flow *flow)
{
	struct mlx5_flow_attr *attr = flow->attr;
	struct mlx5e_tc_table *tc = &priv->fs.tc;

	flow_flag_clear(flow, OFFLOADED);

	if (flow_flag_test(flow, CT))
		mlx5_tc_ct_delete_flow(get_ct_priv(flow->priv), flow, attr);
	else if (!IS_ERR_OR_NULL(flow->rule[0]))
		mlx5e_del_offloaded_nic_rule(priv, flow->rule[0], attr);

	/* Remove root table if no rules are left to avoid
	 * extra steering hops.
	 */
	mutex_lock(&priv->fs.tc.t_lock);
	if (!mlx5e_tc_num_filters(priv, MLX5_TC_FLAG(NIC_OFFLOAD)) &&
	    !IS_ERR_OR_NULL(tc->t)) {
		mlx5_chains_put_table(nic_chains(priv), 0, 1, MLX5E_TC_FT_LEVEL);
		priv->fs.tc.t = NULL;
	}
	mutex_unlock(&priv->fs.tc.t_lock);

	kvfree(attr->parse_attr);

	if (attr->action & MLX5_FLOW_CONTEXT_ACTION_MOD_HDR)
		mlx5e_detach_mod_hdr(priv, flow);

	mlx5_fc_destroy(priv->mdev, attr->counter);

	if (flow_flag_test(flow, HAIRPIN))
		mlx5e_hairpin_flow_del(priv, flow);

	kfree(flow->attr);
}

struct mlx5_flow_handle *
mlx5e_tc_offload_fdb_rules(struct mlx5_eswitch *esw,
			   struct mlx5e_tc_flow *flow,
			   struct mlx5_flow_spec *spec,
			   struct mlx5_flow_attr *attr)
{
	struct mlx5e_tc_mod_hdr_acts *mod_hdr_acts;
	struct mlx5_flow_handle *rule;

	if (attr->flags & MLX5_ESW_ATTR_FLAG_SLOW_PATH)
		return mlx5_eswitch_add_offloaded_rule(esw, spec, attr);

	if (flow_flag_test(flow, CT)) {
		mod_hdr_acts = &attr->parse_attr->mod_hdr_acts;

		return mlx5_tc_ct_flow_offload(get_ct_priv(flow->priv),
					       flow, spec, attr,
					       mod_hdr_acts);
	}

	rule = mlx5_eswitch_add_offloaded_rule(esw, spec, attr);
	if (IS_ERR(rule))
		return rule;

	if (attr->esw_attr->split_count) {
		flow->rule[1] = mlx5_eswitch_add_fwd_rule(esw, spec, attr);
		if (IS_ERR(flow->rule[1])) {
			mlx5_eswitch_del_offloaded_rule(esw, rule, attr);
			return flow->rule[1];
		}
	}

	return rule;
}

void mlx5e_tc_unoffload_fdb_rules(struct mlx5_eswitch *esw,
				  struct mlx5e_tc_flow *flow,
				  struct mlx5_flow_attr *attr)
{
	flow_flag_clear(flow, OFFLOADED);

	if (attr->flags & MLX5_ESW_ATTR_FLAG_SLOW_PATH)
		goto offload_rule_0;

	if (flow_flag_test(flow, CT)) {
		mlx5_tc_ct_delete_flow(get_ct_priv(flow->priv), flow, attr);
		return;
	}

	if (attr->esw_attr->split_count)
		mlx5_eswitch_del_fwd_rule(esw, flow->rule[1], attr);

offload_rule_0:
	mlx5_eswitch_del_offloaded_rule(esw, flow->rule[0], attr);
}

struct mlx5_flow_handle *
mlx5e_tc_offload_to_slow_path(struct mlx5_eswitch *esw,
			      struct mlx5e_tc_flow *flow,
			      struct mlx5_flow_spec *spec)
{
	struct mlx5_flow_attr *slow_attr;
	struct mlx5_flow_handle *rule;

	slow_attr = mlx5_alloc_flow_attr(MLX5_FLOW_NAMESPACE_FDB);
	if (!slow_attr)
		return ERR_PTR(-ENOMEM);

	memcpy(slow_attr, flow->attr, ESW_FLOW_ATTR_SZ);
	slow_attr->action = MLX5_FLOW_CONTEXT_ACTION_FWD_DEST;
	slow_attr->esw_attr->split_count = 0;
	slow_attr->flags |= MLX5_ESW_ATTR_FLAG_SLOW_PATH;

	rule = mlx5e_tc_offload_fdb_rules(esw, flow, spec, slow_attr);
	if (!IS_ERR(rule))
		flow_flag_set(flow, SLOW);

	kfree(slow_attr);

	return rule;
}

void mlx5e_tc_unoffload_from_slow_path(struct mlx5_eswitch *esw,
				       struct mlx5e_tc_flow *flow)
{
	struct mlx5_flow_attr *slow_attr;

	slow_attr = mlx5_alloc_flow_attr(MLX5_FLOW_NAMESPACE_FDB);
	if (!slow_attr) {
		mlx5_core_warn(flow->priv->mdev, "Unable to alloc attr to unoffload slow path rule\n");
		return;
	}

	memcpy(slow_attr, flow->attr, ESW_FLOW_ATTR_SZ);
	slow_attr->action = MLX5_FLOW_CONTEXT_ACTION_FWD_DEST;
	slow_attr->esw_attr->split_count = 0;
	slow_attr->flags |= MLX5_ESW_ATTR_FLAG_SLOW_PATH;
	mlx5e_tc_unoffload_fdb_rules(esw, flow, slow_attr);
	flow_flag_clear(flow, SLOW);
	kfree(slow_attr);
}

/* Caller must obtain uplink_priv->unready_flows_lock mutex before calling this
 * function.
 */
static void unready_flow_add(struct mlx5e_tc_flow *flow,
			     struct list_head *unready_flows)
{
	flow_flag_set(flow, NOT_READY);
	list_add_tail(&flow->unready, unready_flows);
}

/* Caller must obtain uplink_priv->unready_flows_lock mutex before calling this
 * function.
 */
static void unready_flow_del(struct mlx5e_tc_flow *flow)
{
	list_del(&flow->unready);
	flow_flag_clear(flow, NOT_READY);
}

static void add_unready_flow(struct mlx5e_tc_flow *flow)
{
	struct mlx5_rep_uplink_priv *uplink_priv;
	struct mlx5e_rep_priv *rpriv;
	struct mlx5_eswitch *esw;

	esw = flow->priv->mdev->priv.eswitch;
	rpriv = mlx5_eswitch_get_uplink_priv(esw, REP_ETH);
	uplink_priv = &rpriv->uplink_priv;

	mutex_lock(&uplink_priv->unready_flows_lock);
	unready_flow_add(flow, &uplink_priv->unready_flows);
	mutex_unlock(&uplink_priv->unready_flows_lock);
}

static void remove_unready_flow(struct mlx5e_tc_flow *flow)
{
	struct mlx5_rep_uplink_priv *uplink_priv;
	struct mlx5e_rep_priv *rpriv;
	struct mlx5_eswitch *esw;

	esw = flow->priv->mdev->priv.eswitch;
	rpriv = mlx5_eswitch_get_uplink_priv(esw, REP_ETH);
	uplink_priv = &rpriv->uplink_priv;

	mutex_lock(&uplink_priv->unready_flows_lock);
	unready_flow_del(flow);
	mutex_unlock(&uplink_priv->unready_flows_lock);
}

static bool same_hw_devs(struct mlx5e_priv *priv, struct mlx5e_priv *peer_priv);

bool mlx5e_tc_is_vf_tunnel(struct net_device *out_dev, struct net_device *route_dev)
{
	struct mlx5_core_dev *out_mdev, *route_mdev;
	struct mlx5e_priv *out_priv, *route_priv;

	out_priv = netdev_priv(out_dev);
	out_mdev = out_priv->mdev;
	route_priv = netdev_priv(route_dev);
	route_mdev = route_priv->mdev;

	if (out_mdev->coredev_type != MLX5_COREDEV_PF ||
	    route_mdev->coredev_type != MLX5_COREDEV_VF)
		return false;

	return same_hw_devs(out_priv, route_priv);
}

int mlx5e_tc_query_route_vport(struct net_device *out_dev, struct net_device *route_dev, u16 *vport)
{
	struct mlx5e_priv *out_priv, *route_priv;
	struct mlx5_core_dev *route_mdev;
	struct mlx5_eswitch *esw;
	u16 vhca_id;
	int err;

	out_priv = netdev_priv(out_dev);
	esw = out_priv->mdev->priv.eswitch;
	route_priv = netdev_priv(route_dev);
	route_mdev = route_priv->mdev;

	vhca_id = MLX5_CAP_GEN(route_mdev, vhca_id);
	err = mlx5_eswitch_vhca_id_to_vport(esw, vhca_id, vport);
	return err;
}

int mlx5e_tc_add_flow_mod_hdr(struct mlx5e_priv *priv,
			      struct mlx5e_tc_flow_parse_attr *parse_attr,
			      struct mlx5e_tc_flow *flow)
{
	struct mlx5e_tc_mod_hdr_acts *mod_hdr_acts = &parse_attr->mod_hdr_acts;
	struct mlx5_modify_hdr *mod_hdr;

	mod_hdr = mlx5_modify_header_alloc(priv->mdev,
					   get_flow_name_space(flow),
					   mod_hdr_acts->num_actions,
					   mod_hdr_acts->actions);
	if (IS_ERR(mod_hdr))
		return PTR_ERR(mod_hdr);

	WARN_ON(flow->attr->modify_hdr);
	flow->attr->modify_hdr = mod_hdr;

	return 0;
}

static int
mlx5e_tc_add_fdb_flow(struct mlx5e_priv *priv,
		      struct mlx5e_tc_flow *flow,
		      struct netlink_ext_ack *extack)
{
	struct mlx5_eswitch *esw = priv->mdev->priv.eswitch;
	struct net_device *out_dev, *encap_dev = NULL;
	struct mlx5e_tc_flow_parse_attr *parse_attr;
	struct mlx5_flow_attr *attr = flow->attr;
	bool vf_tun = false, encap_valid = true;
	struct mlx5_esw_flow_attr *esw_attr;
	struct mlx5_fc *counter = NULL;
	struct mlx5e_rep_priv *rpriv;
	struct mlx5e_priv *out_priv;
	u32 max_prio, max_chain;
	int err = 0;
	int out_index;

	/* We check chain range only for tc flows.
	 * For ft flows, we checked attr->chain was originally 0 and set it to
	 * FDB_FT_CHAIN which is outside tc range.
	 * See mlx5e_rep_setup_ft_cb().
	 */
	max_chain = mlx5_chains_get_chain_range(esw_chains(esw));
	if (!mlx5e_is_ft_flow(flow) && attr->chain > max_chain) {
		NL_SET_ERR_MSG_MOD(extack,
				   "Requested chain is out of supported range");
		err = -EOPNOTSUPP;
		goto err_out;
	}

	max_prio = mlx5_chains_get_prio_range(esw_chains(esw));
	if (attr->prio > max_prio) {
		NL_SET_ERR_MSG_MOD(extack,
				   "Requested priority is out of supported range");
		err = -EOPNOTSUPP;
		goto err_out;
	}

	if (flow_flag_test(flow, TUN_RX)) {
		err = mlx5e_attach_decap_route(priv, flow);
		if (err)
			goto err_out;
	}

	if (flow_flag_test(flow, L3_TO_L2_DECAP)) {
		err = mlx5e_attach_decap(priv, flow, extack);
		if (err)
			goto err_out;
	}

	parse_attr = attr->parse_attr;
	esw_attr = attr->esw_attr;

	for (out_index = 0; out_index < MLX5_MAX_FLOW_FWD_VPORTS; out_index++) {
		int mirred_ifindex;

		if (!(esw_attr->dests[out_index].flags & MLX5_ESW_DEST_ENCAP))
			continue;

		mirred_ifindex = parse_attr->mirred_ifindex[out_index];
		out_dev = __dev_get_by_index(dev_net(priv->netdev),
					     mirred_ifindex);
		err = mlx5e_attach_encap(priv, flow, out_dev, out_index,
					 extack, &encap_dev, &encap_valid);
		if (err)
			goto err_out;

		if (esw_attr->dests[out_index].flags &
		    MLX5_ESW_DEST_CHAIN_WITH_SRC_PORT_CHANGE)
			vf_tun = true;
		out_priv = netdev_priv(encap_dev);
		rpriv = out_priv->ppriv;
		esw_attr->dests[out_index].rep = rpriv->rep;
		esw_attr->dests[out_index].mdev = out_priv->mdev;
	}

	err = mlx5_eswitch_add_vlan_action(esw, attr);
	if (err)
		goto err_out;

	if (attr->action & MLX5_FLOW_CONTEXT_ACTION_MOD_HDR &&
	    !(attr->ct_attr.ct_action & TCA_CT_ACT_CLEAR)) {
		if (vf_tun) {
			err = mlx5e_tc_add_flow_mod_hdr(priv, parse_attr, flow);
			if (err)
				goto err_out;
		} else {
			err = mlx5e_attach_mod_hdr(priv, flow, parse_attr);
			if (err)
				goto err_out;
		}
	}

	if (attr->action & MLX5_FLOW_CONTEXT_ACTION_COUNT) {
		counter = mlx5_fc_create(esw_attr->counter_dev, true);
		if (IS_ERR(counter)) {
			err = PTR_ERR(counter);
			goto err_out;
		}

		attr->counter = counter;
	}

	/* we get here if one of the following takes place:
	 * (1) there's no error
	 * (2) there's an encap action and we don't have valid neigh
	 */
	if (!encap_valid)
		flow->rule[0] = mlx5e_tc_offload_to_slow_path(esw, flow, &parse_attr->spec);
	else
		flow->rule[0] = mlx5e_tc_offload_fdb_rules(esw, flow, &parse_attr->spec, attr);

	if (IS_ERR(flow->rule[0])) {
		err = PTR_ERR(flow->rule[0]);
		goto err_out;
	}
	flow_flag_set(flow, OFFLOADED);

	return 0;

err_out:
	flow_flag_set(flow, FAILED);
	return err;
}

static bool mlx5_flow_has_geneve_opt(struct mlx5e_tc_flow *flow)
{
	struct mlx5_flow_spec *spec = &flow->attr->parse_attr->spec;
	void *headers_v = MLX5_ADDR_OF(fte_match_param,
				       spec->match_value,
				       misc_parameters_3);
	u32 geneve_tlv_opt_0_data = MLX5_GET(fte_match_set_misc3,
					     headers_v,
					     geneve_tlv_option_0_data);

	return !!geneve_tlv_opt_0_data;
}

static void mlx5e_tc_del_fdb_flow(struct mlx5e_priv *priv,
				  struct mlx5e_tc_flow *flow)
{
	struct mlx5_eswitch *esw = priv->mdev->priv.eswitch;
	struct mlx5_flow_attr *attr = flow->attr;
	struct mlx5_esw_flow_attr *esw_attr;
	bool vf_tun = false;
	int out_index;

	esw_attr = attr->esw_attr;
	mlx5e_put_flow_tunnel_id(flow);

	if (flow_flag_test(flow, NOT_READY))
		remove_unready_flow(flow);

	if (mlx5e_is_offloaded_flow(flow)) {
		if (flow_flag_test(flow, SLOW))
			mlx5e_tc_unoffload_from_slow_path(esw, flow);
		else
			mlx5e_tc_unoffload_fdb_rules(esw, flow, attr);
	}

	if (mlx5_flow_has_geneve_opt(flow))
		mlx5_geneve_tlv_option_del(priv->mdev->geneve);

	mlx5_eswitch_del_vlan_action(esw, attr);

	if (flow->decap_route)
		mlx5e_detach_decap_route(priv, flow);

	for (out_index = 0; out_index < MLX5_MAX_FLOW_FWD_VPORTS; out_index++) {
		if (esw_attr->dests[out_index].flags &
		    MLX5_ESW_DEST_CHAIN_WITH_SRC_PORT_CHANGE)
			vf_tun = true;
		if (esw_attr->dests[out_index].flags & MLX5_ESW_DEST_ENCAP) {
			mlx5e_detach_encap(priv, flow, out_index);
			kfree(attr->parse_attr->tun_info[out_index]);
		}
	}

	mlx5_tc_ct_match_del(get_ct_priv(priv), &flow->attr->ct_attr);

	if (attr->action & MLX5_FLOW_CONTEXT_ACTION_MOD_HDR) {
		dealloc_mod_hdr_actions(&attr->parse_attr->mod_hdr_acts);
		if (vf_tun && attr->modify_hdr)
			mlx5_modify_header_dealloc(priv->mdev, attr->modify_hdr);
		else
			mlx5e_detach_mod_hdr(priv, flow);
	}
	kvfree(attr->parse_attr);
	kvfree(attr->esw_attr->rx_tun_attr);

	if (attr->action & MLX5_FLOW_CONTEXT_ACTION_COUNT)
		mlx5_fc_destroy(esw_attr->counter_dev, attr->counter);

	if (flow_flag_test(flow, L3_TO_L2_DECAP))
		mlx5e_detach_decap(priv, flow);

	kfree(flow->attr);
}

struct mlx5_fc *mlx5e_tc_get_counter(struct mlx5e_tc_flow *flow)
{
	return flow->attr->counter;
}

/* Iterate over tmp_list of flows attached to flow_list head. */
void mlx5e_put_flow_list(struct mlx5e_priv *priv, struct list_head *flow_list)
{
	struct mlx5e_tc_flow *flow, *tmp;

	list_for_each_entry_safe(flow, tmp, flow_list, tmp_list)
		mlx5e_flow_put(priv, flow);
}

static void __mlx5e_tc_del_fdb_peer_flow(struct mlx5e_tc_flow *flow)
{
	struct mlx5_eswitch *esw = flow->priv->mdev->priv.eswitch;

	if (!flow_flag_test(flow, ESWITCH) ||
	    !flow_flag_test(flow, DUP))
		return;

	mutex_lock(&esw->offloads.peer_mutex);
	list_del(&flow->peer);
	mutex_unlock(&esw->offloads.peer_mutex);

	flow_flag_clear(flow, DUP);

	if (refcount_dec_and_test(&flow->peer_flow->refcnt)) {
		mlx5e_tc_del_fdb_flow(flow->peer_flow->priv, flow->peer_flow);
		kfree(flow->peer_flow);
	}

	flow->peer_flow = NULL;
}

static void mlx5e_tc_del_fdb_peer_flow(struct mlx5e_tc_flow *flow)
{
	struct mlx5_core_dev *dev = flow->priv->mdev;
	struct mlx5_devcom *devcom = dev->priv.devcom;
	struct mlx5_eswitch *peer_esw;

	peer_esw = mlx5_devcom_get_peer_data(devcom, MLX5_DEVCOM_ESW_OFFLOADS);
	if (!peer_esw)
		return;

	__mlx5e_tc_del_fdb_peer_flow(flow);
	mlx5_devcom_release_peer_data(devcom, MLX5_DEVCOM_ESW_OFFLOADS);
}

static void mlx5e_tc_del_flow(struct mlx5e_priv *priv,
			      struct mlx5e_tc_flow *flow)
{
	if (mlx5e_is_eswitch_flow(flow)) {
		mlx5e_tc_del_fdb_peer_flow(flow);
		mlx5e_tc_del_fdb_flow(priv, flow);
	} else {
		mlx5e_tc_del_nic_flow(priv, flow);
	}
}

static int flow_has_tc_fwd_action(struct flow_cls_offload *f)
{
	struct flow_rule *rule = flow_cls_offload_flow_rule(f);
	struct flow_action *flow_action = &rule->action;
	const struct flow_action_entry *act;
	int i;

	flow_action_for_each(i, act, flow_action) {
		switch (act->id) {
		case FLOW_ACTION_GOTO:
			return true;
		default:
			continue;
		}
	}

	return false;
}

static int
enc_opts_is_dont_care_or_full_match(struct mlx5e_priv *priv,
				    struct flow_dissector_key_enc_opts *opts,
				    struct netlink_ext_ack *extack,
				    bool *dont_care)
{
	struct geneve_opt *opt;
	int off = 0;

	*dont_care = true;

	while (opts->len > off) {
		opt = (struct geneve_opt *)&opts->data[off];

		if (!(*dont_care) || opt->opt_class || opt->type ||
		    memchr_inv(opt->opt_data, 0, opt->length * 4)) {
			*dont_care = false;

			if (opt->opt_class != htons(U16_MAX) ||
			    opt->type != U8_MAX) {
				NL_SET_ERR_MSG(extack,
					       "Partial match of tunnel options in chain > 0 isn't supported");
				netdev_warn(priv->netdev,
					    "Partial match of tunnel options in chain > 0 isn't supported");
				return -EOPNOTSUPP;
			}
		}

		off += sizeof(struct geneve_opt) + opt->length * 4;
	}

	return 0;
}

#define COPY_DISSECTOR(rule, diss_key, dst)\
({ \
	struct flow_rule *__rule = (rule);\
	typeof(dst) __dst = dst;\
\
	memcpy(__dst,\
	       skb_flow_dissector_target(__rule->match.dissector,\
					 diss_key,\
					 __rule->match.key),\
	       sizeof(*__dst));\
})

static int mlx5e_get_flow_tunnel_id(struct mlx5e_priv *priv,
				    struct mlx5e_tc_flow *flow,
				    struct flow_cls_offload *f,
				    struct net_device *filter_dev)
{
	struct flow_rule *rule = flow_cls_offload_flow_rule(f);
	struct netlink_ext_ack *extack = f->common.extack;
	struct mlx5e_tc_mod_hdr_acts *mod_hdr_acts;
	struct flow_match_enc_opts enc_opts_match;
	struct tunnel_match_enc_opts tun_enc_opts;
	struct mlx5_rep_uplink_priv *uplink_priv;
	struct mlx5_flow_attr *attr = flow->attr;
	struct mlx5e_rep_priv *uplink_rpriv;
	struct tunnel_match_key tunnel_key;
	bool enc_opts_is_dont_care = true;
	u32 tun_id, enc_opts_id = 0;
	struct mlx5_eswitch *esw;
	u32 value, mask;
	int err;

	esw = priv->mdev->priv.eswitch;
	uplink_rpriv = mlx5_eswitch_get_uplink_priv(esw, REP_ETH);
	uplink_priv = &uplink_rpriv->uplink_priv;

	memset(&tunnel_key, 0, sizeof(tunnel_key));
	COPY_DISSECTOR(rule, FLOW_DISSECTOR_KEY_ENC_CONTROL,
		       &tunnel_key.enc_control);
	if (tunnel_key.enc_control.addr_type == FLOW_DISSECTOR_KEY_IPV4_ADDRS)
		COPY_DISSECTOR(rule, FLOW_DISSECTOR_KEY_ENC_IPV4_ADDRS,
			       &tunnel_key.enc_ipv4);
	else
		COPY_DISSECTOR(rule, FLOW_DISSECTOR_KEY_ENC_IPV6_ADDRS,
			       &tunnel_key.enc_ipv6);
	COPY_DISSECTOR(rule, FLOW_DISSECTOR_KEY_ENC_IP, &tunnel_key.enc_ip);
	COPY_DISSECTOR(rule, FLOW_DISSECTOR_KEY_ENC_PORTS,
		       &tunnel_key.enc_tp);
	COPY_DISSECTOR(rule, FLOW_DISSECTOR_KEY_ENC_KEYID,
		       &tunnel_key.enc_key_id);
	tunnel_key.filter_ifindex = filter_dev->ifindex;

	err = mapping_add(uplink_priv->tunnel_mapping, &tunnel_key, &tun_id);
	if (err)
		return err;

	flow_rule_match_enc_opts(rule, &enc_opts_match);
	err = enc_opts_is_dont_care_or_full_match(priv,
						  enc_opts_match.mask,
						  extack,
						  &enc_opts_is_dont_care);
	if (err)
		goto err_enc_opts;

	if (!enc_opts_is_dont_care) {
		memset(&tun_enc_opts, 0, sizeof(tun_enc_opts));
		memcpy(&tun_enc_opts.key, enc_opts_match.key,
		       sizeof(*enc_opts_match.key));
		memcpy(&tun_enc_opts.mask, enc_opts_match.mask,
		       sizeof(*enc_opts_match.mask));

		err = mapping_add(uplink_priv->tunnel_enc_opts_mapping,
				  &tun_enc_opts, &enc_opts_id);
		if (err)
			goto err_enc_opts;
	}

	value = tun_id << ENC_OPTS_BITS | enc_opts_id;
	mask = enc_opts_id ? TUNNEL_ID_MASK :
			     (TUNNEL_ID_MASK & ~ENC_OPTS_BITS_MASK);

	if (attr->chain) {
		mlx5e_tc_match_to_reg_match(&attr->parse_attr->spec,
					    TUNNEL_TO_REG, value, mask);
	} else {
		mod_hdr_acts = &attr->parse_attr->mod_hdr_acts;
		err = mlx5e_tc_match_to_reg_set(priv->mdev,
						mod_hdr_acts, MLX5_FLOW_NAMESPACE_FDB,
						TUNNEL_TO_REG, value);
		if (err)
			goto err_set;

		attr->action |= MLX5_FLOW_CONTEXT_ACTION_MOD_HDR;
	}

	flow->tunnel_id = value;
	return 0;

err_set:
	if (enc_opts_id)
		mapping_remove(uplink_priv->tunnel_enc_opts_mapping,
			       enc_opts_id);
err_enc_opts:
	mapping_remove(uplink_priv->tunnel_mapping, tun_id);
	return err;
}

static void mlx5e_put_flow_tunnel_id(struct mlx5e_tc_flow *flow)
{
	u32 enc_opts_id = flow->tunnel_id & ENC_OPTS_BITS_MASK;
	u32 tun_id = flow->tunnel_id >> ENC_OPTS_BITS;
	struct mlx5_rep_uplink_priv *uplink_priv;
	struct mlx5e_rep_priv *uplink_rpriv;
	struct mlx5_eswitch *esw;

	esw = flow->priv->mdev->priv.eswitch;
	uplink_rpriv = mlx5_eswitch_get_uplink_priv(esw, REP_ETH);
	uplink_priv = &uplink_rpriv->uplink_priv;

	if (tun_id)
		mapping_remove(uplink_priv->tunnel_mapping, tun_id);
	if (enc_opts_id)
		mapping_remove(uplink_priv->tunnel_enc_opts_mapping,
			       enc_opts_id);
}

u32 mlx5e_tc_get_flow_tun_id(struct mlx5e_tc_flow *flow)
{
	return flow->tunnel_id;
}

void mlx5e_tc_set_ethertype(struct mlx5_core_dev *mdev,
			    struct flow_match_basic *match, bool outer,
			    void *headers_c, void *headers_v)
{
	bool ip_version_cap;

	ip_version_cap = outer ?
		MLX5_CAP_FLOWTABLE_NIC_RX(mdev,
					  ft_field_support.outer_ip_version) :
		MLX5_CAP_FLOWTABLE_NIC_RX(mdev,
					  ft_field_support.inner_ip_version);

	if (ip_version_cap && match->mask->n_proto == htons(0xFFFF) &&
	    (match->key->n_proto == htons(ETH_P_IP) ||
	     match->key->n_proto == htons(ETH_P_IPV6))) {
		MLX5_SET_TO_ONES(fte_match_set_lyr_2_4, headers_c, ip_version);
		MLX5_SET(fte_match_set_lyr_2_4, headers_v, ip_version,
			 match->key->n_proto == htons(ETH_P_IP) ? 4 : 6);
	} else {
		MLX5_SET(fte_match_set_lyr_2_4, headers_c, ethertype,
			 ntohs(match->mask->n_proto));
		MLX5_SET(fte_match_set_lyr_2_4, headers_v, ethertype,
			 ntohs(match->key->n_proto));
	}
}

u8 mlx5e_tc_get_ip_version(struct mlx5_flow_spec *spec, bool outer)
{
	void *headers_v;
	u16 ethertype;
	u8 ip_version;

	if (outer)
		headers_v = MLX5_ADDR_OF(fte_match_param, spec->match_value, outer_headers);
	else
		headers_v = MLX5_ADDR_OF(fte_match_param, spec->match_value, inner_headers);

	ip_version = MLX5_GET(fte_match_set_lyr_2_4, headers_v, ip_version);
	/* Return ip_version converted from ethertype anyway */
	if (!ip_version) {
		ethertype = MLX5_GET(fte_match_set_lyr_2_4, headers_v, ethertype);
		if (ethertype == ETH_P_IP || ethertype == ETH_P_ARP)
			ip_version = 4;
		else if (ethertype == ETH_P_IPV6)
			ip_version = 6;
	}
	return ip_version;
}

static int parse_tunnel_attr(struct mlx5e_priv *priv,
			     struct mlx5e_tc_flow *flow,
			     struct mlx5_flow_spec *spec,
			     struct flow_cls_offload *f,
			     struct net_device *filter_dev,
			     u8 *match_level,
			     bool *match_inner)
{
	struct mlx5e_tc_tunnel *tunnel = mlx5e_get_tc_tun(filter_dev);
	struct mlx5_eswitch *esw = priv->mdev->priv.eswitch;
	struct netlink_ext_ack *extack = f->common.extack;
	bool needs_mapping, sets_mapping;
	int err;

	if (!mlx5e_is_eswitch_flow(flow))
		return -EOPNOTSUPP;

	needs_mapping = !!flow->attr->chain;
	sets_mapping = !flow->attr->chain && flow_has_tc_fwd_action(f);
	*match_inner = !needs_mapping;

	if ((needs_mapping || sets_mapping) &&
	    !mlx5_eswitch_reg_c1_loopback_enabled(esw)) {
		NL_SET_ERR_MSG(extack,
			       "Chains on tunnel devices isn't supported without register loopback support");
		netdev_warn(priv->netdev,
			    "Chains on tunnel devices isn't supported without register loopback support");
		return -EOPNOTSUPP;
	}

	if (!flow->attr->chain) {
		err = mlx5e_tc_tun_parse(filter_dev, priv, spec, f,
					 match_level);
		if (err) {
			NL_SET_ERR_MSG_MOD(extack,
					   "Failed to parse tunnel attributes");
			netdev_warn(priv->netdev,
				    "Failed to parse tunnel attributes");
			return err;
		}

		/* With mpls over udp we decapsulate using packet reformat
		 * object
		 */
		if (!netif_is_bareudp(filter_dev))
			flow->attr->action |= MLX5_FLOW_CONTEXT_ACTION_DECAP;
		err = mlx5e_tc_set_attr_rx_tun(flow, spec);
		if (err)
			return err;
	} else if (tunnel && tunnel->tunnel_type == MLX5E_TC_TUNNEL_TYPE_VXLAN) {
		struct mlx5_flow_spec *tmp_spec;

		tmp_spec = kvzalloc(sizeof(*tmp_spec), GFP_KERNEL);
		if (!tmp_spec) {
			NL_SET_ERR_MSG_MOD(extack, "Failed to allocate memory for vxlan tmp spec");
			netdev_warn(priv->netdev, "Failed to allocate memory for vxlan tmp spec");
			return -ENOMEM;
		}
		memcpy(tmp_spec, spec, sizeof(*tmp_spec));

		err = mlx5e_tc_tun_parse(filter_dev, priv, tmp_spec, f, match_level);
		if (err) {
			kvfree(tmp_spec);
			NL_SET_ERR_MSG_MOD(extack, "Failed to parse tunnel attributes");
			netdev_warn(priv->netdev, "Failed to parse tunnel attributes");
			return err;
		}
		err = mlx5e_tc_set_attr_rx_tun(flow, tmp_spec);
		kvfree(tmp_spec);
		if (err)
			return err;
	}

	if (!needs_mapping && !sets_mapping)
		return 0;

	return mlx5e_get_flow_tunnel_id(priv, flow, f, filter_dev);
}

static void *get_match_inner_headers_criteria(struct mlx5_flow_spec *spec)
{
	return MLX5_ADDR_OF(fte_match_param, spec->match_criteria,
			    inner_headers);
}

static void *get_match_inner_headers_value(struct mlx5_flow_spec *spec)
{
	return MLX5_ADDR_OF(fte_match_param, spec->match_value,
			    inner_headers);
}

static void *get_match_outer_headers_criteria(struct mlx5_flow_spec *spec)
{
	return MLX5_ADDR_OF(fte_match_param, spec->match_criteria,
			    outer_headers);
}

static void *get_match_outer_headers_value(struct mlx5_flow_spec *spec)
{
	return MLX5_ADDR_OF(fte_match_param, spec->match_value,
			    outer_headers);
}

static void *get_match_headers_value(u32 flags,
				     struct mlx5_flow_spec *spec)
{
	return (flags & MLX5_FLOW_CONTEXT_ACTION_DECAP) ?
		get_match_inner_headers_value(spec) :
		get_match_outer_headers_value(spec);
}

static void *get_match_headers_criteria(u32 flags,
					struct mlx5_flow_spec *spec)
{
	return (flags & MLX5_FLOW_CONTEXT_ACTION_DECAP) ?
		get_match_inner_headers_criteria(spec) :
		get_match_outer_headers_criteria(spec);
}

static int mlx5e_flower_parse_meta(struct net_device *filter_dev,
				   struct flow_cls_offload *f)
{
	struct flow_rule *rule = flow_cls_offload_flow_rule(f);
	struct netlink_ext_ack *extack = f->common.extack;
	struct net_device *ingress_dev;
	struct flow_match_meta match;

	if (!flow_rule_match_key(rule, FLOW_DISSECTOR_KEY_META))
		return 0;

	flow_rule_match_meta(rule, &match);
	if (match.mask->ingress_ifindex != 0xFFFFFFFF) {
		NL_SET_ERR_MSG_MOD(extack, "Unsupported ingress ifindex mask");
		return -EOPNOTSUPP;
	}

	ingress_dev = __dev_get_by_index(dev_net(filter_dev),
					 match.key->ingress_ifindex);
	if (!ingress_dev) {
		NL_SET_ERR_MSG_MOD(extack,
				   "Can't find the ingress port to match on");
		return -ENOENT;
	}

	if (ingress_dev != filter_dev) {
		NL_SET_ERR_MSG_MOD(extack,
				   "Can't match on the ingress filter port");
		return -EOPNOTSUPP;
	}

	return 0;
}

static bool skip_key_basic(struct net_device *filter_dev,
			   struct flow_cls_offload *f)
{
	/* When doing mpls over udp decap, the user needs to provide
	 * MPLS_UC as the protocol in order to be able to match on mpls
	 * label fields.  However, the actual ethertype is IP so we want to
	 * avoid matching on this, otherwise we'll fail the match.
	 */
	if (netif_is_bareudp(filter_dev) && f->common.chain_index == 0)
		return true;

	return false;
}

static int __parse_cls_flower(struct mlx5e_priv *priv,
			      struct mlx5e_tc_flow *flow,
			      struct mlx5_flow_spec *spec,
			      struct flow_cls_offload *f,
			      struct net_device *filter_dev,
			      u8 *inner_match_level, u8 *outer_match_level)
{
	struct netlink_ext_ack *extack = f->common.extack;
	void *headers_c = MLX5_ADDR_OF(fte_match_param, spec->match_criteria,
				       outer_headers);
	void *headers_v = MLX5_ADDR_OF(fte_match_param, spec->match_value,
				       outer_headers);
	void *misc_c = MLX5_ADDR_OF(fte_match_param, spec->match_criteria,
				    misc_parameters);
	void *misc_v = MLX5_ADDR_OF(fte_match_param, spec->match_value,
				    misc_parameters);
	struct flow_rule *rule = flow_cls_offload_flow_rule(f);
	struct flow_dissector *dissector = rule->match.dissector;
	u16 addr_type = 0;
	u8 ip_proto = 0;
	u8 *match_level;
	int err;

	match_level = outer_match_level;

	if (dissector->used_keys &
	    ~(BIT(FLOW_DISSECTOR_KEY_META) |
	      BIT(FLOW_DISSECTOR_KEY_CONTROL) |
	      BIT(FLOW_DISSECTOR_KEY_BASIC) |
	      BIT(FLOW_DISSECTOR_KEY_ETH_ADDRS) |
	      BIT(FLOW_DISSECTOR_KEY_VLAN) |
	      BIT(FLOW_DISSECTOR_KEY_CVLAN) |
	      BIT(FLOW_DISSECTOR_KEY_IPV4_ADDRS) |
	      BIT(FLOW_DISSECTOR_KEY_IPV6_ADDRS) |
	      BIT(FLOW_DISSECTOR_KEY_PORTS) |
	      BIT(FLOW_DISSECTOR_KEY_ENC_KEYID) |
	      BIT(FLOW_DISSECTOR_KEY_ENC_IPV4_ADDRS) |
	      BIT(FLOW_DISSECTOR_KEY_ENC_IPV6_ADDRS) |
	      BIT(FLOW_DISSECTOR_KEY_ENC_PORTS)	|
	      BIT(FLOW_DISSECTOR_KEY_ENC_CONTROL) |
	      BIT(FLOW_DISSECTOR_KEY_TCP) |
	      BIT(FLOW_DISSECTOR_KEY_IP)  |
	      BIT(FLOW_DISSECTOR_KEY_CT) |
	      BIT(FLOW_DISSECTOR_KEY_ENC_IP) |
	      BIT(FLOW_DISSECTOR_KEY_ENC_OPTS) |
	      BIT(FLOW_DISSECTOR_KEY_MPLS))) {
		NL_SET_ERR_MSG_MOD(extack, "Unsupported key");
		netdev_dbg(priv->netdev, "Unsupported key used: 0x%x\n",
			   dissector->used_keys);
		return -EOPNOTSUPP;
	}

	if (mlx5e_get_tc_tun(filter_dev)) {
		bool match_inner = false;

		err = parse_tunnel_attr(priv, flow, spec, f, filter_dev,
					outer_match_level, &match_inner);
		if (err)
			return err;

		if (match_inner) {
			/* header pointers should point to the inner headers
			 * if the packet was decapsulated already.
			 * outer headers are set by parse_tunnel_attr.
			 */
			match_level = inner_match_level;
			headers_c = get_match_inner_headers_criteria(spec);
			headers_v = get_match_inner_headers_value(spec);
		}
	}

	err = mlx5e_flower_parse_meta(filter_dev, f);
	if (err)
		return err;

	if (flow_rule_match_key(rule, FLOW_DISSECTOR_KEY_BASIC) &&
	    !skip_key_basic(filter_dev, f)) {
		struct flow_match_basic match;

		flow_rule_match_basic(rule, &match);
		mlx5e_tc_set_ethertype(priv->mdev, &match,
				       match_level == outer_match_level,
				       headers_c, headers_v);

		if (match.mask->n_proto)
			*match_level = MLX5_MATCH_L2;
	}
	if (flow_rule_match_key(rule, FLOW_DISSECTOR_KEY_VLAN) ||
	    is_vlan_dev(filter_dev)) {
		struct flow_dissector_key_vlan filter_dev_mask;
		struct flow_dissector_key_vlan filter_dev_key;
		struct flow_match_vlan match;

		if (is_vlan_dev(filter_dev)) {
			match.key = &filter_dev_key;
			match.key->vlan_id = vlan_dev_vlan_id(filter_dev);
			match.key->vlan_tpid = vlan_dev_vlan_proto(filter_dev);
			match.key->vlan_priority = 0;
			match.mask = &filter_dev_mask;
			memset(match.mask, 0xff, sizeof(*match.mask));
			match.mask->vlan_priority = 0;
		} else {
			flow_rule_match_vlan(rule, &match);
		}
		if (match.mask->vlan_id ||
		    match.mask->vlan_priority ||
		    match.mask->vlan_tpid) {
			if (match.key->vlan_tpid == htons(ETH_P_8021AD)) {
				MLX5_SET(fte_match_set_lyr_2_4, headers_c,
					 svlan_tag, 1);
				MLX5_SET(fte_match_set_lyr_2_4, headers_v,
					 svlan_tag, 1);
			} else {
				MLX5_SET(fte_match_set_lyr_2_4, headers_c,
					 cvlan_tag, 1);
				MLX5_SET(fte_match_set_lyr_2_4, headers_v,
					 cvlan_tag, 1);
			}

			MLX5_SET(fte_match_set_lyr_2_4, headers_c, first_vid,
				 match.mask->vlan_id);
			MLX5_SET(fte_match_set_lyr_2_4, headers_v, first_vid,
				 match.key->vlan_id);

			MLX5_SET(fte_match_set_lyr_2_4, headers_c, first_prio,
				 match.mask->vlan_priority);
			MLX5_SET(fte_match_set_lyr_2_4, headers_v, first_prio,
				 match.key->vlan_priority);

			*match_level = MLX5_MATCH_L2;
		}
	} else if (*match_level != MLX5_MATCH_NONE) {
		/* cvlan_tag enabled in match criteria and
		 * disabled in match value means both S & C tags
		 * don't exist (untagged of both)
		 */
		MLX5_SET(fte_match_set_lyr_2_4, headers_c, cvlan_tag, 1);
		*match_level = MLX5_MATCH_L2;
	}

	if (flow_rule_match_key(rule, FLOW_DISSECTOR_KEY_CVLAN)) {
		struct flow_match_vlan match;

		flow_rule_match_cvlan(rule, &match);
		if (match.mask->vlan_id ||
		    match.mask->vlan_priority ||
		    match.mask->vlan_tpid) {
			if (match.key->vlan_tpid == htons(ETH_P_8021AD)) {
				MLX5_SET(fte_match_set_misc, misc_c,
					 outer_second_svlan_tag, 1);
				MLX5_SET(fte_match_set_misc, misc_v,
					 outer_second_svlan_tag, 1);
			} else {
				MLX5_SET(fte_match_set_misc, misc_c,
					 outer_second_cvlan_tag, 1);
				MLX5_SET(fte_match_set_misc, misc_v,
					 outer_second_cvlan_tag, 1);
			}

			MLX5_SET(fte_match_set_misc, misc_c, outer_second_vid,
				 match.mask->vlan_id);
			MLX5_SET(fte_match_set_misc, misc_v, outer_second_vid,
				 match.key->vlan_id);
			MLX5_SET(fte_match_set_misc, misc_c, outer_second_prio,
				 match.mask->vlan_priority);
			MLX5_SET(fte_match_set_misc, misc_v, outer_second_prio,
				 match.key->vlan_priority);

			*match_level = MLX5_MATCH_L2;
			spec->match_criteria_enable |= MLX5_MATCH_MISC_PARAMETERS;
		}
	}

	if (flow_rule_match_key(rule, FLOW_DISSECTOR_KEY_ETH_ADDRS)) {
		struct flow_match_eth_addrs match;

		flow_rule_match_eth_addrs(rule, &match);
		ether_addr_copy(MLX5_ADDR_OF(fte_match_set_lyr_2_4, headers_c,
					     dmac_47_16),
				match.mask->dst);
		ether_addr_copy(MLX5_ADDR_OF(fte_match_set_lyr_2_4, headers_v,
					     dmac_47_16),
				match.key->dst);

		ether_addr_copy(MLX5_ADDR_OF(fte_match_set_lyr_2_4, headers_c,
					     smac_47_16),
				match.mask->src);
		ether_addr_copy(MLX5_ADDR_OF(fte_match_set_lyr_2_4, headers_v,
					     smac_47_16),
				match.key->src);

		if (!is_zero_ether_addr(match.mask->src) ||
		    !is_zero_ether_addr(match.mask->dst))
			*match_level = MLX5_MATCH_L2;
	}

	if (flow_rule_match_key(rule, FLOW_DISSECTOR_KEY_CONTROL)) {
		struct flow_match_control match;

		flow_rule_match_control(rule, &match);
		addr_type = match.key->addr_type;

		/* the HW doesn't support frag first/later */
		if (match.mask->flags & FLOW_DIS_FIRST_FRAG)
			return -EOPNOTSUPP;

		if (match.mask->flags & FLOW_DIS_IS_FRAGMENT) {
			MLX5_SET(fte_match_set_lyr_2_4, headers_c, frag, 1);
			MLX5_SET(fte_match_set_lyr_2_4, headers_v, frag,
				 match.key->flags & FLOW_DIS_IS_FRAGMENT);

			/* the HW doesn't need L3 inline to match on frag=no */
			if (!(match.key->flags & FLOW_DIS_IS_FRAGMENT))
				*match_level = MLX5_MATCH_L2;
	/* ***  L2 attributes parsing up to here *** */
			else
				*match_level = MLX5_MATCH_L3;
		}
	}

	if (flow_rule_match_key(rule, FLOW_DISSECTOR_KEY_BASIC)) {
		struct flow_match_basic match;

		flow_rule_match_basic(rule, &match);
		ip_proto = match.key->ip_proto;

		MLX5_SET(fte_match_set_lyr_2_4, headers_c, ip_protocol,
			 match.mask->ip_proto);
		MLX5_SET(fte_match_set_lyr_2_4, headers_v, ip_protocol,
			 match.key->ip_proto);

		if (match.mask->ip_proto)
			*match_level = MLX5_MATCH_L3;
	}

	if (addr_type == FLOW_DISSECTOR_KEY_IPV4_ADDRS) {
		struct flow_match_ipv4_addrs match;

		flow_rule_match_ipv4_addrs(rule, &match);
		memcpy(MLX5_ADDR_OF(fte_match_set_lyr_2_4, headers_c,
				    src_ipv4_src_ipv6.ipv4_layout.ipv4),
		       &match.mask->src, sizeof(match.mask->src));
		memcpy(MLX5_ADDR_OF(fte_match_set_lyr_2_4, headers_v,
				    src_ipv4_src_ipv6.ipv4_layout.ipv4),
		       &match.key->src, sizeof(match.key->src));
		memcpy(MLX5_ADDR_OF(fte_match_set_lyr_2_4, headers_c,
				    dst_ipv4_dst_ipv6.ipv4_layout.ipv4),
		       &match.mask->dst, sizeof(match.mask->dst));
		memcpy(MLX5_ADDR_OF(fte_match_set_lyr_2_4, headers_v,
				    dst_ipv4_dst_ipv6.ipv4_layout.ipv4),
		       &match.key->dst, sizeof(match.key->dst));

		if (match.mask->src || match.mask->dst)
			*match_level = MLX5_MATCH_L3;
	}

	if (addr_type == FLOW_DISSECTOR_KEY_IPV6_ADDRS) {
		struct flow_match_ipv6_addrs match;

		flow_rule_match_ipv6_addrs(rule, &match);
		memcpy(MLX5_ADDR_OF(fte_match_set_lyr_2_4, headers_c,
				    src_ipv4_src_ipv6.ipv6_layout.ipv6),
		       &match.mask->src, sizeof(match.mask->src));
		memcpy(MLX5_ADDR_OF(fte_match_set_lyr_2_4, headers_v,
				    src_ipv4_src_ipv6.ipv6_layout.ipv6),
		       &match.key->src, sizeof(match.key->src));

		memcpy(MLX5_ADDR_OF(fte_match_set_lyr_2_4, headers_c,
				    dst_ipv4_dst_ipv6.ipv6_layout.ipv6),
		       &match.mask->dst, sizeof(match.mask->dst));
		memcpy(MLX5_ADDR_OF(fte_match_set_lyr_2_4, headers_v,
				    dst_ipv4_dst_ipv6.ipv6_layout.ipv6),
		       &match.key->dst, sizeof(match.key->dst));

		if (ipv6_addr_type(&match.mask->src) != IPV6_ADDR_ANY ||
		    ipv6_addr_type(&match.mask->dst) != IPV6_ADDR_ANY)
			*match_level = MLX5_MATCH_L3;
	}

	if (flow_rule_match_key(rule, FLOW_DISSECTOR_KEY_IP)) {
		struct flow_match_ip match;

		flow_rule_match_ip(rule, &match);
		MLX5_SET(fte_match_set_lyr_2_4, headers_c, ip_ecn,
			 match.mask->tos & 0x3);
		MLX5_SET(fte_match_set_lyr_2_4, headers_v, ip_ecn,
			 match.key->tos & 0x3);

		MLX5_SET(fte_match_set_lyr_2_4, headers_c, ip_dscp,
			 match.mask->tos >> 2);
		MLX5_SET(fte_match_set_lyr_2_4, headers_v, ip_dscp,
			 match.key->tos  >> 2);

		MLX5_SET(fte_match_set_lyr_2_4, headers_c, ttl_hoplimit,
			 match.mask->ttl);
		MLX5_SET(fte_match_set_lyr_2_4, headers_v, ttl_hoplimit,
			 match.key->ttl);

		if (match.mask->ttl &&
		    !MLX5_CAP_ESW_FLOWTABLE_FDB(priv->mdev,
						ft_field_support.outer_ipv4_ttl)) {
			NL_SET_ERR_MSG_MOD(extack,
					   "Matching on TTL is not supported");
			return -EOPNOTSUPP;
		}

		if (match.mask->tos || match.mask->ttl)
			*match_level = MLX5_MATCH_L3;
	}

	/* ***  L3 attributes parsing up to here *** */

	if (flow_rule_match_key(rule, FLOW_DISSECTOR_KEY_PORTS)) {
		struct flow_match_ports match;

		flow_rule_match_ports(rule, &match);
		switch (ip_proto) {
		case IPPROTO_TCP:
			MLX5_SET(fte_match_set_lyr_2_4, headers_c,
				 tcp_sport, ntohs(match.mask->src));
			MLX5_SET(fte_match_set_lyr_2_4, headers_v,
				 tcp_sport, ntohs(match.key->src));

			MLX5_SET(fte_match_set_lyr_2_4, headers_c,
				 tcp_dport, ntohs(match.mask->dst));
			MLX5_SET(fte_match_set_lyr_2_4, headers_v,
				 tcp_dport, ntohs(match.key->dst));
			break;

		case IPPROTO_UDP:
			MLX5_SET(fte_match_set_lyr_2_4, headers_c,
				 udp_sport, ntohs(match.mask->src));
			MLX5_SET(fte_match_set_lyr_2_4, headers_v,
				 udp_sport, ntohs(match.key->src));

			MLX5_SET(fte_match_set_lyr_2_4, headers_c,
				 udp_dport, ntohs(match.mask->dst));
			MLX5_SET(fte_match_set_lyr_2_4, headers_v,
				 udp_dport, ntohs(match.key->dst));
			break;
		default:
			NL_SET_ERR_MSG_MOD(extack,
					   "Only UDP and TCP transports are supported for L4 matching");
			netdev_err(priv->netdev,
				   "Only UDP and TCP transport are supported\n");
			return -EINVAL;
		}

		if (match.mask->src || match.mask->dst)
			*match_level = MLX5_MATCH_L4;
	}

	if (flow_rule_match_key(rule, FLOW_DISSECTOR_KEY_TCP)) {
		struct flow_match_tcp match;

		flow_rule_match_tcp(rule, &match);
		MLX5_SET(fte_match_set_lyr_2_4, headers_c, tcp_flags,
			 ntohs(match.mask->flags));
		MLX5_SET(fte_match_set_lyr_2_4, headers_v, tcp_flags,
			 ntohs(match.key->flags));

		if (match.mask->flags)
			*match_level = MLX5_MATCH_L4;
	}

	return 0;
}

static int parse_cls_flower(struct mlx5e_priv *priv,
			    struct mlx5e_tc_flow *flow,
			    struct mlx5_flow_spec *spec,
			    struct flow_cls_offload *f,
			    struct net_device *filter_dev)
{
	u8 inner_match_level, outer_match_level, non_tunnel_match_level;
	struct netlink_ext_ack *extack = f->common.extack;
	struct mlx5_core_dev *dev = priv->mdev;
	struct mlx5_eswitch *esw = dev->priv.eswitch;
	struct mlx5e_rep_priv *rpriv = priv->ppriv;
	struct mlx5_eswitch_rep *rep;
	bool is_eswitch_flow;
	int err;

	inner_match_level = MLX5_MATCH_NONE;
	outer_match_level = MLX5_MATCH_NONE;

	err = __parse_cls_flower(priv, flow, spec, f, filter_dev,
				 &inner_match_level, &outer_match_level);
	non_tunnel_match_level = (inner_match_level == MLX5_MATCH_NONE) ?
				 outer_match_level : inner_match_level;

	is_eswitch_flow = mlx5e_is_eswitch_flow(flow);
	if (!err && is_eswitch_flow) {
		rep = rpriv->rep;
		if (rep->vport != MLX5_VPORT_UPLINK &&
		    (esw->offloads.inline_mode != MLX5_INLINE_MODE_NONE &&
		    esw->offloads.inline_mode < non_tunnel_match_level)) {
			NL_SET_ERR_MSG_MOD(extack,
					   "Flow is not offloaded due to min inline setting");
			netdev_warn(priv->netdev,
				    "Flow is not offloaded due to min inline setting, required %d actual %d\n",
				    non_tunnel_match_level, esw->offloads.inline_mode);
			return -EOPNOTSUPP;
		}
	}

	flow->attr->inner_match_level = inner_match_level;
	flow->attr->outer_match_level = outer_match_level;


	return err;
}

struct pedit_headers {
	struct ethhdr  eth;
	struct vlan_hdr vlan;
	struct iphdr   ip4;
	struct ipv6hdr ip6;
	struct tcphdr  tcp;
	struct udphdr  udp;
};

struct pedit_headers_action {
	struct pedit_headers	vals;
	struct pedit_headers	masks;
	u32			pedits;
};

static int pedit_header_offsets[] = {
	[FLOW_ACT_MANGLE_HDR_TYPE_ETH] = offsetof(struct pedit_headers, eth),
	[FLOW_ACT_MANGLE_HDR_TYPE_IP4] = offsetof(struct pedit_headers, ip4),
	[FLOW_ACT_MANGLE_HDR_TYPE_IP6] = offsetof(struct pedit_headers, ip6),
	[FLOW_ACT_MANGLE_HDR_TYPE_TCP] = offsetof(struct pedit_headers, tcp),
	[FLOW_ACT_MANGLE_HDR_TYPE_UDP] = offsetof(struct pedit_headers, udp),
};

#define pedit_header(_ph, _htype) ((void *)(_ph) + pedit_header_offsets[_htype])

static int set_pedit_val(u8 hdr_type, u32 mask, u32 val, u32 offset,
			 struct pedit_headers_action *hdrs)
{
	u32 *curr_pmask, *curr_pval;

	curr_pmask = (u32 *)(pedit_header(&hdrs->masks, hdr_type) + offset);
	curr_pval  = (u32 *)(pedit_header(&hdrs->vals, hdr_type) + offset);

	if (*curr_pmask & mask)  /* disallow acting twice on the same location */
		goto out_err;

	*curr_pmask |= mask;
	*curr_pval  |= (val & mask);

	return 0;

out_err:
	return -EOPNOTSUPP;
}

struct mlx5_fields {
	u8  field;
	u8  field_bsize;
	u32 field_mask;
	u32 offset;
	u32 match_offset;
};

#define OFFLOAD(fw_field, field_bsize, field_mask, field, off, match_field) \
		{MLX5_ACTION_IN_FIELD_OUT_ ## fw_field, field_bsize, field_mask, \
		 offsetof(struct pedit_headers, field) + (off), \
		 MLX5_BYTE_OFF(fte_match_set_lyr_2_4, match_field)}

/* masked values are the same and there are no rewrites that do not have a
 * match.
 */
#define SAME_VAL_MASK(type, valp, maskp, matchvalp, matchmaskp) ({ \
	type matchmaskx = *(type *)(matchmaskp); \
	type matchvalx = *(type *)(matchvalp); \
	type maskx = *(type *)(maskp); \
	type valx = *(type *)(valp); \
	\
	(valx & maskx) == (matchvalx & matchmaskx) && !(maskx & (maskx ^ \
								 matchmaskx)); \
})

static bool cmp_val_mask(void *valp, void *maskp, void *matchvalp,
			 void *matchmaskp, u8 bsize)
{
	bool same = false;

	switch (bsize) {
	case 8:
		same = SAME_VAL_MASK(u8, valp, maskp, matchvalp, matchmaskp);
		break;
	case 16:
		same = SAME_VAL_MASK(u16, valp, maskp, matchvalp, matchmaskp);
		break;
	case 32:
		same = SAME_VAL_MASK(u32, valp, maskp, matchvalp, matchmaskp);
		break;
	}

	return same;
}

static struct mlx5_fields fields[] = {
	OFFLOAD(DMAC_47_16, 32, U32_MAX, eth.h_dest[0], 0, dmac_47_16),
	OFFLOAD(DMAC_15_0,  16, U16_MAX, eth.h_dest[4], 0, dmac_15_0),
	OFFLOAD(SMAC_47_16, 32, U32_MAX, eth.h_source[0], 0, smac_47_16),
	OFFLOAD(SMAC_15_0,  16, U16_MAX, eth.h_source[4], 0, smac_15_0),
	OFFLOAD(ETHERTYPE,  16, U16_MAX, eth.h_proto, 0, ethertype),
	OFFLOAD(FIRST_VID,  16, U16_MAX, vlan.h_vlan_TCI, 0, first_vid),

	OFFLOAD(IP_DSCP, 8,    0xfc, ip4.tos,   0, ip_dscp),
	OFFLOAD(IP_TTL,  8,  U8_MAX, ip4.ttl,   0, ttl_hoplimit),
	OFFLOAD(SIPV4,  32, U32_MAX, ip4.saddr, 0, src_ipv4_src_ipv6.ipv4_layout.ipv4),
	OFFLOAD(DIPV4,  32, U32_MAX, ip4.daddr, 0, dst_ipv4_dst_ipv6.ipv4_layout.ipv4),

	OFFLOAD(SIPV6_127_96, 32, U32_MAX, ip6.saddr.s6_addr32[0], 0,
		src_ipv4_src_ipv6.ipv6_layout.ipv6[0]),
	OFFLOAD(SIPV6_95_64,  32, U32_MAX, ip6.saddr.s6_addr32[1], 0,
		src_ipv4_src_ipv6.ipv6_layout.ipv6[4]),
	OFFLOAD(SIPV6_63_32,  32, U32_MAX, ip6.saddr.s6_addr32[2], 0,
		src_ipv4_src_ipv6.ipv6_layout.ipv6[8]),
	OFFLOAD(SIPV6_31_0,   32, U32_MAX, ip6.saddr.s6_addr32[3], 0,
		src_ipv4_src_ipv6.ipv6_layout.ipv6[12]),
	OFFLOAD(DIPV6_127_96, 32, U32_MAX, ip6.daddr.s6_addr32[0], 0,
		dst_ipv4_dst_ipv6.ipv6_layout.ipv6[0]),
	OFFLOAD(DIPV6_95_64,  32, U32_MAX, ip6.daddr.s6_addr32[1], 0,
		dst_ipv4_dst_ipv6.ipv6_layout.ipv6[4]),
	OFFLOAD(DIPV6_63_32,  32, U32_MAX, ip6.daddr.s6_addr32[2], 0,
		dst_ipv4_dst_ipv6.ipv6_layout.ipv6[8]),
	OFFLOAD(DIPV6_31_0,   32, U32_MAX, ip6.daddr.s6_addr32[3], 0,
		dst_ipv4_dst_ipv6.ipv6_layout.ipv6[12]),
	OFFLOAD(IPV6_HOPLIMIT, 8,  U8_MAX, ip6.hop_limit, 0, ttl_hoplimit),
	OFFLOAD(IP_DSCP, 16,  0xc00f, ip6, 0, ip_dscp),

	OFFLOAD(TCP_SPORT, 16, U16_MAX, tcp.source,  0, tcp_sport),
	OFFLOAD(TCP_DPORT, 16, U16_MAX, tcp.dest,    0, tcp_dport),
	/* in linux iphdr tcp_flags is 8 bits long */
	OFFLOAD(TCP_FLAGS,  8,  U8_MAX, tcp.ack_seq, 5, tcp_flags),

	OFFLOAD(UDP_SPORT, 16, U16_MAX, udp.source, 0, udp_sport),
	OFFLOAD(UDP_DPORT, 16, U16_MAX, udp.dest,   0, udp_dport),
};

static unsigned long mask_to_le(unsigned long mask, int size)
{
	__be32 mask_be32;
	__be16 mask_be16;

	if (size == 32) {
		mask_be32 = (__force __be32)(mask);
		mask = (__force unsigned long)cpu_to_le32(be32_to_cpu(mask_be32));
	} else if (size == 16) {
		mask_be32 = (__force __be32)(mask);
		mask_be16 = *(__be16 *)&mask_be32;
		mask = (__force unsigned long)cpu_to_le16(be16_to_cpu(mask_be16));
	}

	return mask;
}
static int offload_pedit_fields(struct mlx5e_priv *priv,
				int namespace,
				struct pedit_headers_action *hdrs,
				struct mlx5e_tc_flow_parse_attr *parse_attr,
				u32 *action_flags,
				struct netlink_ext_ack *extack)
{
	struct pedit_headers *set_masks, *add_masks, *set_vals, *add_vals;
	int i, action_size, first, last, next_z;
	void *headers_c, *headers_v, *action, *vals_p;
	u32 *s_masks_p, *a_masks_p, s_mask, a_mask;
	struct mlx5e_tc_mod_hdr_acts *mod_acts;
	struct mlx5_fields *f;
	unsigned long mask, field_mask;
	int err;
	u8 cmd;

	mod_acts = &parse_attr->mod_hdr_acts;
	headers_c = get_match_headers_criteria(*action_flags, &parse_attr->spec);
	headers_v = get_match_headers_value(*action_flags, &parse_attr->spec);

	set_masks = &hdrs[0].masks;
	add_masks = &hdrs[1].masks;
	set_vals = &hdrs[0].vals;
	add_vals = &hdrs[1].vals;

	action_size = MLX5_UN_SZ_BYTES(set_add_copy_action_in_auto);

	for (i = 0; i < ARRAY_SIZE(fields); i++) {
		bool skip;

		f = &fields[i];
		/* avoid seeing bits set from previous iterations */
		s_mask = 0;
		a_mask = 0;

		s_masks_p = (void *)set_masks + f->offset;
		a_masks_p = (void *)add_masks + f->offset;

		s_mask = *s_masks_p & f->field_mask;
		a_mask = *a_masks_p & f->field_mask;

		if (!s_mask && !a_mask) /* nothing to offload here */
			continue;

		if (s_mask && a_mask) {
			NL_SET_ERR_MSG_MOD(extack,
					   "can't set and add to the same HW field");
			printk(KERN_WARNING "mlx5: can't set and add to the same HW field (%x)\n", f->field);
			return -EOPNOTSUPP;
		}

		skip = false;
		if (s_mask) {
			void *match_mask = headers_c + f->match_offset;
			void *match_val = headers_v + f->match_offset;

			cmd  = MLX5_ACTION_TYPE_SET;
			mask = s_mask;
			vals_p = (void *)set_vals + f->offset;
			/* don't rewrite if we have a match on the same value */
			if (cmp_val_mask(vals_p, s_masks_p, match_val,
					 match_mask, f->field_bsize))
				skip = true;
			/* clear to denote we consumed this field */
			*s_masks_p &= ~f->field_mask;
		} else {
			cmd  = MLX5_ACTION_TYPE_ADD;
			mask = a_mask;
			vals_p = (void *)add_vals + f->offset;
			/* add 0 is no change */
			if ((*(u32 *)vals_p & f->field_mask) == 0)
				skip = true;
			/* clear to denote we consumed this field */
			*a_masks_p &= ~f->field_mask;
		}
		if (skip)
			continue;

		mask = mask_to_le(mask, f->field_bsize);

		first = find_first_bit(&mask, f->field_bsize);
		next_z = find_next_zero_bit(&mask, f->field_bsize, first);
		last  = find_last_bit(&mask, f->field_bsize);
		if (first < next_z && next_z < last) {
			NL_SET_ERR_MSG_MOD(extack,
					   "rewrite of few sub-fields isn't supported");
			printk(KERN_WARNING "mlx5: rewrite of few sub-fields (mask %lx) isn't offloaded\n",
			       mask);
			return -EOPNOTSUPP;
		}

		err = alloc_mod_hdr_actions(priv->mdev, namespace, mod_acts);
		if (err) {
			NL_SET_ERR_MSG_MOD(extack,
					   "too many pedit actions, can't offload");
			mlx5_core_warn(priv->mdev,
				       "mlx5: parsed %d pedit actions, can't do more\n",
				       mod_acts->num_actions);
			return err;
		}

		action = mod_acts->actions +
			 (mod_acts->num_actions * action_size);
		MLX5_SET(set_action_in, action, action_type, cmd);
		MLX5_SET(set_action_in, action, field, f->field);

		if (cmd == MLX5_ACTION_TYPE_SET) {
			int start;

			field_mask = mask_to_le(f->field_mask, f->field_bsize);

			/* if field is bit sized it can start not from first bit */
			start = find_first_bit(&field_mask, f->field_bsize);

			MLX5_SET(set_action_in, action, offset, first - start);
			/* length is num of bits to be written, zero means length of 32 */
			MLX5_SET(set_action_in, action, length, (last - first + 1));
		}

		if (f->field_bsize == 32)
			MLX5_SET(set_action_in, action, data, ntohl(*(__be32 *)vals_p) >> first);
		else if (f->field_bsize == 16)
			MLX5_SET(set_action_in, action, data, ntohs(*(__be16 *)vals_p) >> first);
		else if (f->field_bsize == 8)
			MLX5_SET(set_action_in, action, data, *(u8 *)vals_p >> first);

		++mod_acts->num_actions;
	}

	return 0;
}

static int mlx5e_flow_namespace_max_modify_action(struct mlx5_core_dev *mdev,
						  int namespace)
{
	if (namespace == MLX5_FLOW_NAMESPACE_FDB) /* FDB offloading */
		return MLX5_CAP_ESW_FLOWTABLE_FDB(mdev, max_modify_header_actions);
	else /* namespace is MLX5_FLOW_NAMESPACE_KERNEL - NIC offloading */
		return MLX5_CAP_FLOWTABLE_NIC_RX(mdev, max_modify_header_actions);
}

int alloc_mod_hdr_actions(struct mlx5_core_dev *mdev,
			  int namespace,
			  struct mlx5e_tc_mod_hdr_acts *mod_hdr_acts)
{
	int action_size, new_num_actions, max_hw_actions;
	size_t new_sz, old_sz;
	void *ret;

	if (mod_hdr_acts->num_actions < mod_hdr_acts->max_actions)
		return 0;

	action_size = MLX5_UN_SZ_BYTES(set_add_copy_action_in_auto);

	max_hw_actions = mlx5e_flow_namespace_max_modify_action(mdev,
								namespace);
	new_num_actions = min(max_hw_actions,
			      mod_hdr_acts->actions ?
			      mod_hdr_acts->max_actions * 2 : 1);
	if (mod_hdr_acts->max_actions == new_num_actions)
		return -ENOSPC;

	new_sz = action_size * new_num_actions;
	old_sz = mod_hdr_acts->max_actions * action_size;
	ret = krealloc(mod_hdr_acts->actions, new_sz, GFP_KERNEL);
	if (!ret)
		return -ENOMEM;

	memset(ret + old_sz, 0, new_sz - old_sz);
	mod_hdr_acts->actions = ret;
	mod_hdr_acts->max_actions = new_num_actions;

	return 0;
}

void dealloc_mod_hdr_actions(struct mlx5e_tc_mod_hdr_acts *mod_hdr_acts)
{
	kfree(mod_hdr_acts->actions);
	mod_hdr_acts->actions = NULL;
	mod_hdr_acts->num_actions = 0;
	mod_hdr_acts->max_actions = 0;
}

static const struct pedit_headers zero_masks = {};

static int
parse_pedit_to_modify_hdr(struct mlx5e_priv *priv,
			  const struct flow_action_entry *act, int namespace,
			  struct mlx5e_tc_flow_parse_attr *parse_attr,
			  struct pedit_headers_action *hdrs,
			  struct netlink_ext_ack *extack)
{
	u8 cmd = (act->id == FLOW_ACTION_MANGLE) ? 0 : 1;
	int err = -EOPNOTSUPP;
	u32 mask, val, offset;
	u8 htype;

	htype = act->mangle.htype;
	err = -EOPNOTSUPP; /* can't be all optimistic */

	if (htype == FLOW_ACT_MANGLE_UNSPEC) {
		NL_SET_ERR_MSG_MOD(extack, "legacy pedit isn't offloaded");
		goto out_err;
	}

	if (!mlx5e_flow_namespace_max_modify_action(priv->mdev, namespace)) {
		NL_SET_ERR_MSG_MOD(extack,
				   "The pedit offload action is not supported");
		goto out_err;
	}

	mask = act->mangle.mask;
	val = act->mangle.val;
	offset = act->mangle.offset;

	err = set_pedit_val(htype, ~mask, val, offset, &hdrs[cmd]);
	if (err)
		goto out_err;

	hdrs[cmd].pedits++;

	return 0;
out_err:
	return err;
}

static int
parse_pedit_to_reformat(struct mlx5e_priv *priv,
			const struct flow_action_entry *act,
			struct mlx5e_tc_flow_parse_attr *parse_attr,
			struct netlink_ext_ack *extack)
{
	u32 mask, val, offset;
	u32 *p;

	if (act->id != FLOW_ACTION_MANGLE)
		return -EOPNOTSUPP;

	if (act->mangle.htype != FLOW_ACT_MANGLE_HDR_TYPE_ETH) {
		NL_SET_ERR_MSG_MOD(extack, "Only Ethernet modification is supported");
		return -EOPNOTSUPP;
	}

	mask = ~act->mangle.mask;
	val = act->mangle.val;
	offset = act->mangle.offset;
	p = (u32 *)&parse_attr->eth;
	*(p + (offset >> 2)) |= (val & mask);

	return 0;
}

static int parse_tc_pedit_action(struct mlx5e_priv *priv,
				 const struct flow_action_entry *act, int namespace,
				 struct mlx5e_tc_flow_parse_attr *parse_attr,
				 struct pedit_headers_action *hdrs,
				 struct mlx5e_tc_flow *flow,
				 struct netlink_ext_ack *extack)
{
	if (flow && flow_flag_test(flow, L3_TO_L2_DECAP))
		return parse_pedit_to_reformat(priv, act, parse_attr, extack);

	return parse_pedit_to_modify_hdr(priv, act, namespace,
					 parse_attr, hdrs, extack);
}

static int alloc_tc_pedit_action(struct mlx5e_priv *priv, int namespace,
				 struct mlx5e_tc_flow_parse_attr *parse_attr,
				 struct pedit_headers_action *hdrs,
				 u32 *action_flags,
				 struct netlink_ext_ack *extack)
{
	struct pedit_headers *cmd_masks;
	int err;
	u8 cmd;

	err = offload_pedit_fields(priv, namespace, hdrs, parse_attr,
				   action_flags, extack);
	if (err < 0)
		goto out_dealloc_parsed_actions;

	for (cmd = 0; cmd < __PEDIT_CMD_MAX; cmd++) {
		cmd_masks = &hdrs[cmd].masks;
		if (memcmp(cmd_masks, &zero_masks, sizeof(zero_masks))) {
			NL_SET_ERR_MSG_MOD(extack,
					   "attempt to offload an unsupported field");
			netdev_warn(priv->netdev, "attempt to offload an unsupported field (cmd %d)\n", cmd);
			print_hex_dump(KERN_WARNING, "mask: ", DUMP_PREFIX_ADDRESS,
				       16, 1, cmd_masks, sizeof(zero_masks), true);
			err = -EOPNOTSUPP;
			goto out_dealloc_parsed_actions;
		}
	}

	return 0;

out_dealloc_parsed_actions:
	dealloc_mod_hdr_actions(&parse_attr->mod_hdr_acts);
	return err;
}

static bool csum_offload_supported(struct mlx5e_priv *priv,
				   u32 action,
				   u32 update_flags,
				   struct netlink_ext_ack *extack)
{
	u32 prot_flags = TCA_CSUM_UPDATE_FLAG_IPV4HDR | TCA_CSUM_UPDATE_FLAG_TCP |
			 TCA_CSUM_UPDATE_FLAG_UDP;

	/*  The HW recalcs checksums only if re-writing headers */
	if (!(action & MLX5_FLOW_CONTEXT_ACTION_MOD_HDR)) {
		NL_SET_ERR_MSG_MOD(extack,
				   "TC csum action is only offloaded with pedit");
		netdev_warn(priv->netdev,
			    "TC csum action is only offloaded with pedit\n");
		return false;
	}

	if (update_flags & ~prot_flags) {
		NL_SET_ERR_MSG_MOD(extack,
				   "can't offload TC csum action for some header/s");
		netdev_warn(priv->netdev,
			    "can't offload TC csum action for some header/s - flags %#x\n",
			    update_flags);
		return false;
	}

	return true;
}

struct ip_ttl_word {
	__u8	ttl;
	__u8	protocol;
	__sum16	check;
};

struct ipv6_hoplimit_word {
	__be16	payload_len;
	__u8	nexthdr;
	__u8	hop_limit;
};

static int is_action_keys_supported(const struct flow_action_entry *act,
				    bool ct_flow, bool *modify_ip_header,
				    bool *modify_tuple,
				    struct netlink_ext_ack *extack)
{
	u32 mask, offset;
	u8 htype;

	htype = act->mangle.htype;
	offset = act->mangle.offset;
	mask = ~act->mangle.mask;
	/* For IPv4 & IPv6 header check 4 byte word,
	 * to determine that modified fields
	 * are NOT ttl & hop_limit only.
	 */
	if (htype == FLOW_ACT_MANGLE_HDR_TYPE_IP4) {
		struct ip_ttl_word *ttl_word =
			(struct ip_ttl_word *)&mask;

		if (offset != offsetof(struct iphdr, ttl) ||
		    ttl_word->protocol ||
		    ttl_word->check) {
			*modify_ip_header = true;
		}

		if (offset >= offsetof(struct iphdr, saddr))
			*modify_tuple = true;

		if (ct_flow && *modify_tuple) {
			NL_SET_ERR_MSG_MOD(extack,
					   "can't offload re-write of ipv4 address with action ct");
			return -EOPNOTSUPP;
		}
	} else if (htype == FLOW_ACT_MANGLE_HDR_TYPE_IP6) {
		struct ipv6_hoplimit_word *hoplimit_word =
			(struct ipv6_hoplimit_word *)&mask;

		if (offset != offsetof(struct ipv6hdr, payload_len) ||
		    hoplimit_word->payload_len ||
		    hoplimit_word->nexthdr) {
			*modify_ip_header = true;
		}

		if (ct_flow && offset >= offsetof(struct ipv6hdr, saddr))
			*modify_tuple = true;

		if (ct_flow && *modify_tuple) {
			NL_SET_ERR_MSG_MOD(extack,
					   "can't offload re-write of ipv6 address with action ct");
			return -EOPNOTSUPP;
		}
	} else if (htype == FLOW_ACT_MANGLE_HDR_TYPE_TCP ||
		   htype == FLOW_ACT_MANGLE_HDR_TYPE_UDP) {
		*modify_tuple = true;
		if (ct_flow) {
			NL_SET_ERR_MSG_MOD(extack,
					   "can't offload re-write of transport header ports with action ct");
			return -EOPNOTSUPP;
		}
	}

	return 0;
}

static bool modify_header_match_supported(struct mlx5e_priv *priv,
					  struct mlx5_flow_spec *spec,
					  struct flow_action *flow_action,
					  u32 actions, bool ct_flow,
					  bool ct_clear,
					  struct netlink_ext_ack *extack)
{
	const struct flow_action_entry *act;
	bool modify_ip_header, modify_tuple;
	void *headers_c;
	void *headers_v;
	u16 ethertype;
	u8 ip_proto;
	int i, err;

	headers_c = get_match_headers_criteria(actions, spec);
	headers_v = get_match_headers_value(actions, spec);
	ethertype = MLX5_GET(fte_match_set_lyr_2_4, headers_v, ethertype);

	/* for non-IP we only re-write MACs, so we're okay */
	if (MLX5_GET(fte_match_set_lyr_2_4, headers_c, ip_version) == 0 &&
	    ethertype != ETH_P_IP && ethertype != ETH_P_IPV6)
		goto out_ok;

	modify_ip_header = false;
	modify_tuple = false;
	flow_action_for_each(i, act, flow_action) {
		if (act->id != FLOW_ACTION_MANGLE &&
		    act->id != FLOW_ACTION_ADD)
			continue;

		err = is_action_keys_supported(act, ct_flow,
					       &modify_ip_header,
					       &modify_tuple, extack);
		if (err)
			return err;
	}

	/* Add ct_state=-trk match so it will be offloaded for non ct flows
	 * (or after clear action), as otherwise, since the tuple is changed,
	 *  we can't restore ct state
	 */
	if (!ct_clear && modify_tuple &&
	    mlx5_tc_ct_add_no_trk_match(spec)) {
		NL_SET_ERR_MSG_MOD(extack,
				   "can't offload tuple modify header with ct matches");
		netdev_info(priv->netdev,
			    "can't offload tuple modify header with ct matches");
		return false;
	}

	ip_proto = MLX5_GET(fte_match_set_lyr_2_4, headers_v, ip_protocol);
	if (modify_ip_header && ip_proto != IPPROTO_TCP &&
	    ip_proto != IPPROTO_UDP && ip_proto != IPPROTO_ICMP) {
		NL_SET_ERR_MSG_MOD(extack,
				   "can't offload re-write of non TCP/UDP");
		netdev_info(priv->netdev, "can't offload re-write of ip proto %d\n",
			    ip_proto);
		return false;
	}

out_ok:
	return true;
}

static bool actions_match_supported(struct mlx5e_priv *priv,
				    struct flow_action *flow_action,
				    struct mlx5e_tc_flow_parse_attr *parse_attr,
				    struct mlx5e_tc_flow *flow,
				    struct netlink_ext_ack *extack)
{
	bool ct_flow = false, ct_clear = false;
	u32 actions;

	ct_clear = flow->attr->ct_attr.ct_action &
		TCA_CT_ACT_CLEAR;
	ct_flow = flow_flag_test(flow, CT) && !ct_clear;
	actions = flow->attr->action;

	if (mlx5e_is_eswitch_flow(flow)) {
		if (flow->attr->esw_attr->split_count && ct_flow) {
			/* All registers used by ct are cleared when using
			 * split rules.
			 */
			NL_SET_ERR_MSG_MOD(extack,
					   "Can't offload mirroring with action ct");
			return false;
		}
	}

	if (actions & MLX5_FLOW_CONTEXT_ACTION_MOD_HDR)
		return modify_header_match_supported(priv, &parse_attr->spec,
						     flow_action, actions,
						     ct_flow, ct_clear,
						     extack);

	return true;
}

static bool same_port_devs(struct mlx5e_priv *priv, struct mlx5e_priv *peer_priv)
{
	return priv->mdev == peer_priv->mdev;
}

static bool same_hw_devs(struct mlx5e_priv *priv, struct mlx5e_priv *peer_priv)
{
	struct mlx5_core_dev *fmdev, *pmdev;
	u64 fsystem_guid, psystem_guid;

	fmdev = priv->mdev;
	pmdev = peer_priv->mdev;

	fsystem_guid = mlx5_query_nic_system_image_guid(fmdev);
	psystem_guid = mlx5_query_nic_system_image_guid(pmdev);

	return (fsystem_guid == psystem_guid);
}

static int add_vlan_rewrite_action(struct mlx5e_priv *priv, int namespace,
				   const struct flow_action_entry *act,
				   struct mlx5e_tc_flow_parse_attr *parse_attr,
				   struct pedit_headers_action *hdrs,
				   u32 *action, struct netlink_ext_ack *extack)
{
	u16 mask16 = VLAN_VID_MASK;
	u16 val16 = act->vlan.vid & VLAN_VID_MASK;
	const struct flow_action_entry pedit_act = {
		.id = FLOW_ACTION_MANGLE,
		.mangle.htype = FLOW_ACT_MANGLE_HDR_TYPE_ETH,
		.mangle.offset = offsetof(struct vlan_ethhdr, h_vlan_TCI),
		.mangle.mask = ~(u32)be16_to_cpu(*(__be16 *)&mask16),
		.mangle.val = (u32)be16_to_cpu(*(__be16 *)&val16),
	};
	u8 match_prio_mask, match_prio_val;
	void *headers_c, *headers_v;
	int err;

	headers_c = get_match_headers_criteria(*action, &parse_attr->spec);
	headers_v = get_match_headers_value(*action, &parse_attr->spec);

	if (!(MLX5_GET(fte_match_set_lyr_2_4, headers_c, cvlan_tag) &&
	      MLX5_GET(fte_match_set_lyr_2_4, headers_v, cvlan_tag))) {
		NL_SET_ERR_MSG_MOD(extack,
				   "VLAN rewrite action must have VLAN protocol match");
		return -EOPNOTSUPP;
	}

	match_prio_mask = MLX5_GET(fte_match_set_lyr_2_4, headers_c, first_prio);
	match_prio_val = MLX5_GET(fte_match_set_lyr_2_4, headers_v, first_prio);
	if (act->vlan.prio != (match_prio_val & match_prio_mask)) {
		NL_SET_ERR_MSG_MOD(extack,
				   "Changing VLAN prio is not supported");
		return -EOPNOTSUPP;
	}

	err = parse_tc_pedit_action(priv, &pedit_act, namespace, parse_attr, hdrs, NULL, extack);
	*action |= MLX5_FLOW_CONTEXT_ACTION_MOD_HDR;

	return err;
}

static int
add_vlan_prio_tag_rewrite_action(struct mlx5e_priv *priv,
				 struct mlx5e_tc_flow_parse_attr *parse_attr,
				 struct pedit_headers_action *hdrs,
				 u32 *action, struct netlink_ext_ack *extack)
{
	const struct flow_action_entry prio_tag_act = {
		.vlan.vid = 0,
		.vlan.prio =
			MLX5_GET(fte_match_set_lyr_2_4,
				 get_match_headers_value(*action,
							 &parse_attr->spec),
				 first_prio) &
			MLX5_GET(fte_match_set_lyr_2_4,
				 get_match_headers_criteria(*action,
							    &parse_attr->spec),
				 first_prio),
	};

	return add_vlan_rewrite_action(priv, MLX5_FLOW_NAMESPACE_FDB,
				       &prio_tag_act, parse_attr, hdrs, action,
				       extack);
}

static int validate_goto_chain(struct mlx5e_priv *priv,
			       struct mlx5e_tc_flow *flow,
			       const struct flow_action_entry *act,
			       u32 actions,
			       struct netlink_ext_ack *extack)
{
	bool is_esw = mlx5e_is_eswitch_flow(flow);
	struct mlx5_flow_attr *attr = flow->attr;
	bool ft_flow = mlx5e_is_ft_flow(flow);
	u32 dest_chain = act->chain_index;
	struct mlx5_fs_chains *chains;
	struct mlx5_eswitch *esw;
	u32 reformat_and_fwd;
	u32 max_chain;

	esw = priv->mdev->priv.eswitch;
	chains = is_esw ? esw_chains(esw) : nic_chains(priv);
	max_chain = mlx5_chains_get_chain_range(chains);
	reformat_and_fwd = is_esw ?
			   MLX5_CAP_ESW_FLOWTABLE_FDB(priv->mdev, reformat_and_fwd_to_table) :
			   MLX5_CAP_FLOWTABLE_NIC_RX(priv->mdev, reformat_and_fwd_to_table);

	if (ft_flow) {
		NL_SET_ERR_MSG_MOD(extack, "Goto action is not supported");
		return -EOPNOTSUPP;
	}

	if (!mlx5_chains_backwards_supported(chains) &&
	    dest_chain <= attr->chain) {
		NL_SET_ERR_MSG_MOD(extack,
				   "Goto lower numbered chain isn't supported");
		return -EOPNOTSUPP;
	}

	if (dest_chain > max_chain) {
		NL_SET_ERR_MSG_MOD(extack,
				   "Requested destination chain is out of supported range");
		return -EOPNOTSUPP;
	}

	if (actions & (MLX5_FLOW_CONTEXT_ACTION_PACKET_REFORMAT |
		       MLX5_FLOW_CONTEXT_ACTION_DECAP) &&
	    !reformat_and_fwd) {
		NL_SET_ERR_MSG_MOD(extack,
				   "Goto chain is not allowed if action has reformat or decap");
		return -EOPNOTSUPP;
	}

	return 0;
}

static int parse_tc_nic_actions(struct mlx5e_priv *priv,
				struct flow_action *flow_action,
				struct mlx5e_tc_flow_parse_attr *parse_attr,
				struct mlx5e_tc_flow *flow,
				struct netlink_ext_ack *extack)
{
	struct mlx5_flow_attr *attr = flow->attr;
	struct pedit_headers_action hdrs[2] = {};
	const struct flow_action_entry *act;
	struct mlx5_nic_flow_attr *nic_attr;
	u32 action = 0;
	int err, i;

	if (!flow_action_has_entries(flow_action))
		return -EINVAL;

	if (!flow_action_hw_stats_check(flow_action, extack,
					FLOW_ACTION_HW_STATS_DELAYED_BIT))
		return -EOPNOTSUPP;

	nic_attr = attr->nic_attr;

	nic_attr->flow_tag = MLX5_FS_DEFAULT_FLOW_TAG;

	flow_action_for_each(i, act, flow_action) {
		switch (act->id) {
		case FLOW_ACTION_ACCEPT:
			action |= MLX5_FLOW_CONTEXT_ACTION_FWD_DEST |
				  MLX5_FLOW_CONTEXT_ACTION_COUNT;
			break;
		case FLOW_ACTION_DROP:
			action |= MLX5_FLOW_CONTEXT_ACTION_DROP;
			if (MLX5_CAP_FLOWTABLE(priv->mdev,
					       flow_table_properties_nic_receive.flow_counter))
				action |= MLX5_FLOW_CONTEXT_ACTION_COUNT;
			break;
		case FLOW_ACTION_MANGLE:
		case FLOW_ACTION_ADD:
			err = parse_tc_pedit_action(priv, act, MLX5_FLOW_NAMESPACE_KERNEL,
						    parse_attr, hdrs, NULL, extack);
			if (err)
				return err;

			action |= MLX5_FLOW_CONTEXT_ACTION_MOD_HDR;
			break;
		case FLOW_ACTION_VLAN_MANGLE:
			err = add_vlan_rewrite_action(priv,
						      MLX5_FLOW_NAMESPACE_KERNEL,
						      act, parse_attr, hdrs,
						      &action, extack);
			if (err)
				return err;

			break;
		case FLOW_ACTION_CSUM:
			if (csum_offload_supported(priv, action,
						   act->csum_flags,
						   extack))
				break;

			return -EOPNOTSUPP;
		case FLOW_ACTION_REDIRECT: {
			struct net_device *peer_dev = act->dev;

			if (priv->netdev->netdev_ops == peer_dev->netdev_ops &&
			    same_hw_devs(priv, netdev_priv(peer_dev))) {
				parse_attr->mirred_ifindex[0] = peer_dev->ifindex;
				flow_flag_set(flow, HAIRPIN);
				action |= MLX5_FLOW_CONTEXT_ACTION_FWD_DEST |
					  MLX5_FLOW_CONTEXT_ACTION_COUNT;
			} else {
				NL_SET_ERR_MSG_MOD(extack,
						   "device is not on same HW, can't offload");
				netdev_warn(priv->netdev, "device %s not on same HW, can't offload\n",
					    peer_dev->name);
				return -EINVAL;
			}
			}
			break;
		case FLOW_ACTION_MARK: {
			u32 mark = act->mark;

			if (mark & ~MLX5E_TC_FLOW_ID_MASK) {
				NL_SET_ERR_MSG_MOD(extack,
						   "Bad flow mark - only 16 bit is supported");
				return -EINVAL;
			}

			nic_attr->flow_tag = mark;
			action |= MLX5_FLOW_CONTEXT_ACTION_FWD_DEST;
			}
			break;
		case FLOW_ACTION_GOTO:
			err = validate_goto_chain(priv, flow, act, action,
						  extack);
			if (err)
				return err;

			action |= MLX5_FLOW_CONTEXT_ACTION_COUNT;
			attr->dest_chain = act->chain_index;
			break;
		case FLOW_ACTION_CT:
			err = mlx5_tc_ct_parse_action(get_ct_priv(priv), attr, act, extack);
			if (err)
				return err;

			flow_flag_set(flow, CT);
			break;
		default:
			NL_SET_ERR_MSG_MOD(extack, "The offload action is not supported");
			return -EOPNOTSUPP;
		}
	}

	if (hdrs[TCA_PEDIT_KEY_EX_CMD_SET].pedits ||
	    hdrs[TCA_PEDIT_KEY_EX_CMD_ADD].pedits) {
		err = alloc_tc_pedit_action(priv, MLX5_FLOW_NAMESPACE_KERNEL,
					    parse_attr, hdrs, &action, extack);
		if (err)
			return err;
		/* in case all pedit actions are skipped, remove the MOD_HDR
		 * flag.
		 */
		if (parse_attr->mod_hdr_acts.num_actions == 0) {
			action &= ~MLX5_FLOW_CONTEXT_ACTION_MOD_HDR;
			dealloc_mod_hdr_actions(&parse_attr->mod_hdr_acts);
		}
	}

	attr->action = action;

	if (attr->dest_chain) {
		if (attr->action & MLX5_FLOW_CONTEXT_ACTION_FWD_DEST) {
			NL_SET_ERR_MSG(extack, "Mirroring goto chain rules isn't supported");
			return -EOPNOTSUPP;
		}
		attr->action |= MLX5_FLOW_CONTEXT_ACTION_FWD_DEST;
	}

	if (attr->action & MLX5_FLOW_CONTEXT_ACTION_MOD_HDR)
		attr->action |= MLX5_FLOW_CONTEXT_ACTION_FWD_DEST;

	if (!actions_match_supported(priv, flow_action, parse_attr, flow, extack))
		return -EOPNOTSUPP;

	return 0;
}

static bool is_merged_eswitch_vfs(struct mlx5e_priv *priv,
				  struct net_device *peer_netdev)
{
	struct mlx5e_priv *peer_priv;

	peer_priv = netdev_priv(peer_netdev);

	return (MLX5_CAP_ESW(priv->mdev, merged_eswitch) &&
		mlx5e_eswitch_vf_rep(priv->netdev) &&
		mlx5e_eswitch_vf_rep(peer_netdev) &&
		same_hw_devs(priv, peer_priv));
}

static int parse_tc_vlan_action(struct mlx5e_priv *priv,
				const struct flow_action_entry *act,
				struct mlx5_esw_flow_attr *attr,
				u32 *action)
{
	u8 vlan_idx = attr->total_vlan;

	if (vlan_idx >= MLX5_FS_VLAN_DEPTH)
		return -EOPNOTSUPP;

	switch (act->id) {
	case FLOW_ACTION_VLAN_POP:
		if (vlan_idx) {
			if (!mlx5_eswitch_vlan_actions_supported(priv->mdev,
								 MLX5_FS_VLAN_DEPTH))
				return -EOPNOTSUPP;

			*action |= MLX5_FLOW_CONTEXT_ACTION_VLAN_POP_2;
		} else {
			*action |= MLX5_FLOW_CONTEXT_ACTION_VLAN_POP;
		}
		break;
	case FLOW_ACTION_VLAN_PUSH:
		attr->vlan_vid[vlan_idx] = act->vlan.vid;
		attr->vlan_prio[vlan_idx] = act->vlan.prio;
		attr->vlan_proto[vlan_idx] = act->vlan.proto;
		if (!attr->vlan_proto[vlan_idx])
			attr->vlan_proto[vlan_idx] = htons(ETH_P_8021Q);

		if (vlan_idx) {
			if (!mlx5_eswitch_vlan_actions_supported(priv->mdev,
								 MLX5_FS_VLAN_DEPTH))
				return -EOPNOTSUPP;

			*action |= MLX5_FLOW_CONTEXT_ACTION_VLAN_PUSH_2;
		} else {
			if (!mlx5_eswitch_vlan_actions_supported(priv->mdev, 1) &&
			    (act->vlan.proto != htons(ETH_P_8021Q) ||
			     act->vlan.prio))
				return -EOPNOTSUPP;

			*action |= MLX5_FLOW_CONTEXT_ACTION_VLAN_PUSH;
		}
		break;
	default:
		return -EINVAL;
	}

	attr->total_vlan = vlan_idx + 1;

	return 0;
}

static struct net_device *get_fdb_out_dev(struct net_device *uplink_dev,
					  struct net_device *out_dev)
{
	struct net_device *fdb_out_dev = out_dev;
	struct net_device *uplink_upper;

	rcu_read_lock();
	uplink_upper = netdev_master_upper_dev_get_rcu(uplink_dev);
	if (uplink_upper && netif_is_lag_master(uplink_upper) &&
	    uplink_upper == out_dev) {
		fdb_out_dev = uplink_dev;
	} else if (netif_is_lag_master(out_dev)) {
		fdb_out_dev = bond_option_active_slave_get_rcu(netdev_priv(out_dev));
		if (fdb_out_dev &&
		    (!mlx5e_eswitch_rep(fdb_out_dev) ||
		     !netdev_port_same_parent_id(fdb_out_dev, uplink_dev)))
			fdb_out_dev = NULL;
	}
	rcu_read_unlock();
	return fdb_out_dev;
}

static int add_vlan_push_action(struct mlx5e_priv *priv,
				struct mlx5_flow_attr *attr,
				struct net_device **out_dev,
				u32 *action)
{
	struct net_device *vlan_dev = *out_dev;
	struct flow_action_entry vlan_act = {
		.id = FLOW_ACTION_VLAN_PUSH,
		.vlan.vid = vlan_dev_vlan_id(vlan_dev),
		.vlan.proto = vlan_dev_vlan_proto(vlan_dev),
		.vlan.prio = 0,
	};
	int err;

	err = parse_tc_vlan_action(priv, &vlan_act, attr->esw_attr, action);
	if (err)
		return err;

	*out_dev = dev_get_by_index_rcu(dev_net(vlan_dev),
					dev_get_iflink(vlan_dev));
	if (is_vlan_dev(*out_dev))
		err = add_vlan_push_action(priv, attr, out_dev, action);

	return err;
}

static int add_vlan_pop_action(struct mlx5e_priv *priv,
			       struct mlx5_flow_attr *attr,
			       u32 *action)
{
	struct flow_action_entry vlan_act = {
		.id = FLOW_ACTION_VLAN_POP,
	};
	int nest_level, err = 0;

	nest_level = attr->parse_attr->filter_dev->lower_level -
						priv->netdev->lower_level;
	while (nest_level--) {
		err = parse_tc_vlan_action(priv, &vlan_act, attr->esw_attr, action);
		if (err)
			return err;
	}

	return err;
}

static bool same_hw_reps(struct mlx5e_priv *priv,
			 struct net_device *peer_netdev)
{
	struct mlx5e_priv *peer_priv;

	peer_priv = netdev_priv(peer_netdev);

	return mlx5e_eswitch_rep(priv->netdev) &&
	       mlx5e_eswitch_rep(peer_netdev) &&
	       same_hw_devs(priv, peer_priv);
}

static bool is_lag_dev(struct mlx5e_priv *priv,
		       struct net_device *peer_netdev)
{
	return ((mlx5_lag_is_sriov(priv->mdev) ||
		 mlx5_lag_is_multipath(priv->mdev)) &&
		 same_hw_reps(priv, peer_netdev));
}

bool mlx5e_is_valid_eswitch_fwd_dev(struct mlx5e_priv *priv,
				    struct net_device *out_dev)
{
	if (is_merged_eswitch_vfs(priv, out_dev))
		return true;

	if (is_lag_dev(priv, out_dev))
		return true;

	return mlx5e_eswitch_rep(out_dev) &&
	       same_port_devs(priv, netdev_priv(out_dev));
}

static bool is_duplicated_output_device(struct net_device *dev,
					struct net_device *out_dev,
					int *ifindexes, int if_count,
					struct netlink_ext_ack *extack)
{
	int i;

	for (i = 0; i < if_count; i++) {
		if (ifindexes[i] == out_dev->ifindex) {
			NL_SET_ERR_MSG_MOD(extack,
					   "can't duplicate output to same device");
			netdev_err(dev, "can't duplicate output to same device: %s\n",
				   out_dev->name);
			return true;
		}
	}

	return false;
}

static int verify_uplink_forwarding(struct mlx5e_priv *priv,
				    struct mlx5e_tc_flow *flow,
				    struct net_device *out_dev,
				    struct netlink_ext_ack *extack)
{
	struct mlx5_esw_flow_attr *attr = flow->attr->esw_attr;
	struct mlx5_eswitch *esw = priv->mdev->priv.eswitch;
	struct mlx5e_rep_priv *rep_priv;

	/* Forwarding non encapsulated traffic between
	 * uplink ports is allowed only if
	 * termination_table_raw_traffic cap is set.
	 *
	 * Input vport was stored attr->in_rep.
	 * In LAG case, *priv* is the private data of
	 * uplink which may be not the input vport.
	 */
	rep_priv = mlx5e_rep_to_rep_priv(attr->in_rep);

	if (!(mlx5e_eswitch_uplink_rep(rep_priv->netdev) &&
	      mlx5e_eswitch_uplink_rep(out_dev)))
		return 0;

	if (!MLX5_CAP_ESW_FLOWTABLE_FDB(esw->dev,
					termination_table_raw_traffic)) {
		NL_SET_ERR_MSG_MOD(extack,
				   "devices are both uplink, can't offload forwarding");
			pr_err("devices %s %s are both uplink, can't offload forwarding\n",
			       priv->netdev->name, out_dev->name);
			return -EOPNOTSUPP;
	} else if (out_dev != rep_priv->netdev) {
		NL_SET_ERR_MSG_MOD(extack,
				   "devices are not the same uplink, can't offload forwarding");
		pr_err("devices %s %s are both uplink but not the same, can't offload forwarding\n",
		       priv->netdev->name, out_dev->name);
		return -EOPNOTSUPP;
	}
	return 0;
}

static int parse_tc_fdb_actions(struct mlx5e_priv *priv,
				struct flow_action *flow_action,
				struct mlx5e_tc_flow *flow,
				struct netlink_ext_ack *extack,
				struct net_device *filter_dev)
{
	struct pedit_headers_action hdrs[2] = {};
	struct mlx5_eswitch *esw = priv->mdev->priv.eswitch;
	struct mlx5e_tc_flow_parse_attr *parse_attr;
	struct mlx5e_rep_priv *rpriv = priv->ppriv;
	const struct ip_tunnel_info *info = NULL;
	struct mlx5_flow_attr *attr = flow->attr;
	int ifindexes[MLX5_MAX_FLOW_FWD_VPORTS];
	bool ft_flow = mlx5e_is_ft_flow(flow);
	const struct flow_action_entry *act;
	struct mlx5_esw_flow_attr *esw_attr;
	bool encap = false, decap = false;
	u32 action = attr->action;
	int err, i, if_count = 0;
	bool mpls_push = false;

	if (!flow_action_has_entries(flow_action))
		return -EINVAL;

	if (!flow_action_hw_stats_check(flow_action, extack,
					FLOW_ACTION_HW_STATS_DELAYED_BIT))
		return -EOPNOTSUPP;

	esw_attr = attr->esw_attr;
	parse_attr = attr->parse_attr;

	flow_action_for_each(i, act, flow_action) {
		switch (act->id) {
		case FLOW_ACTION_DROP:
			action |= MLX5_FLOW_CONTEXT_ACTION_DROP |
				  MLX5_FLOW_CONTEXT_ACTION_COUNT;
			break;
		case FLOW_ACTION_TRAP:
			if (!flow_offload_has_one_action(flow_action)) {
				NL_SET_ERR_MSG_MOD(extack,
						   "action trap is supported as a sole action only");
				return -EOPNOTSUPP;
			}
			action |= (MLX5_FLOW_CONTEXT_ACTION_FWD_DEST |
				   MLX5_FLOW_CONTEXT_ACTION_COUNT);
			attr->flags |= MLX5_ESW_ATTR_FLAG_SLOW_PATH;
			break;
		case FLOW_ACTION_MPLS_PUSH:
			if (!MLX5_CAP_ESW_FLOWTABLE_FDB(priv->mdev,
							reformat_l2_to_l3_tunnel) ||
			    act->mpls_push.proto != htons(ETH_P_MPLS_UC)) {
				NL_SET_ERR_MSG_MOD(extack,
						   "mpls push is supported only for mpls_uc protocol");
				return -EOPNOTSUPP;
			}
			mpls_push = true;
			break;
		case FLOW_ACTION_MPLS_POP:
			/* we only support mpls pop if it is the first action
			 * and the filter net device is bareudp. Subsequent
			 * actions can be pedit and the last can be mirred
			 * egress redirect.
			 */
			if (i) {
				NL_SET_ERR_MSG_MOD(extack,
						   "mpls pop supported only as first action");
				return -EOPNOTSUPP;
			}
			if (!netif_is_bareudp(filter_dev)) {
				NL_SET_ERR_MSG_MOD(extack,
						   "mpls pop supported only on bareudp devices");
				return -EOPNOTSUPP;
			}

			parse_attr->eth.h_proto = act->mpls_pop.proto;
			action |= MLX5_FLOW_CONTEXT_ACTION_PACKET_REFORMAT;
			flow_flag_set(flow, L3_TO_L2_DECAP);
			break;
		case FLOW_ACTION_MANGLE:
		case FLOW_ACTION_ADD:
			err = parse_tc_pedit_action(priv, act, MLX5_FLOW_NAMESPACE_FDB,
						    parse_attr, hdrs, flow, extack);
			if (err)
				return err;

			if (!flow_flag_test(flow, L3_TO_L2_DECAP)) {
				action |= MLX5_FLOW_CONTEXT_ACTION_MOD_HDR;
				esw_attr->split_count = esw_attr->out_count;
			}
			break;
		case FLOW_ACTION_CSUM:
			if (csum_offload_supported(priv, action,
						   act->csum_flags, extack))
				break;

			return -EOPNOTSUPP;
		case FLOW_ACTION_REDIRECT:
		case FLOW_ACTION_MIRRED: {
			struct mlx5e_priv *out_priv;
			struct net_device *out_dev;

			out_dev = act->dev;
			if (!out_dev) {
				/* out_dev is NULL when filters with
				 * non-existing mirred device are replayed to
				 * the driver.
				 */
				return -EINVAL;
			}

			if (mpls_push && !netif_is_bareudp(out_dev)) {
				NL_SET_ERR_MSG_MOD(extack,
						   "mpls is supported only through a bareudp device");
				return -EOPNOTSUPP;
			}

			if (ft_flow && out_dev == priv->netdev) {
				/* Ignore forward to self rules generated
				 * by adding both mlx5 devs to the flow table
				 * block on a normal nft offload setup.
				 */
				return -EOPNOTSUPP;
			}

			if (esw_attr->out_count >= MLX5_MAX_FLOW_FWD_VPORTS) {
				NL_SET_ERR_MSG_MOD(extack,
						   "can't support more output ports, can't offload forwarding");
				netdev_warn(priv->netdev,
					    "can't support more than %d output ports, can't offload forwarding\n",
					    esw_attr->out_count);
				return -EOPNOTSUPP;
			}

			action |= MLX5_FLOW_CONTEXT_ACTION_FWD_DEST |
				  MLX5_FLOW_CONTEXT_ACTION_COUNT;
			if (encap) {
				parse_attr->mirred_ifindex[esw_attr->out_count] =
					out_dev->ifindex;
				parse_attr->tun_info[esw_attr->out_count] =
					mlx5e_dup_tun_info(info);
				if (!parse_attr->tun_info[esw_attr->out_count])
					return -ENOMEM;
				encap = false;
				esw_attr->dests[esw_attr->out_count].flags |=
					MLX5_ESW_DEST_ENCAP;
				esw_attr->out_count++;
				/* attr->dests[].rep is resolved when we
				 * handle encap
				 */
			} else if (netdev_port_same_parent_id(priv->netdev, out_dev)) {
				struct mlx5_eswitch *esw = priv->mdev->priv.eswitch;
				struct net_device *uplink_dev = mlx5_eswitch_uplink_get_proto_dev(esw, REP_ETH);

				if (is_duplicated_output_device(priv->netdev,
								out_dev,
								ifindexes,
								if_count,
								extack))
					return -EOPNOTSUPP;

				ifindexes[if_count] = out_dev->ifindex;
				if_count++;

				out_dev = get_fdb_out_dev(uplink_dev, out_dev);
				if (!out_dev)
					return -ENODEV;

				if (is_vlan_dev(out_dev)) {
					err = add_vlan_push_action(priv, attr,
								   &out_dev,
								   &action);
					if (err)
						return err;
				}

				if (is_vlan_dev(parse_attr->filter_dev)) {
					err = add_vlan_pop_action(priv, attr,
								  &action);
					if (err)
						return err;
				}

				err = verify_uplink_forwarding(priv, flow, out_dev, extack);
				if (err)
					return err;

				if (!mlx5e_is_valid_eswitch_fwd_dev(priv, out_dev)) {
					NL_SET_ERR_MSG_MOD(extack,
							   "devices are not on same switch HW, can't offload forwarding");
					return -EOPNOTSUPP;
				}

				out_priv = netdev_priv(out_dev);
				rpriv = out_priv->ppriv;
				esw_attr->dests[esw_attr->out_count].rep = rpriv->rep;
				esw_attr->dests[esw_attr->out_count].mdev = out_priv->mdev;
				esw_attr->out_count++;
			} else if (parse_attr->filter_dev != priv->netdev) {
				/* All mlx5 devices are called to configure
				 * high level device filters. Therefore, the
				 * *attempt* to  install a filter on invalid
				 * eswitch should not trigger an explicit error
				 */
				return -EINVAL;
			} else {
				NL_SET_ERR_MSG_MOD(extack,
						   "devices are not on same switch HW, can't offload forwarding");
				netdev_warn(priv->netdev,
					    "devices %s %s not on same switch HW, can't offload forwarding\n",
					    priv->netdev->name,
					    out_dev->name);
				return -EINVAL;
			}
			}
			break;
		case FLOW_ACTION_TUNNEL_ENCAP:
			info = act->tunnel;
			if (info)
				encap = true;
			else
				return -EOPNOTSUPP;

			break;
		case FLOW_ACTION_VLAN_PUSH:
		case FLOW_ACTION_VLAN_POP:
			if (act->id == FLOW_ACTION_VLAN_PUSH &&
			    (action & MLX5_FLOW_CONTEXT_ACTION_VLAN_POP)) {
				/* Replace vlan pop+push with vlan modify */
				action &= ~MLX5_FLOW_CONTEXT_ACTION_VLAN_POP;
				err = add_vlan_rewrite_action(priv,
							      MLX5_FLOW_NAMESPACE_FDB,
							      act, parse_attr, hdrs,
							      &action, extack);
			} else {
				err = parse_tc_vlan_action(priv, act, esw_attr, &action);
			}
			if (err)
				return err;

			esw_attr->split_count = esw_attr->out_count;
			break;
		case FLOW_ACTION_VLAN_MANGLE:
			err = add_vlan_rewrite_action(priv,
						      MLX5_FLOW_NAMESPACE_FDB,
						      act, parse_attr, hdrs,
						      &action, extack);
			if (err)
				return err;

			esw_attr->split_count = esw_attr->out_count;
			break;
		case FLOW_ACTION_TUNNEL_DECAP:
			decap = true;
			break;
		case FLOW_ACTION_GOTO:
			err = validate_goto_chain(priv, flow, act, action,
						  extack);
			if (err)
				return err;

			action |= MLX5_FLOW_CONTEXT_ACTION_COUNT;
			attr->dest_chain = act->chain_index;
			break;
		case FLOW_ACTION_CT:
			err = mlx5_tc_ct_parse_action(get_ct_priv(priv), attr, act, extack);
			if (err)
				return err;

			flow_flag_set(flow, CT);
			break;
		default:
			NL_SET_ERR_MSG_MOD(extack, "The offload action is not supported");
			return -EOPNOTSUPP;
		}
	}

	/* always set IP version for indirect table handling */
	attr->ip_version = mlx5e_tc_get_ip_version(&parse_attr->spec, true);

	if (MLX5_CAP_GEN(esw->dev, prio_tag_required) &&
	    action & MLX5_FLOW_CONTEXT_ACTION_VLAN_POP) {
		/* For prio tag mode, replace vlan pop with rewrite vlan prio
		 * tag rewrite.
		 */
		action &= ~MLX5_FLOW_CONTEXT_ACTION_VLAN_POP;
		err = add_vlan_prio_tag_rewrite_action(priv, parse_attr, hdrs,
						       &action, extack);
		if (err)
			return err;
	}

	if (hdrs[TCA_PEDIT_KEY_EX_CMD_SET].pedits ||
	    hdrs[TCA_PEDIT_KEY_EX_CMD_ADD].pedits) {
		err = alloc_tc_pedit_action(priv, MLX5_FLOW_NAMESPACE_FDB,
					    parse_attr, hdrs, &action, extack);
		if (err)
			return err;
		/* in case all pedit actions are skipped, remove the MOD_HDR
		 * flag. we might have set split_count either by pedit or
		 * pop/push. if there is no pop/push either, reset it too.
		 */
		if (parse_attr->mod_hdr_acts.num_actions == 0) {
			action &= ~MLX5_FLOW_CONTEXT_ACTION_MOD_HDR;
			dealloc_mod_hdr_actions(&parse_attr->mod_hdr_acts);
			if (!((action & MLX5_FLOW_CONTEXT_ACTION_VLAN_POP) ||
			      (action & MLX5_FLOW_CONTEXT_ACTION_VLAN_PUSH)))
				esw_attr->split_count = 0;
		}
	}

	attr->action = action;
	if (!actions_match_supported(priv, flow_action, parse_attr, flow, extack))
		return -EOPNOTSUPP;

	if (attr->dest_chain) {
		if (decap) {
			/* It can be supported if we'll create a mapping for
			 * the tunnel device only (without tunnel), and set
			 * this tunnel id with this decap flow.
			 *
			 * On restore (miss), we'll just set this saved tunnel
			 * device.
			 */

			NL_SET_ERR_MSG(extack,
				       "Decap with goto isn't supported");
			netdev_warn(priv->netdev,
				    "Decap with goto isn't supported");
			return -EOPNOTSUPP;
		}

		if (attr->action & MLX5_FLOW_CONTEXT_ACTION_FWD_DEST) {
			NL_SET_ERR_MSG_MOD(extack,
					   "Mirroring goto chain rules isn't supported");
			return -EOPNOTSUPP;
		}
		attr->action |= MLX5_FLOW_CONTEXT_ACTION_FWD_DEST;
	}

	if (!(attr->action &
	      (MLX5_FLOW_CONTEXT_ACTION_FWD_DEST | MLX5_FLOW_CONTEXT_ACTION_DROP))) {
		NL_SET_ERR_MSG_MOD(extack,
				   "Rule must have at least one forward/drop action");
		return -EOPNOTSUPP;
	}

	if (esw_attr->split_count > 0 && !mlx5_esw_has_fwd_fdb(priv->mdev)) {
		NL_SET_ERR_MSG_MOD(extack,
				   "current firmware doesn't support split rule for port mirroring");
		netdev_warn_once(priv->netdev, "current firmware doesn't support split rule for port mirroring\n");
		return -EOPNOTSUPP;
	}

	return 0;
}

static void get_flags(int flags, unsigned long *flow_flags)
{
	unsigned long __flow_flags = 0;

	if (flags & MLX5_TC_FLAG(INGRESS))
		__flow_flags |= BIT(MLX5E_TC_FLOW_FLAG_INGRESS);
	if (flags & MLX5_TC_FLAG(EGRESS))
		__flow_flags |= BIT(MLX5E_TC_FLOW_FLAG_EGRESS);

	if (flags & MLX5_TC_FLAG(ESW_OFFLOAD))
		__flow_flags |= BIT(MLX5E_TC_FLOW_FLAG_ESWITCH);
	if (flags & MLX5_TC_FLAG(NIC_OFFLOAD))
		__flow_flags |= BIT(MLX5E_TC_FLOW_FLAG_NIC);
	if (flags & MLX5_TC_FLAG(FT_OFFLOAD))
		__flow_flags |= BIT(MLX5E_TC_FLOW_FLAG_FT);

	*flow_flags = __flow_flags;
}

static const struct rhashtable_params tc_ht_params = {
	.head_offset = offsetof(struct mlx5e_tc_flow, node),
	.key_offset = offsetof(struct mlx5e_tc_flow, cookie),
	.key_len = sizeof(((struct mlx5e_tc_flow *)0)->cookie),
	.automatic_shrinking = true,
};

static struct rhashtable *get_tc_ht(struct mlx5e_priv *priv,
				    unsigned long flags)
{
	struct mlx5_eswitch *esw = priv->mdev->priv.eswitch;
	struct mlx5e_rep_priv *uplink_rpriv;

	if (flags & MLX5_TC_FLAG(ESW_OFFLOAD)) {
		uplink_rpriv = mlx5_eswitch_get_uplink_priv(esw, REP_ETH);
		return &uplink_rpriv->uplink_priv.tc_ht;
	} else /* NIC offload */
		return &priv->fs.tc.ht;
}

static bool is_peer_flow_needed(struct mlx5e_tc_flow *flow)
{
	struct mlx5_esw_flow_attr *esw_attr = flow->attr->esw_attr;
	struct mlx5_flow_attr *attr = flow->attr;
	bool is_rep_ingress = esw_attr->in_rep->vport != MLX5_VPORT_UPLINK &&
		flow_flag_test(flow, INGRESS);
	bool act_is_encap = !!(attr->action &
			       MLX5_FLOW_CONTEXT_ACTION_PACKET_REFORMAT);
	bool esw_paired = mlx5_devcom_is_paired(esw_attr->in_mdev->priv.devcom,
						MLX5_DEVCOM_ESW_OFFLOADS);

	if (!esw_paired)
		return false;

	if ((mlx5_lag_is_sriov(esw_attr->in_mdev) ||
	     mlx5_lag_is_multipath(esw_attr->in_mdev)) &&
	    (is_rep_ingress || act_is_encap))
		return true;

	return false;
}

struct mlx5_flow_attr *
mlx5_alloc_flow_attr(enum mlx5_flow_namespace_type type)
{
	u32 ex_attr_size = (type == MLX5_FLOW_NAMESPACE_FDB)  ?
				sizeof(struct mlx5_esw_flow_attr) :
				sizeof(struct mlx5_nic_flow_attr);
	struct mlx5_flow_attr *attr;

	return kzalloc(sizeof(*attr) + ex_attr_size, GFP_KERNEL);
}

static int
mlx5e_alloc_flow(struct mlx5e_priv *priv, int attr_size,
		 struct flow_cls_offload *f, unsigned long flow_flags,
		 struct mlx5e_tc_flow_parse_attr **__parse_attr,
		 struct mlx5e_tc_flow **__flow)
{
	struct mlx5e_tc_flow_parse_attr *parse_attr;
	struct mlx5_flow_attr *attr;
	struct mlx5e_tc_flow *flow;
	int err = -ENOMEM;
	int out_index;

	flow = kzalloc(sizeof(*flow), GFP_KERNEL);
	parse_attr = kvzalloc(sizeof(*parse_attr), GFP_KERNEL);
	if (!parse_attr || !flow)
		goto err_free;

	flow->flags = flow_flags;
	flow->cookie = f->cookie;
	flow->priv = priv;

	attr = mlx5_alloc_flow_attr(get_flow_name_space(flow));
	if (!attr)
		goto err_free;

	flow->attr = attr;

	for (out_index = 0; out_index < MLX5_MAX_FLOW_FWD_VPORTS; out_index++)
		INIT_LIST_HEAD(&flow->encaps[out_index].list);
	INIT_LIST_HEAD(&flow->hairpin);
	INIT_LIST_HEAD(&flow->l3_to_l2_reformat);
	refcount_set(&flow->refcnt, 1);
	init_completion(&flow->init_done);

	*__flow = flow;
	*__parse_attr = parse_attr;

	return 0;

err_free:
	kfree(flow);
	kvfree(parse_attr);
	return err;
}

static void
mlx5e_flow_attr_init(struct mlx5_flow_attr *attr,
		     struct mlx5e_tc_flow_parse_attr *parse_attr,
		     struct flow_cls_offload *f)
{
	attr->parse_attr = parse_attr;
	attr->chain = f->common.chain_index;
	attr->prio = f->common.prio;
}

static void
mlx5e_flow_esw_attr_init(struct mlx5_flow_attr *attr,
			 struct mlx5e_priv *priv,
			 struct mlx5e_tc_flow_parse_attr *parse_attr,
			 struct flow_cls_offload *f,
			 struct mlx5_eswitch_rep *in_rep,
			 struct mlx5_core_dev *in_mdev)
{
	struct mlx5_eswitch *esw = priv->mdev->priv.eswitch;
	struct mlx5_esw_flow_attr *esw_attr = attr->esw_attr;

	mlx5e_flow_attr_init(attr, parse_attr, f);

	esw_attr->in_rep = in_rep;
	esw_attr->in_mdev = in_mdev;

	if (MLX5_CAP_ESW(esw->dev, counter_eswitch_affinity) ==
	    MLX5_COUNTER_SOURCE_ESWITCH)
		esw_attr->counter_dev = in_mdev;
	else
		esw_attr->counter_dev = priv->mdev;
}

static struct mlx5e_tc_flow *
__mlx5e_add_fdb_flow(struct mlx5e_priv *priv,
		     struct flow_cls_offload *f,
		     unsigned long flow_flags,
		     struct net_device *filter_dev,
		     struct mlx5_eswitch_rep *in_rep,
		     struct mlx5_core_dev *in_mdev)
{
	struct flow_rule *rule = flow_cls_offload_flow_rule(f);
	struct netlink_ext_ack *extack = f->common.extack;
	struct mlx5e_tc_flow_parse_attr *parse_attr;
	struct mlx5e_tc_flow *flow;
	int attr_size, err;

	flow_flags |= BIT(MLX5E_TC_FLOW_FLAG_ESWITCH);
	attr_size  = sizeof(struct mlx5_esw_flow_attr);
	err = mlx5e_alloc_flow(priv, attr_size, f, flow_flags,
			       &parse_attr, &flow);
	if (err)
		goto out;

	parse_attr->filter_dev = filter_dev;
	mlx5e_flow_esw_attr_init(flow->attr,
				 priv, parse_attr,
				 f, in_rep, in_mdev);

	err = parse_cls_flower(flow->priv, flow, &parse_attr->spec,
			       f, filter_dev);
	if (err)
		goto err_free;

	/* actions validation depends on parsing the ct matches first */
	err = mlx5_tc_ct_match_add(get_ct_priv(priv), &parse_attr->spec, f,
				   &flow->attr->ct_attr, extack);
	if (err)
		goto err_free;

	err = parse_tc_fdb_actions(priv, &rule->action, flow, extack, filter_dev);
	if (err)
		goto err_free;

	err = mlx5e_tc_add_fdb_flow(priv, flow, extack);
	complete_all(&flow->init_done);
	if (err) {
		if (!(err == -ENETUNREACH && mlx5_lag_is_multipath(in_mdev)))
			goto err_free;

		add_unready_flow(flow);
	}

	return flow;

err_free:
	mlx5e_flow_put(priv, flow);
out:
	return ERR_PTR(err);
}

static int mlx5e_tc_add_fdb_peer_flow(struct flow_cls_offload *f,
				      struct mlx5e_tc_flow *flow,
				      unsigned long flow_flags)
{
	struct mlx5e_priv *priv = flow->priv, *peer_priv;
	struct mlx5_eswitch *esw = priv->mdev->priv.eswitch, *peer_esw;
	struct mlx5_esw_flow_attr *attr = flow->attr->esw_attr;
	struct mlx5_devcom *devcom = priv->mdev->priv.devcom;
	struct mlx5e_tc_flow_parse_attr *parse_attr;
	struct mlx5e_rep_priv *peer_urpriv;
	struct mlx5e_tc_flow *peer_flow;
	struct mlx5_core_dev *in_mdev;
	int err = 0;

	peer_esw = mlx5_devcom_get_peer_data(devcom, MLX5_DEVCOM_ESW_OFFLOADS);
	if (!peer_esw)
		return -ENODEV;

	peer_urpriv = mlx5_eswitch_get_uplink_priv(peer_esw, REP_ETH);
	peer_priv = netdev_priv(peer_urpriv->netdev);

	/* in_mdev is assigned of which the packet originated from.
	 * So packets redirected to uplink use the same mdev of the
	 * original flow and packets redirected from uplink use the
	 * peer mdev.
	 */
	if (attr->in_rep->vport == MLX5_VPORT_UPLINK)
		in_mdev = peer_priv->mdev;
	else
		in_mdev = priv->mdev;

	parse_attr = flow->attr->parse_attr;
	peer_flow = __mlx5e_add_fdb_flow(peer_priv, f, flow_flags,
					 parse_attr->filter_dev,
					 attr->in_rep, in_mdev);
	if (IS_ERR(peer_flow)) {
		err = PTR_ERR(peer_flow);
		goto out;
	}

	flow->peer_flow = peer_flow;
	flow_flag_set(flow, DUP);
	mutex_lock(&esw->offloads.peer_mutex);
	list_add_tail(&flow->peer, &esw->offloads.peer_flows);
	mutex_unlock(&esw->offloads.peer_mutex);

out:
	mlx5_devcom_release_peer_data(devcom, MLX5_DEVCOM_ESW_OFFLOADS);
	return err;
}

static int
mlx5e_add_fdb_flow(struct mlx5e_priv *priv,
		   struct flow_cls_offload *f,
		   unsigned long flow_flags,
		   struct net_device *filter_dev,
		   struct mlx5e_tc_flow **__flow)
{
	struct mlx5e_rep_priv *rpriv = priv->ppriv;
	struct mlx5_eswitch_rep *in_rep = rpriv->rep;
	struct mlx5_core_dev *in_mdev = priv->mdev;
	struct mlx5e_tc_flow *flow;
	int err;

	flow = __mlx5e_add_fdb_flow(priv, f, flow_flags, filter_dev, in_rep,
				    in_mdev);
	if (IS_ERR(flow))
		return PTR_ERR(flow);

	if (is_peer_flow_needed(flow)) {
		err = mlx5e_tc_add_fdb_peer_flow(f, flow, flow_flags);
		if (err) {
			mlx5e_tc_del_fdb_flow(priv, flow);
			goto out;
		}
	}

	*__flow = flow;

	return 0;

out:
	return err;
}

static int
mlx5e_add_nic_flow(struct mlx5e_priv *priv,
		   struct flow_cls_offload *f,
		   unsigned long flow_flags,
		   struct net_device *filter_dev,
		   struct mlx5e_tc_flow **__flow)
{
	struct flow_rule *rule = flow_cls_offload_flow_rule(f);
	struct netlink_ext_ack *extack = f->common.extack;
	struct mlx5e_tc_flow_parse_attr *parse_attr;
	struct mlx5e_tc_flow *flow;
	int attr_size, err;

	if (!MLX5_CAP_FLOWTABLE_NIC_RX(priv->mdev, ignore_flow_level)) {
		if (!tc_cls_can_offload_and_chain0(priv->netdev, &f->common))
			return -EOPNOTSUPP;
	} else if (!tc_can_offload_extack(priv->netdev, f->common.extack)) {
		return -EOPNOTSUPP;
	}

	flow_flags |= BIT(MLX5E_TC_FLOW_FLAG_NIC);
	attr_size  = sizeof(struct mlx5_nic_flow_attr);
	err = mlx5e_alloc_flow(priv, attr_size, f, flow_flags,
			       &parse_attr, &flow);
	if (err)
		goto out;

	parse_attr->filter_dev = filter_dev;
	mlx5e_flow_attr_init(flow->attr, parse_attr, f);

	err = parse_cls_flower(flow->priv, flow, &parse_attr->spec,
			       f, filter_dev);
	if (err)
		goto err_free;

	err = mlx5_tc_ct_match_add(get_ct_priv(priv), &parse_attr->spec, f,
				   &flow->attr->ct_attr, extack);
	if (err)
		goto err_free;

	err = parse_tc_nic_actions(priv, &rule->action, parse_attr, flow, extack);
	if (err)
		goto err_free;

	err = mlx5e_tc_add_nic_flow(priv, parse_attr, flow, extack);
	if (err)
		goto err_free;

	flow_flag_set(flow, OFFLOADED);
	*__flow = flow;

	return 0;

err_free:
	flow_flag_set(flow, FAILED);
	dealloc_mod_hdr_actions(&parse_attr->mod_hdr_acts);
	mlx5e_flow_put(priv, flow);
out:
	return err;
}

static int
mlx5e_tc_add_flow(struct mlx5e_priv *priv,
		  struct flow_cls_offload *f,
		  unsigned long flags,
		  struct net_device *filter_dev,
		  struct mlx5e_tc_flow **flow)
{
	struct mlx5_eswitch *esw = priv->mdev->priv.eswitch;
	unsigned long flow_flags;
	int err;

	get_flags(flags, &flow_flags);

	if (!tc_can_offload_extack(priv->netdev, f->common.extack))
		return -EOPNOTSUPP;

	if (esw && esw->mode == MLX5_ESWITCH_OFFLOADS)
		err = mlx5e_add_fdb_flow(priv, f, flow_flags,
					 filter_dev, flow);
	else
		err = mlx5e_add_nic_flow(priv, f, flow_flags,
					 filter_dev, flow);

	return err;
}

static bool is_flow_rule_duplicate_allowed(struct net_device *dev,
					   struct mlx5e_rep_priv *rpriv)
{
	/* Offloaded flow rule is allowed to duplicate on non-uplink representor
	 * sharing tc block with other slaves of a lag device. Rpriv can be NULL if this
	 * function is called from NIC mode.
	 */
	return netif_is_lag_port(dev) && rpriv && rpriv->rep->vport != MLX5_VPORT_UPLINK;
}

int mlx5e_configure_flower(struct net_device *dev, struct mlx5e_priv *priv,
			   struct flow_cls_offload *f, unsigned long flags)
{
	struct netlink_ext_ack *extack = f->common.extack;
	struct rhashtable *tc_ht = get_tc_ht(priv, flags);
	struct mlx5e_rep_priv *rpriv = priv->ppriv;
	struct mlx5e_tc_flow *flow;
	int err = 0;

	rcu_read_lock();
	flow = rhashtable_lookup(tc_ht, &f->cookie, tc_ht_params);
	if (flow) {
		/* Same flow rule offloaded to non-uplink representor sharing tc block,
		 * just return 0.
		 */
		if (is_flow_rule_duplicate_allowed(dev, rpriv) && flow->orig_dev != dev)
			goto rcu_unlock;

		NL_SET_ERR_MSG_MOD(extack,
				   "flow cookie already exists, ignoring");
		netdev_warn_once(priv->netdev,
				 "flow cookie %lx already exists, ignoring\n",
				 f->cookie);
		err = -EEXIST;
		goto rcu_unlock;
	}
rcu_unlock:
	rcu_read_unlock();
	if (flow)
		goto out;

	trace_mlx5e_configure_flower(f);
	err = mlx5e_tc_add_flow(priv, f, flags, dev, &flow);
	if (err)
		goto out;

	/* Flow rule offloaded to non-uplink representor sharing tc block,
	 * set the flow's owner dev.
	 */
	if (is_flow_rule_duplicate_allowed(dev, rpriv))
		flow->orig_dev = dev;

	err = rhashtable_lookup_insert_fast(tc_ht, &flow->node, tc_ht_params);
	if (err)
		goto err_free;

	return 0;

err_free:
	mlx5e_flow_put(priv, flow);
out:
	return err;
}

static bool same_flow_direction(struct mlx5e_tc_flow *flow, int flags)
{
	bool dir_ingress = !!(flags & MLX5_TC_FLAG(INGRESS));
	bool dir_egress = !!(flags & MLX5_TC_FLAG(EGRESS));

	return flow_flag_test(flow, INGRESS) == dir_ingress &&
		flow_flag_test(flow, EGRESS) == dir_egress;
}

int mlx5e_delete_flower(struct net_device *dev, struct mlx5e_priv *priv,
			struct flow_cls_offload *f, unsigned long flags)
{
	struct rhashtable *tc_ht = get_tc_ht(priv, flags);
	struct mlx5e_tc_flow *flow;
	int err;

	rcu_read_lock();
	flow = rhashtable_lookup(tc_ht, &f->cookie, tc_ht_params);
	if (!flow || !same_flow_direction(flow, flags)) {
		err = -EINVAL;
		goto errout;
	}

	/* Only delete the flow if it doesn't have MLX5E_TC_FLOW_DELETED flag
	 * set.
	 */
	if (flow_flag_test_and_set(flow, DELETED)) {
		err = -EINVAL;
		goto errout;
	}
	rhashtable_remove_fast(tc_ht, &flow->node, tc_ht_params);
	rcu_read_unlock();

	trace_mlx5e_delete_flower(f);
	mlx5e_flow_put(priv, flow);

	return 0;

errout:
	rcu_read_unlock();
	return err;
}

int mlx5e_stats_flower(struct net_device *dev, struct mlx5e_priv *priv,
		       struct flow_cls_offload *f, unsigned long flags)
{
	struct mlx5_devcom *devcom = priv->mdev->priv.devcom;
	struct rhashtable *tc_ht = get_tc_ht(priv, flags);
	struct mlx5_eswitch *peer_esw;
	struct mlx5e_tc_flow *flow;
	struct mlx5_fc *counter;
	u64 lastuse = 0;
	u64 packets = 0;
	u64 bytes = 0;
	int err = 0;

	rcu_read_lock();
	flow = mlx5e_flow_get(rhashtable_lookup(tc_ht, &f->cookie,
						tc_ht_params));
	rcu_read_unlock();
	if (IS_ERR(flow))
		return PTR_ERR(flow);

	if (!same_flow_direction(flow, flags)) {
		err = -EINVAL;
		goto errout;
	}

	if (mlx5e_is_offloaded_flow(flow) || flow_flag_test(flow, CT)) {
		counter = mlx5e_tc_get_counter(flow);
		if (!counter)
			goto errout;

		mlx5_fc_query_cached(counter, &bytes, &packets, &lastuse);
	}

	/* Under multipath it's possible for one rule to be currently
	 * un-offloaded while the other rule is offloaded.
	 */
	peer_esw = mlx5_devcom_get_peer_data(devcom, MLX5_DEVCOM_ESW_OFFLOADS);
	if (!peer_esw)
		goto out;

	if (flow_flag_test(flow, DUP) &&
	    flow_flag_test(flow->peer_flow, OFFLOADED)) {
		u64 bytes2;
		u64 packets2;
		u64 lastuse2;

		counter = mlx5e_tc_get_counter(flow->peer_flow);
		if (!counter)
			goto no_peer_counter;
		mlx5_fc_query_cached(counter, &bytes2, &packets2, &lastuse2);

		bytes += bytes2;
		packets += packets2;
		lastuse = max_t(u64, lastuse, lastuse2);
	}

no_peer_counter:
	mlx5_devcom_release_peer_data(devcom, MLX5_DEVCOM_ESW_OFFLOADS);
out:
	flow_stats_update(&f->stats, bytes, packets, 0, lastuse,
			  FLOW_ACTION_HW_STATS_DELAYED);
	trace_mlx5e_stats_flower(f);
errout:
	mlx5e_flow_put(priv, flow);
	return err;
}

static int apply_police_params(struct mlx5e_priv *priv, u64 rate,
			       struct netlink_ext_ack *extack)
{
	struct mlx5e_rep_priv *rpriv = priv->ppriv;
	struct mlx5_eswitch *esw;
	u32 rate_mbps = 0;
	u16 vport_num;
	int err;

	vport_num = rpriv->rep->vport;
	if (vport_num >= MLX5_VPORT_ECPF) {
		NL_SET_ERR_MSG_MOD(extack,
				   "Ingress rate limit is supported only for Eswitch ports connected to VFs");
		return -EOPNOTSUPP;
	}

	esw = priv->mdev->priv.eswitch;
	/* rate is given in bytes/sec.
	 * First convert to bits/sec and then round to the nearest mbit/secs.
	 * mbit means million bits.
	 * Moreover, if rate is non zero we choose to configure to a minimum of
	 * 1 mbit/sec.
	 */
	if (rate) {
		rate = (rate * BITS_PER_BYTE) + 500000;
<<<<<<< HEAD
		rate_mbps = max_t(u32, do_div(rate, 1000000), 1);
=======
		rate_mbps = max_t(u64, do_div(rate, 1000000), 1);
>>>>>>> 04bd701d
	}

	err = mlx5_esw_modify_vport_rate(esw, vport_num, rate_mbps);
	if (err)
		NL_SET_ERR_MSG_MOD(extack, "failed applying action to hardware");

	return err;
}

static int scan_tc_matchall_fdb_actions(struct mlx5e_priv *priv,
					struct flow_action *flow_action,
					struct netlink_ext_ack *extack)
{
	struct mlx5e_rep_priv *rpriv = priv->ppriv;
	const struct flow_action_entry *act;
	int err;
	int i;

	if (!flow_action_has_entries(flow_action)) {
		NL_SET_ERR_MSG_MOD(extack, "matchall called with no action");
		return -EINVAL;
	}

	if (!flow_offload_has_one_action(flow_action)) {
		NL_SET_ERR_MSG_MOD(extack, "matchall policing support only a single action");
		return -EOPNOTSUPP;
	}

	if (!flow_action_basic_hw_stats_check(flow_action, extack))
		return -EOPNOTSUPP;

	flow_action_for_each(i, act, flow_action) {
		switch (act->id) {
		case FLOW_ACTION_POLICE:
			err = apply_police_params(priv, act->police.rate_bytes_ps, extack);
			if (err)
				return err;

			rpriv->prev_vf_vport_stats = priv->stats.vf_vport;
			break;
		default:
			NL_SET_ERR_MSG_MOD(extack, "mlx5 supports only police action for matchall");
			return -EOPNOTSUPP;
		}
	}

	return 0;
}

int mlx5e_tc_configure_matchall(struct mlx5e_priv *priv,
				struct tc_cls_matchall_offload *ma)
{
	struct mlx5_eswitch *esw = priv->mdev->priv.eswitch;
	struct netlink_ext_ack *extack = ma->common.extack;

	if (!mlx5_esw_qos_enabled(esw)) {
		NL_SET_ERR_MSG_MOD(extack, "QoS is not supported on this device");
		return -EOPNOTSUPP;
	}

	if (ma->common.prio != 1) {
		NL_SET_ERR_MSG_MOD(extack, "only priority 1 is supported");
		return -EINVAL;
	}

	return scan_tc_matchall_fdb_actions(priv, &ma->rule->action, extack);
}

int mlx5e_tc_delete_matchall(struct mlx5e_priv *priv,
			     struct tc_cls_matchall_offload *ma)
{
	struct netlink_ext_ack *extack = ma->common.extack;

	return apply_police_params(priv, 0, extack);
}

void mlx5e_tc_stats_matchall(struct mlx5e_priv *priv,
			     struct tc_cls_matchall_offload *ma)
{
	struct mlx5e_rep_priv *rpriv = priv->ppriv;
	struct rtnl_link_stats64 cur_stats;
	u64 dbytes;
	u64 dpkts;

	cur_stats = priv->stats.vf_vport;
	dpkts = cur_stats.rx_packets - rpriv->prev_vf_vport_stats.rx_packets;
	dbytes = cur_stats.rx_bytes - rpriv->prev_vf_vport_stats.rx_bytes;
	rpriv->prev_vf_vport_stats = cur_stats;
	flow_stats_update(&ma->stats, dbytes, dpkts, 0, jiffies,
			  FLOW_ACTION_HW_STATS_DELAYED);
}

static void mlx5e_tc_hairpin_update_dead_peer(struct mlx5e_priv *priv,
					      struct mlx5e_priv *peer_priv)
{
	struct mlx5_core_dev *peer_mdev = peer_priv->mdev;
	struct mlx5e_hairpin_entry *hpe, *tmp;
	LIST_HEAD(init_wait_list);
	u16 peer_vhca_id;
	int bkt;

	if (!same_hw_devs(priv, peer_priv))
		return;

	peer_vhca_id = MLX5_CAP_GEN(peer_mdev, vhca_id);

	mutex_lock(&priv->fs.tc.hairpin_tbl_lock);
	hash_for_each(priv->fs.tc.hairpin_tbl, bkt, hpe, hairpin_hlist)
		if (refcount_inc_not_zero(&hpe->refcnt))
			list_add(&hpe->dead_peer_wait_list, &init_wait_list);
	mutex_unlock(&priv->fs.tc.hairpin_tbl_lock);

	list_for_each_entry_safe(hpe, tmp, &init_wait_list, dead_peer_wait_list) {
		wait_for_completion(&hpe->res_ready);
		if (!IS_ERR_OR_NULL(hpe->hp) && hpe->peer_vhca_id == peer_vhca_id)
			hpe->hp->pair->peer_gone = true;

		mlx5e_hairpin_put(priv, hpe);
	}
}

static int mlx5e_tc_netdev_event(struct notifier_block *this,
				 unsigned long event, void *ptr)
{
	struct net_device *ndev = netdev_notifier_info_to_dev(ptr);
	struct mlx5e_flow_steering *fs;
	struct mlx5e_priv *peer_priv;
	struct mlx5e_tc_table *tc;
	struct mlx5e_priv *priv;

	if (ndev->netdev_ops != &mlx5e_netdev_ops ||
	    event != NETDEV_UNREGISTER ||
	    ndev->reg_state == NETREG_REGISTERED)
		return NOTIFY_DONE;

	tc = container_of(this, struct mlx5e_tc_table, netdevice_nb);
	fs = container_of(tc, struct mlx5e_flow_steering, tc);
	priv = container_of(fs, struct mlx5e_priv, fs);
	peer_priv = netdev_priv(ndev);
	if (priv == peer_priv ||
	    !(priv->netdev->features & NETIF_F_HW_TC))
		return NOTIFY_DONE;

	mlx5e_tc_hairpin_update_dead_peer(priv, peer_priv);

	return NOTIFY_DONE;
}

static int mlx5e_tc_nic_get_ft_size(struct mlx5_core_dev *dev)
{
	int tc_grp_size, tc_tbl_size;
	u32 max_flow_counter;

	max_flow_counter = (MLX5_CAP_GEN(dev, max_flow_counter_31_16) << 16) |
			    MLX5_CAP_GEN(dev, max_flow_counter_15_0);

	tc_grp_size = min_t(int, max_flow_counter, MLX5E_TC_TABLE_MAX_GROUP_SIZE);

	tc_tbl_size = min_t(int, tc_grp_size * MLX5E_TC_TABLE_NUM_GROUPS,
			    BIT(MLX5_CAP_FLOWTABLE_NIC_RX(dev, log_max_ft_size)));

	return tc_tbl_size;
}

int mlx5e_tc_nic_init(struct mlx5e_priv *priv)
{
	struct mlx5e_tc_table *tc = &priv->fs.tc;
	struct mlx5_core_dev *dev = priv->mdev;
	struct mlx5_chains_attr attr = {};
	int err;

	mlx5e_mod_hdr_tbl_init(&tc->mod_hdr);
	mutex_init(&tc->t_lock);
	mutex_init(&tc->hairpin_tbl_lock);
	hash_init(tc->hairpin_tbl);

	err = rhashtable_init(&tc->ht, &tc_ht_params);
	if (err)
		return err;

	lockdep_set_class(&tc->ht.mutex, &tc_ht_lock_key);

	if (MLX5_CAP_FLOWTABLE_NIC_RX(priv->mdev, ignore_flow_level)) {
		attr.flags = MLX5_CHAINS_AND_PRIOS_SUPPORTED |
			MLX5_CHAINS_IGNORE_FLOW_LEVEL_SUPPORTED;
		attr.max_restore_tag = MLX5E_TC_TABLE_CHAIN_TAG_MASK;
	}
	attr.ns = MLX5_FLOW_NAMESPACE_KERNEL;
	attr.max_ft_sz = mlx5e_tc_nic_get_ft_size(dev);
	attr.max_grp_num = MLX5E_TC_TABLE_NUM_GROUPS;
	attr.default_ft = priv->fs.vlan.ft.t;

	tc->chains = mlx5_chains_create(dev, &attr);
	if (IS_ERR(tc->chains)) {
		err = PTR_ERR(tc->chains);
		goto err_chains;
	}

	tc->ct = mlx5_tc_ct_init(priv, tc->chains, &priv->fs.tc.mod_hdr,
				 MLX5_FLOW_NAMESPACE_KERNEL);
	if (IS_ERR(tc->ct)) {
		err = PTR_ERR(tc->ct);
		goto err_ct;
	}

	tc->netdevice_nb.notifier_call = mlx5e_tc_netdev_event;
	err = register_netdevice_notifier_dev_net(priv->netdev,
						  &tc->netdevice_nb,
						  &tc->netdevice_nn);
	if (err) {
		tc->netdevice_nb.notifier_call = NULL;
		mlx5_core_warn(priv->mdev, "Failed to register netdev notifier\n");
		goto err_reg;
	}

	return 0;

err_reg:
	mlx5_tc_ct_clean(tc->ct);
err_ct:
	mlx5_chains_destroy(tc->chains);
err_chains:
	rhashtable_destroy(&tc->ht);
	return err;
}

static void _mlx5e_tc_del_flow(void *ptr, void *arg)
{
	struct mlx5e_tc_flow *flow = ptr;
	struct mlx5e_priv *priv = flow->priv;

	mlx5e_tc_del_flow(priv, flow);
	kfree(flow);
}

void mlx5e_tc_nic_cleanup(struct mlx5e_priv *priv)
{
	struct mlx5e_tc_table *tc = &priv->fs.tc;

	if (tc->netdevice_nb.notifier_call)
		unregister_netdevice_notifier_dev_net(priv->netdev,
						      &tc->netdevice_nb,
						      &tc->netdevice_nn);

	mlx5e_mod_hdr_tbl_destroy(&tc->mod_hdr);
	mutex_destroy(&tc->hairpin_tbl_lock);

	rhashtable_free_and_destroy(&tc->ht, _mlx5e_tc_del_flow, NULL);

	if (!IS_ERR_OR_NULL(tc->t)) {
		mlx5_chains_put_table(tc->chains, 0, 1, MLX5E_TC_FT_LEVEL);
		tc->t = NULL;
	}
	mutex_destroy(&tc->t_lock);

	mlx5_tc_ct_clean(tc->ct);
	mlx5_chains_destroy(tc->chains);
}

int mlx5e_tc_esw_init(struct rhashtable *tc_ht)
{
	const size_t sz_enc_opts = sizeof(struct tunnel_match_enc_opts);
	struct mlx5_rep_uplink_priv *uplink_priv;
	struct mlx5e_rep_priv *rpriv;
	struct mapping_ctx *mapping;
	struct mlx5_eswitch *esw;
	struct mlx5e_priv *priv;
	int err = 0;

	uplink_priv = container_of(tc_ht, struct mlx5_rep_uplink_priv, tc_ht);
	rpriv = container_of(uplink_priv, struct mlx5e_rep_priv, uplink_priv);
	priv = netdev_priv(rpriv->netdev);
	esw = priv->mdev->priv.eswitch;

	uplink_priv->ct_priv = mlx5_tc_ct_init(netdev_priv(priv->netdev),
					       esw_chains(esw),
					       &esw->offloads.mod_hdr,
					       MLX5_FLOW_NAMESPACE_FDB);
	if (IS_ERR(uplink_priv->ct_priv))
		goto err_ct;

	mapping = mapping_create(sizeof(struct tunnel_match_key),
				 TUNNEL_INFO_BITS_MASK, true);
	if (IS_ERR(mapping)) {
		err = PTR_ERR(mapping);
		goto err_tun_mapping;
	}
	uplink_priv->tunnel_mapping = mapping;

	/* 0xFFF is reserved for stack devices slow path table mark */
	mapping = mapping_create(sz_enc_opts, ENC_OPTS_BITS_MASK - 1, true);
	if (IS_ERR(mapping)) {
		err = PTR_ERR(mapping);
		goto err_enc_opts_mapping;
	}
	uplink_priv->tunnel_enc_opts_mapping = mapping;

	err = rhashtable_init(tc_ht, &tc_ht_params);
	if (err)
		goto err_ht_init;

	lockdep_set_class(&tc_ht->mutex, &tc_ht_lock_key);

	uplink_priv->encap = mlx5e_tc_tun_init(priv);
	if (IS_ERR(uplink_priv->encap)) {
		err = PTR_ERR(uplink_priv->encap);
		goto err_register_fib_notifier;
	}

	return 0;

err_register_fib_notifier:
	rhashtable_destroy(tc_ht);
err_ht_init:
	mapping_destroy(uplink_priv->tunnel_enc_opts_mapping);
err_enc_opts_mapping:
	mapping_destroy(uplink_priv->tunnel_mapping);
err_tun_mapping:
	mlx5_tc_ct_clean(uplink_priv->ct_priv);
err_ct:
	netdev_warn(priv->netdev,
		    "Failed to initialize tc (eswitch), err: %d", err);
	return err;
}

void mlx5e_tc_esw_cleanup(struct rhashtable *tc_ht)
{
	struct mlx5_rep_uplink_priv *uplink_priv;

	uplink_priv = container_of(tc_ht, struct mlx5_rep_uplink_priv, tc_ht);

	rhashtable_free_and_destroy(tc_ht, _mlx5e_tc_del_flow, NULL);
	mlx5e_tc_tun_cleanup(uplink_priv->encap);

	mapping_destroy(uplink_priv->tunnel_enc_opts_mapping);
	mapping_destroy(uplink_priv->tunnel_mapping);

	mlx5_tc_ct_clean(uplink_priv->ct_priv);
}

int mlx5e_tc_num_filters(struct mlx5e_priv *priv, unsigned long flags)
{
	struct rhashtable *tc_ht = get_tc_ht(priv, flags);

	return atomic_read(&tc_ht->nelems);
}

void mlx5e_tc_clean_fdb_peer_flows(struct mlx5_eswitch *esw)
{
	struct mlx5e_tc_flow *flow, *tmp;

	list_for_each_entry_safe(flow, tmp, &esw->offloads.peer_flows, peer)
		__mlx5e_tc_del_fdb_peer_flow(flow);
}

void mlx5e_tc_reoffload_flows_work(struct work_struct *work)
{
	struct mlx5_rep_uplink_priv *rpriv =
		container_of(work, struct mlx5_rep_uplink_priv,
			     reoffload_flows_work);
	struct mlx5e_tc_flow *flow, *tmp;

	mutex_lock(&rpriv->unready_flows_lock);
	list_for_each_entry_safe(flow, tmp, &rpriv->unready_flows, unready) {
		if (!mlx5e_tc_add_fdb_flow(flow->priv, flow, NULL))
			unready_flow_del(flow);
	}
	mutex_unlock(&rpriv->unready_flows_lock);
}

static int mlx5e_setup_tc_cls_flower(struct mlx5e_priv *priv,
				     struct flow_cls_offload *cls_flower,
				     unsigned long flags)
{
	switch (cls_flower->command) {
	case FLOW_CLS_REPLACE:
		return mlx5e_configure_flower(priv->netdev, priv, cls_flower,
					      flags);
	case FLOW_CLS_DESTROY:
		return mlx5e_delete_flower(priv->netdev, priv, cls_flower,
					   flags);
	case FLOW_CLS_STATS:
		return mlx5e_stats_flower(priv->netdev, priv, cls_flower,
					  flags);
	default:
		return -EOPNOTSUPP;
	}
}

int mlx5e_setup_tc_block_cb(enum tc_setup_type type, void *type_data,
			    void *cb_priv)
{
	unsigned long flags = MLX5_TC_FLAG(INGRESS) | MLX5_TC_FLAG(NIC_OFFLOAD);
	struct mlx5e_priv *priv = cb_priv;

	switch (type) {
	case TC_SETUP_CLSFLOWER:
		return mlx5e_setup_tc_cls_flower(priv, type_data, flags);
	default:
		return -EOPNOTSUPP;
	}
}

bool mlx5e_tc_update_skb(struct mlx5_cqe64 *cqe,
			 struct sk_buff *skb)
{
#if IS_ENABLED(CONFIG_NET_TC_SKB_EXT)
	u32 chain = 0, chain_tag, reg_b, zone_restore_id;
	struct mlx5e_priv *priv = netdev_priv(skb->dev);
	struct mlx5e_tc_table *tc = &priv->fs.tc;
	struct tc_skb_ext *tc_skb_ext;
	int err;

	reg_b = be32_to_cpu(cqe->ft_metadata);

	chain_tag = reg_b & MLX5E_TC_TABLE_CHAIN_TAG_MASK;

	err = mlx5_get_chain_for_tag(nic_chains(priv), chain_tag, &chain);
	if (err) {
		netdev_dbg(priv->netdev,
			   "Couldn't find chain for chain tag: %d, err: %d\n",
			   chain_tag, err);
		return false;
	}

	if (chain) {
		tc_skb_ext = skb_ext_add(skb, TC_SKB_EXT);
		if (WARN_ON(!tc_skb_ext))
			return false;

		tc_skb_ext->chain = chain;

		zone_restore_id = (reg_b >> REG_MAPPING_SHIFT(NIC_ZONE_RESTORE_TO_REG)) &
			ESW_ZONE_ID_MASK;

		if (!mlx5e_tc_ct_restore_flow(tc->ct, skb,
					      zone_restore_id))
			return false;
	}
#endif /* CONFIG_NET_TC_SKB_EXT */

	return true;
}<|MERGE_RESOLUTION|>--- conflicted
+++ resolved
@@ -4445,11 +4445,7 @@
 	 */
 	if (rate) {
 		rate = (rate * BITS_PER_BYTE) + 500000;
-<<<<<<< HEAD
-		rate_mbps = max_t(u32, do_div(rate, 1000000), 1);
-=======
 		rate_mbps = max_t(u64, do_div(rate, 1000000), 1);
->>>>>>> 04bd701d
 	}
 
 	err = mlx5_esw_modify_vport_rate(esw, vport_num, rate_mbps);
