--- conflicted
+++ resolved
@@ -3,250 +3,6 @@
 # PHY Layer Configuration
 #
 
-<<<<<<< HEAD
-menuconfig MDIO_DEVICE
-	tristate "MDIO bus device drivers"
-	help
-	  MDIO devices and driver infrastructure code.
-
-if MDIO_DEVICE
-
-config MDIO_BUS
-	tristate
-	default m if PHYLIB=m
-	default MDIO_DEVICE
-	help
-	  This internal symbol is used for link time dependencies and it
-	  reflects whether the mdio_bus/mdio_device code is built as a
-	  loadable module or built-in.
-
-if MDIO_BUS
-
-config MDIO_DEVRES
-	tristate
-
-config MDIO_ASPEED
-	tristate "ASPEED MDIO bus controller"
-	depends on ARCH_ASPEED || COMPILE_TEST
-	depends on OF_MDIO && HAS_IOMEM
-	help
-	  This module provides a driver for the independent MDIO bus
-	  controllers found in the ASPEED AST2600 SoC. This is a driver for the
-	  third revision of the ASPEED MDIO register interface - the first two
-	  revisions are the "old" and "new" interfaces found in the AST2400 and
-	  AST2500, embedded in the MAC. For legacy reasons, FTGMAC100 driver
-	  continues to drive the embedded MDIO controller for the AST2400 and
-	  AST2500 SoCs, so say N if AST2600 support is not required.
-
-config MDIO_BCM_IPROC
-	tristate "Broadcom iProc MDIO bus controller"
-	depends on ARCH_BCM_IPROC || COMPILE_TEST
-	depends on HAS_IOMEM && OF_MDIO
-	default ARCH_BCM_IPROC
-	help
-	  This module provides a driver for the MDIO busses found in the
-	  Broadcom iProc SoC's.
-
-config MDIO_BCM_UNIMAC
-	tristate "Broadcom UniMAC MDIO bus controller"
-	depends on HAS_IOMEM
-	help
-	  This module provides a driver for the Broadcom UniMAC MDIO busses.
-	  This hardware can be found in the Broadcom GENET Ethernet MAC
-	  controllers as well as some Broadcom Ethernet switches such as the
-	  Starfighter 2 switches.
-
-config MDIO_BITBANG
-	tristate "Bitbanged MDIO buses"
-	help
-	  This module implements the MDIO bus protocol in software,
-	  for use by low level drivers that export the ability to
-	  drive the relevant pins.
-
-	  If in doubt, say N.
-
-config MDIO_BUS_MUX
-	tristate
-	depends on OF_MDIO
-	help
-	  This module provides a driver framework for MDIO bus
-	  multiplexers which connect one of several child MDIO busses
-	  to a parent bus.  Switching between child busses is done by
-	  device specific drivers.
-
-config MDIO_BUS_MUX_BCM_IPROC
-	tristate "Broadcom iProc based MDIO bus multiplexers"
-	depends on OF && OF_MDIO && (ARCH_BCM_IPROC || COMPILE_TEST)
-	select MDIO_BUS_MUX
-	default ARCH_BCM_IPROC
-	help
-	  This module provides a driver for MDIO bus multiplexers found in
-	  iProc based Broadcom SoCs. This multiplexer connects one of several
-	  child MDIO bus to a parent bus. Buses could be internal as well as
-	  external and selection logic lies inside the same multiplexer.
-
-config MDIO_BUS_MUX_GPIO
-	tristate "GPIO controlled MDIO bus multiplexers"
-	depends on OF_GPIO && OF_MDIO
-	select MDIO_BUS_MUX
-	help
-	  This module provides a driver for MDIO bus multiplexers that
-	  are controlled via GPIO lines.  The multiplexer connects one of
-	  several child MDIO busses to a parent bus.  Child bus
-	  selection is under the control of GPIO lines.
-
-config MDIO_BUS_MUX_MESON_G12A
-	tristate "Amlogic G12a based MDIO bus multiplexer"
-	depends on ARCH_MESON || COMPILE_TEST
-	depends on OF_MDIO && HAS_IOMEM && COMMON_CLK
-	select MDIO_BUS_MUX
-	default m if ARCH_MESON
-	help
-	  This module provides a driver for the MDIO multiplexer/glue of
-	  the amlogic g12a SoC. The multiplexers connects either the external
-	  or the internal MDIO bus to the parent bus.
-
-config MDIO_BUS_MUX_MMIOREG
-	tristate "MMIO device-controlled MDIO bus multiplexers"
-	depends on OF_MDIO && HAS_IOMEM
-	select MDIO_BUS_MUX
-	help
-	  This module provides a driver for MDIO bus multiplexers that
-	  are controlled via a simple memory-mapped device, like an FPGA.
-	  The multiplexer connects one of several child MDIO busses to a
-	  parent bus.  Child bus selection is under the control of one of
-	  the FPGA's registers.
-
-	  Currently, only 8/16/32 bits registers are supported.
-
-config MDIO_BUS_MUX_MULTIPLEXER
-	tristate "MDIO bus multiplexer using kernel multiplexer subsystem"
-	depends on OF_MDIO
-	select MULTIPLEXER
-	select MDIO_BUS_MUX
-	help
-	  This module provides a driver for MDIO bus multiplexer
-	  that is controlled via the kernel multiplexer subsystem. The
-	  bus multiplexer connects one of several child MDIO busses to
-	  a parent bus.  Child bus selection is under the control of
-	  the kernel multiplexer subsystem.
-
-config MDIO_CAVIUM
-	tristate
-
-config MDIO_GPIO
-	tristate "GPIO lib-based bitbanged MDIO buses"
-	depends on MDIO_BITBANG
-	depends on GPIOLIB || COMPILE_TEST
-	help
-	  Supports GPIO lib-based MDIO busses.
-
-	  To compile this driver as a module, choose M here: the module
-	  will be called mdio-gpio.
-
-config MDIO_HISI_FEMAC
-	tristate "Hisilicon FEMAC MDIO bus controller"
-	depends on HAS_IOMEM && OF_MDIO
-	help
-	  This module provides a driver for the MDIO busses found in the
-	  Hisilicon SoC that have an Fast Ethernet MAC.
-
-config MDIO_I2C
-	tristate
-	depends on I2C
-	help
-	  Support I2C based PHYs.  This provides a MDIO bus bridged
-	  to I2C to allow PHYs connected in I2C mode to be accessed
-	  using the existing infrastructure.
-
-	  This is library mode.
-
-config MDIO_IPQ4019
-	tristate "Qualcomm IPQ4019 MDIO interface support"
-	depends on HAS_IOMEM && OF_MDIO
-	help
-	  This driver supports the MDIO interface found in Qualcomm
-	  IPQ40xx series Soc-s.
-
-config MDIO_IPQ8064
-	tristate "Qualcomm IPQ8064 MDIO interface support"
-	depends on HAS_IOMEM && OF_MDIO
-	depends on MFD_SYSCON
-	help
-	  This driver supports the MDIO interface found in the network
-	  interface units of the IPQ8064 SoC
-
-config MDIO_MOXART
-	tristate "MOXA ART MDIO interface support"
-	depends on ARCH_MOXART || COMPILE_TEST
-	help
-	  This driver supports the MDIO interface found in the network
-	  interface units of the MOXA ART SoC
-
-config MDIO_MSCC_MIIM
-	tristate "Microsemi MIIM interface support"
-	depends on HAS_IOMEM
-	select MDIO_DEVRES
-	help
-	  This driver supports the MIIM (MDIO) interface found in the network
-	  switches of the Microsemi SoCs; it is recommended to switch on
-	  CONFIG_HIGH_RES_TIMERS
-
-config MDIO_MVUSB
-	tristate "Marvell USB to MDIO Adapter"
-	depends on USB
-	select MDIO_DEVRES
-	help
-	  A USB to MDIO converter present on development boards for
-	  Marvell's Link Street family of Ethernet switches.
-
-config MDIO_OCTEON
-	tristate "Octeon and some ThunderX SOCs MDIO buses"
-	depends on (64BIT && OF_MDIO) || COMPILE_TEST
-	depends on HAS_IOMEM
-	select MDIO_CAVIUM
-	help
-	  This module provides a driver for the Octeon and ThunderX MDIO
-	  buses. It is required by the Octeon and ThunderX ethernet device
-	  drivers on some systems.
-
-config MDIO_SUN4I
-	tristate "Allwinner sun4i MDIO interface support"
-	depends on ARCH_SUNXI || COMPILE_TEST
-	help
-	  This driver supports the MDIO interface found in the network
-	  interface units of the Allwinner SoC that have an EMAC (A10,
-	  A12, A10s, etc.)
-
-config MDIO_THUNDER
-	tristate "ThunderX SOCs MDIO buses"
-	depends on 64BIT
-	depends on PCI
-	select MDIO_CAVIUM
-	select MDIO_DEVRES
-	help
-	  This driver supports the MDIO interfaces found on Cavium
-	  ThunderX SoCs when the MDIO bus device appears as a PCI
-	  device.
-
-config MDIO_XGENE
-	tristate "APM X-Gene SoC MDIO bus controller"
-	depends on ARCH_XGENE || COMPILE_TEST
-	help
-	  This module provides a driver for the MDIO busses found in the
-	  APM X-Gene SoC's.
-
-config MDIO_XPCS
-	tristate "Synopsys DesignWare XPCS controller"
-	help
-	  This module provides helper functions for Synopsys DesignWare XPCS
-	  controllers.
-
-endif
-endif
-
-=======
->>>>>>> 46bbf461
 config PHYLINK
 	tristate
 	depends on NETDEVICES
