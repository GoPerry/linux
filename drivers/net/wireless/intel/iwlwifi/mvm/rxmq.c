/******************************************************************************
 *
 * This file is provided under a dual BSD/GPLv2 license.  When using or
 * redistributing this file, you may do so under either license.
 *
 * GPL LICENSE SUMMARY
 *
 * Copyright(c) 2012 - 2014 Intel Corporation. All rights reserved.
 * Copyright(c) 2013 - 2015 Intel Mobile Communications GmbH
 * Copyright(c) 2015 - 2017 Intel Deutschland GmbH
 * Copyright(c) 2018 - 2019 Intel Corporation
 *
 * This program is free software; you can redistribute it and/or modify
 * it under the terms of version 2 of the GNU General Public License as
 * published by the Free Software Foundation.
 *
 * This program is distributed in the hope that it will be useful, but
 * WITHOUT ANY WARRANTY; without even the implied warranty of
 * MERCHANTABILITY or FITNESS FOR A PARTICULAR PURPOSE.  See the GNU
 * General Public License for more details.
 *
 * The full GNU General Public License is included in this distribution
 * in the file called COPYING.
 *
 * Contact Information:
 *  Intel Linux Wireless <ilw@linux.intel.com>
 * Intel Corporation, 5200 N.E. Elam Young Parkway, Hillsboro, OR 97124-6497
 *
 * BSD LICENSE
 *
 * Copyright(c) 2012 - 2014 Intel Corporation. All rights reserved.
 * Copyright(c) 2013 - 2015 Intel Mobile Communications GmbH
 * Copyright(c) 2015 - 2017 Intel Deutschland GmbH
 * Copyright(c) 2018 - 2019 Intel Corporation
 * All rights reserved.
 *
 * Redistribution and use in source and binary forms, with or without
 * modification, are permitted provided that the following conditions
 * are met:
 *
 *  * Redistributions of source code must retain the above copyright
 *    notice, this list of conditions and the following disclaimer.
 *  * Redistributions in binary form must reproduce the above copyright
 *    notice, this list of conditions and the following disclaimer in
 *    the documentation and/or other materials provided with the
 *    distribution.
 *  * Neither the name Intel Corporation nor the names of its
 *    contributors may be used to endorse or promote products derived
 *    from this software without specific prior written permission.
 *
 * THIS SOFTWARE IS PROVIDED BY THE COPYRIGHT HOLDERS AND CONTRIBUTORS
 * "AS IS" AND ANY EXPRESS OR IMPLIED WARRANTIES, INCLUDING, BUT NOT
 * LIMITED TO, THE IMPLIED WARRANTIES OF MERCHANTABILITY AND FITNESS FOR
 * A PARTICULAR PURPOSE ARE DISCLAIMED. IN NO EVENT SHALL THE COPYRIGHT
 * OWNER OR CONTRIBUTORS BE LIABLE FOR ANY DIRECT, INDIRECT, INCIDENTAL,
 * SPECIAL, EXEMPLARY, OR CONSEQUENTIAL DAMAGES (INCLUDING, BUT NOT
 * LIMITED TO, PROCUREMENT OF SUBSTITUTE GOODS OR SERVICES; LOSS OF USE,
 * DATA, OR PROFITS; OR BUSINESS INTERRUPTION) HOWEVER CAUSED AND ON ANY
 * THEORY OF LIABILITY, WHETHER IN CONTRACT, STRICT LIABILITY, OR TORT
 * (INCLUDING NEGLIGENCE OR OTHERWISE) ARISING IN ANY WAY OUT OF THE USE
 * OF THIS SOFTWARE, EVEN IF ADVISED OF THE POSSIBILITY OF SUCH DAMAGE.
 *****************************************************************************/
#include <linux/etherdevice.h>
#include <linux/skbuff.h>
#include "iwl-trans.h"
#include "mvm.h"
#include "fw-api.h"

static void *iwl_mvm_skb_get_hdr(struct sk_buff *skb)
{
	struct ieee80211_rx_status *rx_status = IEEE80211_SKB_RXCB(skb);
	u8 *data = skb->data;

	/* Alignment concerns */
	BUILD_BUG_ON(sizeof(struct ieee80211_radiotap_he) % 4);
	BUILD_BUG_ON(sizeof(struct ieee80211_radiotap_he_mu) % 4);
	BUILD_BUG_ON(sizeof(struct ieee80211_radiotap_lsig) % 4);
	BUILD_BUG_ON(sizeof(struct ieee80211_vendor_radiotap) % 4);

	if (rx_status->flag & RX_FLAG_RADIOTAP_HE)
		data += sizeof(struct ieee80211_radiotap_he);
	if (rx_status->flag & RX_FLAG_RADIOTAP_HE_MU)
		data += sizeof(struct ieee80211_radiotap_he_mu);
	if (rx_status->flag & RX_FLAG_RADIOTAP_LSIG)
		data += sizeof(struct ieee80211_radiotap_lsig);
	if (rx_status->flag & RX_FLAG_RADIOTAP_VENDOR_DATA) {
		struct ieee80211_vendor_radiotap *radiotap = (void *)data;

		data += sizeof(*radiotap) + radiotap->len + radiotap->pad;
	}

	return data;
}

static inline int iwl_mvm_check_pn(struct iwl_mvm *mvm, struct sk_buff *skb,
				   int queue, struct ieee80211_sta *sta)
{
	struct iwl_mvm_sta *mvmsta;
	struct ieee80211_hdr *hdr = iwl_mvm_skb_get_hdr(skb);
	struct ieee80211_rx_status *stats = IEEE80211_SKB_RXCB(skb);
	struct iwl_mvm_key_pn *ptk_pn;
	int res;
	u8 tid, keyidx;
	u8 pn[IEEE80211_CCMP_PN_LEN];
	u8 *extiv;

	/* do PN checking */

	/* multicast and non-data only arrives on default queue */
	if (!ieee80211_is_data(hdr->frame_control) ||
	    is_multicast_ether_addr(hdr->addr1))
		return 0;

	/* do not check PN for open AP */
	if (!(stats->flag & RX_FLAG_DECRYPTED))
		return 0;

	/*
	 * avoid checking for default queue - we don't want to replicate
	 * all the logic that's necessary for checking the PN on fragmented
	 * frames, leave that to mac80211
	 */
	if (queue == 0)
		return 0;

	/* if we are here - this for sure is either CCMP or GCMP */
	if (IS_ERR_OR_NULL(sta)) {
		IWL_ERR(mvm,
			"expected hw-decrypted unicast frame for station\n");
		return -1;
	}

	mvmsta = iwl_mvm_sta_from_mac80211(sta);

	extiv = (u8 *)hdr + ieee80211_hdrlen(hdr->frame_control);
	keyidx = extiv[3] >> 6;

	ptk_pn = rcu_dereference(mvmsta->ptk_pn[keyidx]);
	if (!ptk_pn)
		return -1;

	if (ieee80211_is_data_qos(hdr->frame_control))
		tid = ieee80211_get_tid(hdr);
	else
		tid = 0;

	/* we don't use HCCA/802.11 QoS TSPECs, so drop such frames */
	if (tid >= IWL_MAX_TID_COUNT)
		return -1;

	/* load pn */
	pn[0] = extiv[7];
	pn[1] = extiv[6];
	pn[2] = extiv[5];
	pn[3] = extiv[4];
	pn[4] = extiv[1];
	pn[5] = extiv[0];

	res = memcmp(pn, ptk_pn->q[queue].pn[tid], IEEE80211_CCMP_PN_LEN);
	if (res < 0)
		return -1;
	if (!res && !(stats->flag & RX_FLAG_ALLOW_SAME_PN))
		return -1;

	memcpy(ptk_pn->q[queue].pn[tid], pn, IEEE80211_CCMP_PN_LEN);
	stats->flag |= RX_FLAG_PN_VALIDATED;

	return 0;
}

/* iwl_mvm_create_skb Adds the rxb to a new skb */
static int iwl_mvm_create_skb(struct iwl_mvm *mvm, struct sk_buff *skb,
			      struct ieee80211_hdr *hdr, u16 len, u8 crypt_len,
			      struct iwl_rx_cmd_buffer *rxb)
{
	struct iwl_rx_packet *pkt = rxb_addr(rxb);
	struct iwl_rx_mpdu_desc *desc = (void *)pkt->data;
	unsigned int headlen, fraglen, pad_len = 0;
	unsigned int hdrlen = ieee80211_hdrlen(hdr->frame_control);

	if (desc->mac_flags2 & IWL_RX_MPDU_MFLG2_PAD) {
		len -= 2;
		pad_len = 2;
	}

	/* If frame is small enough to fit in skb->head, pull it completely.
	 * If not, only pull ieee80211_hdr (including crypto if present, and
	 * an additional 8 bytes for SNAP/ethertype, see below) so that
	 * splice() or TCP coalesce are more efficient.
	 *
	 * Since, in addition, ieee80211_data_to_8023() always pull in at
	 * least 8 bytes (possibly more for mesh) we can do the same here
	 * to save the cost of doing it later. That still doesn't pull in
	 * the actual IP header since the typical case has a SNAP header.
	 * If the latter changes (there are efforts in the standards group
	 * to do so) we should revisit this and ieee80211_data_to_8023().
	 */
	headlen = (len <= skb_tailroom(skb)) ? len :
					       hdrlen + crypt_len + 8;

	/* The firmware may align the packet to DWORD.
	 * The padding is inserted after the IV.
	 * After copying the header + IV skip the padding if
	 * present before copying packet data.
	 */
	hdrlen += crypt_len;

	if (WARN_ONCE(headlen < hdrlen,
		      "invalid packet lengths (hdrlen=%d, len=%d, crypt_len=%d)\n",
		      hdrlen, len, crypt_len)) {
		/*
		 * We warn and trace because we want to be able to see
		 * it in trace-cmd as well.
		 */
		IWL_DEBUG_RX(mvm,
			     "invalid packet lengths (hdrlen=%d, len=%d, crypt_len=%d)\n",
			     hdrlen, len, crypt_len);
		return -EINVAL;
	}

	skb_put_data(skb, hdr, hdrlen);
	skb_put_data(skb, (u8 *)hdr + hdrlen + pad_len, headlen - hdrlen);

	fraglen = len - headlen;

	if (fraglen) {
		int offset = (void *)hdr + headlen + pad_len -
			     rxb_addr(rxb) + rxb_offset(rxb);

		skb_add_rx_frag(skb, 0, rxb_steal_page(rxb), offset,
				fraglen, rxb->truesize);
	}

	return 0;
}

static void iwl_mvm_add_rtap_sniffer_config(struct iwl_mvm *mvm,
					    struct sk_buff *skb)
{
	struct ieee80211_rx_status *rx_status = IEEE80211_SKB_RXCB(skb);
	struct ieee80211_vendor_radiotap *radiotap;
	const int size = sizeof(*radiotap) + sizeof(__le16);

	if (!mvm->cur_aid)
		return;

	/* ensure alignment */
	BUILD_BUG_ON((size + 2) % 4);

	radiotap = skb_put(skb, size + 2);
	radiotap->align = 1;
	/* Intel OUI */
	radiotap->oui[0] = 0xf6;
	radiotap->oui[1] = 0x54;
	radiotap->oui[2] = 0x25;
	/* radiotap sniffer config sub-namespace */
	radiotap->subns = 1;
	radiotap->present = 0x1;
	radiotap->len = size - sizeof(*radiotap);
	radiotap->pad = 2;

	/* fill the data now */
	memcpy(radiotap->data, &mvm->cur_aid, sizeof(mvm->cur_aid));
	/* and clear the padding */
	memset(radiotap->data + sizeof(__le16), 0, radiotap->pad);

	rx_status->flag |= RX_FLAG_RADIOTAP_VENDOR_DATA;
}

/* iwl_mvm_pass_packet_to_mac80211 - passes the packet for mac80211 */
static void iwl_mvm_pass_packet_to_mac80211(struct iwl_mvm *mvm,
					    struct napi_struct *napi,
					    struct sk_buff *skb, int queue,
					    struct ieee80211_sta *sta,
					    bool csi)
{
	if (iwl_mvm_check_pn(mvm, skb, queue, sta))
		kfree_skb(skb);
	else
		ieee80211_rx_napi(mvm->hw, sta, skb, napi);
}

static void iwl_mvm_get_signal_strength(struct iwl_mvm *mvm,
					struct ieee80211_rx_status *rx_status,
					u32 rate_n_flags, int energy_a,
					int energy_b)
{
	int max_energy;
	u32 rate_flags = rate_n_flags;

	energy_a = energy_a ? -energy_a : S8_MIN;
	energy_b = energy_b ? -energy_b : S8_MIN;
	max_energy = max(energy_a, energy_b);

	IWL_DEBUG_STATS(mvm, "energy In A %d B %d, and max %d\n",
			energy_a, energy_b, max_energy);

	rx_status->signal = max_energy;
	rx_status->chains =
		(rate_flags & RATE_MCS_ANT_AB_MSK) >> RATE_MCS_ANT_POS;
	rx_status->chain_signal[0] = energy_a;
	rx_status->chain_signal[1] = energy_b;
	rx_status->chain_signal[2] = S8_MIN;
}

static int iwl_mvm_rx_crypto(struct iwl_mvm *mvm, struct ieee80211_hdr *hdr,
			     struct ieee80211_rx_status *stats, u16 phy_info,
			     struct iwl_rx_mpdu_desc *desc,
			     u32 pkt_flags, int queue, u8 *crypt_len)
{
	u16 status = le16_to_cpu(desc->status);

	/*
	 * Drop UNKNOWN frames in aggregation, unless in monitor mode
	 * (where we don't have the keys).
	 * We limit this to aggregation because in TKIP this is a valid
	 * scenario, since we may not have the (correct) TTAK (phase 1
	 * key) in the firmware.
	 */
	if (phy_info & IWL_RX_MPDU_PHY_AMPDU &&
	    (status & IWL_RX_MPDU_STATUS_SEC_MASK) ==
	    IWL_RX_MPDU_STATUS_SEC_UNKNOWN && !mvm->monitor_on)
		return -1;

	if (!ieee80211_has_protected(hdr->frame_control) ||
	    (status & IWL_RX_MPDU_STATUS_SEC_MASK) ==
	    IWL_RX_MPDU_STATUS_SEC_NONE)
		return 0;

	/* TODO: handle packets encrypted with unknown alg */

	switch (status & IWL_RX_MPDU_STATUS_SEC_MASK) {
	case IWL_RX_MPDU_STATUS_SEC_CCM:
	case IWL_RX_MPDU_STATUS_SEC_GCM:
		BUILD_BUG_ON(IEEE80211_CCMP_PN_LEN != IEEE80211_GCMP_PN_LEN);
		/* alg is CCM: check MIC only */
		if (!(status & IWL_RX_MPDU_STATUS_MIC_OK))
			return -1;

		stats->flag |= RX_FLAG_DECRYPTED;
		if (pkt_flags & FH_RSCSR_RADA_EN)
			stats->flag |= RX_FLAG_MIC_STRIPPED;
		*crypt_len = IEEE80211_CCMP_HDR_LEN;
		return 0;
	case IWL_RX_MPDU_STATUS_SEC_TKIP:
		/* Don't drop the frame and decrypt it in SW */
		if (!fw_has_api(&mvm->fw->ucode_capa,
				IWL_UCODE_TLV_API_DEPRECATE_TTAK) &&
		    !(status & IWL_RX_MPDU_RES_STATUS_TTAK_OK))
			return 0;

		if (mvm->trans->trans_cfg->gen2 &&
		    !(status & RX_MPDU_RES_STATUS_MIC_OK))
			stats->flag |= RX_FLAG_MMIC_ERROR;

		*crypt_len = IEEE80211_TKIP_IV_LEN;
		/* fall through */
	case IWL_RX_MPDU_STATUS_SEC_WEP:
		if (!(status & IWL_RX_MPDU_STATUS_ICV_OK))
			return -1;

		stats->flag |= RX_FLAG_DECRYPTED;
		if ((status & IWL_RX_MPDU_STATUS_SEC_MASK) ==
				IWL_RX_MPDU_STATUS_SEC_WEP)
			*crypt_len = IEEE80211_WEP_IV_LEN;

		if (pkt_flags & FH_RSCSR_RADA_EN) {
			stats->flag |= RX_FLAG_ICV_STRIPPED;
			if (mvm->trans->trans_cfg->gen2)
				stats->flag |= RX_FLAG_MMIC_STRIPPED;
		}

		return 0;
	case IWL_RX_MPDU_STATUS_SEC_EXT_ENC:
		if (!(status & IWL_RX_MPDU_STATUS_MIC_OK))
			return -1;
		stats->flag |= RX_FLAG_DECRYPTED;
		return 0;
	default:
		/*
		 * Sometimes we can get frames that were not decrypted
		 * because the firmware didn't have the keys yet. This can
		 * happen after connection where we can get multicast frames
		 * before the GTK is installed.
		 * Silently drop those frames.
		 * Also drop un-decrypted frames in monitor mode.
		 */
		if (!is_multicast_ether_addr(hdr->addr1) &&
		    !mvm->monitor_on && net_ratelimit())
			IWL_ERR(mvm, "Unhandled alg: 0x%x\n", status);
	}

	return 0;
}

static void iwl_mvm_rx_csum(struct ieee80211_sta *sta,
			    struct sk_buff *skb,
			    struct iwl_rx_mpdu_desc *desc)
{
	struct iwl_mvm_sta *mvmsta = iwl_mvm_sta_from_mac80211(sta);
	struct iwl_mvm_vif *mvmvif = iwl_mvm_vif_from_mac80211(mvmsta->vif);
	u16 flags = le16_to_cpu(desc->l3l4_flags);
	u8 l3_prot = (u8)((flags & IWL_RX_L3L4_L3_PROTO_MASK) >>
			  IWL_RX_L3_PROTO_POS);

	if (mvmvif->features & NETIF_F_RXCSUM &&
	    flags & IWL_RX_L3L4_TCP_UDP_CSUM_OK &&
	    (flags & IWL_RX_L3L4_IP_HDR_CSUM_OK ||
	     l3_prot == IWL_RX_L3_TYPE_IPV6 ||
	     l3_prot == IWL_RX_L3_TYPE_IPV6_FRAG))
		skb->ip_summed = CHECKSUM_UNNECESSARY;
}

/*
 * returns true if a packet is a duplicate and should be dropped.
 * Updates AMSDU PN tracking info
 */
static bool iwl_mvm_is_dup(struct ieee80211_sta *sta, int queue,
			   struct ieee80211_rx_status *rx_status,
			   struct ieee80211_hdr *hdr,
			   struct iwl_rx_mpdu_desc *desc)
{
	struct iwl_mvm_sta *mvm_sta;
	struct iwl_mvm_rxq_dup_data *dup_data;
	u8 tid, sub_frame_idx;

	if (WARN_ON(IS_ERR_OR_NULL(sta)))
		return false;

	mvm_sta = iwl_mvm_sta_from_mac80211(sta);
	dup_data = &mvm_sta->dup_data[queue];

	/*
	 * Drop duplicate 802.11 retransmissions
	 * (IEEE 802.11-2012: 9.3.2.10 "Duplicate detection and recovery")
	 */
	if (ieee80211_is_ctl(hdr->frame_control) ||
	    ieee80211_is_qos_nullfunc(hdr->frame_control) ||
	    is_multicast_ether_addr(hdr->addr1)) {
		rx_status->flag |= RX_FLAG_DUP_VALIDATED;
		return false;
	}

	if (ieee80211_is_data_qos(hdr->frame_control))
		/* frame has qos control */
		tid = ieee80211_get_tid(hdr);
	else
		tid = IWL_MAX_TID_COUNT;

	/* If this wasn't a part of an A-MSDU the sub-frame index will be 0 */
	sub_frame_idx = desc->amsdu_info &
		IWL_RX_MPDU_AMSDU_SUBFRAME_IDX_MASK;

	if (unlikely(ieee80211_has_retry(hdr->frame_control) &&
		     dup_data->last_seq[tid] == hdr->seq_ctrl &&
		     dup_data->last_sub_frame[tid] >= sub_frame_idx))
		return true;

	/* Allow same PN as the first subframe for following sub frames */
	if (dup_data->last_seq[tid] == hdr->seq_ctrl &&
	    sub_frame_idx > dup_data->last_sub_frame[tid] &&
	    desc->mac_flags2 & IWL_RX_MPDU_MFLG2_AMSDU)
		rx_status->flag |= RX_FLAG_ALLOW_SAME_PN;

	dup_data->last_seq[tid] = hdr->seq_ctrl;
	dup_data->last_sub_frame[tid] = sub_frame_idx;

	rx_status->flag |= RX_FLAG_DUP_VALIDATED;

	return false;
}

int iwl_mvm_notify_rx_queue(struct iwl_mvm *mvm, u32 rxq_mask,
			    const u8 *data, u32 count, bool async)
{
	u8 buf[sizeof(struct iwl_rxq_sync_cmd) +
	       sizeof(struct iwl_mvm_rss_sync_notif)];
	struct iwl_rxq_sync_cmd *cmd = (void *)buf;
	u32 data_size = sizeof(*cmd) + count;
	int ret;

	/*
	 * size must be a multiple of DWORD
	 * Ensure we don't overflow buf
	 */
	if (WARN_ON(count & 3 ||
		    count > sizeof(struct iwl_mvm_rss_sync_notif)))
		return -EINVAL;

	cmd->rxq_mask = cpu_to_le32(rxq_mask);
	cmd->count =  cpu_to_le32(count);
	cmd->flags = 0;
	memcpy(cmd->payload, data, count);

	ret = iwl_mvm_send_cmd_pdu(mvm,
				   WIDE_ID(DATA_PATH_GROUP,
					   TRIGGER_RX_QUEUES_NOTIF_CMD),
				   async ? CMD_ASYNC : 0, data_size, cmd);

	return ret;
}

/*
 * Returns true if sn2 - buffer_size < sn1 < sn2.
 * To be used only in order to compare reorder buffer head with NSSN.
 * We fully trust NSSN unless it is behind us due to reorder timeout.
 * Reorder timeout can only bring us up to buffer_size SNs ahead of NSSN.
 */
static bool iwl_mvm_is_sn_less(u16 sn1, u16 sn2, u16 buffer_size)
{
	return ieee80211_sn_less(sn1, sn2) &&
	       !ieee80211_sn_less(sn1, sn2 - buffer_size);
}

static void iwl_mvm_sync_nssn(struct iwl_mvm *mvm, u8 baid, u16 nssn)
{
	struct iwl_mvm_rss_sync_notif notif = {
		.metadata.type = IWL_MVM_RXQ_NSSN_SYNC,
		.metadata.sync = 0,
		.nssn_sync.baid = baid,
		.nssn_sync.nssn = nssn,
	};

	iwl_mvm_sync_rx_queues_internal(mvm, (void *)&notif, sizeof(notif));
}

#define RX_REORDER_BUF_TIMEOUT_MQ (HZ / 10)

enum iwl_mvm_release_flags {
	IWL_MVM_RELEASE_SEND_RSS_SYNC = BIT(0),
	IWL_MVM_RELEASE_FROM_RSS_SYNC = BIT(1),
};

static void iwl_mvm_release_frames(struct iwl_mvm *mvm,
				   struct ieee80211_sta *sta,
				   struct napi_struct *napi,
				   struct iwl_mvm_baid_data *baid_data,
				   struct iwl_mvm_reorder_buffer *reorder_buf,
				   u16 nssn, u32 flags)
{
	struct iwl_mvm_reorder_buf_entry *entries =
		&baid_data->entries[reorder_buf->queue *
				    baid_data->entries_per_queue];
	u16 ssn = reorder_buf->head_sn;

	lockdep_assert_held(&reorder_buf->lock);

	/*
	 * We keep the NSSN not too far behind, if we are sync'ing it and it
	 * is more than 2048 ahead of us, it must be behind us. Discard it.
	 * This can happen if the queue that hit the 0 / 2048 seqno was lagging
	 * behind and this queue already processed packets. The next if
	 * would have caught cases where this queue would have processed less
	 * than 64 packets, but it may have processed more than 64 packets.
	 */
	if ((flags & IWL_MVM_RELEASE_FROM_RSS_SYNC) &&
	    ieee80211_sn_less(nssn, ssn))
		goto set_timer;

	/* ignore nssn smaller than head sn - this can happen due to timeout */
	if (iwl_mvm_is_sn_less(nssn, ssn, reorder_buf->buf_size))
		goto set_timer;

	while (iwl_mvm_is_sn_less(ssn, nssn, reorder_buf->buf_size)) {
		int index = ssn % reorder_buf->buf_size;
		struct sk_buff_head *skb_list = &entries[index].e.frames;
		struct sk_buff *skb;

		ssn = ieee80211_sn_inc(ssn);
		if ((flags & IWL_MVM_RELEASE_SEND_RSS_SYNC) &&
		    (ssn == 2048 || ssn == 0))
			iwl_mvm_sync_nssn(mvm, baid_data->baid, ssn);

		/*
		 * Empty the list. Will have more than one frame for A-MSDU.
		 * Empty list is valid as well since nssn indicates frames were
		 * received.
		 */
		while ((skb = __skb_dequeue(skb_list))) {
			iwl_mvm_pass_packet_to_mac80211(mvm, napi, skb,
							reorder_buf->queue,
							sta, false);
			reorder_buf->num_stored--;
		}
	}
	reorder_buf->head_sn = nssn;

set_timer:
	if (reorder_buf->num_stored && !reorder_buf->removed) {
		u16 index = reorder_buf->head_sn % reorder_buf->buf_size;

		while (skb_queue_empty(&entries[index].e.frames))
			index = (index + 1) % reorder_buf->buf_size;
		/* modify timer to match next frame's expiration time */
		mod_timer(&reorder_buf->reorder_timer,
			  entries[index].e.reorder_time + 1 +
			  RX_REORDER_BUF_TIMEOUT_MQ);
	} else {
		del_timer(&reorder_buf->reorder_timer);
	}
}

void iwl_mvm_reorder_timer_expired(struct timer_list *t)
{
	struct iwl_mvm_reorder_buffer *buf = from_timer(buf, t, reorder_timer);
	struct iwl_mvm_baid_data *baid_data =
		iwl_mvm_baid_data_from_reorder_buf(buf);
	struct iwl_mvm_reorder_buf_entry *entries =
		&baid_data->entries[buf->queue * baid_data->entries_per_queue];
	int i;
	u16 sn = 0, index = 0;
	bool expired = false;
	bool cont = false;

	spin_lock(&buf->lock);

	if (!buf->num_stored || buf->removed) {
		spin_unlock(&buf->lock);
		return;
	}

	for (i = 0; i < buf->buf_size ; i++) {
		index = (buf->head_sn + i) % buf->buf_size;

		if (skb_queue_empty(&entries[index].e.frames)) {
			/*
			 * If there is a hole and the next frame didn't expire
			 * we want to break and not advance SN
			 */
			cont = false;
			continue;
		}
		if (!cont &&
		    !time_after(jiffies, entries[index].e.reorder_time +
					 RX_REORDER_BUF_TIMEOUT_MQ))
			break;

		expired = true;
		/* continue until next hole after this expired frames */
		cont = true;
		sn = ieee80211_sn_add(buf->head_sn, i + 1);
	}

	if (expired) {
		struct ieee80211_sta *sta;
		struct iwl_mvm_sta *mvmsta;
		u8 sta_id = baid_data->sta_id;

		rcu_read_lock();
		sta = rcu_dereference(buf->mvm->fw_id_to_mac_id[sta_id]);
		mvmsta = iwl_mvm_sta_from_mac80211(sta);

		/* SN is set to the last expired frame + 1 */
		IWL_DEBUG_HT(buf->mvm,
			     "Releasing expired frames for sta %u, sn %d\n",
			     sta_id, sn);
		iwl_mvm_event_frame_timeout_callback(buf->mvm, mvmsta->vif,
						     sta, baid_data->tid);
		iwl_mvm_release_frames(buf->mvm, sta, NULL, baid_data,
				       buf, sn, IWL_MVM_RELEASE_SEND_RSS_SYNC);
		rcu_read_unlock();
	} else {
		/*
		 * If no frame expired and there are stored frames, index is now
		 * pointing to the first unexpired frame - modify timer
		 * accordingly to this frame.
		 */
		mod_timer(&buf->reorder_timer,
			  entries[index].e.reorder_time +
			  1 + RX_REORDER_BUF_TIMEOUT_MQ);
	}
	spin_unlock(&buf->lock);
}

static void iwl_mvm_del_ba(struct iwl_mvm *mvm, int queue,
			   struct iwl_mvm_delba_data *data)
{
	struct iwl_mvm_baid_data *ba_data;
	struct ieee80211_sta *sta;
	struct iwl_mvm_reorder_buffer *reorder_buf;
	u8 baid = data->baid;

	if (WARN_ONCE(baid >= IWL_MAX_BAID, "invalid BAID: %x\n", baid))
		return;

	rcu_read_lock();

	ba_data = rcu_dereference(mvm->baid_map[baid]);
	if (WARN_ON_ONCE(!ba_data))
		goto out;

	sta = rcu_dereference(mvm->fw_id_to_mac_id[ba_data->sta_id]);
	if (WARN_ON_ONCE(IS_ERR_OR_NULL(sta)))
		goto out;

	reorder_buf = &ba_data->reorder_buf[queue];

	/* release all frames that are in the reorder buffer to the stack */
	spin_lock_bh(&reorder_buf->lock);
	iwl_mvm_release_frames(mvm, sta, NULL, ba_data, reorder_buf,
			       ieee80211_sn_add(reorder_buf->head_sn,
						reorder_buf->buf_size),
			       0);
	spin_unlock_bh(&reorder_buf->lock);
	del_timer_sync(&reorder_buf->reorder_timer);

out:
	rcu_read_unlock();
}

static void iwl_mvm_release_frames_from_notif(struct iwl_mvm *mvm,
					      struct napi_struct *napi,
					      u8 baid, u16 nssn, int queue,
					      u32 flags)
{
	struct ieee80211_sta *sta;
	struct iwl_mvm_reorder_buffer *reorder_buf;
	struct iwl_mvm_baid_data *ba_data;

	IWL_DEBUG_HT(mvm, "Frame release notification for BAID %u, NSSN %d\n",
		     baid, nssn);

	if (WARN_ON_ONCE(baid == IWL_RX_REORDER_DATA_INVALID_BAID ||
			 baid >= ARRAY_SIZE(mvm->baid_map)))
		return;

	rcu_read_lock();

	ba_data = rcu_dereference(mvm->baid_map[baid]);
	if (WARN_ON_ONCE(!ba_data))
		goto out;

	sta = rcu_dereference(mvm->fw_id_to_mac_id[ba_data->sta_id]);
	if (WARN_ON_ONCE(IS_ERR_OR_NULL(sta)))
		goto out;

	reorder_buf = &ba_data->reorder_buf[queue];

	spin_lock_bh(&reorder_buf->lock);
	iwl_mvm_release_frames(mvm, sta, napi, ba_data,
			       reorder_buf, nssn, flags);
	spin_unlock_bh(&reorder_buf->lock);

out:
	rcu_read_unlock();
}

static void iwl_mvm_nssn_sync(struct iwl_mvm *mvm,
			      struct napi_struct *napi, int queue,
			      const struct iwl_mvm_nssn_sync_data *data)
{
	iwl_mvm_release_frames_from_notif(mvm, napi, data->baid,
					  data->nssn, queue,
					  IWL_MVM_RELEASE_FROM_RSS_SYNC);
}

void iwl_mvm_rx_queue_notif(struct iwl_mvm *mvm, struct napi_struct *napi,
			    struct iwl_rx_cmd_buffer *rxb, int queue)
{
	struct iwl_rx_packet *pkt = rxb_addr(rxb);
	struct iwl_rxq_sync_notification *notif;
	struct iwl_mvm_internal_rxq_notif *internal_notif;

	notif = (void *)pkt->data;
	internal_notif = (void *)notif->payload;

	if (internal_notif->sync &&
	    mvm->queue_sync_cookie != internal_notif->cookie) {
		WARN_ONCE(1, "Received expired RX queue sync message\n");
		return;
	}

	switch (internal_notif->type) {
	case IWL_MVM_RXQ_EMPTY:
		break;
	case IWL_MVM_RXQ_NOTIF_DEL_BA:
		iwl_mvm_del_ba(mvm, queue, (void *)internal_notif->data);
		break;
	case IWL_MVM_RXQ_NSSN_SYNC:
		iwl_mvm_nssn_sync(mvm, napi, queue,
				  (void *)internal_notif->data);
		break;
	default:
		WARN_ONCE(1, "Invalid identifier %d", internal_notif->type);
	}

	if (internal_notif->sync &&
	    !atomic_dec_return(&mvm->queue_sync_counter))
		wake_up(&mvm->rx_sync_waitq);
}

static void iwl_mvm_oldsn_workaround(struct iwl_mvm *mvm,
				     struct ieee80211_sta *sta, int tid,
				     struct iwl_mvm_reorder_buffer *buffer,
				     u32 reorder, u32 gp2, int queue)
{
	struct iwl_mvm_sta *mvmsta = iwl_mvm_sta_from_mac80211(sta);

	if (gp2 != buffer->consec_oldsn_ampdu_gp2) {
		/* we have a new (A-)MPDU ... */

		/*
		 * reset counter to 0 if we didn't have any oldsn in
		 * the last A-MPDU (as detected by GP2 being identical)
		 */
		if (!buffer->consec_oldsn_prev_drop)
			buffer->consec_oldsn_drops = 0;

		/* either way, update our tracking state */
		buffer->consec_oldsn_ampdu_gp2 = gp2;
	} else if (buffer->consec_oldsn_prev_drop) {
		/*
		 * tracking state didn't change, and we had an old SN
		 * indication before - do nothing in this case, we
		 * already noted this one down and are waiting for the
		 * next A-MPDU (by GP2)
		 */
		return;
	}

	/* return unless this MPDU has old SN */
	if (!(reorder & IWL_RX_MPDU_REORDER_BA_OLD_SN))
		return;

	/* update state */
	buffer->consec_oldsn_prev_drop = 1;
	buffer->consec_oldsn_drops++;

	/* if limit is reached, send del BA and reset state */
	if (buffer->consec_oldsn_drops == IWL_MVM_AMPDU_CONSEC_DROPS_DELBA) {
		IWL_WARN(mvm,
			 "reached %d old SN frames from %pM on queue %d, stopping BA session on TID %d\n",
			 IWL_MVM_AMPDU_CONSEC_DROPS_DELBA,
			 sta->addr, queue, tid);
		ieee80211_stop_rx_ba_session(mvmsta->vif, BIT(tid), sta->addr);
		buffer->consec_oldsn_prev_drop = 0;
		buffer->consec_oldsn_drops = 0;
	}
}

/*
 * Returns true if the MPDU was buffered\dropped, false if it should be passed
 * to upper layer.
 */
static bool iwl_mvm_reorder(struct iwl_mvm *mvm,
			    struct napi_struct *napi,
			    int queue,
			    struct ieee80211_sta *sta,
			    struct sk_buff *skb,
			    struct iwl_rx_mpdu_desc *desc)
{
	struct ieee80211_rx_status *rx_status = IEEE80211_SKB_RXCB(skb);
	struct ieee80211_hdr *hdr = iwl_mvm_skb_get_hdr(skb);
	struct iwl_mvm_sta *mvm_sta;
	struct iwl_mvm_baid_data *baid_data;
	struct iwl_mvm_reorder_buffer *buffer;
	struct sk_buff *tail;
	u32 reorder = le32_to_cpu(desc->reorder_data);
	bool amsdu = desc->mac_flags2 & IWL_RX_MPDU_MFLG2_AMSDU;
	bool last_subframe =
		desc->amsdu_info & IWL_RX_MPDU_AMSDU_LAST_SUBFRAME;
	u8 tid = ieee80211_get_tid(hdr);
	u8 sub_frame_idx = desc->amsdu_info &
			   IWL_RX_MPDU_AMSDU_SUBFRAME_IDX_MASK;
	struct iwl_mvm_reorder_buf_entry *entries;
	int index;
	u16 nssn, sn;
	u8 baid;

	baid = (reorder & IWL_RX_MPDU_REORDER_BAID_MASK) >>
		IWL_RX_MPDU_REORDER_BAID_SHIFT;

	/*
	 * This also covers the case of receiving a Block Ack Request
	 * outside a BA session; we'll pass it to mac80211 and that
	 * then sends a delBA action frame.
	 * This also covers pure monitor mode, in which case we won't
	 * have any BA sessions.
	 */
	if (baid == IWL_RX_REORDER_DATA_INVALID_BAID)
		return false;

	/* no sta yet */
	if (WARN_ONCE(IS_ERR_OR_NULL(sta),
		      "Got valid BAID without a valid station assigned\n"))
		return false;

	mvm_sta = iwl_mvm_sta_from_mac80211(sta);

	/* not a data packet or a bar */
	if (!ieee80211_is_back_req(hdr->frame_control) &&
	    (!ieee80211_is_data_qos(hdr->frame_control) ||
	     is_multicast_ether_addr(hdr->addr1)))
		return false;

	if (unlikely(!ieee80211_is_data_present(hdr->frame_control)))
		return false;

	baid_data = rcu_dereference(mvm->baid_map[baid]);
	if (!baid_data) {
		IWL_DEBUG_RX(mvm,
			     "Got valid BAID but no baid allocated, bypass the re-ordering buffer. Baid %d reorder 0x%x\n",
			      baid, reorder);
		return false;
	}

	if (WARN(tid != baid_data->tid || mvm_sta->sta_id != baid_data->sta_id,
		 "baid 0x%x is mapped to sta:%d tid:%d, but was received for sta:%d tid:%d\n",
		 baid, baid_data->sta_id, baid_data->tid, mvm_sta->sta_id,
		 tid))
		return false;

	nssn = reorder & IWL_RX_MPDU_REORDER_NSSN_MASK;
	sn = (reorder & IWL_RX_MPDU_REORDER_SN_MASK) >>
		IWL_RX_MPDU_REORDER_SN_SHIFT;

	buffer = &baid_data->reorder_buf[queue];
	entries = &baid_data->entries[queue * baid_data->entries_per_queue];

	spin_lock_bh(&buffer->lock);

	if (!buffer->valid) {
		if (reorder & IWL_RX_MPDU_REORDER_BA_OLD_SN) {
			spin_unlock_bh(&buffer->lock);
			return false;
		}
		buffer->valid = true;
	}

	if (ieee80211_is_back_req(hdr->frame_control)) {
		iwl_mvm_release_frames(mvm, sta, napi, baid_data,
				       buffer, nssn, 0);
		goto drop;
	}

	/*
	 * If there was a significant jump in the nssn - adjust.
	 * If the SN is smaller than the NSSN it might need to first go into
	 * the reorder buffer, in which case we just release up to it and the
	 * rest of the function will take care of storing it and releasing up to
	 * the nssn.
	 * This should not happen. This queue has been lagging and it should
	 * have been updated by a IWL_MVM_RXQ_NSSN_SYNC notification. Be nice
	 * and update the other queues.
	 */
	if (!iwl_mvm_is_sn_less(nssn, buffer->head_sn + buffer->buf_size,
				buffer->buf_size) ||
	    !ieee80211_sn_less(sn, buffer->head_sn + buffer->buf_size)) {
		u16 min_sn = ieee80211_sn_less(sn, nssn) ? sn : nssn;

		iwl_mvm_release_frames(mvm, sta, napi, baid_data, buffer,
				       min_sn, IWL_MVM_RELEASE_SEND_RSS_SYNC);
	}

	iwl_mvm_oldsn_workaround(mvm, sta, tid, buffer, reorder,
				 rx_status->device_timestamp, queue);

	/* drop any oudated packets */
	if (ieee80211_sn_less(sn, buffer->head_sn))
		goto drop;

	/* release immediately if allowed by nssn and no stored frames */
	if (!buffer->num_stored && ieee80211_sn_less(sn, nssn)) {
		if (iwl_mvm_is_sn_less(buffer->head_sn, nssn,
				       buffer->buf_size) &&
		   (!amsdu || last_subframe)) {
			/*
			 * If we crossed the 2048 or 0 SN, notify all the
			 * queues. This is done in order to avoid having a
			 * head_sn that lags behind for too long. When that
			 * happens, we can get to a situation where the head_sn
			 * is within the interval [nssn - buf_size : nssn]
			 * which will make us think that the nssn is a packet
			 * that we already freed because of the reordering
			 * buffer and we will ignore it. So maintain the
			 * head_sn somewhat updated across all the queues:
			 * when it crosses 0 and 2048.
			 */
			if (sn == 2048 || sn == 0)
				iwl_mvm_sync_nssn(mvm, baid, sn);
			buffer->head_sn = nssn;
		}
		/* No need to update AMSDU last SN - we are moving the head */
		spin_unlock_bh(&buffer->lock);
		return false;
	}

	/*
	 * release immediately if there are no stored frames, and the sn is
	 * equal to the head.
	 * This can happen due to reorder timer, where NSSN is behind head_sn.
	 * When we released everything, and we got the next frame in the
	 * sequence, according to the NSSN we can't release immediately,
	 * while technically there is no hole and we can move forward.
	 */
	if (!buffer->num_stored && sn == buffer->head_sn) {
		if (!amsdu || last_subframe) {
			if (sn == 2048 || sn == 0)
				iwl_mvm_sync_nssn(mvm, baid, sn);
			buffer->head_sn = ieee80211_sn_inc(buffer->head_sn);
		}
		/* No need to update AMSDU last SN - we are moving the head */
		spin_unlock_bh(&buffer->lock);
		return false;
	}

	index = sn % buffer->buf_size;

	/*
	 * Check if we already stored this frame
	 * As AMSDU is either received or not as whole, logic is simple:
	 * If we have frames in that position in the buffer and the last frame
	 * originated from AMSDU had a different SN then it is a retransmission.
	 * If it is the same SN then if the subframe index is incrementing it
	 * is the same AMSDU - otherwise it is a retransmission.
	 */
	tail = skb_peek_tail(&entries[index].e.frames);
	if (tail && !amsdu)
		goto drop;
	else if (tail && (sn != buffer->last_amsdu ||
			  buffer->last_sub_index >= sub_frame_idx))
		goto drop;

	/* put in reorder buffer */
	__skb_queue_tail(&entries[index].e.frames, skb);
	buffer->num_stored++;
	entries[index].e.reorder_time = jiffies;

	if (amsdu) {
		buffer->last_amsdu = sn;
		buffer->last_sub_index = sub_frame_idx;
	}

	/*
	 * We cannot trust NSSN for AMSDU sub-frames that are not the last.
	 * The reason is that NSSN advances on the first sub-frame, and may
	 * cause the reorder buffer to advance before all the sub-frames arrive.
	 * Example: reorder buffer contains SN 0 & 2, and we receive AMSDU with
	 * SN 1. NSSN for first sub frame will be 3 with the result of driver
	 * releasing SN 0,1, 2. When sub-frame 1 arrives - reorder buffer is
	 * already ahead and it will be dropped.
	 * If the last sub-frame is not on this queue - we will get frame
	 * release notification with up to date NSSN.
	 */
	if (!amsdu || last_subframe)
		iwl_mvm_release_frames(mvm, sta, napi, baid_data,
				       buffer, nssn,
				       IWL_MVM_RELEASE_SEND_RSS_SYNC);

	spin_unlock_bh(&buffer->lock);
	return true;

drop:
	kfree_skb(skb);
	spin_unlock_bh(&buffer->lock);
	return true;
}

static void iwl_mvm_agg_rx_received(struct iwl_mvm *mvm,
				    u32 reorder_data, u8 baid)
{
	unsigned long now = jiffies;
	unsigned long timeout;
	struct iwl_mvm_baid_data *data;

	rcu_read_lock();

	data = rcu_dereference(mvm->baid_map[baid]);
	if (!data) {
		IWL_DEBUG_RX(mvm,
			     "Got valid BAID but no baid allocated, bypass the re-ordering buffer. Baid %d reorder 0x%x\n",
			      baid, reorder_data);
		goto out;
	}

	if (!data->timeout)
		goto out;

	timeout = data->timeout;
	/*
	 * Do not update last rx all the time to avoid cache bouncing
	 * between the rx queues.
	 * Update it every timeout. Worst case is the session will
	 * expire after ~ 2 * timeout, which doesn't matter that much.
	 */
	if (time_before(data->last_rx + TU_TO_JIFFIES(timeout), now))
		/* Update is atomic */
		data->last_rx = now;

out:
	rcu_read_unlock();
}

static void iwl_mvm_flip_address(u8 *addr)
{
	int i;
	u8 mac_addr[ETH_ALEN];

	for (i = 0; i < ETH_ALEN; i++)
		mac_addr[i] = addr[ETH_ALEN - i - 1];
	ether_addr_copy(addr, mac_addr);
}

struct iwl_mvm_rx_phy_data {
	enum iwl_rx_phy_info_type info_type;
	__le32 d0, d1, d2, d3;
	__le16 d4;
};

static void iwl_mvm_decode_he_mu_ext(struct iwl_mvm *mvm,
				     struct iwl_mvm_rx_phy_data *phy_data,
				     u32 rate_n_flags,
				     struct ieee80211_radiotap_he_mu *he_mu)
{
	u32 phy_data2 = le32_to_cpu(phy_data->d2);
	u32 phy_data3 = le32_to_cpu(phy_data->d3);
	u16 phy_data4 = le16_to_cpu(phy_data->d4);

	if (FIELD_GET(IWL_RX_PHY_DATA4_HE_MU_EXT_CH1_CRC_OK, phy_data4)) {
		he_mu->flags1 |=
			cpu_to_le16(IEEE80211_RADIOTAP_HE_MU_FLAGS1_CH1_RU_KNOWN |
				    IEEE80211_RADIOTAP_HE_MU_FLAGS1_CH1_CTR_26T_RU_KNOWN);

		he_mu->flags1 |=
			le16_encode_bits(FIELD_GET(IWL_RX_PHY_DATA4_HE_MU_EXT_CH1_CTR_RU,
						   phy_data4),
					 IEEE80211_RADIOTAP_HE_MU_FLAGS1_CH1_CTR_26T_RU);

		he_mu->ru_ch1[0] = FIELD_GET(IWL_RX_PHY_DATA2_HE_MU_EXT_CH1_RU0,
					     phy_data2);
		he_mu->ru_ch1[1] = FIELD_GET(IWL_RX_PHY_DATA3_HE_MU_EXT_CH1_RU1,
					     phy_data3);
		he_mu->ru_ch1[2] = FIELD_GET(IWL_RX_PHY_DATA2_HE_MU_EXT_CH1_RU2,
					     phy_data2);
		he_mu->ru_ch1[3] = FIELD_GET(IWL_RX_PHY_DATA3_HE_MU_EXT_CH1_RU3,
					     phy_data3);
	}

	if (FIELD_GET(IWL_RX_PHY_DATA4_HE_MU_EXT_CH2_CRC_OK, phy_data4) &&
	    (rate_n_flags & RATE_MCS_CHAN_WIDTH_MSK) != RATE_MCS_CHAN_WIDTH_20) {
		he_mu->flags1 |=
			cpu_to_le16(IEEE80211_RADIOTAP_HE_MU_FLAGS1_CH2_RU_KNOWN |
				    IEEE80211_RADIOTAP_HE_MU_FLAGS1_CH2_CTR_26T_RU_KNOWN);

		he_mu->flags2 |=
			le16_encode_bits(FIELD_GET(IWL_RX_PHY_DATA4_HE_MU_EXT_CH2_CTR_RU,
						   phy_data4),
					 IEEE80211_RADIOTAP_HE_MU_FLAGS2_CH2_CTR_26T_RU);

		he_mu->ru_ch2[0] = FIELD_GET(IWL_RX_PHY_DATA2_HE_MU_EXT_CH2_RU0,
					     phy_data2);
		he_mu->ru_ch2[1] = FIELD_GET(IWL_RX_PHY_DATA3_HE_MU_EXT_CH2_RU1,
					     phy_data3);
		he_mu->ru_ch2[2] = FIELD_GET(IWL_RX_PHY_DATA2_HE_MU_EXT_CH2_RU2,
					     phy_data2);
		he_mu->ru_ch2[3] = FIELD_GET(IWL_RX_PHY_DATA3_HE_MU_EXT_CH2_RU3,
					     phy_data3);
	}
}

static void
iwl_mvm_decode_he_phy_ru_alloc(struct iwl_mvm_rx_phy_data *phy_data,
			       u32 rate_n_flags,
			       struct ieee80211_radiotap_he *he,
			       struct ieee80211_radiotap_he_mu *he_mu,
			       struct ieee80211_rx_status *rx_status)
{
	/*
	 * Unfortunately, we have to leave the mac80211 data
	 * incorrect for the case that we receive an HE-MU
	 * transmission and *don't* have the HE phy data (due
	 * to the bits being used for TSF). This shouldn't
	 * happen though as management frames where we need
	 * the TSF/timers are not be transmitted in HE-MU.
	 */
	u8 ru = le32_get_bits(phy_data->d1, IWL_RX_PHY_DATA1_HE_RU_ALLOC_MASK);
	u32 he_type = rate_n_flags & RATE_MCS_HE_TYPE_MSK;
	u8 offs = 0;

	rx_status->bw = RATE_INFO_BW_HE_RU;

	he->data1 |= cpu_to_le16(IEEE80211_RADIOTAP_HE_DATA1_BW_RU_ALLOC_KNOWN);

	switch (ru) {
	case 0 ... 36:
		rx_status->he_ru = NL80211_RATE_INFO_HE_RU_ALLOC_26;
		offs = ru;
		break;
	case 37 ... 52:
		rx_status->he_ru = NL80211_RATE_INFO_HE_RU_ALLOC_52;
		offs = ru - 37;
		break;
	case 53 ... 60:
		rx_status->he_ru = NL80211_RATE_INFO_HE_RU_ALLOC_106;
		offs = ru - 53;
		break;
	case 61 ... 64:
		rx_status->he_ru = NL80211_RATE_INFO_HE_RU_ALLOC_242;
		offs = ru - 61;
		break;
	case 65 ... 66:
		rx_status->he_ru = NL80211_RATE_INFO_HE_RU_ALLOC_484;
		offs = ru - 65;
		break;
	case 67:
		rx_status->he_ru = NL80211_RATE_INFO_HE_RU_ALLOC_996;
		break;
	case 68:
		rx_status->he_ru = NL80211_RATE_INFO_HE_RU_ALLOC_2x996;
		break;
	}
	he->data2 |= le16_encode_bits(offs,
				      IEEE80211_RADIOTAP_HE_DATA2_RU_OFFSET);
	he->data2 |= cpu_to_le16(IEEE80211_RADIOTAP_HE_DATA2_PRISEC_80_KNOWN |
				 IEEE80211_RADIOTAP_HE_DATA2_RU_OFFSET_KNOWN);
	if (phy_data->d1 & cpu_to_le32(IWL_RX_PHY_DATA1_HE_RU_ALLOC_SEC80))
		he->data2 |=
			cpu_to_le16(IEEE80211_RADIOTAP_HE_DATA2_PRISEC_80_SEC);

#define CHECK_BW(bw) \
	BUILD_BUG_ON(IEEE80211_RADIOTAP_HE_MU_FLAGS2_BW_FROM_SIG_A_BW_ ## bw ## MHZ != \
		     RATE_MCS_CHAN_WIDTH_##bw >> RATE_MCS_CHAN_WIDTH_POS); \
	BUILD_BUG_ON(IEEE80211_RADIOTAP_HE_DATA6_TB_PPDU_BW_ ## bw ## MHZ != \
		     RATE_MCS_CHAN_WIDTH_##bw >> RATE_MCS_CHAN_WIDTH_POS)
	CHECK_BW(20);
	CHECK_BW(40);
	CHECK_BW(80);
	CHECK_BW(160);

	if (he_mu)
		he_mu->flags2 |=
			le16_encode_bits(FIELD_GET(RATE_MCS_CHAN_WIDTH_MSK,
						   rate_n_flags),
					 IEEE80211_RADIOTAP_HE_MU_FLAGS2_BW_FROM_SIG_A_BW);
	else if (he_type == RATE_MCS_HE_TYPE_TRIG)
		he->data6 |=
			cpu_to_le16(IEEE80211_RADIOTAP_HE_DATA6_TB_PPDU_BW_KNOWN) |
			le16_encode_bits(FIELD_GET(RATE_MCS_CHAN_WIDTH_MSK,
						   rate_n_flags),
					 IEEE80211_RADIOTAP_HE_DATA6_TB_PPDU_BW);
}

static void iwl_mvm_decode_he_phy_data(struct iwl_mvm *mvm,
				       struct iwl_mvm_rx_phy_data *phy_data,
				       struct ieee80211_radiotap_he *he,
				       struct ieee80211_radiotap_he_mu *he_mu,
				       struct ieee80211_rx_status *rx_status,
				       u32 rate_n_flags, int queue)
{
	switch (phy_data->info_type) {
	case IWL_RX_PHY_INFO_TYPE_NONE:
	case IWL_RX_PHY_INFO_TYPE_CCK:
	case IWL_RX_PHY_INFO_TYPE_OFDM_LGCY:
	case IWL_RX_PHY_INFO_TYPE_HT:
	case IWL_RX_PHY_INFO_TYPE_VHT_SU:
	case IWL_RX_PHY_INFO_TYPE_VHT_MU:
		return;
	case IWL_RX_PHY_INFO_TYPE_HE_TB_EXT:
		he->data1 |= cpu_to_le16(IEEE80211_RADIOTAP_HE_DATA1_SPTL_REUSE_KNOWN |
					 IEEE80211_RADIOTAP_HE_DATA1_SPTL_REUSE2_KNOWN |
					 IEEE80211_RADIOTAP_HE_DATA1_SPTL_REUSE3_KNOWN |
					 IEEE80211_RADIOTAP_HE_DATA1_SPTL_REUSE4_KNOWN);
		he->data4 |= le16_encode_bits(le32_get_bits(phy_data->d2,
							    IWL_RX_PHY_DATA2_HE_TB_EXT_SPTL_REUSE1),
					      IEEE80211_RADIOTAP_HE_DATA4_TB_SPTL_REUSE1);
		he->data4 |= le16_encode_bits(le32_get_bits(phy_data->d2,
							    IWL_RX_PHY_DATA2_HE_TB_EXT_SPTL_REUSE2),
					      IEEE80211_RADIOTAP_HE_DATA4_TB_SPTL_REUSE2);
		he->data4 |= le16_encode_bits(le32_get_bits(phy_data->d2,
							    IWL_RX_PHY_DATA2_HE_TB_EXT_SPTL_REUSE3),
					      IEEE80211_RADIOTAP_HE_DATA4_TB_SPTL_REUSE3);
		he->data4 |= le16_encode_bits(le32_get_bits(phy_data->d2,
							    IWL_RX_PHY_DATA2_HE_TB_EXT_SPTL_REUSE4),
					      IEEE80211_RADIOTAP_HE_DATA4_TB_SPTL_REUSE4);
		/* fall through */
	case IWL_RX_PHY_INFO_TYPE_HE_SU:
	case IWL_RX_PHY_INFO_TYPE_HE_MU:
	case IWL_RX_PHY_INFO_TYPE_HE_MU_EXT:
	case IWL_RX_PHY_INFO_TYPE_HE_TB:
		/* HE common */
		he->data1 |= cpu_to_le16(IEEE80211_RADIOTAP_HE_DATA1_LDPC_XSYMSEG_KNOWN |
					 IEEE80211_RADIOTAP_HE_DATA1_DOPPLER_KNOWN |
					 IEEE80211_RADIOTAP_HE_DATA1_BSS_COLOR_KNOWN);
		he->data2 |= cpu_to_le16(IEEE80211_RADIOTAP_HE_DATA2_PRE_FEC_PAD_KNOWN |
					 IEEE80211_RADIOTAP_HE_DATA2_PE_DISAMBIG_KNOWN |
					 IEEE80211_RADIOTAP_HE_DATA2_TXOP_KNOWN |
					 IEEE80211_RADIOTAP_HE_DATA2_NUM_LTF_SYMS_KNOWN);
		he->data3 |= le16_encode_bits(le32_get_bits(phy_data->d0,
							    IWL_RX_PHY_DATA0_HE_BSS_COLOR_MASK),
					      IEEE80211_RADIOTAP_HE_DATA3_BSS_COLOR);
		if (phy_data->info_type != IWL_RX_PHY_INFO_TYPE_HE_TB &&
		    phy_data->info_type != IWL_RX_PHY_INFO_TYPE_HE_TB_EXT) {
			he->data1 |= cpu_to_le16(IEEE80211_RADIOTAP_HE_DATA1_UL_DL_KNOWN);
			he->data3 |= le16_encode_bits(le32_get_bits(phy_data->d0,
							    IWL_RX_PHY_DATA0_HE_UPLINK),
						      IEEE80211_RADIOTAP_HE_DATA3_UL_DL);
		}
		he->data3 |= le16_encode_bits(le32_get_bits(phy_data->d0,
							    IWL_RX_PHY_DATA0_HE_LDPC_EXT_SYM),
					      IEEE80211_RADIOTAP_HE_DATA3_LDPC_XSYMSEG);
		he->data5 |= le16_encode_bits(le32_get_bits(phy_data->d0,
							    IWL_RX_PHY_DATA0_HE_PRE_FEC_PAD_MASK),
					      IEEE80211_RADIOTAP_HE_DATA5_PRE_FEC_PAD);
		he->data5 |= le16_encode_bits(le32_get_bits(phy_data->d0,
							    IWL_RX_PHY_DATA0_HE_PE_DISAMBIG),
					      IEEE80211_RADIOTAP_HE_DATA5_PE_DISAMBIG);
		he->data5 |= le16_encode_bits(le32_get_bits(phy_data->d1,
							    IWL_RX_PHY_DATA1_HE_LTF_NUM_MASK),
					      IEEE80211_RADIOTAP_HE_DATA5_NUM_LTF_SYMS);
		he->data6 |= le16_encode_bits(le32_get_bits(phy_data->d0,
							    IWL_RX_PHY_DATA0_HE_TXOP_DUR_MASK),
					      IEEE80211_RADIOTAP_HE_DATA6_TXOP);
		he->data6 |= le16_encode_bits(le32_get_bits(phy_data->d0,
							    IWL_RX_PHY_DATA0_HE_DOPPLER),
					      IEEE80211_RADIOTAP_HE_DATA6_DOPPLER);
		break;
	}

	switch (phy_data->info_type) {
	case IWL_RX_PHY_INFO_TYPE_HE_MU_EXT:
	case IWL_RX_PHY_INFO_TYPE_HE_MU:
	case IWL_RX_PHY_INFO_TYPE_HE_SU:
		he->data1 |= cpu_to_le16(IEEE80211_RADIOTAP_HE_DATA1_SPTL_REUSE_KNOWN);
		he->data4 |= le16_encode_bits(le32_get_bits(phy_data->d0,
							    IWL_RX_PHY_DATA0_HE_SPATIAL_REUSE_MASK),
					      IEEE80211_RADIOTAP_HE_DATA4_SU_MU_SPTL_REUSE);
		break;
	default:
		/* nothing here */
		break;
	}

	switch (phy_data->info_type) {
	case IWL_RX_PHY_INFO_TYPE_HE_MU_EXT:
		he_mu->flags1 |=
			le16_encode_bits(le16_get_bits(phy_data->d4,
						       IWL_RX_PHY_DATA4_HE_MU_EXT_SIGB_DCM),
					 IEEE80211_RADIOTAP_HE_MU_FLAGS1_SIG_B_DCM);
		he_mu->flags1 |=
			le16_encode_bits(le16_get_bits(phy_data->d4,
						       IWL_RX_PHY_DATA4_HE_MU_EXT_SIGB_MCS_MASK),
					 IEEE80211_RADIOTAP_HE_MU_FLAGS1_SIG_B_MCS);
		he_mu->flags2 |=
			le16_encode_bits(le16_get_bits(phy_data->d4,
						       IWL_RX_PHY_DATA4_HE_MU_EXT_PREAMBLE_PUNC_TYPE_MASK),
					 IEEE80211_RADIOTAP_HE_MU_FLAGS2_PUNC_FROM_SIG_A_BW);
		iwl_mvm_decode_he_mu_ext(mvm, phy_data, rate_n_flags, he_mu);
		/* fall through */
	case IWL_RX_PHY_INFO_TYPE_HE_MU:
		he_mu->flags2 |=
			le16_encode_bits(le32_get_bits(phy_data->d1,
						       IWL_RX_PHY_DATA1_HE_MU_SIBG_SYM_OR_USER_NUM_MASK),
					 IEEE80211_RADIOTAP_HE_MU_FLAGS2_SIG_B_SYMS_USERS);
		he_mu->flags2 |=
			le16_encode_bits(le32_get_bits(phy_data->d1,
						       IWL_RX_PHY_DATA1_HE_MU_SIGB_COMPRESSION),
					 IEEE80211_RADIOTAP_HE_MU_FLAGS2_SIG_B_COMP);
		/* fall through */
	case IWL_RX_PHY_INFO_TYPE_HE_TB:
	case IWL_RX_PHY_INFO_TYPE_HE_TB_EXT:
		iwl_mvm_decode_he_phy_ru_alloc(phy_data, rate_n_flags,
					       he, he_mu, rx_status);
		break;
	case IWL_RX_PHY_INFO_TYPE_HE_SU:
		he->data1 |= cpu_to_le16(IEEE80211_RADIOTAP_HE_DATA1_BEAM_CHANGE_KNOWN);
		he->data3 |= le16_encode_bits(le32_get_bits(phy_data->d0,
							    IWL_RX_PHY_DATA0_HE_BEAM_CHNG),
					      IEEE80211_RADIOTAP_HE_DATA3_BEAM_CHANGE);
		break;
	default:
		/* nothing */
		break;
	}
}

static void iwl_mvm_rx_he(struct iwl_mvm *mvm, struct sk_buff *skb,
			  struct iwl_mvm_rx_phy_data *phy_data,
			  u32 rate_n_flags, u16 phy_info, int queue)
{
	struct ieee80211_rx_status *rx_status = IEEE80211_SKB_RXCB(skb);
	struct ieee80211_radiotap_he *he = NULL;
	struct ieee80211_radiotap_he_mu *he_mu = NULL;
	u32 he_type = rate_n_flags & RATE_MCS_HE_TYPE_MSK;
	u8 stbc, ltf;
	static const struct ieee80211_radiotap_he known = {
		.data1 = cpu_to_le16(IEEE80211_RADIOTAP_HE_DATA1_DATA_MCS_KNOWN |
				     IEEE80211_RADIOTAP_HE_DATA1_DATA_DCM_KNOWN |
				     IEEE80211_RADIOTAP_HE_DATA1_STBC_KNOWN |
				     IEEE80211_RADIOTAP_HE_DATA1_CODING_KNOWN),
		.data2 = cpu_to_le16(IEEE80211_RADIOTAP_HE_DATA2_GI_KNOWN |
				     IEEE80211_RADIOTAP_HE_DATA2_TXBF_KNOWN),
	};
	static const struct ieee80211_radiotap_he_mu mu_known = {
		.flags1 = cpu_to_le16(IEEE80211_RADIOTAP_HE_MU_FLAGS1_SIG_B_MCS_KNOWN |
				      IEEE80211_RADIOTAP_HE_MU_FLAGS1_SIG_B_DCM_KNOWN |
				      IEEE80211_RADIOTAP_HE_MU_FLAGS1_SIG_B_SYMS_USERS_KNOWN |
				      IEEE80211_RADIOTAP_HE_MU_FLAGS1_SIG_B_COMP_KNOWN),
		.flags2 = cpu_to_le16(IEEE80211_RADIOTAP_HE_MU_FLAGS2_PUNC_FROM_SIG_A_BW_KNOWN |
				      IEEE80211_RADIOTAP_HE_MU_FLAGS2_BW_FROM_SIG_A_BW_KNOWN),
	};

	he = skb_put_data(skb, &known, sizeof(known));
	rx_status->flag |= RX_FLAG_RADIOTAP_HE;

	if (phy_data->info_type == IWL_RX_PHY_INFO_TYPE_HE_MU ||
	    phy_data->info_type == IWL_RX_PHY_INFO_TYPE_HE_MU_EXT) {
		he_mu = skb_put_data(skb, &mu_known, sizeof(mu_known));
		rx_status->flag |= RX_FLAG_RADIOTAP_HE_MU;
	}

	/* report the AMPDU-EOF bit on single frames */
	if (!queue && !(phy_info & IWL_RX_MPDU_PHY_AMPDU)) {
		rx_status->flag |= RX_FLAG_AMPDU_DETAILS;
		rx_status->flag |= RX_FLAG_AMPDU_EOF_BIT_KNOWN;
		if (phy_data->d0 & cpu_to_le32(IWL_RX_PHY_DATA0_HE_DELIM_EOF))
			rx_status->flag |= RX_FLAG_AMPDU_EOF_BIT;
	}

	if (phy_info & IWL_RX_MPDU_PHY_TSF_OVERLOAD)
		iwl_mvm_decode_he_phy_data(mvm, phy_data, he, he_mu, rx_status,
					   rate_n_flags, queue);

	/* update aggregation data for monitor sake on default queue */
	if (!queue && (phy_info & IWL_RX_MPDU_PHY_TSF_OVERLOAD) &&
	    (phy_info & IWL_RX_MPDU_PHY_AMPDU)) {
		bool toggle_bit = phy_info & IWL_RX_MPDU_PHY_AMPDU_TOGGLE;

		/* toggle is switched whenever new aggregation starts */
		if (toggle_bit != mvm->ampdu_toggle) {
			rx_status->flag |= RX_FLAG_AMPDU_EOF_BIT_KNOWN;
			if (phy_data->d0 & cpu_to_le32(IWL_RX_PHY_DATA0_HE_DELIM_EOF))
				rx_status->flag |= RX_FLAG_AMPDU_EOF_BIT;
		}
	}

	if (he_type == RATE_MCS_HE_TYPE_EXT_SU &&
	    rate_n_flags & RATE_MCS_HE_106T_MSK) {
		rx_status->bw = RATE_INFO_BW_HE_RU;
		rx_status->he_ru = NL80211_RATE_INFO_HE_RU_ALLOC_106;
	}

	/* actually data is filled in mac80211 */
	if (he_type == RATE_MCS_HE_TYPE_SU ||
	    he_type == RATE_MCS_HE_TYPE_EXT_SU)
		he->data1 |=
			cpu_to_le16(IEEE80211_RADIOTAP_HE_DATA1_BW_RU_ALLOC_KNOWN);

	stbc = (rate_n_flags & RATE_MCS_STBC_MSK) >> RATE_MCS_STBC_POS;
	rx_status->nss =
		((rate_n_flags & RATE_VHT_MCS_NSS_MSK) >>
					RATE_VHT_MCS_NSS_POS) + 1;
	rx_status->rate_idx = rate_n_flags & RATE_VHT_MCS_RATE_CODE_MSK;
	rx_status->encoding = RX_ENC_HE;
	rx_status->enc_flags |= stbc << RX_ENC_FLAG_STBC_SHIFT;
	if (rate_n_flags & RATE_MCS_BF_MSK)
		rx_status->enc_flags |= RX_ENC_FLAG_BF;

	rx_status->he_dcm =
		!!(rate_n_flags & RATE_HE_DUAL_CARRIER_MODE_MSK);

#define CHECK_TYPE(F)							\
	BUILD_BUG_ON(IEEE80211_RADIOTAP_HE_DATA1_FORMAT_ ## F !=	\
		     (RATE_MCS_HE_TYPE_ ## F >> RATE_MCS_HE_TYPE_POS))

	CHECK_TYPE(SU);
	CHECK_TYPE(EXT_SU);
	CHECK_TYPE(MU);
	CHECK_TYPE(TRIG);

	he->data1 |= cpu_to_le16(he_type >> RATE_MCS_HE_TYPE_POS);

	if (rate_n_flags & RATE_MCS_BF_MSK)
		he->data5 |= cpu_to_le16(IEEE80211_RADIOTAP_HE_DATA5_TXBF);

	switch ((rate_n_flags & RATE_MCS_HE_GI_LTF_MSK) >>
		RATE_MCS_HE_GI_LTF_POS) {
	case 0:
		if (he_type == RATE_MCS_HE_TYPE_TRIG)
			rx_status->he_gi = NL80211_RATE_INFO_HE_GI_1_6;
		else
			rx_status->he_gi = NL80211_RATE_INFO_HE_GI_0_8;
		if (he_type == RATE_MCS_HE_TYPE_MU)
			ltf = IEEE80211_RADIOTAP_HE_DATA5_LTF_SIZE_4X;
		else
			ltf = IEEE80211_RADIOTAP_HE_DATA5_LTF_SIZE_1X;
		break;
	case 1:
		if (he_type == RATE_MCS_HE_TYPE_TRIG)
			rx_status->he_gi = NL80211_RATE_INFO_HE_GI_1_6;
		else
			rx_status->he_gi = NL80211_RATE_INFO_HE_GI_0_8;
		ltf = IEEE80211_RADIOTAP_HE_DATA5_LTF_SIZE_2X;
		break;
	case 2:
		if (he_type == RATE_MCS_HE_TYPE_TRIG) {
			rx_status->he_gi = NL80211_RATE_INFO_HE_GI_3_2;
			ltf = IEEE80211_RADIOTAP_HE_DATA5_LTF_SIZE_4X;
		} else {
			rx_status->he_gi = NL80211_RATE_INFO_HE_GI_1_6;
			ltf = IEEE80211_RADIOTAP_HE_DATA5_LTF_SIZE_2X;
		}
		break;
	case 3:
		if ((he_type == RATE_MCS_HE_TYPE_SU ||
		     he_type == RATE_MCS_HE_TYPE_EXT_SU) &&
		    rate_n_flags & RATE_MCS_SGI_MSK)
			rx_status->he_gi = NL80211_RATE_INFO_HE_GI_0_8;
		else
			rx_status->he_gi = NL80211_RATE_INFO_HE_GI_3_2;
		ltf = IEEE80211_RADIOTAP_HE_DATA5_LTF_SIZE_4X;
		break;
	}

	he->data5 |= le16_encode_bits(ltf,
				      IEEE80211_RADIOTAP_HE_DATA5_LTF_SIZE);
}

static void iwl_mvm_decode_lsig(struct sk_buff *skb,
				struct iwl_mvm_rx_phy_data *phy_data)
{
	struct ieee80211_rx_status *rx_status = IEEE80211_SKB_RXCB(skb);
	struct ieee80211_radiotap_lsig *lsig;

	switch (phy_data->info_type) {
	case IWL_RX_PHY_INFO_TYPE_HT:
	case IWL_RX_PHY_INFO_TYPE_VHT_SU:
	case IWL_RX_PHY_INFO_TYPE_VHT_MU:
	case IWL_RX_PHY_INFO_TYPE_HE_TB_EXT:
	case IWL_RX_PHY_INFO_TYPE_HE_SU:
	case IWL_RX_PHY_INFO_TYPE_HE_MU:
	case IWL_RX_PHY_INFO_TYPE_HE_MU_EXT:
	case IWL_RX_PHY_INFO_TYPE_HE_TB:
		lsig = skb_put(skb, sizeof(*lsig));
		lsig->data1 = cpu_to_le16(IEEE80211_RADIOTAP_LSIG_DATA1_LENGTH_KNOWN);
		lsig->data2 = le16_encode_bits(le32_get_bits(phy_data->d1,
							     IWL_RX_PHY_DATA1_LSIG_LEN_MASK),
					       IEEE80211_RADIOTAP_LSIG_DATA2_LENGTH);
		rx_status->flag |= RX_FLAG_RADIOTAP_LSIG;
		break;
	default:
		break;
	}
}

void iwl_mvm_rx_mpdu_mq(struct iwl_mvm *mvm, struct napi_struct *napi,
			struct iwl_rx_cmd_buffer *rxb, int queue)
{
	struct ieee80211_rx_status *rx_status;
	struct iwl_rx_packet *pkt = rxb_addr(rxb);
	struct iwl_rx_mpdu_desc *desc = (void *)pkt->data;
	struct ieee80211_hdr *hdr;
	u32 len = le16_to_cpu(desc->mpdu_len);
	u32 rate_n_flags, gp2_on_air_rise;
	u16 phy_info = le16_to_cpu(desc->phy_info);
	struct ieee80211_sta *sta = NULL;
	struct sk_buff *skb;
	u8 crypt_len = 0, channel, energy_a, energy_b;
	size_t desc_size;
	struct iwl_mvm_rx_phy_data phy_data = {
		.d4 = desc->phy_data4,
		.info_type = IWL_RX_PHY_INFO_TYPE_NONE,
	};
	bool csi = false;

	if (unlikely(test_bit(IWL_MVM_STATUS_IN_HW_RESTART, &mvm->status)))
		return;

	if (mvm->trans->trans_cfg->device_family >= IWL_DEVICE_FAMILY_22560) {
		rate_n_flags = le32_to_cpu(desc->v3.rate_n_flags);
		channel = desc->v3.channel;
		gp2_on_air_rise = le32_to_cpu(desc->v3.gp2_on_air_rise);
		energy_a = desc->v3.energy_a;
		energy_b = desc->v3.energy_b;
		desc_size = sizeof(*desc);

		phy_data.d0 = desc->v3.phy_data0;
		phy_data.d1 = desc->v3.phy_data1;
		phy_data.d2 = desc->v3.phy_data2;
		phy_data.d3 = desc->v3.phy_data3;
	} else {
		rate_n_flags = le32_to_cpu(desc->v1.rate_n_flags);
		channel = desc->v1.channel;
		gp2_on_air_rise = le32_to_cpu(desc->v1.gp2_on_air_rise);
		energy_a = desc->v1.energy_a;
		energy_b = desc->v1.energy_b;
		desc_size = IWL_RX_DESC_SIZE_V1;

		phy_data.d0 = desc->v1.phy_data0;
		phy_data.d1 = desc->v1.phy_data1;
		phy_data.d2 = desc->v1.phy_data2;
		phy_data.d3 = desc->v1.phy_data3;
	}

	if (phy_info & IWL_RX_MPDU_PHY_TSF_OVERLOAD)
		phy_data.info_type =
			le32_get_bits(phy_data.d1,
				      IWL_RX_PHY_DATA1_INFO_TYPE_MASK);

	hdr = (void *)(pkt->data + desc_size);
	/* Dont use dev_alloc_skb(), we'll have enough headroom once
	 * ieee80211_hdr pulled.
	 */
	skb = alloc_skb(128, GFP_ATOMIC);
	if (!skb) {
		IWL_ERR(mvm, "alloc_skb failed\n");
		return;
	}

	if (desc->mac_flags2 & IWL_RX_MPDU_MFLG2_PAD) {
		/*
		 * If the device inserted padding it means that (it thought)
		 * the 802.11 header wasn't a multiple of 4 bytes long. In
		 * this case, reserve two bytes at the start of the SKB to
		 * align the payload properly in case we end up copying it.
		 */
		skb_reserve(skb, 2);
	}

	rx_status = IEEE80211_SKB_RXCB(skb);

	/* This may be overridden by iwl_mvm_rx_he() to HE_RU */
	switch (rate_n_flags & RATE_MCS_CHAN_WIDTH_MSK) {
	case RATE_MCS_CHAN_WIDTH_20:
		break;
	case RATE_MCS_CHAN_WIDTH_40:
		rx_status->bw = RATE_INFO_BW_40;
		break;
	case RATE_MCS_CHAN_WIDTH_80:
		rx_status->bw = RATE_INFO_BW_80;
		break;
	case RATE_MCS_CHAN_WIDTH_160:
		rx_status->bw = RATE_INFO_BW_160;
		break;
	}

	if (rate_n_flags & RATE_MCS_HE_MSK)
		iwl_mvm_rx_he(mvm, skb, &phy_data, rate_n_flags,
			      phy_info, queue);

	iwl_mvm_decode_lsig(skb, &phy_data);

	rx_status = IEEE80211_SKB_RXCB(skb);

	if (iwl_mvm_rx_crypto(mvm, hdr, rx_status, phy_info, desc,
			      le32_to_cpu(pkt->len_n_flags), queue,
			      &crypt_len)) {
		kfree_skb(skb);
		return;
	}

	/*
	 * Keep packets with CRC errors (and with overrun) for monitor mode
	 * (otherwise the firmware discards them) but mark them as bad.
	 */
	if (!(desc->status & cpu_to_le16(IWL_RX_MPDU_STATUS_CRC_OK)) ||
	    !(desc->status & cpu_to_le16(IWL_RX_MPDU_STATUS_OVERRUN_OK))) {
		IWL_DEBUG_RX(mvm, "Bad CRC or FIFO: 0x%08X.\n",
			     le16_to_cpu(desc->status));
		rx_status->flag |= RX_FLAG_FAILED_FCS_CRC;
	}
	/* set the preamble flag if appropriate */
	if (rate_n_flags & RATE_MCS_CCK_MSK &&
	    phy_info & IWL_RX_MPDU_PHY_SHORT_PREAMBLE)
		rx_status->enc_flags |= RX_ENC_FLAG_SHORTPRE;

	if (likely(!(phy_info & IWL_RX_MPDU_PHY_TSF_OVERLOAD))) {
		u64 tsf_on_air_rise;

		if (mvm->trans->trans_cfg->device_family >=
		    IWL_DEVICE_FAMILY_22560)
			tsf_on_air_rise = le64_to_cpu(desc->v3.tsf_on_air_rise);
		else
			tsf_on_air_rise = le64_to_cpu(desc->v1.tsf_on_air_rise);

		rx_status->mactime = tsf_on_air_rise;
		/* TSF as indicated by the firmware is at INA time */
		rx_status->flag |= RX_FLAG_MACTIME_PLCP_START;
	}

	rx_status->device_timestamp = gp2_on_air_rise;
	rx_status->band = channel > 14 ? NL80211_BAND_5GHZ :
		NL80211_BAND_2GHZ;
	rx_status->freq = ieee80211_channel_to_frequency(channel,
							 rx_status->band);
	iwl_mvm_get_signal_strength(mvm, rx_status, rate_n_flags, energy_a,
				    energy_b);

	/* update aggregation data for monitor sake on default queue */
	if (!queue && (phy_info & IWL_RX_MPDU_PHY_AMPDU)) {
		bool toggle_bit = phy_info & IWL_RX_MPDU_PHY_AMPDU_TOGGLE;

		rx_status->flag |= RX_FLAG_AMPDU_DETAILS;
		/*
		 * Toggle is switched whenever new aggregation starts. Make
		 * sure ampdu_reference is never 0 so we can later use it to
		 * see if the frame was really part of an A-MPDU or not.
		 */
		if (toggle_bit != mvm->ampdu_toggle) {
			mvm->ampdu_ref++;
			if (mvm->ampdu_ref == 0)
				mvm->ampdu_ref++;
			mvm->ampdu_toggle = toggle_bit;
		}
		rx_status->ampdu_reference = mvm->ampdu_ref;
	}

	if (unlikely(mvm->monitor_on))
		iwl_mvm_add_rtap_sniffer_config(mvm, skb);

	rcu_read_lock();

	if (desc->status & cpu_to_le16(IWL_RX_MPDU_STATUS_SRC_STA_FOUND)) {
		u8 id = desc->sta_id_flags & IWL_RX_MPDU_SIF_STA_ID_MASK;

		if (!WARN_ON_ONCE(id >= ARRAY_SIZE(mvm->fw_id_to_mac_id))) {
			sta = rcu_dereference(mvm->fw_id_to_mac_id[id]);
			if (IS_ERR(sta))
				sta = NULL;
		}
	} else if (!is_multicast_ether_addr(hdr->addr2)) {
		/*
		 * This is fine since we prevent two stations with the same
		 * address from being added.
		 */
		sta = ieee80211_find_sta_by_ifaddr(mvm->hw, hdr->addr2, NULL);
	}

	if (sta) {
		struct iwl_mvm_sta *mvmsta = iwl_mvm_sta_from_mac80211(sta);
		struct ieee80211_vif *tx_blocked_vif =
			rcu_dereference(mvm->csa_tx_blocked_vif);
		u8 baid = (u8)((le32_to_cpu(desc->reorder_data) &
			       IWL_RX_MPDU_REORDER_BAID_MASK) >>
			       IWL_RX_MPDU_REORDER_BAID_SHIFT);
		struct iwl_fw_dbg_trigger_tlv *trig;
		struct ieee80211_vif *vif = mvmsta->vif;

		if (!mvm->tcm.paused && len >= sizeof(*hdr) &&
		    !is_multicast_ether_addr(hdr->addr1) &&
		    ieee80211_is_data(hdr->frame_control) &&
		    time_after(jiffies, mvm->tcm.ts + MVM_TCM_PERIOD))
			schedule_delayed_work(&mvm->tcm.work, 0);

		/*
		 * We have tx blocked stations (with CS bit). If we heard
		 * frames from a blocked station on a new channel we can
		 * TX to it again.
		 */
		if (unlikely(tx_blocked_vif) && tx_blocked_vif == vif) {
			struct iwl_mvm_vif *mvmvif =
				iwl_mvm_vif_from_mac80211(tx_blocked_vif);

			if (mvmvif->csa_target_freq == rx_status->freq)
				iwl_mvm_sta_modify_disable_tx_ap(mvm, sta,
								 false);
		}

		rs_update_last_rssi(mvm, mvmsta, rx_status);

		trig = iwl_fw_dbg_trigger_on(&mvm->fwrt,
					     ieee80211_vif_to_wdev(vif),
					     FW_DBG_TRIGGER_RSSI);

		if (trig && ieee80211_is_beacon(hdr->frame_control)) {
			struct iwl_fw_dbg_trigger_low_rssi *rssi_trig;
			s32 rssi;

			rssi_trig = (void *)trig->data;
			rssi = le32_to_cpu(rssi_trig->rssi);

			if (rx_status->signal < rssi)
				iwl_fw_dbg_collect_trig(&mvm->fwrt, trig,
							NULL);
		}

		if (ieee80211_is_data(hdr->frame_control))
			iwl_mvm_rx_csum(sta, skb, desc);

		if (iwl_mvm_is_dup(sta, queue, rx_status, hdr, desc)) {
			kfree_skb(skb);
			goto out;
		}

		/*
		 * Our hardware de-aggregates AMSDUs but copies the mac header
		 * as it to the de-aggregated MPDUs. We need to turn off the
		 * AMSDU bit in the QoS control ourselves.
		 * In addition, HW reverses addr3 and addr4 - reverse it back.
		 */
		if ((desc->mac_flags2 & IWL_RX_MPDU_MFLG2_AMSDU) &&
		    !WARN_ON(!ieee80211_is_data_qos(hdr->frame_control))) {
			u8 *qc = ieee80211_get_qos_ctl(hdr);

			*qc &= ~IEEE80211_QOS_CTL_A_MSDU_PRESENT;

			if (mvm->trans->trans_cfg->device_family ==
			    IWL_DEVICE_FAMILY_9000) {
				iwl_mvm_flip_address(hdr->addr3);

				if (ieee80211_has_a4(hdr->frame_control))
					iwl_mvm_flip_address(hdr->addr4);
			}
		}
		if (baid != IWL_RX_REORDER_DATA_INVALID_BAID) {
			u32 reorder_data = le32_to_cpu(desc->reorder_data);

			iwl_mvm_agg_rx_received(mvm, reorder_data, baid);
		}
	}

	if (!(rate_n_flags & RATE_MCS_CCK_MSK) &&
	    rate_n_flags & RATE_MCS_SGI_MSK)
		rx_status->enc_flags |= RX_ENC_FLAG_SHORT_GI;
	if (rate_n_flags & RATE_HT_MCS_GF_MSK)
		rx_status->enc_flags |= RX_ENC_FLAG_HT_GF;
	if (rate_n_flags & RATE_MCS_LDPC_MSK)
		rx_status->enc_flags |= RX_ENC_FLAG_LDPC;
	if (rate_n_flags & RATE_MCS_HT_MSK) {
		u8 stbc = (rate_n_flags & RATE_MCS_STBC_MSK) >>
				RATE_MCS_STBC_POS;
		rx_status->encoding = RX_ENC_HT;
		rx_status->rate_idx = rate_n_flags & RATE_HT_MCS_INDEX_MSK;
		rx_status->enc_flags |= stbc << RX_ENC_FLAG_STBC_SHIFT;
	} else if (rate_n_flags & RATE_MCS_VHT_MSK) {
		u8 stbc = (rate_n_flags & RATE_MCS_STBC_MSK) >>
				RATE_MCS_STBC_POS;
		rx_status->nss =
			((rate_n_flags & RATE_VHT_MCS_NSS_MSK) >>
						RATE_VHT_MCS_NSS_POS) + 1;
		rx_status->rate_idx = rate_n_flags & RATE_VHT_MCS_RATE_CODE_MSK;
		rx_status->encoding = RX_ENC_VHT;
		rx_status->enc_flags |= stbc << RX_ENC_FLAG_STBC_SHIFT;
		if (rate_n_flags & RATE_MCS_BF_MSK)
			rx_status->enc_flags |= RX_ENC_FLAG_BF;
	} else if (!(rate_n_flags & RATE_MCS_HE_MSK)) {
		int rate = iwl_mvm_legacy_rate_to_mac80211_idx(rate_n_flags,
							       rx_status->band);

		if (WARN(rate < 0 || rate > 0xFF,
			 "Invalid rate flags 0x%x, band %d,\n",
			 rate_n_flags, rx_status->band)) {
			kfree_skb(skb);
			goto out;
		}
		rx_status->rate_idx = rate;
	}

	/* management stuff on default queue */
	if (!queue) {
		if (unlikely((ieee80211_is_beacon(hdr->frame_control) ||
			      ieee80211_is_probe_resp(hdr->frame_control)) &&
			     mvm->sched_scan_pass_all ==
			     SCHED_SCAN_PASS_ALL_ENABLED))
			mvm->sched_scan_pass_all = SCHED_SCAN_PASS_ALL_FOUND;

		if (unlikely(ieee80211_is_beacon(hdr->frame_control) ||
			     ieee80211_is_probe_resp(hdr->frame_control)))
			rx_status->boottime_ns = ktime_get_boottime_ns();
	}

	if (iwl_mvm_create_skb(mvm, skb, hdr, len, crypt_len, rxb)) {
		kfree_skb(skb);
		goto out;
	}

	if (!iwl_mvm_reorder(mvm, napi, queue, sta, skb, desc))
		iwl_mvm_pass_packet_to_mac80211(mvm, napi, skb, queue,
						sta, csi);
out:
	rcu_read_unlock();
}

void iwl_mvm_rx_monitor_no_data(struct iwl_mvm *mvm, struct napi_struct *napi,
				struct iwl_rx_cmd_buffer *rxb, int queue)
{
	struct ieee80211_rx_status *rx_status;
	struct iwl_rx_packet *pkt = rxb_addr(rxb);
	struct iwl_rx_no_data *desc = (void *)pkt->data;
	u32 rate_n_flags = le32_to_cpu(desc->rate);
	u32 gp2_on_air_rise = le32_to_cpu(desc->on_air_rise_time);
	u32 rssi = le32_to_cpu(desc->rssi);
	u32 info_type = le32_to_cpu(desc->info) & RX_NO_DATA_INFO_TYPE_MSK;
	u16 phy_info = IWL_RX_MPDU_PHY_TSF_OVERLOAD;
	struct ieee80211_sta *sta = NULL;
	struct sk_buff *skb;
	u8 channel, energy_a, energy_b;
	struct iwl_mvm_rx_phy_data phy_data = {
		.d0 = desc->phy_info[0],
		.info_type = IWL_RX_PHY_INFO_TYPE_NONE,
	};

	if (unlikely(test_bit(IWL_MVM_STATUS_IN_HW_RESTART, &mvm->status)))
		return;

	energy_a = (rssi & RX_NO_DATA_CHAIN_A_MSK) >> RX_NO_DATA_CHAIN_A_POS;
	energy_b = (rssi & RX_NO_DATA_CHAIN_B_MSK) >> RX_NO_DATA_CHAIN_B_POS;
	channel = (rssi & RX_NO_DATA_CHANNEL_MSK) >> RX_NO_DATA_CHANNEL_POS;

	phy_data.info_type =
		le32_get_bits(desc->phy_info[1],
			      IWL_RX_PHY_DATA1_INFO_TYPE_MASK);

	/* Dont use dev_alloc_skb(), we'll have enough headroom once
	 * ieee80211_hdr pulled.
	 */
	skb = alloc_skb(128, GFP_ATOMIC);
	if (!skb) {
		IWL_ERR(mvm, "alloc_skb failed\n");
		return;
	}

	rx_status = IEEE80211_SKB_RXCB(skb);

	/* 0-length PSDU */
	rx_status->flag |= RX_FLAG_NO_PSDU;

	switch (info_type) {
	case RX_NO_DATA_INFO_TYPE_NDP:
		rx_status->zero_length_psdu_type =
			IEEE80211_RADIOTAP_ZERO_LEN_PSDU_SOUNDING;
		break;
	case RX_NO_DATA_INFO_TYPE_MU_UNMATCHED:
	case RX_NO_DATA_INFO_TYPE_HE_TB_UNMATCHED:
		rx_status->zero_length_psdu_type =
			IEEE80211_RADIOTAP_ZERO_LEN_PSDU_NOT_CAPTURED;
		break;
	default:
		rx_status->zero_length_psdu_type =
			IEEE80211_RADIOTAP_ZERO_LEN_PSDU_VENDOR;
		break;
	}

	/* This may be overridden by iwl_mvm_rx_he() to HE_RU */
	switch (rate_n_flags & RATE_MCS_CHAN_WIDTH_MSK) {
	case RATE_MCS_CHAN_WIDTH_20:
		break;
	case RATE_MCS_CHAN_WIDTH_40:
		rx_status->bw = RATE_INFO_BW_40;
		break;
	case RATE_MCS_CHAN_WIDTH_80:
		rx_status->bw = RATE_INFO_BW_80;
		break;
	case RATE_MCS_CHAN_WIDTH_160:
		rx_status->bw = RATE_INFO_BW_160;
		break;
	}

	if (rate_n_flags & RATE_MCS_HE_MSK)
		iwl_mvm_rx_he(mvm, skb, &phy_data, rate_n_flags,
			      phy_info, queue);

	iwl_mvm_decode_lsig(skb, &phy_data);

	rx_status->device_timestamp = gp2_on_air_rise;
	rx_status->band = channel > 14 ? NL80211_BAND_5GHZ :
		NL80211_BAND_2GHZ;
	rx_status->freq = ieee80211_channel_to_frequency(channel,
							 rx_status->band);
	iwl_mvm_get_signal_strength(mvm, rx_status, rate_n_flags, energy_a,
				    energy_b);

	rcu_read_lock();

	if (!(rate_n_flags & RATE_MCS_CCK_MSK) &&
	    rate_n_flags & RATE_MCS_SGI_MSK)
		rx_status->enc_flags |= RX_ENC_FLAG_SHORT_GI;
	if (rate_n_flags & RATE_HT_MCS_GF_MSK)
		rx_status->enc_flags |= RX_ENC_FLAG_HT_GF;
	if (rate_n_flags & RATE_MCS_LDPC_MSK)
		rx_status->enc_flags |= RX_ENC_FLAG_LDPC;
	if (rate_n_flags & RATE_MCS_HT_MSK) {
		u8 stbc = (rate_n_flags & RATE_MCS_STBC_MSK) >>
				RATE_MCS_STBC_POS;
		rx_status->encoding = RX_ENC_HT;
		rx_status->rate_idx = rate_n_flags & RATE_HT_MCS_INDEX_MSK;
		rx_status->enc_flags |= stbc << RX_ENC_FLAG_STBC_SHIFT;
	} else if (rate_n_flags & RATE_MCS_VHT_MSK) {
		u8 stbc = (rate_n_flags & RATE_MCS_STBC_MSK) >>
				RATE_MCS_STBC_POS;
		rx_status->rate_idx = rate_n_flags & RATE_VHT_MCS_RATE_CODE_MSK;
		rx_status->encoding = RX_ENC_VHT;
		rx_status->enc_flags |= stbc << RX_ENC_FLAG_STBC_SHIFT;
		if (rate_n_flags & RATE_MCS_BF_MSK)
			rx_status->enc_flags |= RX_ENC_FLAG_BF;
		/*
		 * take the nss from the rx_vec since the rate_n_flags has
		 * only 2 bits for the nss which gives a max of 4 ss but
		 * there may be up to 8 spatial streams
		 */
		rx_status->nss =
			le32_get_bits(desc->rx_vec[0],
				      RX_NO_DATA_RX_VEC0_VHT_NSTS_MSK) + 1;
	} else if (rate_n_flags & RATE_MCS_HE_MSK) {
		rx_status->nss =
			le32_get_bits(desc->rx_vec[0],
				      RX_NO_DATA_RX_VEC0_HE_NSTS_MSK) + 1;
	} else {
		int rate = iwl_mvm_legacy_rate_to_mac80211_idx(rate_n_flags,
							       rx_status->band);

		if (WARN(rate < 0 || rate > 0xFF,
			 "Invalid rate flags 0x%x, band %d,\n",
			 rate_n_flags, rx_status->band)) {
			kfree_skb(skb);
			goto out;
		}
		rx_status->rate_idx = rate;
	}

	ieee80211_rx_napi(mvm->hw, sta, skb, napi);
out:
	rcu_read_unlock();
}

void iwl_mvm_rx_frame_release(struct iwl_mvm *mvm, struct napi_struct *napi,
			      struct iwl_rx_cmd_buffer *rxb, int queue)
{
	struct iwl_rx_packet *pkt = rxb_addr(rxb);
	struct iwl_frame_release *release = (void *)pkt->data;
<<<<<<< HEAD

	iwl_mvm_release_frames_from_notif(mvm, napi, release->baid,
					  le16_to_cpu(release->nssn),
					  queue, 0);
=======

	iwl_mvm_release_frames_from_notif(mvm, napi, release->baid,
					  le16_to_cpu(release->nssn),
					  queue, 0);
}

void iwl_mvm_rx_bar_frame_release(struct iwl_mvm *mvm, struct napi_struct *napi,
				  struct iwl_rx_cmd_buffer *rxb, int queue)
{
	struct iwl_rx_packet *pkt = rxb_addr(rxb);
	struct iwl_bar_frame_release *release = (void *)pkt->data;
	unsigned int baid = le32_get_bits(release->ba_info,
					  IWL_BAR_FRAME_RELEASE_BAID_MASK);
	unsigned int nssn = le32_get_bits(release->ba_info,
					  IWL_BAR_FRAME_RELEASE_NSSN_MASK);
	unsigned int sta_id = le32_get_bits(release->sta_tid,
					    IWL_BAR_FRAME_RELEASE_STA_MASK);
	unsigned int tid = le32_get_bits(release->sta_tid,
					 IWL_BAR_FRAME_RELEASE_TID_MASK);
	struct iwl_mvm_baid_data *baid_data;

	if (WARN_ON_ONCE(baid == IWL_RX_REORDER_DATA_INVALID_BAID ||
			 baid >= ARRAY_SIZE(mvm->baid_map)))
		return;

	rcu_read_lock();
	baid_data = rcu_dereference(mvm->baid_map[baid]);
	if (!baid_data) {
		IWL_DEBUG_RX(mvm,
			     "Got valid BAID %d but not allocated, invalid BAR release!\n",
			      baid);
		goto out;
	}

	if (WARN(tid != baid_data->tid || sta_id != baid_data->sta_id,
		 "baid 0x%x is mapped to sta:%d tid:%d, but BAR release received for sta:%d tid:%d\n",
		 baid, baid_data->sta_id, baid_data->tid, sta_id,
		 tid))
		goto out;

	iwl_mvm_release_frames_from_notif(mvm, napi, baid, nssn, queue, 0);
out:
	rcu_read_unlock();
>>>>>>> 3877dcd0
}<|MERGE_RESOLUTION|>--- conflicted
+++ resolved
@@ -2017,12 +2017,6 @@
 {
 	struct iwl_rx_packet *pkt = rxb_addr(rxb);
 	struct iwl_frame_release *release = (void *)pkt->data;
-<<<<<<< HEAD
-
-	iwl_mvm_release_frames_from_notif(mvm, napi, release->baid,
-					  le16_to_cpu(release->nssn),
-					  queue, 0);
-=======
 
 	iwl_mvm_release_frames_from_notif(mvm, napi, release->baid,
 					  le16_to_cpu(release->nssn),
@@ -2066,5 +2060,4 @@
 	iwl_mvm_release_frames_from_notif(mvm, napi, baid, nssn, queue, 0);
 out:
 	rcu_read_unlock();
->>>>>>> 3877dcd0
 }