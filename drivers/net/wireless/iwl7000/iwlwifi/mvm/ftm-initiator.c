--- conflicted
+++ resolved
@@ -195,14 +195,6 @@
 	memcpy(cmd->macaddr_template, req->mac_addr, ETH_ALEN);
 	for (i = 0; i < ETH_ALEN; i++)
 		cmd->macaddr_mask[i] = ~req->mac_addr_mask[i];
-<<<<<<< HEAD
-
-	if (vif->bss_conf.assoc)
-		memcpy(cmd->range_req_bssid, vif->bss_conf.bssid, ETH_ALEN);
-	else
-		eth_broadcast_addr(cmd->range_req_bssid);
-=======
->>>>>>> 398020b8
 
 #ifdef CPTCFG_IWLWIFI_SUPPORT_DEBUG_OVERRIDES
 	if (IWL_MVM_FTM_INITIATOR_COMMON_CALIB) {
@@ -212,11 +204,28 @@
 			cpu_to_le32(IWL_TOF_INITIATOR_FLAGS_COMMON_CALIB);
 	}
 #endif
-	/* TODO: fill in tsf_mac_id if needed */
+
+	if (vif->bss_conf.assoc) {
+		memcpy(cmd->range_req_bssid, vif->bss_conf.bssid, ETH_ALEN);
+
+		/* AP's TSF is only relevant if associated */
+		for (i = 0; i < req->n_peers; i++) {
+			if (req->peers[i].report_ap_tsf) {
+				struct iwl_mvm_vif *mvmvif =
+					iwl_mvm_vif_from_mac80211(vif);
+
+				cmd->tsf_mac_id = cpu_to_le32(mvmvif->id);
+				return;
+			}
+		}
+	} else {
+		eth_broadcast_addr(cmd->range_req_bssid);
+	}
+
+	/* Don't report AP's TSF */
 	cmd->tsf_mac_id = cpu_to_le32(0xff);
 }
 
-<<<<<<< HEAD
 static int iwl_mvm_ftm_target_chandef(struct iwl_mvm *mvm,
 				      struct cfg80211_pmsr_request_peer *peer,
 				      u8 *channel, u8 *bandwidth,
@@ -330,150 +339,11 @@
 #ifdef CPTCFG_IWLWIFI_SUPPORT_DEBUG_OVERRIDES
 	if (IWL_MVM_FTM_INITIATOR_MCSI_ENABLED)
 		FTM_PUT_FLAG(MCSI_REPORT);
-=======
-	if (vif->bss_conf.assoc) {
-		memcpy(cmd->range_req_bssid, vif->bss_conf.bssid, ETH_ALEN);
-
-		/* AP's TSF is only relevant if associated */
-		for (i = 0; i < req->n_peers; i++) {
-			if (req->peers[i].report_ap_tsf) {
-				struct iwl_mvm_vif *mvmvif =
-					iwl_mvm_vif_from_mac80211(vif);
-
-				cmd->tsf_mac_id = cpu_to_le32(mvmvif->id);
-				return;
-			}
-		}
-	} else {
-		eth_broadcast_addr(cmd->range_req_bssid);
-	}
-
-	/* Don't report AP's TSF */
-	cmd->tsf_mac_id = cpu_to_le32(0xff);
-}
-
-static int iwl_mvm_ftm_target_chandef(struct iwl_mvm *mvm,
-				      struct cfg80211_pmsr_request_peer *peer,
-				      u8 *channel, u8 *bandwidth,
-				      u8 *ctrl_ch_position)
-{
-	u32 freq = peer->chandef.chan->center_freq;
-
-	*channel = ieee80211_frequency_to_channel(freq);
-
-	switch (peer->chandef.width) {
-	case NL80211_CHAN_WIDTH_20_NOHT:
-		*bandwidth = IWL_TOF_BW_20_LEGACY;
-		break;
-	case NL80211_CHAN_WIDTH_20:
-		*bandwidth = IWL_TOF_BW_20_HT;
-		break;
-	case NL80211_CHAN_WIDTH_40:
-		*bandwidth = IWL_TOF_BW_40;
-		break;
-	case NL80211_CHAN_WIDTH_80:
-		*bandwidth = IWL_TOF_BW_80;
-		break;
-	default:
-		IWL_ERR(mvm, "Unsupported BW in FTM request (%d)\n",
-			peer->chandef.width);
-		return -EINVAL;
-	}
-
-	*ctrl_ch_position = (peer->chandef.width > NL80211_CHAN_WIDTH_20) ?
-		iwl_mvm_get_ctrl_pos(&peer->chandef) : 0;
+#endif
 
 	return 0;
 }
 
-static int
-iwl_mvm_ftm_put_target_v2(struct iwl_mvm *mvm,
-			  struct cfg80211_pmsr_request_peer *peer,
-			  struct iwl_tof_range_req_ap_entry_v2 *target)
-{
-	int ret;
-
-	ret = iwl_mvm_ftm_target_chandef(mvm, peer, &target->channel_num,
-					 &target->bandwidth,
-					 &target->ctrl_ch_position);
-	if (ret)
-		return ret;
-
-	memcpy(target->bssid, peer->addr, ETH_ALEN);
-	target->burst_period =
-		cpu_to_le16(peer->ftm.burst_period);
-	target->samples_per_burst = peer->ftm.ftms_per_burst;
-	target->num_of_bursts = peer->ftm.num_bursts_exp;
-	target->measure_type = 0; /* regular two-sided FTM */
-	target->retries_per_sample = peer->ftm.ftmr_retries;
-	target->asap_mode = peer->ftm.asap;
-	target->enable_dyn_ack = IWL_MVM_FTM_INITIATOR_DYNACK;
-
-	if (peer->ftm.request_lci)
-		target->location_req |= IWL_TOF_LOC_LCI;
-	if (peer->ftm.request_civicloc)
-		target->location_req |= IWL_TOF_LOC_CIVIC;
-
-	target->algo_type = IWL_MVM_FTM_INITIATOR_ALGO;
-#ifdef CPTCFG_IWLWIFI_SUPPORT_DEBUG_OVERRIDES
-	target->notify_mcsi = IWL_MVM_FTM_INITIATOR_MCSI_ENABLED;
->>>>>>> 398020b8
-#endif
-
-	return 0;
-}
-
-<<<<<<< HEAD
-=======
-#define FTM_PUT_FLAG(flag)	(target->initiator_ap_flags |= \
-				 cpu_to_le32(IWL_INITIATOR_AP_FLAGS_##flag))
-
-static int iwl_mvm_ftm_put_target(struct iwl_mvm *mvm,
-				  struct cfg80211_pmsr_request_peer *peer,
-				  struct iwl_tof_range_req_ap_entry *target)
-{
-	int ret;
-
-	ret = iwl_mvm_ftm_target_chandef(mvm, peer, &target->channel_num,
-					 &target->bandwidth,
-					 &target->ctrl_ch_position);
-	if (ret)
-		return ret;
-
-	memcpy(target->bssid, peer->addr, ETH_ALEN);
-	target->burst_period =
-		cpu_to_le16(peer->ftm.burst_period);
-	target->samples_per_burst = peer->ftm.ftms_per_burst;
-	target->num_of_bursts = peer->ftm.num_bursts_exp;
-	target->ftmr_max_retries = peer->ftm.ftmr_retries;
-	target->initiator_ap_flags = cpu_to_le32(0);
-
-	if (peer->ftm.asap)
-		FTM_PUT_FLAG(ASAP);
-
-	if (peer->ftm.request_lci)
-		FTM_PUT_FLAG(LCI_REQUEST);
-
-	if (peer->ftm.request_civicloc)
-		FTM_PUT_FLAG(CIVIC_REQUEST);
-
-	if (IWL_MVM_FTM_INITIATOR_DYNACK)
-		FTM_PUT_FLAG(DYN_ACK);
-
-	if (IWL_MVM_FTM_INITIATOR_ALGO == IWL_TOF_ALGO_TYPE_LINEAR_REG)
-		FTM_PUT_FLAG(ALGO_LR);
-	else if (IWL_MVM_FTM_INITIATOR_ALGO == IWL_TOF_ALGO_TYPE_FFT)
-		FTM_PUT_FLAG(ALGO_FFT);
-
-#ifdef CPTCFG_IWLWIFI_SUPPORT_DEBUG_OVERRIDES
-	if (IWL_MVM_FTM_INITIATOR_MCSI_ENABLED)
-		FTM_PUT_FLAG(MCSI_REPORT);
-#endif
-
-	return 0;
-}
-
->>>>>>> 398020b8
 int iwl_mvm_ftm_start(struct iwl_mvm *mvm, struct ieee80211_vif *vif,
 		      struct cfg80211_pmsr_request *req)
 {
@@ -628,13 +498,7 @@
 static void iwl_mvm_debug_range_resp(struct iwl_mvm *mvm, u8 index,
 				     struct cfg80211_pmsr_result *res)
 {
-<<<<<<< HEAD
-	s64 rtt_avg = res->ftm.rtt_avg * 100;
-
-	do_div(rtt_avg, 6666);
-=======
 	s64 rtt_avg = div_s64(res->ftm.rtt_avg * 100, 6666);
->>>>>>> 398020b8
 
 	IWL_DEBUG_INFO(mvm, "entry %d\n", index);
 	IWL_DEBUG_INFO(mvm, "\tstatus: %d\n", res->status);
@@ -701,11 +565,8 @@
 				fw_ap = (void *)&fw_resp_v6->ap[i];
 
 			result.final = fw_resp->ap[i].last_burst;
-<<<<<<< HEAD
-=======
 			result.ap_tsf = le32_to_cpu(fw_ap->start_tsf);
 			result.ap_tsf_valid = 1;
->>>>>>> 398020b8
 		} else {
 			/* the first part is the same for old and new APIs */
 			fw_ap = (void *)&fw_resp_v5->ap[i];
