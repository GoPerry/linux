/*
 * Linux ARCnet driver - device-independent routines
 *
 * Written 1997 by David Woodhouse.
 * Written 1994-1999 by Avery Pennarun.
 * Written 1999-2000 by Martin Mares <mj@ucw.cz>.
 * Derived from skeleton.c by Donald Becker.
 *
 * Special thanks to Contemporary Controls, Inc. (www.ccontrols.com)
 *  for sponsoring the further development of this driver.
 *
 * **********************
 *
 * The original copyright was as follows:
 *
 * skeleton.c Written 1993 by Donald Becker.
 * Copyright 1993 United States Government as represented by the
 * Director, National Security Agency.  This software may only be used
 * and distributed according to the terms of the GNU General Public License as
 * modified by SRC, incorporated herein by reference.
 *
 * **********************
 *
 * The change log is now in a file called ChangeLog in this directory.
 *
 * Sources:
 *  - Crynwr arcnet.com/arcether.com packet drivers.
 *  - arcnet.c v0.00 dated 1/1/94 and apparently by
 *     Donald Becker - it didn't work :)
 *  - skeleton.c v0.05 dated 11/16/93 by Donald Becker
 *     (from Linux Kernel 1.1.45)
 *  - RFC's 1201 and 1051 - re: TCP/IP over ARCnet
 *  - The official ARCnet COM9026 data sheets (!) thanks to
 *     Ken Cornetet <kcornete@nyx10.cs.du.edu>
 *  - The official ARCnet COM20020 data sheets.
 *  - Information on some more obscure ARCnet controller chips, thanks
 *     to the nice people at SMSC.
 *  - net/inet/eth.c (from kernel 1.1.50) for header-building info.
 *  - Alternate Linux ARCnet source by V.Shergin <vsher@sao.stavropol.su>
 *  - Textual information and more alternate source from Joachim Koenig
 *     <jojo@repas.de>
 */

#define pr_fmt(fmt) KBUILD_MODNAME ": " fmt

#include <linux/module.h>
#include <linux/types.h>
#include <linux/delay.h>
#include <linux/netdevice.h>
#include <linux/if_arp.h>
#include <net/arp.h>
#include <linux/init.h>
#include <linux/jiffies.h>
#include <linux/errqueue.h>

#include <linux/leds.h>

#include "arcdevice.h"
#include "com9026.h"

/* "do nothing" functions for protocol drivers */
static void null_rx(struct net_device *dev, int bufnum,
		    struct archdr *pkthdr, int length);
static int null_build_header(struct sk_buff *skb, struct net_device *dev,
			     unsigned short type, uint8_t daddr);
static int null_prepare_tx(struct net_device *dev, struct archdr *pkt,
			   int length, int bufnum);

static void arcnet_rx(struct net_device *dev, int bufnum);

/* one ArcProto per possible proto ID.  None of the elements of
 * arc_proto_map are allowed to be NULL; they will get set to
 * arc_proto_default instead.  It also must not be NULL; if you would like
 * to set it to NULL, set it to &arc_proto_null instead.
 */
struct ArcProto *arc_proto_map[256];
EXPORT_SYMBOL(arc_proto_map);

struct ArcProto *arc_proto_default;
EXPORT_SYMBOL(arc_proto_default);

struct ArcProto *arc_bcast_proto;
EXPORT_SYMBOL(arc_bcast_proto);

struct ArcProto *arc_raw_proto;
EXPORT_SYMBOL(arc_raw_proto);

static struct ArcProto arc_proto_null = {
	.suffix		= '?',
	.mtu		= XMTU,
	.is_ip          = 0,
	.rx		= null_rx,
	.build_header	= null_build_header,
	.prepare_tx	= null_prepare_tx,
	.continue_tx    = NULL,
	.ack_tx         = NULL
};

/* Exported function prototypes */
int arcnet_debug = ARCNET_DEBUG;
EXPORT_SYMBOL(arcnet_debug);

/* Internal function prototypes */
static int arcnet_header(struct sk_buff *skb, struct net_device *dev,
			 unsigned short type, const void *daddr,
			 const void *saddr, unsigned len);
static int go_tx(struct net_device *dev);

static int debug = ARCNET_DEBUG;
module_param(debug, int, 0);
MODULE_LICENSE("GPL");

static int __init arcnet_init(void)
{
	int count;

	arcnet_debug = debug;

	pr_info("arcnet loaded\n");

	/* initialize the protocol map */
	arc_raw_proto = arc_proto_default = arc_bcast_proto = &arc_proto_null;
	for (count = 0; count < 256; count++)
		arc_proto_map[count] = arc_proto_default;

	if (BUGLVL(D_DURING))
		pr_info("struct sizes: %zd %zd %zd %zd %zd\n",
			sizeof(struct arc_hardware),
			sizeof(struct arc_rfc1201),
			sizeof(struct arc_rfc1051),
			sizeof(struct arc_eth_encap),
			sizeof(struct archdr));

	return 0;
}

static void __exit arcnet_exit(void)
{
}

module_init(arcnet_init);
module_exit(arcnet_exit);

/* Dump the contents of an sk_buff */
#if ARCNET_DEBUG_MAX & D_SKB
void arcnet_dump_skb(struct net_device *dev,
		     struct sk_buff *skb, char *desc)
{
	char hdr[32];

	/* dump the packet */
	snprintf(hdr, sizeof(hdr), "%6s:%s skb->data:", dev->name, desc);
	print_hex_dump(KERN_DEBUG, hdr, DUMP_PREFIX_OFFSET,
		       16, 1, skb->data, skb->len, true);
}
EXPORT_SYMBOL(arcnet_dump_skb);
#endif

/* Dump the contents of an ARCnet buffer */
#if (ARCNET_DEBUG_MAX & (D_RX | D_TX))
static void arcnet_dump_packet(struct net_device *dev, int bufnum,
			       char *desc, int take_arcnet_lock)
{
	struct arcnet_local *lp = netdev_priv(dev);
	int i, length;
	unsigned long flags = 0;
	static uint8_t buf[512];
	char hdr[32];

	/* hw.copy_from_card expects IRQ context so take the IRQ lock
	 * to keep it single threaded
	 */
	if (take_arcnet_lock)
		spin_lock_irqsave(&lp->lock, flags);

	lp->hw.copy_from_card(dev, bufnum, 0, buf, 512);
	if (take_arcnet_lock)
		spin_unlock_irqrestore(&lp->lock, flags);

	/* if the offset[0] byte is nonzero, this is a 256-byte packet */
	length = (buf[2] ? 256 : 512);

	/* dump the packet */
	snprintf(hdr, sizeof(hdr), "%6s:%s packet dump:", dev->name, desc);
	print_hex_dump(KERN_DEBUG, hdr, DUMP_PREFIX_OFFSET,
		       16, 1, buf, length, true);
}

#else

#define arcnet_dump_packet(dev, bufnum, desc, take_arcnet_lock) do { } while (0)

#endif

/* Trigger a LED event in response to a ARCNET device event */
void arcnet_led_event(struct net_device *dev, enum arcnet_led_event event)
{
	struct arcnet_local *lp = netdev_priv(dev);
	unsigned long led_delay = 350;
	unsigned long tx_delay = 50;

	switch (event) {
	case ARCNET_LED_EVENT_RECON:
		led_trigger_blink_oneshot(lp->recon_led_trig,
					  &led_delay, &led_delay, 0);
		break;
	case ARCNET_LED_EVENT_OPEN:
		led_trigger_event(lp->tx_led_trig, LED_OFF);
		led_trigger_event(lp->recon_led_trig, LED_OFF);
		break;
	case ARCNET_LED_EVENT_STOP:
		led_trigger_event(lp->tx_led_trig, LED_OFF);
		led_trigger_event(lp->recon_led_trig, LED_OFF);
		break;
	case ARCNET_LED_EVENT_TX:
		led_trigger_blink_oneshot(lp->tx_led_trig,
					  &tx_delay, &tx_delay, 0);
		break;
	}
}
EXPORT_SYMBOL_GPL(arcnet_led_event);

static void arcnet_led_release(struct device *gendev, void *res)
{
	struct arcnet_local *lp = netdev_priv(to_net_dev(gendev));

	led_trigger_unregister_simple(lp->tx_led_trig);
	led_trigger_unregister_simple(lp->recon_led_trig);
}

/* Register ARCNET LED triggers for a arcnet device
 *
 * This is normally called from a driver's probe function
 */
void devm_arcnet_led_init(struct net_device *netdev, int index, int subid)
{
	struct arcnet_local *lp = netdev_priv(netdev);
	void *res;

	res = devres_alloc(arcnet_led_release, 0, GFP_KERNEL);
	if (!res) {
		netdev_err(netdev, "cannot register LED triggers\n");
		return;
	}

	snprintf(lp->tx_led_trig_name, sizeof(lp->tx_led_trig_name),
		 "arc%d-%d-tx", index, subid);
	snprintf(lp->recon_led_trig_name, sizeof(lp->recon_led_trig_name),
		 "arc%d-%d-recon", index, subid);

	led_trigger_register_simple(lp->tx_led_trig_name,
				    &lp->tx_led_trig);
	led_trigger_register_simple(lp->recon_led_trig_name,
				    &lp->recon_led_trig);

	devres_add(&netdev->dev, res);
}
EXPORT_SYMBOL_GPL(devm_arcnet_led_init);

/* Unregister a protocol driver from the arc_proto_map.  Protocol drivers
 * are responsible for registering themselves, but the unregister routine
 * is pretty generic so we'll do it here.
 */
void arcnet_unregister_proto(struct ArcProto *proto)
{
	int count;

	if (arc_proto_default == proto)
		arc_proto_default = &arc_proto_null;
	if (arc_bcast_proto == proto)
		arc_bcast_proto = arc_proto_default;
	if (arc_raw_proto == proto)
		arc_raw_proto = arc_proto_default;

	for (count = 0; count < 256; count++) {
		if (arc_proto_map[count] == proto)
			arc_proto_map[count] = arc_proto_default;
	}
}
EXPORT_SYMBOL(arcnet_unregister_proto);

/* Add a buffer to the queue.  Only the interrupt handler is allowed to do
 * this, unless interrupts are disabled.
 *
 * Note: we don't check for a full queue, since there aren't enough buffers
 * to more than fill it.
 */
static void release_arcbuf(struct net_device *dev, int bufnum)
{
	struct arcnet_local *lp = netdev_priv(dev);
	int i;

	lp->buf_queue[lp->first_free_buf++] = bufnum;
	lp->first_free_buf %= 5;

	if (BUGLVL(D_DURING)) {
		arc_printk(D_DURING, dev, "release_arcbuf: freed #%d; buffer queue is now: ",
			   bufnum);
		for (i = lp->next_buf; i != lp->first_free_buf; i = (i + 1) % 5)
			arc_cont(D_DURING, "#%d ", lp->buf_queue[i]);
		arc_cont(D_DURING, "\n");
	}
}

/* Get a buffer from the queue.
 * If this returns -1, there are no buffers available.
 */
static int get_arcbuf(struct net_device *dev)
{
	struct arcnet_local *lp = netdev_priv(dev);
	int buf = -1, i;

	if (!atomic_dec_and_test(&lp->buf_lock)) {
		/* already in this function */
		arc_printk(D_NORMAL, dev, "get_arcbuf: overlap (%d)!\n",
			   lp->buf_lock.counter);
	} else {			/* we can continue */
		if (lp->next_buf >= 5)
			lp->next_buf -= 5;

		if (lp->next_buf == lp->first_free_buf) {
			arc_printk(D_NORMAL, dev, "get_arcbuf: BUG: no buffers are available??\n");
		} else {
			buf = lp->buf_queue[lp->next_buf++];
			lp->next_buf %= 5;
		}
	}

	if (BUGLVL(D_DURING)) {
		arc_printk(D_DURING, dev, "get_arcbuf: got #%d; buffer queue is now: ",
			   buf);
		for (i = lp->next_buf; i != lp->first_free_buf; i = (i + 1) % 5)
			arc_cont(D_DURING, "#%d ", lp->buf_queue[i]);
		arc_cont(D_DURING, "\n");
	}

	atomic_inc(&lp->buf_lock);
	return buf;
}

static int choose_mtu(void)
{
	int count, mtu = 65535;

	/* choose the smallest MTU of all available encaps */
	for (count = 0; count < 256; count++) {
		if (arc_proto_map[count] != &arc_proto_null &&
		    arc_proto_map[count]->mtu < mtu) {
			mtu = arc_proto_map[count]->mtu;
		}
	}

	return mtu == 65535 ? XMTU : mtu;
}

static const struct header_ops arcnet_header_ops = {
	.create = arcnet_header,
};

static const struct net_device_ops arcnet_netdev_ops = {
	.ndo_open	= arcnet_open,
	.ndo_stop	= arcnet_close,
	.ndo_start_xmit = arcnet_send_packet,
	.ndo_tx_timeout = arcnet_timeout,
};

/* Setup a struct device for ARCnet. */
static void arcdev_setup(struct net_device *dev)
{
	dev->type = ARPHRD_ARCNET;
	dev->netdev_ops = &arcnet_netdev_ops;
	dev->header_ops = &arcnet_header_ops;
	dev->hard_header_len = sizeof(struct arc_hardware);
	dev->mtu = choose_mtu();

	dev->addr_len = ARCNET_ALEN;
	dev->tx_queue_len = 100;
	dev->broadcast[0] = 0x00;	/* for us, broadcasts are address 0 */
	dev->watchdog_timeo = TX_TIMEOUT;

	/* New-style flags. */
	dev->flags = IFF_BROADCAST;
}

static void arcnet_timer(struct timer_list *t)
{
	struct arcnet_local *lp = from_timer(lp, t, timer);
	struct net_device *dev = lp->dev;

	spin_lock_irq(&lp->lock);

	if (!lp->reset_in_progress && !netif_carrier_ok(dev)) {
		netif_carrier_on(dev);
		netdev_info(dev, "link up\n");
	}

	spin_unlock_irq(&lp->lock);
<<<<<<< HEAD
}

static void reset_device_work(struct work_struct *work)
{
	struct arcnet_local *lp;
	struct net_device *dev;

	lp = container_of(work, struct arcnet_local, reset_work);
	dev = lp->dev;

	/* Do not bring the network interface back up if an ifdown
	 * was already done.
	 */
	if (!netif_running(dev) || !lp->reset_in_progress)
		return;

	rtnl_lock();

	/* Do another check, in case of an ifdown that was triggered in
	 * the small race window between the exit condition above and
	 * acquiring RTNL.
	 */
	if (!netif_running(dev) || !lp->reset_in_progress)
		goto out;

	dev_close(dev);
	dev_open(dev, NULL);

out:
	rtnl_unlock();
=======
>>>>>>> 04bd701d
}

static void reset_device_work(struct work_struct *work)
{
	struct arcnet_local *lp;
	struct net_device *dev;

	lp = container_of(work, struct arcnet_local, reset_work);
	dev = lp->dev;

	/* Do not bring the network interface back up if an ifdown
	 * was already done.
	 */
	if (!netif_running(dev) || !lp->reset_in_progress)
		return;

	rtnl_lock();

	/* Do another check, in case of an ifdown that was triggered in
	 * the small race window between the exit condition above and
	 * acquiring RTNL.
	 */
	if (!netif_running(dev) || !lp->reset_in_progress)
		goto out;

	dev_close(dev);
	dev_open(dev, NULL);

out:
	rtnl_unlock();
}

static void arcnet_reply_tasklet(struct tasklet_struct *t)
{
	struct arcnet_local *lp = from_tasklet(lp, t, reply_tasklet);

	struct sk_buff *ackskb, *skb;
	struct sock_exterr_skb *serr;
	struct sock *sk;
	int ret;

	local_irq_disable();
	skb = lp->outgoing.skb;
	if (!skb || !skb->sk) {
		local_irq_enable();
		return;
	}

	sock_hold(skb->sk);
	sk = skb->sk;
	ackskb = skb_clone_sk(skb);
	sock_put(skb->sk);

	if (!ackskb) {
		local_irq_enable();
		return;
	}

	serr = SKB_EXT_ERR(ackskb);
	memset(serr, 0, sizeof(*serr));
	serr->ee.ee_errno = ENOMSG;
	serr->ee.ee_origin = SO_EE_ORIGIN_TXSTATUS;
	serr->ee.ee_data = skb_shinfo(skb)->tskey;
	serr->ee.ee_info = lp->reply_status;

	/* finally erasing outgoing skb */
	dev_kfree_skb(lp->outgoing.skb);
	lp->outgoing.skb = NULL;

	ackskb->dev = lp->dev;

	ret = sock_queue_err_skb(sk, ackskb);
	if (ret)
		kfree_skb(ackskb);

	local_irq_enable();
};

struct net_device *alloc_arcdev(const char *name)
{
	struct net_device *dev;

	dev = alloc_netdev(sizeof(struct arcnet_local),
			   name && *name ? name : "arc%d", NET_NAME_UNKNOWN,
			   arcdev_setup);
	if (dev) {
		struct arcnet_local *lp = netdev_priv(dev);

		lp->dev = dev;
		spin_lock_init(&lp->lock);
		timer_setup(&lp->timer, arcnet_timer, 0);
		INIT_WORK(&lp->reset_work, reset_device_work);
	}

	return dev;
}
EXPORT_SYMBOL(alloc_arcdev);

void free_arcdev(struct net_device *dev)
{
	struct arcnet_local *lp = netdev_priv(dev);

	/* Do not cancel this at ->ndo_close(), as the workqueue itself
	 * indirectly calls the ifdown path through dev_close().
	 */
	cancel_work_sync(&lp->reset_work);
	free_netdev(dev);
}
EXPORT_SYMBOL(free_arcdev);

/* Open/initialize the board.  This is called sometime after booting when
 * the 'ifconfig' program is run.
 *
 * This routine should set everything up anew at each open, even registers
 * that "should" only need to be set once at boot, so that there is
 * non-reboot way to recover if something goes wrong.
 */
int arcnet_open(struct net_device *dev)
{
	struct arcnet_local *lp = netdev_priv(dev);
	int count, newmtu, error;

	arc_printk(D_INIT, dev, "opened.");

	if (!try_module_get(lp->hw.owner))
		return -ENODEV;

	if (BUGLVL(D_PROTO)) {
		arc_printk(D_PROTO, dev, "protocol map (default is '%c'): ",
			   arc_proto_default->suffix);
		for (count = 0; count < 256; count++)
			arc_cont(D_PROTO, "%c", arc_proto_map[count]->suffix);
		arc_cont(D_PROTO, "\n");
	}

	tasklet_setup(&lp->reply_tasklet, arcnet_reply_tasklet);

	arc_printk(D_INIT, dev, "arcnet_open: resetting card.\n");

	/* try to put the card in a defined state - if it fails the first
	 * time, actually reset it.
	 */
	error = -ENODEV;
	if (lp->hw.reset(dev, 0) && lp->hw.reset(dev, 1))
		goto out_module_put;

	newmtu = choose_mtu();
	if (newmtu < dev->mtu)
		dev->mtu = newmtu;

	arc_printk(D_INIT, dev, "arcnet_open: mtu: %d.\n", dev->mtu);

	/* autodetect the encapsulation for each host. */
	memset(lp->default_proto, 0, sizeof(lp->default_proto));

	/* the broadcast address is special - use the 'bcast' protocol */
	for (count = 0; count < 256; count++) {
		if (arc_proto_map[count] == arc_bcast_proto) {
			lp->default_proto[0] = count;
			break;
		}
	}

	/* initialize buffers */
	atomic_set(&lp->buf_lock, 1);

	lp->next_buf = lp->first_free_buf = 0;
	release_arcbuf(dev, 0);
	release_arcbuf(dev, 1);
	release_arcbuf(dev, 2);
	release_arcbuf(dev, 3);
	lp->cur_tx = lp->next_tx = -1;
	lp->cur_rx = -1;

	lp->rfc1201.sequence = 1;

	/* bring up the hardware driver */
	if (lp->hw.open)
		lp->hw.open(dev);

	if (dev->dev_addr[0] == 0)
		arc_printk(D_NORMAL, dev, "WARNING!  Station address 00 is reserved for broadcasts!\n");
	else if (dev->dev_addr[0] == 255)
		arc_printk(D_NORMAL, dev, "WARNING!  Station address FF may confuse DOS networking programs!\n");

	arc_printk(D_DEBUG, dev, "%s: %d: %s\n", __FILE__, __LINE__, __func__);
	if (lp->hw.status(dev) & RESETflag) {
		arc_printk(D_DEBUG, dev, "%s: %d: %s\n",
			   __FILE__, __LINE__, __func__);
		lp->hw.command(dev, CFLAGScmd | RESETclear);
	}

	arc_printk(D_DEBUG, dev, "%s: %d: %s\n", __FILE__, __LINE__, __func__);
	/* make sure we're ready to receive IRQ's. */
	lp->hw.intmask(dev, 0);
	udelay(1);		/* give it time to set the mask before
				 * we reset it again. (may not even be
				 * necessary)
				 */
	arc_printk(D_DEBUG, dev, "%s: %d: %s\n", __FILE__, __LINE__, __func__);
	lp->intmask = NORXflag | RECONflag;
	lp->hw.intmask(dev, lp->intmask);
	arc_printk(D_DEBUG, dev, "%s: %d: %s\n", __FILE__, __LINE__, __func__);

	netif_carrier_off(dev);
	netif_start_queue(dev);
	mod_timer(&lp->timer, jiffies + msecs_to_jiffies(1000));

	arcnet_led_event(dev, ARCNET_LED_EVENT_OPEN);
	return 0;

 out_module_put:
	module_put(lp->hw.owner);
	return error;
}
EXPORT_SYMBOL(arcnet_open);

/* The inverse routine to arcnet_open - shuts down the card. */
int arcnet_close(struct net_device *dev)
{
	struct arcnet_local *lp = netdev_priv(dev);

	arcnet_led_event(dev, ARCNET_LED_EVENT_STOP);
	del_timer_sync(&lp->timer);

	netif_stop_queue(dev);
	netif_carrier_off(dev);

	tasklet_kill(&lp->reply_tasklet);

	/* flush TX and disable RX */
	lp->hw.intmask(dev, 0);
	lp->hw.command(dev, NOTXcmd);	/* stop transmit */
	lp->hw.command(dev, NORXcmd);	/* disable receive */
	mdelay(1);

	/* shut down the card */
	lp->hw.close(dev);

	/* reset counters */
	lp->reset_in_progress = 0;

	module_put(lp->hw.owner);
	return 0;
}
EXPORT_SYMBOL(arcnet_close);

static int arcnet_header(struct sk_buff *skb, struct net_device *dev,
			 unsigned short type, const void *daddr,
			 const void *saddr, unsigned len)
{
	const struct arcnet_local *lp = netdev_priv(dev);
	uint8_t _daddr, proto_num;
	struct ArcProto *proto;

	arc_printk(D_DURING, dev,
		   "create header from %d to %d; protocol %d (%Xh); size %u.\n",
		   saddr ? *(uint8_t *)saddr : -1,
		   daddr ? *(uint8_t *)daddr : -1,
		   type, type, len);

	if (skb->len != 0 && len != skb->len)
		arc_printk(D_NORMAL, dev, "arcnet_header: Yikes!  skb->len(%d) != len(%d)!\n",
			   skb->len, len);

	/* Type is host order - ? */
	if (type == ETH_P_ARCNET) {
		proto = arc_raw_proto;
		arc_printk(D_DEBUG, dev, "arc_raw_proto used. proto='%c'\n",
			   proto->suffix);
		_daddr = daddr ? *(uint8_t *)daddr : 0;
	} else if (!daddr) {
		/* if the dest addr isn't provided, we can't choose an
		 * encapsulation!  Store the packet type (eg. ETH_P_IP)
		 * for now, and we'll push on a real header when we do
		 * rebuild_header.
		 */
		*(uint16_t *)skb_push(skb, 2) = type;
		/* XXX: Why not use skb->mac_len? */
		if (skb->network_header - skb->mac_header != 2)
			arc_printk(D_NORMAL, dev, "arcnet_header: Yikes!  diff (%u) is not 2!\n",
				   skb->network_header - skb->mac_header);
		return -2;	/* return error -- can't transmit yet! */
	} else {
		/* otherwise, we can just add the header as usual. */
		_daddr = *(uint8_t *)daddr;
		proto_num = lp->default_proto[_daddr];
		proto = arc_proto_map[proto_num];
		arc_printk(D_DURING, dev, "building header for %02Xh using protocol '%c'\n",
			   proto_num, proto->suffix);
		if (proto == &arc_proto_null && arc_bcast_proto != proto) {
			arc_printk(D_DURING, dev, "actually, let's use '%c' instead.\n",
				   arc_bcast_proto->suffix);
			proto = arc_bcast_proto;
		}
	}
	return proto->build_header(skb, dev, type, _daddr);
}

/* Called by the kernel in order to transmit a packet. */
netdev_tx_t arcnet_send_packet(struct sk_buff *skb,
			       struct net_device *dev)
{
	struct arcnet_local *lp = netdev_priv(dev);
	struct archdr *pkt;
	struct arc_rfc1201 *soft;
	struct ArcProto *proto;
	int txbuf;
	unsigned long flags;
	int retval;

	arc_printk(D_DURING, dev,
		   "transmit requested (status=%Xh, txbufs=%d/%d, len=%d, protocol %x)\n",
		   lp->hw.status(dev), lp->cur_tx, lp->next_tx, skb->len, skb->protocol);

	pkt = (struct archdr *)skb->data;
	soft = &pkt->soft.rfc1201;
	proto = arc_proto_map[soft->proto];

	arc_printk(D_SKB_SIZE, dev, "skb: transmitting %d bytes to %02X\n",
		   skb->len, pkt->hard.dest);
	if (BUGLVL(D_SKB))
		arcnet_dump_skb(dev, skb, "tx");

	/* fits in one packet? */
	if (skb->len - ARC_HDR_SIZE > XMTU && !proto->continue_tx) {
		arc_printk(D_NORMAL, dev, "fixme: packet too large: compensating badly!\n");
		dev_kfree_skb(skb);
		return NETDEV_TX_OK;	/* don't try again */
	}

	/* We're busy transmitting a packet... */
	netif_stop_queue(dev);

	spin_lock_irqsave(&lp->lock, flags);
	lp->hw.intmask(dev, 0);
	if (lp->next_tx == -1)
		txbuf = get_arcbuf(dev);
	else
		txbuf = -1;

	if (txbuf != -1) {
		lp->outgoing.skb = skb;
		if (proto->prepare_tx(dev, pkt, skb->len, txbuf) &&
		    !proto->ack_tx) {
			/* done right away and we don't want to acknowledge
			 *  the package later - forget about it now
			 */
			dev->stats.tx_bytes += skb->len;
		} else {
			/* do it the 'split' way */
			lp->outgoing.proto = proto;
			lp->outgoing.skb = skb;
			lp->outgoing.pkt = pkt;

			if (proto->continue_tx &&
			    proto->continue_tx(dev, txbuf)) {
				arc_printk(D_NORMAL, dev,
					   "bug! continue_tx finished the first time! (proto='%c')\n",
					   proto->suffix);
			}
		}
		retval = NETDEV_TX_OK;
		lp->next_tx = txbuf;
	} else {
		retval = NETDEV_TX_BUSY;
	}

	arc_printk(D_DEBUG, dev, "%s: %d: %s, status: %x\n",
		   __FILE__, __LINE__, __func__, lp->hw.status(dev));
	/* make sure we didn't ignore a TX IRQ while we were in here */
	lp->hw.intmask(dev, 0);

	arc_printk(D_DEBUG, dev, "%s: %d: %s\n", __FILE__, __LINE__, __func__);
	lp->intmask |= TXFREEflag | EXCNAKflag;
	lp->hw.intmask(dev, lp->intmask);
	arc_printk(D_DEBUG, dev, "%s: %d: %s, status: %x\n",
		   __FILE__, __LINE__, __func__, lp->hw.status(dev));

	arcnet_led_event(dev, ARCNET_LED_EVENT_TX);

	spin_unlock_irqrestore(&lp->lock, flags);
	return retval;		/* no need to try again */
}
EXPORT_SYMBOL(arcnet_send_packet);

/* Actually start transmitting a packet that was loaded into a buffer
 * by prepare_tx.  This should _only_ be called by the interrupt handler.
 */
static int go_tx(struct net_device *dev)
{
	struct arcnet_local *lp = netdev_priv(dev);

	arc_printk(D_DURING, dev, "go_tx: status=%Xh, intmask=%Xh, next_tx=%d, cur_tx=%d\n",
		   lp->hw.status(dev), lp->intmask, lp->next_tx, lp->cur_tx);

	if (lp->cur_tx != -1 || lp->next_tx == -1)
		return 0;

	if (BUGLVL(D_TX))
		arcnet_dump_packet(dev, lp->next_tx, "go_tx", 0);

	lp->cur_tx = lp->next_tx;
	lp->next_tx = -1;

	/* start sending */
	lp->hw.command(dev, TXcmd | (lp->cur_tx << 3));

	dev->stats.tx_packets++;
	lp->lasttrans_dest = lp->lastload_dest;
	lp->lastload_dest = 0;
	lp->excnak_pending = 0;
	lp->intmask |= TXFREEflag | EXCNAKflag;

	return 1;
}

/* Called by the kernel when transmit times out */
void arcnet_timeout(struct net_device *dev, unsigned int txqueue)
{
	unsigned long flags;
	struct arcnet_local *lp = netdev_priv(dev);
	int status = lp->hw.status(dev);
	char *msg;

	spin_lock_irqsave(&lp->lock, flags);
	if (status & TXFREEflag) {	/* transmit _DID_ finish */
		msg = " - missed IRQ?";
	} else {
		msg = "";
		dev->stats.tx_aborted_errors++;
		lp->timed_out = 1;
		lp->hw.command(dev, NOTXcmd | (lp->cur_tx << 3));
	}
	dev->stats.tx_errors++;

	/* make sure we didn't miss a TX or a EXC NAK IRQ */
	lp->hw.intmask(dev, 0);
	lp->intmask |= TXFREEflag | EXCNAKflag;
	lp->hw.intmask(dev, lp->intmask);

	spin_unlock_irqrestore(&lp->lock, flags);

	if (time_after(jiffies, lp->last_timeout + 10 * HZ)) {
		arc_printk(D_EXTRA, dev, "tx timed out%s (status=%Xh, intmask=%Xh, dest=%02Xh)\n",
			   msg, status, lp->intmask, lp->lasttrans_dest);
		lp->last_timeout = jiffies;
	}

	if (lp->cur_tx == -1)
		netif_wake_queue(dev);
}
EXPORT_SYMBOL(arcnet_timeout);

/* The typical workload of the driver: Handle the network interface
 * interrupts. Establish which device needs attention, and call the correct
 * chipset interrupt handler.
 */
irqreturn_t arcnet_interrupt(int irq, void *dev_id)
{
	struct net_device *dev = dev_id;
	struct arcnet_local *lp;
	int recbuf, status, diagstatus, didsomething, boguscount;
	unsigned long flags;
	int retval = IRQ_NONE;

	arc_printk(D_DURING, dev, "\n");

	arc_printk(D_DURING, dev, "in arcnet_interrupt\n");

	lp = netdev_priv(dev);
	BUG_ON(!lp);

	spin_lock_irqsave(&lp->lock, flags);

	if (lp->reset_in_progress)
		goto out;

	/* RESET flag was enabled - if device is not running, we must
	 * clear it right away (but nothing else).
	 */
	if (!netif_running(dev)) {
		if (lp->hw.status(dev) & RESETflag)
			lp->hw.command(dev, CFLAGScmd | RESETclear);
		lp->hw.intmask(dev, 0);
		spin_unlock_irqrestore(&lp->lock, flags);
		return retval;
	}

	arc_printk(D_DURING, dev, "in arcnet_inthandler (status=%Xh, intmask=%Xh)\n",
		   lp->hw.status(dev), lp->intmask);

	boguscount = 5;
	do {
		status = lp->hw.status(dev);
		diagstatus = (status >> 8) & 0xFF;

		arc_printk(D_DEBUG, dev, "%s: %d: %s: status=%x\n",
			   __FILE__, __LINE__, __func__, status);
		didsomething = 0;

		/* RESET flag was enabled - card is resetting and if RX is
		 * disabled, it's NOT because we just got a packet.
		 *
		 * The card is in an undefined state.
		 * Clear it out and start over.
		 */
		if (status & RESETflag) {
			arc_printk(D_NORMAL, dev, "spurious reset (status=%Xh)\n",
				   status);

			lp->reset_in_progress = 1;
			netif_stop_queue(dev);
			netif_carrier_off(dev);
			schedule_work(&lp->reset_work);

			/* get out of the interrupt handler! */
			goto out;
		}
		/* RX is inhibited - we must have received something.
		 * Prepare to receive into the next buffer.
		 *
		 * We don't actually copy the received packet from the card
		 * until after the transmit handler runs (and possibly
		 * launches the next tx); this should improve latency slightly
		 * if we get both types of interrupts at once.
		 */
		recbuf = -1;
		if (status & lp->intmask & NORXflag) {
			recbuf = lp->cur_rx;
			arc_printk(D_DURING, dev, "Buffer #%d: receive irq (status=%Xh)\n",
				   recbuf, status);

			lp->cur_rx = get_arcbuf(dev);
			if (lp->cur_rx != -1) {
				arc_printk(D_DURING, dev, "enabling receive to buffer #%d\n",
					   lp->cur_rx);
				lp->hw.command(dev, RXcmd | (lp->cur_rx << 3) | RXbcasts);
			}
			didsomething++;
		}

		if ((diagstatus & EXCNAKflag)) {
			arc_printk(D_DURING, dev, "EXCNAK IRQ (diagstat=%Xh)\n",
				   diagstatus);

			lp->hw.command(dev, NOTXcmd);      /* disable transmit */
			lp->excnak_pending = 1;

			lp->hw.command(dev, EXCNAKclear);
			lp->intmask &= ~(EXCNAKflag);
			didsomething++;
		}

		/* a transmit finished, and we're interested in it. */
		if ((status & lp->intmask & TXFREEflag) || lp->timed_out) {
			int ackstatus;
			lp->intmask &= ~(TXFREEflag | EXCNAKflag);

			if (status & TXACKflag)
				ackstatus = 2;
			else if (lp->excnak_pending)
				ackstatus = 1;
			else
				ackstatus = 0;

			arc_printk(D_DURING, dev, "TX IRQ (stat=%Xh)\n",
				   status);

			if (lp->cur_tx != -1 && !lp->timed_out) {
				if (!(status & TXACKflag)) {
					if (lp->lasttrans_dest != 0) {
						arc_printk(D_EXTRA, dev,
							   "transmit was not acknowledged! (status=%Xh, dest=%02Xh)\n",
							   status,
							   lp->lasttrans_dest);
						dev->stats.tx_errors++;
						dev->stats.tx_carrier_errors++;
					} else {
						arc_printk(D_DURING, dev,
							   "broadcast was not acknowledged; that's normal (status=%Xh, dest=%02Xh)\n",
							   status,
							   lp->lasttrans_dest);
					}
				}

				if (lp->outgoing.proto &&
				    lp->outgoing.proto->ack_tx) {
					lp->outgoing.proto
						->ack_tx(dev, ackstatus);
				}
				lp->reply_status = ackstatus;
				tasklet_hi_schedule(&lp->reply_tasklet);
			}
			if (lp->cur_tx != -1)
				release_arcbuf(dev, lp->cur_tx);

			lp->cur_tx = -1;
			lp->timed_out = 0;
			didsomething++;

			/* send another packet if there is one */
			go_tx(dev);

			/* continue a split packet, if any */
			if (lp->outgoing.proto &&
			    lp->outgoing.proto->continue_tx) {
				int txbuf = get_arcbuf(dev);

				if (txbuf != -1) {
					if (lp->outgoing.proto->continue_tx(dev, txbuf)) {
						/* that was the last segment */
						dev->stats.tx_bytes += lp->outgoing.skb->len;
						if (!lp->outgoing.proto->ack_tx) {
							dev_kfree_skb_irq(lp->outgoing.skb);
							lp->outgoing.proto = NULL;
						}
					}
					lp->next_tx = txbuf;
				}
			}
			/* inform upper layers of idleness, if necessary */
			if (lp->cur_tx == -1)
				netif_wake_queue(dev);
		}
		/* now process the received packet, if any */
		if (recbuf != -1) {
			if (BUGLVL(D_RX))
				arcnet_dump_packet(dev, recbuf, "rx irq", 0);

			arcnet_rx(dev, recbuf);
			release_arcbuf(dev, recbuf);

			didsomething++;
		}
		if (status & lp->intmask & RECONflag) {
			lp->hw.command(dev, CFLAGScmd | CONFIGclear);
			dev->stats.tx_carrier_errors++;

			arc_printk(D_RECON, dev, "Network reconfiguration detected (status=%Xh)\n",
				   status);
			if (netif_carrier_ok(dev)) {
				netif_carrier_off(dev);
				netdev_info(dev, "link down\n");
			}
			mod_timer(&lp->timer, jiffies + msecs_to_jiffies(1000));

			arcnet_led_event(dev, ARCNET_LED_EVENT_RECON);
			/* MYRECON bit is at bit 7 of diagstatus */
			if (diagstatus & 0x80)
				arc_printk(D_RECON, dev, "Put out that recon myself\n");

			/* is the RECON info empty or old? */
			if (!lp->first_recon || !lp->last_recon ||
			    time_after(jiffies, lp->last_recon + HZ * 10)) {
				if (lp->network_down)
					arc_printk(D_NORMAL, dev, "reconfiguration detected: cabling restored?\n");
				lp->first_recon = lp->last_recon = jiffies;
				lp->num_recons = lp->network_down = 0;

				arc_printk(D_DURING, dev, "recon: clearing counters.\n");
			} else {	/* add to current RECON counter */
				lp->last_recon = jiffies;
				lp->num_recons++;

				arc_printk(D_DURING, dev, "recon: counter=%d, time=%lds, net=%d\n",
					   lp->num_recons,
					   (lp->last_recon - lp->first_recon) / HZ,
					   lp->network_down);

				/* if network is marked up;
				 * and first_recon and last_recon are 60+ apart;
				 * and the average no. of recons counted is
				 *    > RECON_THRESHOLD/min;
				 * then print a warning message.
				 */
				if (!lp->network_down &&
				    (lp->last_recon - lp->first_recon) <= HZ * 60 &&
				    lp->num_recons >= RECON_THRESHOLD) {
					lp->network_down = 1;
					arc_printk(D_NORMAL, dev, "many reconfigurations detected: cabling problem?\n");
				} else if (!lp->network_down &&
					   lp->last_recon - lp->first_recon > HZ * 60) {
					/* reset counters if we've gone for
					 *  over a minute.
					 */
					lp->first_recon = lp->last_recon;
					lp->num_recons = 1;
				}
			}
		} else if (lp->network_down &&
			   time_after(jiffies, lp->last_recon + HZ * 10)) {
			if (lp->network_down)
				arc_printk(D_NORMAL, dev, "cabling restored?\n");
			lp->first_recon = lp->last_recon = 0;
			lp->num_recons = lp->network_down = 0;

			arc_printk(D_DURING, dev, "not recon: clearing counters anyway.\n");
			netif_carrier_on(dev);
		}

		if (didsomething)
			retval |= IRQ_HANDLED;
	} while (--boguscount && didsomething);

	arc_printk(D_DURING, dev, "arcnet_interrupt complete (status=%Xh, count=%d)\n",
		   lp->hw.status(dev), boguscount);
	arc_printk(D_DURING, dev, "\n");

	lp->hw.intmask(dev, 0);
	udelay(1);
	lp->hw.intmask(dev, lp->intmask);

out:
	spin_unlock_irqrestore(&lp->lock, flags);
	return retval;
}
EXPORT_SYMBOL(arcnet_interrupt);

/* This is a generic packet receiver that calls arcnet??_rx depending on the
 * protocol ID found.
 */
static void arcnet_rx(struct net_device *dev, int bufnum)
{
	struct arcnet_local *lp = netdev_priv(dev);
	union {
		struct archdr pkt;
		char buf[512];
	} rxdata;
	struct arc_rfc1201 *soft;
	int length, ofs;

	soft = &rxdata.pkt.soft.rfc1201;

	lp->hw.copy_from_card(dev, bufnum, 0, &rxdata.pkt, ARC_HDR_SIZE);
	if (rxdata.pkt.hard.offset[0]) {
		ofs = rxdata.pkt.hard.offset[0];
		length = 256 - ofs;
	} else {
		ofs = rxdata.pkt.hard.offset[1];
		length = 512 - ofs;
	}

	/* get the full header, if possible */
	if (sizeof(rxdata.pkt.soft) <= length) {
		lp->hw.copy_from_card(dev, bufnum, ofs, soft, sizeof(rxdata.pkt.soft));
	} else {
		memset(&rxdata.pkt.soft, 0, sizeof(rxdata.pkt.soft));
		lp->hw.copy_from_card(dev, bufnum, ofs, soft, length);
	}

	arc_printk(D_DURING, dev, "Buffer #%d: received packet from %02Xh to %02Xh (%d+4 bytes)\n",
		   bufnum, rxdata.pkt.hard.source, rxdata.pkt.hard.dest, length);

	dev->stats.rx_packets++;
	dev->stats.rx_bytes += length + ARC_HDR_SIZE;

	/* call the right receiver for the protocol */
	if (arc_proto_map[soft->proto]->is_ip) {
		if (BUGLVL(D_PROTO)) {
			struct ArcProto
			*oldp = arc_proto_map[lp->default_proto[rxdata.pkt.hard.source]],
			*newp = arc_proto_map[soft->proto];

			if (oldp != newp) {
				arc_printk(D_PROTO, dev,
					   "got protocol %02Xh; encap for host %02Xh is now '%c' (was '%c')\n",
					   soft->proto, rxdata.pkt.hard.source,
					   newp->suffix, oldp->suffix);
			}
		}

		/* broadcasts will always be done with the last-used encap. */
		lp->default_proto[0] = soft->proto;

		/* in striking contrast, the following isn't a hack. */
		lp->default_proto[rxdata.pkt.hard.source] = soft->proto;
	}
	/* call the protocol-specific receiver. */
	arc_proto_map[soft->proto]->rx(dev, bufnum, &rxdata.pkt, length);
}

static void null_rx(struct net_device *dev, int bufnum,
		    struct archdr *pkthdr, int length)
{
	arc_printk(D_PROTO, dev,
		   "rx: don't know how to deal with proto %02Xh from host %02Xh.\n",
		   pkthdr->soft.rfc1201.proto, pkthdr->hard.source);
}

static int null_build_header(struct sk_buff *skb, struct net_device *dev,
			     unsigned short type, uint8_t daddr)
{
	struct arcnet_local *lp = netdev_priv(dev);

	arc_printk(D_PROTO, dev,
		   "tx: can't build header for encap %02Xh; load a protocol driver.\n",
		   lp->default_proto[daddr]);

	/* always fails */
	return 0;
}

/* the "do nothing" prepare_tx function warns that there's nothing to do. */
static int null_prepare_tx(struct net_device *dev, struct archdr *pkt,
			   int length, int bufnum)
{
	struct arcnet_local *lp = netdev_priv(dev);
	struct arc_hardware newpkt;

	arc_printk(D_PROTO, dev, "tx: no encap for this host; load a protocol driver.\n");

	/* send a packet to myself -- will never get received, of course */
	newpkt.source = newpkt.dest = dev->dev_addr[0];

	/* only one byte of actual data (and it's random) */
	newpkt.offset[0] = 0xFF;

	lp->hw.copy_to_card(dev, bufnum, 0, &newpkt, ARC_HDR_SIZE);

	return 1;		/* done */
}<|MERGE_RESOLUTION|>--- conflicted
+++ resolved
@@ -395,39 +395,6 @@
 	}
 
 	spin_unlock_irq(&lp->lock);
-<<<<<<< HEAD
-}
-
-static void reset_device_work(struct work_struct *work)
-{
-	struct arcnet_local *lp;
-	struct net_device *dev;
-
-	lp = container_of(work, struct arcnet_local, reset_work);
-	dev = lp->dev;
-
-	/* Do not bring the network interface back up if an ifdown
-	 * was already done.
-	 */
-	if (!netif_running(dev) || !lp->reset_in_progress)
-		return;
-
-	rtnl_lock();
-
-	/* Do another check, in case of an ifdown that was triggered in
-	 * the small race window between the exit condition above and
-	 * acquiring RTNL.
-	 */
-	if (!netif_running(dev) || !lp->reset_in_progress)
-		goto out;
-
-	dev_close(dev);
-	dev_open(dev, NULL);
-
-out:
-	rtnl_unlock();
-=======
->>>>>>> 04bd701d
 }
 
 static void reset_device_work(struct work_struct *work)
