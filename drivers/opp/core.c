--- conflicted
+++ resolved
@@ -1971,11 +1971,7 @@
 	if (!set_opp)
 		return ERR_PTR(-EINVAL);
 
-<<<<<<< HEAD
-	opp_table = dev_pm_opp_get_opp_table(dev);
-=======
 	opp_table = _add_opp_table(dev);
->>>>>>> 76ec55ca
 	if (IS_ERR(opp_table))
 		return opp_table;
 
