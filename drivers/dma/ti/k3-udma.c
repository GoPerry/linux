// SPDX-License-Identifier: GPL-2.0
/*
 *  Copyright (C) 2019 Texas Instruments Incorporated - http://www.ti.com
 *  Author: Peter Ujfalusi <peter.ujfalusi@ti.com>
 */

#include <linux/kernel.h>
#include <linux/delay.h>
#include <linux/dmaengine.h>
#include <linux/dma-mapping.h>
#include <linux/dmapool.h>
#include <linux/err.h>
#include <linux/init.h>
#include <linux/interrupt.h>
#include <linux/list.h>
#include <linux/platform_device.h>
#include <linux/slab.h>
#include <linux/spinlock.h>
#include <linux/sys_soc.h>
#include <linux/of.h>
#include <linux/of_dma.h>
#include <linux/of_device.h>
#include <linux/of_irq.h>
#include <linux/workqueue.h>
#include <linux/completion.h>
#include <linux/soc/ti/k3-ringacc.h>
#include <linux/soc/ti/ti_sci_protocol.h>
#include <linux/soc/ti/ti_sci_inta_msi.h>
#include <linux/dma/ti-cppi5.h>

#include "../virt-dma.h"
#include "k3-udma.h"
#include "k3-psil-priv.h"

struct udma_static_tr {
	u8 elsize; /* RPSTR0 */
	u16 elcnt; /* RPSTR0 */
	u16 bstcnt; /* RPSTR1 */
};

#define K3_UDMA_MAX_RFLOWS		1024
#define K3_UDMA_DEFAULT_RING_SIZE	16

/* How SRC/DST tag should be updated by UDMA in the descriptor's Word 3 */
#define UDMA_RFLOW_SRCTAG_NONE		0
#define UDMA_RFLOW_SRCTAG_CFG_TAG	1
#define UDMA_RFLOW_SRCTAG_FLOW_ID	2
#define UDMA_RFLOW_SRCTAG_SRC_TAG	4

#define UDMA_RFLOW_DSTTAG_NONE		0
#define UDMA_RFLOW_DSTTAG_CFG_TAG	1
#define UDMA_RFLOW_DSTTAG_FLOW_ID	2
#define UDMA_RFLOW_DSTTAG_DST_TAG_LO	4
#define UDMA_RFLOW_DSTTAG_DST_TAG_HI	5

struct udma_chan;

enum udma_mmr {
	MMR_GCFG = 0,
	MMR_RCHANRT,
	MMR_TCHANRT,
	MMR_LAST,
};

static const char * const mmr_names[] = { "gcfg", "rchanrt", "tchanrt" };

struct udma_tchan {
	void __iomem *reg_rt;

	int id;
	struct k3_ring *t_ring; /* Transmit ring */
	struct k3_ring *tc_ring; /* Transmit Completion ring */
};

struct udma_rflow {
	int id;
	struct k3_ring *fd_ring; /* Free Descriptor ring */
	struct k3_ring *r_ring; /* Receive ring */
};

struct udma_rchan {
	void __iomem *reg_rt;

	int id;
};

#define UDMA_FLAG_PDMA_ACC32		BIT(0)
#define UDMA_FLAG_PDMA_BURST		BIT(1)

struct udma_match_data {
	u32 psil_base;
	bool enable_memcpy_support;
	u32 flags;
	u32 statictr_z_mask;
};

struct udma_soc_data {
	u32 rchan_oes_offset;
};

struct udma_hwdesc {
	size_t cppi5_desc_size;
	void *cppi5_desc_vaddr;
	dma_addr_t cppi5_desc_paddr;

	/* TR descriptor internal pointers */
	void *tr_req_base;
	struct cppi5_tr_resp_t *tr_resp_base;
};

struct udma_rx_flush {
	struct udma_hwdesc hwdescs[2];

	size_t buffer_size;
	void *buffer_vaddr;
	dma_addr_t buffer_paddr;
};

struct udma_dev {
	struct dma_device ddev;
	struct device *dev;
	void __iomem *mmrs[MMR_LAST];
	const struct udma_match_data *match_data;
	const struct udma_soc_data *soc_data;

	u8 tpl_levels;
	u32 tpl_start_idx[3];

	size_t desc_align; /* alignment to use for descriptors */

	struct udma_tisci_rm tisci_rm;

	struct k3_ringacc *ringacc;

	struct work_struct purge_work;
	struct list_head desc_to_purge;
	spinlock_t lock;

	struct udma_rx_flush rx_flush;

	int tchan_cnt;
	int echan_cnt;
	int rchan_cnt;
	int rflow_cnt;
	unsigned long *tchan_map;
	unsigned long *rchan_map;
	unsigned long *rflow_gp_map;
	unsigned long *rflow_gp_map_allocated;
	unsigned long *rflow_in_use;

	struct udma_tchan *tchans;
	struct udma_rchan *rchans;
	struct udma_rflow *rflows;

	struct udma_chan *channels;
	u32 psil_base;
	u32 atype;
};

struct udma_desc {
	struct virt_dma_desc vd;

	bool terminated;

	enum dma_transfer_direction dir;

	struct udma_static_tr static_tr;
	u32 residue;

	unsigned int sglen;
	unsigned int desc_idx; /* Only used for cyclic in packet mode */
	unsigned int tr_idx;

	u32 metadata_size;
	void *metadata; /* pointer to provided metadata buffer (EPIP, PSdata) */

	unsigned int hwdesc_count;
	struct udma_hwdesc hwdesc[];
};

enum udma_chan_state {
	UDMA_CHAN_IS_IDLE = 0, /* not active, no teardown is in progress */
	UDMA_CHAN_IS_ACTIVE, /* Normal operation */
	UDMA_CHAN_IS_TERMINATING, /* channel is being terminated */
};

struct udma_tx_drain {
	struct delayed_work work;
	ktime_t tstamp;
	u32 residue;
};

struct udma_chan_config {
	bool pkt_mode; /* TR or packet */
	bool needs_epib; /* EPIB is needed for the communication or not */
	u32 psd_size; /* size of Protocol Specific Data */
	u32 metadata_size; /* (needs_epib ? 16:0) + psd_size */
	u32 hdesc_size; /* Size of a packet descriptor in packet mode */
	bool notdpkt; /* Suppress sending TDC packet */
	int remote_thread_id;
	u32 atype;
	u32 src_thread;
	u32 dst_thread;
	enum psil_endpoint_type ep_type;
	bool enable_acc32;
	bool enable_burst;
	enum udma_tp_level channel_tpl; /* Channel Throughput Level */

	enum dma_transfer_direction dir;
};

struct udma_chan {
	struct virt_dma_chan vc;
	struct dma_slave_config	cfg;
	struct udma_dev *ud;
	struct udma_desc *desc;
	struct udma_desc *terminated_desc;
	struct udma_static_tr static_tr;
	char *name;

	struct udma_tchan *tchan;
	struct udma_rchan *rchan;
	struct udma_rflow *rflow;

	bool psil_paired;

	int irq_num_ring;
	int irq_num_udma;

	bool cyclic;
	bool paused;

	enum udma_chan_state state;
	struct completion teardown_completed;

	struct udma_tx_drain tx_drain;

	u32 bcnt; /* number of bytes completed since the start of the channel */

	/* Channel configuration parameters */
	struct udma_chan_config config;

	/* dmapool for packet mode descriptors */
	bool use_dma_pool;
	struct dma_pool *hdesc_pool;

	u32 id;
};

static inline struct udma_dev *to_udma_dev(struct dma_device *d)
{
	return container_of(d, struct udma_dev, ddev);
}

static inline struct udma_chan *to_udma_chan(struct dma_chan *c)
{
	return container_of(c, struct udma_chan, vc.chan);
}

static inline struct udma_desc *to_udma_desc(struct dma_async_tx_descriptor *t)
{
	return container_of(t, struct udma_desc, vd.tx);
}

/* Generic register access functions */
static inline u32 udma_read(void __iomem *base, int reg)
{
	return readl(base + reg);
}

static inline void udma_write(void __iomem *base, int reg, u32 val)
{
	writel(val, base + reg);
}

static inline void udma_update_bits(void __iomem *base, int reg,
				    u32 mask, u32 val)
{
	u32 tmp, orig;

	orig = readl(base + reg);
	tmp = orig & ~mask;
	tmp |= (val & mask);

	if (tmp != orig)
		writel(tmp, base + reg);
}

/* TCHANRT */
static inline u32 udma_tchanrt_read(struct udma_chan *uc, int reg)
{
	if (!uc->tchan)
		return 0;
	return udma_read(uc->tchan->reg_rt, reg);
}

static inline void udma_tchanrt_write(struct udma_chan *uc, int reg, u32 val)
{
	if (!uc->tchan)
		return;
	udma_write(uc->tchan->reg_rt, reg, val);
}

static inline void udma_tchanrt_update_bits(struct udma_chan *uc, int reg,
					    u32 mask, u32 val)
{
	if (!uc->tchan)
		return;
	udma_update_bits(uc->tchan->reg_rt, reg, mask, val);
}

/* RCHANRT */
static inline u32 udma_rchanrt_read(struct udma_chan *uc, int reg)
{
	if (!uc->rchan)
		return 0;
	return udma_read(uc->rchan->reg_rt, reg);
}

static inline void udma_rchanrt_write(struct udma_chan *uc, int reg, u32 val)
{
	if (!uc->rchan)
		return;
	udma_write(uc->rchan->reg_rt, reg, val);
}

static inline void udma_rchanrt_update_bits(struct udma_chan *uc, int reg,
					    u32 mask, u32 val)
{
	if (!uc->rchan)
		return;
	udma_update_bits(uc->rchan->reg_rt, reg, mask, val);
}

static int navss_psil_pair(struct udma_dev *ud, u32 src_thread, u32 dst_thread)
{
	struct udma_tisci_rm *tisci_rm = &ud->tisci_rm;

	dst_thread |= K3_PSIL_DST_THREAD_ID_OFFSET;
	return tisci_rm->tisci_psil_ops->pair(tisci_rm->tisci,
					      tisci_rm->tisci_navss_dev_id,
					      src_thread, dst_thread);
}

static int navss_psil_unpair(struct udma_dev *ud, u32 src_thread,
			     u32 dst_thread)
{
	struct udma_tisci_rm *tisci_rm = &ud->tisci_rm;

	dst_thread |= K3_PSIL_DST_THREAD_ID_OFFSET;
	return tisci_rm->tisci_psil_ops->unpair(tisci_rm->tisci,
						tisci_rm->tisci_navss_dev_id,
						src_thread, dst_thread);
}

static void udma_reset_uchan(struct udma_chan *uc)
{
	memset(&uc->config, 0, sizeof(uc->config));
	uc->config.remote_thread_id = -1;
	uc->state = UDMA_CHAN_IS_IDLE;
}

static void udma_dump_chan_stdata(struct udma_chan *uc)
{
	struct device *dev = uc->ud->dev;
	u32 offset;
	int i;

	if (uc->config.dir == DMA_MEM_TO_DEV || uc->config.dir == DMA_MEM_TO_MEM) {
		dev_dbg(dev, "TCHAN State data:\n");
		for (i = 0; i < 32; i++) {
			offset = UDMA_CHAN_RT_STDATA_REG + i * 4;
			dev_dbg(dev, "TRT_STDATA[%02d]: 0x%08x\n", i,
				udma_tchanrt_read(uc, offset));
		}
	}

	if (uc->config.dir == DMA_DEV_TO_MEM || uc->config.dir == DMA_MEM_TO_MEM) {
		dev_dbg(dev, "RCHAN State data:\n");
		for (i = 0; i < 32; i++) {
			offset = UDMA_CHAN_RT_STDATA_REG + i * 4;
			dev_dbg(dev, "RRT_STDATA[%02d]: 0x%08x\n", i,
				udma_rchanrt_read(uc, offset));
		}
	}
}

static inline dma_addr_t udma_curr_cppi5_desc_paddr(struct udma_desc *d,
						    int idx)
{
	return d->hwdesc[idx].cppi5_desc_paddr;
}

static inline void *udma_curr_cppi5_desc_vaddr(struct udma_desc *d, int idx)
{
	return d->hwdesc[idx].cppi5_desc_vaddr;
}

static struct udma_desc *udma_udma_desc_from_paddr(struct udma_chan *uc,
						   dma_addr_t paddr)
{
	struct udma_desc *d = uc->terminated_desc;

	if (d) {
		dma_addr_t desc_paddr = udma_curr_cppi5_desc_paddr(d,
								   d->desc_idx);

		if (desc_paddr != paddr)
			d = NULL;
	}

	if (!d) {
		d = uc->desc;
		if (d) {
			dma_addr_t desc_paddr = udma_curr_cppi5_desc_paddr(d,
								d->desc_idx);

			if (desc_paddr != paddr)
				d = NULL;
		}
	}

	return d;
}

static void udma_free_hwdesc(struct udma_chan *uc, struct udma_desc *d)
{
	if (uc->use_dma_pool) {
		int i;

		for (i = 0; i < d->hwdesc_count; i++) {
			if (!d->hwdesc[i].cppi5_desc_vaddr)
				continue;

			dma_pool_free(uc->hdesc_pool,
				      d->hwdesc[i].cppi5_desc_vaddr,
				      d->hwdesc[i].cppi5_desc_paddr);

			d->hwdesc[i].cppi5_desc_vaddr = NULL;
		}
	} else if (d->hwdesc[0].cppi5_desc_vaddr) {
		struct udma_dev *ud = uc->ud;

		dma_free_coherent(ud->dev, d->hwdesc[0].cppi5_desc_size,
				  d->hwdesc[0].cppi5_desc_vaddr,
				  d->hwdesc[0].cppi5_desc_paddr);

		d->hwdesc[0].cppi5_desc_vaddr = NULL;
	}
}

static void udma_purge_desc_work(struct work_struct *work)
{
	struct udma_dev *ud = container_of(work, typeof(*ud), purge_work);
	struct virt_dma_desc *vd, *_vd;
	unsigned long flags;
	LIST_HEAD(head);

	spin_lock_irqsave(&ud->lock, flags);
	list_splice_tail_init(&ud->desc_to_purge, &head);
	spin_unlock_irqrestore(&ud->lock, flags);

	list_for_each_entry_safe(vd, _vd, &head, node) {
		struct udma_chan *uc = to_udma_chan(vd->tx.chan);
		struct udma_desc *d = to_udma_desc(&vd->tx);

		udma_free_hwdesc(uc, d);
		list_del(&vd->node);
		kfree(d);
	}

	/* If more to purge, schedule the work again */
	if (!list_empty(&ud->desc_to_purge))
		schedule_work(&ud->purge_work);
}

static void udma_desc_free(struct virt_dma_desc *vd)
{
	struct udma_dev *ud = to_udma_dev(vd->tx.chan->device);
	struct udma_chan *uc = to_udma_chan(vd->tx.chan);
	struct udma_desc *d = to_udma_desc(&vd->tx);
	unsigned long flags;

	if (uc->terminated_desc == d)
		uc->terminated_desc = NULL;

	if (uc->use_dma_pool) {
		udma_free_hwdesc(uc, d);
		kfree(d);
		return;
	}

	spin_lock_irqsave(&ud->lock, flags);
	list_add_tail(&vd->node, &ud->desc_to_purge);
	spin_unlock_irqrestore(&ud->lock, flags);

	schedule_work(&ud->purge_work);
}

static bool udma_is_chan_running(struct udma_chan *uc)
{
	u32 trt_ctl = 0;
	u32 rrt_ctl = 0;

	if (uc->tchan)
		trt_ctl = udma_tchanrt_read(uc, UDMA_CHAN_RT_CTL_REG);
	if (uc->rchan)
		rrt_ctl = udma_rchanrt_read(uc, UDMA_CHAN_RT_CTL_REG);

	if (trt_ctl & UDMA_CHAN_RT_CTL_EN || rrt_ctl & UDMA_CHAN_RT_CTL_EN)
		return true;

	return false;
}

static bool udma_is_chan_paused(struct udma_chan *uc)
{
	u32 val, pause_mask;

	switch (uc->config.dir) {
	case DMA_DEV_TO_MEM:
		val = udma_rchanrt_read(uc, UDMA_CHAN_RT_PEER_RT_EN_REG);
		pause_mask = UDMA_PEER_RT_EN_PAUSE;
		break;
	case DMA_MEM_TO_DEV:
		val = udma_tchanrt_read(uc, UDMA_CHAN_RT_PEER_RT_EN_REG);
		pause_mask = UDMA_PEER_RT_EN_PAUSE;
		break;
	case DMA_MEM_TO_MEM:
		val = udma_tchanrt_read(uc, UDMA_CHAN_RT_CTL_REG);
		pause_mask = UDMA_CHAN_RT_CTL_PAUSE;
		break;
	default:
		return false;
	}

	if (val & pause_mask)
		return true;

	return false;
}

static inline dma_addr_t udma_get_rx_flush_hwdesc_paddr(struct udma_chan *uc)
{
	return uc->ud->rx_flush.hwdescs[uc->config.pkt_mode].cppi5_desc_paddr;
}

static int udma_push_to_ring(struct udma_chan *uc, int idx)
{
	struct udma_desc *d = uc->desc;
	struct k3_ring *ring = NULL;
	dma_addr_t paddr;

	switch (uc->config.dir) {
	case DMA_DEV_TO_MEM:
		ring = uc->rflow->fd_ring;
		break;
	case DMA_MEM_TO_DEV:
	case DMA_MEM_TO_MEM:
		ring = uc->tchan->t_ring;
		break;
	default:
		return -EINVAL;
	}

	/* RX flush packet: idx == -1 is only passed in case of DEV_TO_MEM */
	if (idx == -1) {
		paddr = udma_get_rx_flush_hwdesc_paddr(uc);
	} else {
		paddr = udma_curr_cppi5_desc_paddr(d, idx);

		wmb(); /* Ensure that writes are not moved over this point */
	}

	return k3_ringacc_ring_push(ring, &paddr);
}

static bool udma_desc_is_rx_flush(struct udma_chan *uc, dma_addr_t addr)
{
	if (uc->config.dir != DMA_DEV_TO_MEM)
		return false;

	if (addr == udma_get_rx_flush_hwdesc_paddr(uc))
		return true;

	return false;
}

static int udma_pop_from_ring(struct udma_chan *uc, dma_addr_t *addr)
{
	struct k3_ring *ring = NULL;
	int ret;

	switch (uc->config.dir) {
	case DMA_DEV_TO_MEM:
		ring = uc->rflow->r_ring;
		break;
	case DMA_MEM_TO_DEV:
	case DMA_MEM_TO_MEM:
		ring = uc->tchan->tc_ring;
		break;
	default:
		return -ENOENT;
	}

	ret = k3_ringacc_ring_pop(ring, addr);
	if (ret)
		return ret;

	rmb(); /* Ensure that reads are not moved before this point */

	/* Teardown completion */
	if (cppi5_desc_is_tdcm(*addr))
		return 0;

	/* Check for flush descriptor */
	if (udma_desc_is_rx_flush(uc, *addr))
		return -ENOENT;

	return 0;
}

static void udma_reset_rings(struct udma_chan *uc)
{
	struct k3_ring *ring1 = NULL;
	struct k3_ring *ring2 = NULL;

	switch (uc->config.dir) {
	case DMA_DEV_TO_MEM:
		if (uc->rchan) {
			ring1 = uc->rflow->fd_ring;
			ring2 = uc->rflow->r_ring;
		}
		break;
	case DMA_MEM_TO_DEV:
	case DMA_MEM_TO_MEM:
		if (uc->tchan) {
			ring1 = uc->tchan->t_ring;
			ring2 = uc->tchan->tc_ring;
		}
		break;
	default:
		break;
	}

	if (ring1)
		k3_ringacc_ring_reset_dma(ring1,
					  k3_ringacc_ring_get_occ(ring1));
	if (ring2)
		k3_ringacc_ring_reset(ring2);

	/* make sure we are not leaking memory by stalled descriptor */
	if (uc->terminated_desc) {
		udma_desc_free(&uc->terminated_desc->vd);
		uc->terminated_desc = NULL;
	}
}

static void udma_reset_counters(struct udma_chan *uc)
{
	u32 val;

	if (uc->tchan) {
		val = udma_tchanrt_read(uc, UDMA_CHAN_RT_BCNT_REG);
		udma_tchanrt_write(uc, UDMA_CHAN_RT_BCNT_REG, val);

		val = udma_tchanrt_read(uc, UDMA_CHAN_RT_SBCNT_REG);
		udma_tchanrt_write(uc, UDMA_CHAN_RT_SBCNT_REG, val);

		val = udma_tchanrt_read(uc, UDMA_CHAN_RT_PCNT_REG);
		udma_tchanrt_write(uc, UDMA_CHAN_RT_PCNT_REG, val);

		val = udma_tchanrt_read(uc, UDMA_CHAN_RT_PEER_BCNT_REG);
		udma_tchanrt_write(uc, UDMA_CHAN_RT_PEER_BCNT_REG, val);
	}

	if (uc->rchan) {
		val = udma_rchanrt_read(uc, UDMA_CHAN_RT_BCNT_REG);
		udma_rchanrt_write(uc, UDMA_CHAN_RT_BCNT_REG, val);

		val = udma_rchanrt_read(uc, UDMA_CHAN_RT_SBCNT_REG);
		udma_rchanrt_write(uc, UDMA_CHAN_RT_SBCNT_REG, val);

		val = udma_rchanrt_read(uc, UDMA_CHAN_RT_PCNT_REG);
		udma_rchanrt_write(uc, UDMA_CHAN_RT_PCNT_REG, val);

		val = udma_rchanrt_read(uc, UDMA_CHAN_RT_PEER_BCNT_REG);
		udma_rchanrt_write(uc, UDMA_CHAN_RT_PEER_BCNT_REG, val);
	}

	uc->bcnt = 0;
}

static int udma_reset_chan(struct udma_chan *uc, bool hard)
{
	switch (uc->config.dir) {
	case DMA_DEV_TO_MEM:
		udma_rchanrt_write(uc, UDMA_CHAN_RT_PEER_RT_EN_REG, 0);
		udma_rchanrt_write(uc, UDMA_CHAN_RT_CTL_REG, 0);
		break;
	case DMA_MEM_TO_DEV:
		udma_tchanrt_write(uc, UDMA_CHAN_RT_CTL_REG, 0);
		udma_tchanrt_write(uc, UDMA_CHAN_RT_PEER_RT_EN_REG, 0);
		break;
	case DMA_MEM_TO_MEM:
		udma_rchanrt_write(uc, UDMA_CHAN_RT_CTL_REG, 0);
		udma_tchanrt_write(uc, UDMA_CHAN_RT_CTL_REG, 0);
		break;
	default:
		return -EINVAL;
	}

	/* Reset all counters */
	udma_reset_counters(uc);

	/* Hard reset: re-initialize the channel to reset */
	if (hard) {
		struct udma_chan_config ucc_backup;
		int ret;

		memcpy(&ucc_backup, &uc->config, sizeof(uc->config));
		uc->ud->ddev.device_free_chan_resources(&uc->vc.chan);

		/* restore the channel configuration */
		memcpy(&uc->config, &ucc_backup, sizeof(uc->config));
		ret = uc->ud->ddev.device_alloc_chan_resources(&uc->vc.chan);
		if (ret)
			return ret;

		/*
		 * Setting forced teardown after forced reset helps recovering
		 * the rchan.
		 */
		if (uc->config.dir == DMA_DEV_TO_MEM)
			udma_rchanrt_write(uc, UDMA_CHAN_RT_CTL_REG,
					   UDMA_CHAN_RT_CTL_EN |
					   UDMA_CHAN_RT_CTL_TDOWN |
					   UDMA_CHAN_RT_CTL_FTDOWN);
	}
	uc->state = UDMA_CHAN_IS_IDLE;

	return 0;
}

static void udma_start_desc(struct udma_chan *uc)
{
	struct udma_chan_config *ucc = &uc->config;

	if (ucc->pkt_mode && (uc->cyclic || ucc->dir == DMA_DEV_TO_MEM)) {
		int i;

		/* Push all descriptors to ring for packet mode cyclic or RX */
		for (i = 0; i < uc->desc->sglen; i++)
			udma_push_to_ring(uc, i);
	} else {
		udma_push_to_ring(uc, 0);
	}
}

static bool udma_chan_needs_reconfiguration(struct udma_chan *uc)
{
	/* Only PDMAs have staticTR */
	if (uc->config.ep_type == PSIL_EP_NATIVE)
		return false;

	/* Check if the staticTR configuration has changed for TX */
	if (memcmp(&uc->static_tr, &uc->desc->static_tr, sizeof(uc->static_tr)))
		return true;

	return false;
}

static int udma_start(struct udma_chan *uc)
{
	struct virt_dma_desc *vd = vchan_next_desc(&uc->vc);

	if (!vd) {
		uc->desc = NULL;
		return -ENOENT;
	}

	list_del(&vd->node);

	uc->desc = to_udma_desc(&vd->tx);

	/* Channel is already running and does not need reconfiguration */
	if (udma_is_chan_running(uc) && !udma_chan_needs_reconfiguration(uc)) {
		udma_start_desc(uc);
		goto out;
	}

	/* Make sure that we clear the teardown bit, if it is set */
	udma_reset_chan(uc, false);

	/* Push descriptors before we start the channel */
	udma_start_desc(uc);

	switch (uc->desc->dir) {
	case DMA_DEV_TO_MEM:
		/* Config remote TR */
		if (uc->config.ep_type == PSIL_EP_PDMA_XY) {
			u32 val = PDMA_STATIC_TR_Y(uc->desc->static_tr.elcnt) |
				  PDMA_STATIC_TR_X(uc->desc->static_tr.elsize);
			const struct udma_match_data *match_data =
							uc->ud->match_data;

			if (uc->config.enable_acc32)
				val |= PDMA_STATIC_TR_XY_ACC32;
			if (uc->config.enable_burst)
				val |= PDMA_STATIC_TR_XY_BURST;

			udma_rchanrt_write(uc,
					   UDMA_CHAN_RT_PEER_STATIC_TR_XY_REG,
					   val);

			udma_rchanrt_write(uc,
				UDMA_CHAN_RT_PEER_STATIC_TR_Z_REG,
				PDMA_STATIC_TR_Z(uc->desc->static_tr.bstcnt,
						 match_data->statictr_z_mask));

			/* save the current staticTR configuration */
			memcpy(&uc->static_tr, &uc->desc->static_tr,
			       sizeof(uc->static_tr));
		}

		udma_rchanrt_write(uc, UDMA_CHAN_RT_CTL_REG,
				   UDMA_CHAN_RT_CTL_EN);

		/* Enable remote */
		udma_rchanrt_write(uc, UDMA_CHAN_RT_PEER_RT_EN_REG,
				   UDMA_PEER_RT_EN_ENABLE);

		break;
	case DMA_MEM_TO_DEV:
		/* Config remote TR */
		if (uc->config.ep_type == PSIL_EP_PDMA_XY) {
			u32 val = PDMA_STATIC_TR_Y(uc->desc->static_tr.elcnt) |
				  PDMA_STATIC_TR_X(uc->desc->static_tr.elsize);

			if (uc->config.enable_acc32)
				val |= PDMA_STATIC_TR_XY_ACC32;
			if (uc->config.enable_burst)
				val |= PDMA_STATIC_TR_XY_BURST;

			udma_tchanrt_write(uc,
					   UDMA_CHAN_RT_PEER_STATIC_TR_XY_REG,
					   val);

			/* save the current staticTR configuration */
			memcpy(&uc->static_tr, &uc->desc->static_tr,
			       sizeof(uc->static_tr));
		}

		/* Enable remote */
		udma_tchanrt_write(uc, UDMA_CHAN_RT_PEER_RT_EN_REG,
				   UDMA_PEER_RT_EN_ENABLE);

		udma_tchanrt_write(uc, UDMA_CHAN_RT_CTL_REG,
				   UDMA_CHAN_RT_CTL_EN);

		break;
	case DMA_MEM_TO_MEM:
		udma_rchanrt_write(uc, UDMA_CHAN_RT_CTL_REG,
				   UDMA_CHAN_RT_CTL_EN);
		udma_tchanrt_write(uc, UDMA_CHAN_RT_CTL_REG,
				   UDMA_CHAN_RT_CTL_EN);

		break;
	default:
		return -EINVAL;
	}

	uc->state = UDMA_CHAN_IS_ACTIVE;
out:

	return 0;
}

static int udma_stop(struct udma_chan *uc)
{
	enum udma_chan_state old_state = uc->state;

	uc->state = UDMA_CHAN_IS_TERMINATING;
	reinit_completion(&uc->teardown_completed);

	switch (uc->config.dir) {
	case DMA_DEV_TO_MEM:
		if (!uc->cyclic && !uc->desc)
			udma_push_to_ring(uc, -1);

		udma_rchanrt_write(uc, UDMA_CHAN_RT_PEER_RT_EN_REG,
				   UDMA_PEER_RT_EN_ENABLE |
				   UDMA_PEER_RT_EN_TEARDOWN);
		break;
	case DMA_MEM_TO_DEV:
		udma_tchanrt_write(uc, UDMA_CHAN_RT_PEER_RT_EN_REG,
				   UDMA_PEER_RT_EN_ENABLE |
				   UDMA_PEER_RT_EN_FLUSH);
		udma_tchanrt_write(uc, UDMA_CHAN_RT_CTL_REG,
				   UDMA_CHAN_RT_CTL_EN |
				   UDMA_CHAN_RT_CTL_TDOWN);
		break;
	case DMA_MEM_TO_MEM:
		udma_tchanrt_write(uc, UDMA_CHAN_RT_CTL_REG,
				   UDMA_CHAN_RT_CTL_EN |
				   UDMA_CHAN_RT_CTL_TDOWN);
		break;
	default:
		uc->state = old_state;
		complete_all(&uc->teardown_completed);
		return -EINVAL;
	}

	return 0;
}

static void udma_cyclic_packet_elapsed(struct udma_chan *uc)
{
	struct udma_desc *d = uc->desc;
	struct cppi5_host_desc_t *h_desc;

	h_desc = d->hwdesc[d->desc_idx].cppi5_desc_vaddr;
	cppi5_hdesc_reset_to_original(h_desc);
	udma_push_to_ring(uc, d->desc_idx);
	d->desc_idx = (d->desc_idx + 1) % d->sglen;
}

static inline void udma_fetch_epib(struct udma_chan *uc, struct udma_desc *d)
{
	struct cppi5_host_desc_t *h_desc = d->hwdesc[0].cppi5_desc_vaddr;

	memcpy(d->metadata, h_desc->epib, d->metadata_size);
}

static bool udma_is_desc_really_done(struct udma_chan *uc, struct udma_desc *d)
{
	u32 peer_bcnt, bcnt;

	/* Only TX towards PDMA is affected */
	if (uc->config.ep_type == PSIL_EP_NATIVE ||
	    uc->config.dir != DMA_MEM_TO_DEV)
		return true;

	peer_bcnt = udma_tchanrt_read(uc, UDMA_CHAN_RT_PEER_BCNT_REG);
	bcnt = udma_tchanrt_read(uc, UDMA_CHAN_RT_BCNT_REG);

	/* Transfer is incomplete, store current residue and time stamp */
	if (peer_bcnt < bcnt) {
		uc->tx_drain.residue = bcnt - peer_bcnt;
		uc->tx_drain.tstamp = ktime_get();
		return false;
	}

	return true;
}

static void udma_check_tx_completion(struct work_struct *work)
{
	struct udma_chan *uc = container_of(work, typeof(*uc),
					    tx_drain.work.work);
	bool desc_done = true;
	u32 residue_diff;
	ktime_t time_diff;
	unsigned long delay;

	while (1) {
		if (uc->desc) {
			/* Get previous residue and time stamp */
			residue_diff = uc->tx_drain.residue;
			time_diff = uc->tx_drain.tstamp;
			/*
			 * Get current residue and time stamp or see if
			 * transfer is complete
			 */
			desc_done = udma_is_desc_really_done(uc, uc->desc);
		}

		if (!desc_done) {
			/*
			 * Find the time delta and residue delta w.r.t
			 * previous poll
			 */
			time_diff = ktime_sub(uc->tx_drain.tstamp,
					      time_diff) + 1;
			residue_diff -= uc->tx_drain.residue;
			if (residue_diff) {
				/*
				 * Try to guess when we should check
				 * next time by calculating rate at
				 * which data is being drained at the
				 * peer device
				 */
				delay = (time_diff / residue_diff) *
					uc->tx_drain.residue;
			} else {
				/* No progress, check again in 1 second  */
				schedule_delayed_work(&uc->tx_drain.work, HZ);
				break;
			}

			usleep_range(ktime_to_us(delay),
				     ktime_to_us(delay) + 10);
			continue;
		}

		if (uc->desc) {
			struct udma_desc *d = uc->desc;

			uc->bcnt += d->residue;
			udma_start(uc);
			vchan_cookie_complete(&d->vd);
			break;
		}

		break;
	}
}

static irqreturn_t udma_ring_irq_handler(int irq, void *data)
{
	struct udma_chan *uc = data;
	struct udma_desc *d;
	unsigned long flags;
	dma_addr_t paddr = 0;

	if (udma_pop_from_ring(uc, &paddr) || !paddr)
		return IRQ_HANDLED;

	spin_lock_irqsave(&uc->vc.lock, flags);

	/* Teardown completion message */
	if (cppi5_desc_is_tdcm(paddr)) {
		complete_all(&uc->teardown_completed);

		if (uc->terminated_desc) {
			udma_desc_free(&uc->terminated_desc->vd);
			uc->terminated_desc = NULL;
		}

		if (!uc->desc)
			udma_start(uc);

		goto out;
	}

	d = udma_udma_desc_from_paddr(uc, paddr);

	if (d) {
		dma_addr_t desc_paddr = udma_curr_cppi5_desc_paddr(d,
								   d->desc_idx);
		if (desc_paddr != paddr) {
			dev_err(uc->ud->dev, "not matching descriptors!\n");
			goto out;
		}

		if (d == uc->desc) {
			/* active descriptor */
			if (uc->cyclic) {
				udma_cyclic_packet_elapsed(uc);
				vchan_cyclic_callback(&d->vd);
			} else {
				if (udma_is_desc_really_done(uc, d)) {
					uc->bcnt += d->residue;
					udma_start(uc);
					vchan_cookie_complete(&d->vd);
				} else {
					schedule_delayed_work(&uc->tx_drain.work,
							      0);
				}
			}
		} else {
			/*
			 * terminated descriptor, mark the descriptor as
			 * completed to update the channel's cookie marker
			 */
			dma_cookie_complete(&d->vd.tx);
		}
	}
out:
	spin_unlock_irqrestore(&uc->vc.lock, flags);

	return IRQ_HANDLED;
}

static irqreturn_t udma_udma_irq_handler(int irq, void *data)
{
	struct udma_chan *uc = data;
	struct udma_desc *d;
	unsigned long flags;

	spin_lock_irqsave(&uc->vc.lock, flags);
	d = uc->desc;
	if (d) {
		d->tr_idx = (d->tr_idx + 1) % d->sglen;

		if (uc->cyclic) {
			vchan_cyclic_callback(&d->vd);
		} else {
			/* TODO: figure out the real amount of data */
			uc->bcnt += d->residue;
			udma_start(uc);
			vchan_cookie_complete(&d->vd);
		}
	}

	spin_unlock_irqrestore(&uc->vc.lock, flags);

	return IRQ_HANDLED;
}

/**
 * __udma_alloc_gp_rflow_range - alloc range of GP RX flows
 * @ud: UDMA device
 * @from: Start the search from this flow id number
 * @cnt: Number of consecutive flow ids to allocate
 *
 * Allocate range of RX flow ids for future use, those flows can be requested
 * only using explicit flow id number. if @from is set to -1 it will try to find
 * first free range. if @from is positive value it will force allocation only
 * of the specified range of flows.
 *
 * Returns -ENOMEM if can't find free range.
 * -EEXIST if requested range is busy.
 * -EINVAL if wrong input values passed.
 * Returns flow id on success.
 */
static int __udma_alloc_gp_rflow_range(struct udma_dev *ud, int from, int cnt)
{
	int start, tmp_from;
	DECLARE_BITMAP(tmp, K3_UDMA_MAX_RFLOWS);

	tmp_from = from;
	if (tmp_from < 0)
		tmp_from = ud->rchan_cnt;
	/* default flows can't be allocated and accessible only by id */
	if (tmp_from < ud->rchan_cnt)
		return -EINVAL;

	if (tmp_from + cnt > ud->rflow_cnt)
		return -EINVAL;

	bitmap_or(tmp, ud->rflow_gp_map, ud->rflow_gp_map_allocated,
		  ud->rflow_cnt);

	start = bitmap_find_next_zero_area(tmp,
					   ud->rflow_cnt,
					   tmp_from, cnt, 0);
	if (start >= ud->rflow_cnt)
		return -ENOMEM;

	if (from >= 0 && start != from)
		return -EEXIST;

	bitmap_set(ud->rflow_gp_map_allocated, start, cnt);
	return start;
}

static int __udma_free_gp_rflow_range(struct udma_dev *ud, int from, int cnt)
{
	if (from < ud->rchan_cnt)
		return -EINVAL;
	if (from + cnt > ud->rflow_cnt)
		return -EINVAL;

	bitmap_clear(ud->rflow_gp_map_allocated, from, cnt);
	return 0;
}

static struct udma_rflow *__udma_get_rflow(struct udma_dev *ud, int id)
{
	/*
	 * Attempt to request rflow by ID can be made for any rflow
	 * if not in use with assumption that caller knows what's doing.
	 * TI-SCI FW will perform additional permission check ant way, it's
	 * safe
	 */

	if (id < 0 || id >= ud->rflow_cnt)
		return ERR_PTR(-ENOENT);

	if (test_bit(id, ud->rflow_in_use))
		return ERR_PTR(-ENOENT);

	/* GP rflow has to be allocated first */
	if (!test_bit(id, ud->rflow_gp_map) &&
	    !test_bit(id, ud->rflow_gp_map_allocated))
		return ERR_PTR(-EINVAL);

	dev_dbg(ud->dev, "get rflow%d\n", id);
	set_bit(id, ud->rflow_in_use);
	return &ud->rflows[id];
}

static void __udma_put_rflow(struct udma_dev *ud, struct udma_rflow *rflow)
{
	if (!test_bit(rflow->id, ud->rflow_in_use)) {
		dev_err(ud->dev, "attempt to put unused rflow%d\n", rflow->id);
		return;
	}

	dev_dbg(ud->dev, "put rflow%d\n", rflow->id);
	clear_bit(rflow->id, ud->rflow_in_use);
}

#define UDMA_RESERVE_RESOURCE(res)					\
static struct udma_##res *__udma_reserve_##res(struct udma_dev *ud,	\
					       enum udma_tp_level tpl,	\
					       int id)			\
{									\
	if (id >= 0) {							\
		if (test_bit(id, ud->res##_map)) {			\
			dev_err(ud->dev, "res##%d is in use\n", id);	\
			return ERR_PTR(-ENOENT);			\
		}							\
	} else {							\
		int start;						\
									\
		if (tpl >= ud->tpl_levels)				\
			tpl = ud->tpl_levels - 1;			\
									\
		start = ud->tpl_start_idx[tpl];				\
									\
		id = find_next_zero_bit(ud->res##_map, ud->res##_cnt,	\
					start);				\
		if (id == ud->res##_cnt) {				\
			return ERR_PTR(-ENOENT);			\
		}							\
	}								\
									\
	set_bit(id, ud->res##_map);					\
	return &ud->res##s[id];						\
}

UDMA_RESERVE_RESOURCE(tchan);
UDMA_RESERVE_RESOURCE(rchan);

static int udma_get_tchan(struct udma_chan *uc)
{
	struct udma_dev *ud = uc->ud;

	if (uc->tchan) {
		dev_dbg(ud->dev, "chan%d: already have tchan%d allocated\n",
			uc->id, uc->tchan->id);
		return 0;
	}

	uc->tchan = __udma_reserve_tchan(ud, uc->config.channel_tpl, -1);

	return PTR_ERR_OR_ZERO(uc->tchan);
}

static int udma_get_rchan(struct udma_chan *uc)
{
	struct udma_dev *ud = uc->ud;

	if (uc->rchan) {
		dev_dbg(ud->dev, "chan%d: already have rchan%d allocated\n",
			uc->id, uc->rchan->id);
		return 0;
	}

	uc->rchan = __udma_reserve_rchan(ud, uc->config.channel_tpl, -1);

	return PTR_ERR_OR_ZERO(uc->rchan);
}

static int udma_get_chan_pair(struct udma_chan *uc)
{
	struct udma_dev *ud = uc->ud;
	int chan_id, end;

	if ((uc->tchan && uc->rchan) && uc->tchan->id == uc->rchan->id) {
		dev_info(ud->dev, "chan%d: already have %d pair allocated\n",
			 uc->id, uc->tchan->id);
		return 0;
	}

	if (uc->tchan) {
		dev_err(ud->dev, "chan%d: already have tchan%d allocated\n",
			uc->id, uc->tchan->id);
		return -EBUSY;
	} else if (uc->rchan) {
		dev_err(ud->dev, "chan%d: already have rchan%d allocated\n",
			uc->id, uc->rchan->id);
		return -EBUSY;
	}

	/* Can be optimized, but let's have it like this for now */
	end = min(ud->tchan_cnt, ud->rchan_cnt);
	/* Try to use the highest TPL channel pair for MEM_TO_MEM channels */
	chan_id = ud->tpl_start_idx[ud->tpl_levels - 1];
	for (; chan_id < end; chan_id++) {
		if (!test_bit(chan_id, ud->tchan_map) &&
		    !test_bit(chan_id, ud->rchan_map))
			break;
	}

	if (chan_id == end)
		return -ENOENT;

	set_bit(chan_id, ud->tchan_map);
	set_bit(chan_id, ud->rchan_map);
	uc->tchan = &ud->tchans[chan_id];
	uc->rchan = &ud->rchans[chan_id];

	return 0;
}

static int udma_get_rflow(struct udma_chan *uc, int flow_id)
{
	struct udma_dev *ud = uc->ud;

	if (!uc->rchan) {
		dev_err(ud->dev, "chan%d: does not have rchan??\n", uc->id);
		return -EINVAL;
	}

	if (uc->rflow) {
		dev_dbg(ud->dev, "chan%d: already have rflow%d allocated\n",
			uc->id, uc->rflow->id);
		return 0;
	}

	uc->rflow = __udma_get_rflow(ud, flow_id);

	return PTR_ERR_OR_ZERO(uc->rflow);
}

static void udma_put_rchan(struct udma_chan *uc)
{
	struct udma_dev *ud = uc->ud;

	if (uc->rchan) {
		dev_dbg(ud->dev, "chan%d: put rchan%d\n", uc->id,
			uc->rchan->id);
		clear_bit(uc->rchan->id, ud->rchan_map);
		uc->rchan = NULL;
	}
}

static void udma_put_tchan(struct udma_chan *uc)
{
	struct udma_dev *ud = uc->ud;

	if (uc->tchan) {
		dev_dbg(ud->dev, "chan%d: put tchan%d\n", uc->id,
			uc->tchan->id);
		clear_bit(uc->tchan->id, ud->tchan_map);
		uc->tchan = NULL;
	}
}

static void udma_put_rflow(struct udma_chan *uc)
{
	struct udma_dev *ud = uc->ud;

	if (uc->rflow) {
		dev_dbg(ud->dev, "chan%d: put rflow%d\n", uc->id,
			uc->rflow->id);
		__udma_put_rflow(ud, uc->rflow);
		uc->rflow = NULL;
	}
}

static void udma_free_tx_resources(struct udma_chan *uc)
{
	if (!uc->tchan)
		return;

	k3_ringacc_ring_free(uc->tchan->t_ring);
	k3_ringacc_ring_free(uc->tchan->tc_ring);
	uc->tchan->t_ring = NULL;
	uc->tchan->tc_ring = NULL;

	udma_put_tchan(uc);
}

static int udma_alloc_tx_resources(struct udma_chan *uc)
{
	struct k3_ring_cfg ring_cfg;
	struct udma_dev *ud = uc->ud;
	int ret;

	ret = udma_get_tchan(uc);
	if (ret)
		return ret;

	ret = k3_ringacc_request_rings_pair(ud->ringacc, uc->tchan->id, -1,
					    &uc->tchan->t_ring,
					    &uc->tchan->tc_ring);
	if (ret) {
		ret = -EBUSY;
		goto err_ring;
	}

	memset(&ring_cfg, 0, sizeof(ring_cfg));
	ring_cfg.size = K3_UDMA_DEFAULT_RING_SIZE;
	ring_cfg.elm_size = K3_RINGACC_RING_ELSIZE_8;
	ring_cfg.mode = K3_RINGACC_RING_MODE_MESSAGE;

	ret = k3_ringacc_ring_cfg(uc->tchan->t_ring, &ring_cfg);
	ret |= k3_ringacc_ring_cfg(uc->tchan->tc_ring, &ring_cfg);

	if (ret)
		goto err_ringcfg;

	return 0;

err_ringcfg:
	k3_ringacc_ring_free(uc->tchan->tc_ring);
	uc->tchan->tc_ring = NULL;
	k3_ringacc_ring_free(uc->tchan->t_ring);
	uc->tchan->t_ring = NULL;
err_ring:
	udma_put_tchan(uc);

	return ret;
}

static void udma_free_rx_resources(struct udma_chan *uc)
{
	if (!uc->rchan)
		return;

	if (uc->rflow) {
		struct udma_rflow *rflow = uc->rflow;

		k3_ringacc_ring_free(rflow->fd_ring);
		k3_ringacc_ring_free(rflow->r_ring);
		rflow->fd_ring = NULL;
		rflow->r_ring = NULL;

		udma_put_rflow(uc);
	}

	udma_put_rchan(uc);
}

static int udma_alloc_rx_resources(struct udma_chan *uc)
{
	struct udma_dev *ud = uc->ud;
	struct k3_ring_cfg ring_cfg;
	struct udma_rflow *rflow;
	int fd_ring_id;
	int ret;

	ret = udma_get_rchan(uc);
	if (ret)
		return ret;

	/* For MEM_TO_MEM we don't need rflow or rings */
	if (uc->config.dir == DMA_MEM_TO_MEM)
		return 0;

	ret = udma_get_rflow(uc, uc->rchan->id);
	if (ret) {
		ret = -EBUSY;
		goto err_rflow;
	}

	rflow = uc->rflow;
	fd_ring_id = ud->tchan_cnt + ud->echan_cnt + uc->rchan->id;
	ret = k3_ringacc_request_rings_pair(ud->ringacc, fd_ring_id, -1,
					    &rflow->fd_ring, &rflow->r_ring);
	if (ret) {
		ret = -EBUSY;
		goto err_ring;
	}

	memset(&ring_cfg, 0, sizeof(ring_cfg));

	if (uc->config.pkt_mode)
		ring_cfg.size = SG_MAX_SEGMENTS;
	else
		ring_cfg.size = K3_UDMA_DEFAULT_RING_SIZE;

	ring_cfg.elm_size = K3_RINGACC_RING_ELSIZE_8;
	ring_cfg.mode = K3_RINGACC_RING_MODE_MESSAGE;

	ret = k3_ringacc_ring_cfg(rflow->fd_ring, &ring_cfg);
	ring_cfg.size = K3_UDMA_DEFAULT_RING_SIZE;
	ret |= k3_ringacc_ring_cfg(rflow->r_ring, &ring_cfg);

	if (ret)
		goto err_ringcfg;

	return 0;

err_ringcfg:
	k3_ringacc_ring_free(rflow->r_ring);
	rflow->r_ring = NULL;
	k3_ringacc_ring_free(rflow->fd_ring);
	rflow->fd_ring = NULL;
err_ring:
	udma_put_rflow(uc);
err_rflow:
	udma_put_rchan(uc);

	return ret;
}

#define TISCI_TCHAN_VALID_PARAMS (				\
	TI_SCI_MSG_VALUE_RM_UDMAP_CH_PAUSE_ON_ERR_VALID |	\
	TI_SCI_MSG_VALUE_RM_UDMAP_CH_TX_FILT_EINFO_VALID |	\
	TI_SCI_MSG_VALUE_RM_UDMAP_CH_TX_FILT_PSWORDS_VALID |	\
	TI_SCI_MSG_VALUE_RM_UDMAP_CH_CHAN_TYPE_VALID |		\
	TI_SCI_MSG_VALUE_RM_UDMAP_CH_TX_SUPR_TDPKT_VALID |	\
	TI_SCI_MSG_VALUE_RM_UDMAP_CH_FETCH_SIZE_VALID |		\
	TI_SCI_MSG_VALUE_RM_UDMAP_CH_CQ_QNUM_VALID |		\
	TI_SCI_MSG_VALUE_RM_UDMAP_CH_ATYPE_VALID)

#define TISCI_RCHAN_VALID_PARAMS (				\
	TI_SCI_MSG_VALUE_RM_UDMAP_CH_PAUSE_ON_ERR_VALID |	\
	TI_SCI_MSG_VALUE_RM_UDMAP_CH_FETCH_SIZE_VALID |		\
	TI_SCI_MSG_VALUE_RM_UDMAP_CH_CQ_QNUM_VALID |		\
	TI_SCI_MSG_VALUE_RM_UDMAP_CH_CHAN_TYPE_VALID |		\
	TI_SCI_MSG_VALUE_RM_UDMAP_CH_RX_IGNORE_SHORT_VALID |	\
	TI_SCI_MSG_VALUE_RM_UDMAP_CH_RX_IGNORE_LONG_VALID |	\
	TI_SCI_MSG_VALUE_RM_UDMAP_CH_RX_FLOWID_START_VALID |	\
	TI_SCI_MSG_VALUE_RM_UDMAP_CH_RX_FLOWID_CNT_VALID |	\
	TI_SCI_MSG_VALUE_RM_UDMAP_CH_ATYPE_VALID)

static int udma_tisci_m2m_channel_config(struct udma_chan *uc)
{
	struct udma_dev *ud = uc->ud;
	struct udma_tisci_rm *tisci_rm = &ud->tisci_rm;
	const struct ti_sci_rm_udmap_ops *tisci_ops = tisci_rm->tisci_udmap_ops;
	struct udma_tchan *tchan = uc->tchan;
	struct udma_rchan *rchan = uc->rchan;
	int ret = 0;

	/* Non synchronized - mem to mem type of transfer */
	int tc_ring = k3_ringacc_get_ring_id(tchan->tc_ring);
	struct ti_sci_msg_rm_udmap_tx_ch_cfg req_tx = { 0 };
	struct ti_sci_msg_rm_udmap_rx_ch_cfg req_rx = { 0 };

	req_tx.valid_params = TISCI_TCHAN_VALID_PARAMS;
	req_tx.nav_id = tisci_rm->tisci_dev_id;
	req_tx.index = tchan->id;
	req_tx.tx_chan_type = TI_SCI_RM_UDMAP_CHAN_TYPE_3RDP_BCOPY_PBRR;
	req_tx.tx_fetch_size = sizeof(struct cppi5_desc_hdr_t) >> 2;
	req_tx.txcq_qnum = tc_ring;
	req_tx.tx_atype = ud->atype;

	ret = tisci_ops->tx_ch_cfg(tisci_rm->tisci, &req_tx);
	if (ret) {
		dev_err(ud->dev, "tchan%d cfg failed %d\n", tchan->id, ret);
		return ret;
	}

	req_rx.valid_params = TISCI_RCHAN_VALID_PARAMS;
	req_rx.nav_id = tisci_rm->tisci_dev_id;
	req_rx.index = rchan->id;
	req_rx.rx_fetch_size = sizeof(struct cppi5_desc_hdr_t) >> 2;
	req_rx.rxcq_qnum = tc_ring;
	req_rx.rx_chan_type = TI_SCI_RM_UDMAP_CHAN_TYPE_3RDP_BCOPY_PBRR;
	req_rx.rx_atype = ud->atype;

	ret = tisci_ops->rx_ch_cfg(tisci_rm->tisci, &req_rx);
	if (ret)
		dev_err(ud->dev, "rchan%d alloc failed %d\n", rchan->id, ret);

	return ret;
}

static int udma_tisci_tx_channel_config(struct udma_chan *uc)
{
	struct udma_dev *ud = uc->ud;
	struct udma_tisci_rm *tisci_rm = &ud->tisci_rm;
	const struct ti_sci_rm_udmap_ops *tisci_ops = tisci_rm->tisci_udmap_ops;
	struct udma_tchan *tchan = uc->tchan;
	int tc_ring = k3_ringacc_get_ring_id(tchan->tc_ring);
	struct ti_sci_msg_rm_udmap_tx_ch_cfg req_tx = { 0 };
	u32 mode, fetch_size;
	int ret = 0;

	if (uc->config.pkt_mode) {
		mode = TI_SCI_RM_UDMAP_CHAN_TYPE_PKT_PBRR;
		fetch_size = cppi5_hdesc_calc_size(uc->config.needs_epib,
						   uc->config.psd_size, 0);
	} else {
		mode = TI_SCI_RM_UDMAP_CHAN_TYPE_3RDP_PBRR;
		fetch_size = sizeof(struct cppi5_desc_hdr_t);
	}

	req_tx.valid_params = TISCI_TCHAN_VALID_PARAMS;
	req_tx.nav_id = tisci_rm->tisci_dev_id;
	req_tx.index = tchan->id;
	req_tx.tx_chan_type = mode;
	req_tx.tx_supr_tdpkt = uc->config.notdpkt;
	req_tx.tx_fetch_size = fetch_size >> 2;
	req_tx.txcq_qnum = tc_ring;
	req_tx.tx_atype = uc->config.atype;

	ret = tisci_ops->tx_ch_cfg(tisci_rm->tisci, &req_tx);
	if (ret)
		dev_err(ud->dev, "tchan%d cfg failed %d\n", tchan->id, ret);

	return ret;
}

static int udma_tisci_rx_channel_config(struct udma_chan *uc)
{
	struct udma_dev *ud = uc->ud;
	struct udma_tisci_rm *tisci_rm = &ud->tisci_rm;
	const struct ti_sci_rm_udmap_ops *tisci_ops = tisci_rm->tisci_udmap_ops;
	struct udma_rchan *rchan = uc->rchan;
	int fd_ring = k3_ringacc_get_ring_id(uc->rflow->fd_ring);
	int rx_ring = k3_ringacc_get_ring_id(uc->rflow->r_ring);
	struct ti_sci_msg_rm_udmap_rx_ch_cfg req_rx = { 0 };
	struct ti_sci_msg_rm_udmap_flow_cfg flow_req = { 0 };
	u32 mode, fetch_size;
	int ret = 0;

	if (uc->config.pkt_mode) {
		mode = TI_SCI_RM_UDMAP_CHAN_TYPE_PKT_PBRR;
		fetch_size = cppi5_hdesc_calc_size(uc->config.needs_epib,
						   uc->config.psd_size, 0);
	} else {
		mode = TI_SCI_RM_UDMAP_CHAN_TYPE_3RDP_PBRR;
		fetch_size = sizeof(struct cppi5_desc_hdr_t);
	}

	req_rx.valid_params = TISCI_RCHAN_VALID_PARAMS;
	req_rx.nav_id = tisci_rm->tisci_dev_id;
	req_rx.index = rchan->id;
	req_rx.rx_fetch_size =  fetch_size >> 2;
	req_rx.rxcq_qnum = rx_ring;
	req_rx.rx_chan_type = mode;
	req_rx.rx_atype = uc->config.atype;

	ret = tisci_ops->rx_ch_cfg(tisci_rm->tisci, &req_rx);
	if (ret) {
		dev_err(ud->dev, "rchan%d cfg failed %d\n", rchan->id, ret);
		return ret;
	}

	flow_req.valid_params =
		TI_SCI_MSG_VALUE_RM_UDMAP_FLOW_EINFO_PRESENT_VALID |
		TI_SCI_MSG_VALUE_RM_UDMAP_FLOW_PSINFO_PRESENT_VALID |
		TI_SCI_MSG_VALUE_RM_UDMAP_FLOW_ERROR_HANDLING_VALID |
		TI_SCI_MSG_VALUE_RM_UDMAP_FLOW_DESC_TYPE_VALID |
		TI_SCI_MSG_VALUE_RM_UDMAP_FLOW_DEST_QNUM_VALID |
		TI_SCI_MSG_VALUE_RM_UDMAP_FLOW_SRC_TAG_HI_SEL_VALID |
		TI_SCI_MSG_VALUE_RM_UDMAP_FLOW_SRC_TAG_LO_SEL_VALID |
		TI_SCI_MSG_VALUE_RM_UDMAP_FLOW_DEST_TAG_HI_SEL_VALID |
		TI_SCI_MSG_VALUE_RM_UDMAP_FLOW_DEST_TAG_LO_SEL_VALID |
		TI_SCI_MSG_VALUE_RM_UDMAP_FLOW_FDQ0_SZ0_QNUM_VALID |
		TI_SCI_MSG_VALUE_RM_UDMAP_FLOW_FDQ1_QNUM_VALID |
		TI_SCI_MSG_VALUE_RM_UDMAP_FLOW_FDQ2_QNUM_VALID |
		TI_SCI_MSG_VALUE_RM_UDMAP_FLOW_FDQ3_QNUM_VALID;

	flow_req.nav_id = tisci_rm->tisci_dev_id;
	flow_req.flow_index = rchan->id;

	if (uc->config.needs_epib)
		flow_req.rx_einfo_present = 1;
	else
		flow_req.rx_einfo_present = 0;
	if (uc->config.psd_size)
		flow_req.rx_psinfo_present = 1;
	else
		flow_req.rx_psinfo_present = 0;
	flow_req.rx_error_handling = 1;
	flow_req.rx_dest_qnum = rx_ring;
	flow_req.rx_src_tag_hi_sel = UDMA_RFLOW_SRCTAG_NONE;
	flow_req.rx_src_tag_lo_sel = UDMA_RFLOW_SRCTAG_SRC_TAG;
	flow_req.rx_dest_tag_hi_sel = UDMA_RFLOW_DSTTAG_DST_TAG_HI;
	flow_req.rx_dest_tag_lo_sel = UDMA_RFLOW_DSTTAG_DST_TAG_LO;
	flow_req.rx_fdq0_sz0_qnum = fd_ring;
	flow_req.rx_fdq1_qnum = fd_ring;
	flow_req.rx_fdq2_qnum = fd_ring;
	flow_req.rx_fdq3_qnum = fd_ring;

	ret = tisci_ops->rx_flow_cfg(tisci_rm->tisci, &flow_req);

	if (ret)
		dev_err(ud->dev, "flow%d config failed: %d\n", rchan->id, ret);

	return 0;
}

static int udma_alloc_chan_resources(struct dma_chan *chan)
{
	struct udma_chan *uc = to_udma_chan(chan);
	struct udma_dev *ud = to_udma_dev(chan->device);
	const struct udma_soc_data *soc_data = ud->soc_data;
	struct k3_ring *irq_ring;
	u32 irq_udma_idx;
	int ret;

	if (uc->config.pkt_mode || uc->config.dir == DMA_MEM_TO_MEM) {
		uc->use_dma_pool = true;
		/* in case of MEM_TO_MEM we have maximum of two TRs */
		if (uc->config.dir == DMA_MEM_TO_MEM) {
			uc->config.hdesc_size = cppi5_trdesc_calc_size(
					sizeof(struct cppi5_tr_type15_t), 2);
			uc->config.pkt_mode = false;
		}
	}

	if (uc->use_dma_pool) {
		uc->hdesc_pool = dma_pool_create(uc->name, ud->ddev.dev,
						 uc->config.hdesc_size,
						 ud->desc_align,
						 0);
		if (!uc->hdesc_pool) {
			dev_err(ud->ddev.dev,
				"Descriptor pool allocation failed\n");
			uc->use_dma_pool = false;
			ret = -ENOMEM;
			goto err_cleanup;
		}
	}

	/*
	 * Make sure that the completion is in a known state:
	 * No teardown, the channel is idle
	 */
	reinit_completion(&uc->teardown_completed);
	complete_all(&uc->teardown_completed);
	uc->state = UDMA_CHAN_IS_IDLE;

	switch (uc->config.dir) {
	case DMA_MEM_TO_MEM:
		/* Non synchronized - mem to mem type of transfer */
		dev_dbg(uc->ud->dev, "%s: chan%d as MEM-to-MEM\n", __func__,
			uc->id);

		ret = udma_get_chan_pair(uc);
		if (ret)
			goto err_cleanup;

		ret = udma_alloc_tx_resources(uc);
		if (ret) {
			udma_put_rchan(uc);
			goto err_cleanup;
		}

		ret = udma_alloc_rx_resources(uc);
		if (ret) {
			udma_free_tx_resources(uc);
			goto err_cleanup;
		}

		uc->config.src_thread = ud->psil_base + uc->tchan->id;
		uc->config.dst_thread = (ud->psil_base + uc->rchan->id) |
					K3_PSIL_DST_THREAD_ID_OFFSET;

		irq_ring = uc->tchan->tc_ring;
		irq_udma_idx = uc->tchan->id;

		ret = udma_tisci_m2m_channel_config(uc);
		break;
	case DMA_MEM_TO_DEV:
		/* Slave transfer synchronized - mem to dev (TX) trasnfer */
		dev_dbg(uc->ud->dev, "%s: chan%d as MEM-to-DEV\n", __func__,
			uc->id);

		ret = udma_alloc_tx_resources(uc);
		if (ret)
			goto err_cleanup;

		uc->config.src_thread = ud->psil_base + uc->tchan->id;
		uc->config.dst_thread = uc->config.remote_thread_id;
		uc->config.dst_thread |= K3_PSIL_DST_THREAD_ID_OFFSET;

		irq_ring = uc->tchan->tc_ring;
		irq_udma_idx = uc->tchan->id;

		ret = udma_tisci_tx_channel_config(uc);
		break;
	case DMA_DEV_TO_MEM:
		/* Slave transfer synchronized - dev to mem (RX) trasnfer */
		dev_dbg(uc->ud->dev, "%s: chan%d as DEV-to-MEM\n", __func__,
			uc->id);

		ret = udma_alloc_rx_resources(uc);
		if (ret)
			goto err_cleanup;

		uc->config.src_thread = uc->config.remote_thread_id;
		uc->config.dst_thread = (ud->psil_base + uc->rchan->id) |
					K3_PSIL_DST_THREAD_ID_OFFSET;

		irq_ring = uc->rflow->r_ring;
		irq_udma_idx = soc_data->rchan_oes_offset + uc->rchan->id;

		ret = udma_tisci_rx_channel_config(uc);
		break;
	default:
		/* Can not happen */
		dev_err(uc->ud->dev, "%s: chan%d invalid direction (%u)\n",
			__func__, uc->id, uc->config.dir);
		ret = -EINVAL;
		goto err_cleanup;

	}

	/* check if the channel configuration was successful */
	if (ret)
		goto err_res_free;

	if (udma_is_chan_running(uc)) {
		dev_warn(ud->dev, "chan%d: is running!\n", uc->id);
		udma_reset_chan(uc, false);
		if (udma_is_chan_running(uc)) {
			dev_err(ud->dev, "chan%d: won't stop!\n", uc->id);
			ret = -EBUSY;
			goto err_res_free;
		}
	}

	/* PSI-L pairing */
	ret = navss_psil_pair(ud, uc->config.src_thread, uc->config.dst_thread);
	if (ret) {
		dev_err(ud->dev, "PSI-L pairing failed: 0x%04x -> 0x%04x\n",
			uc->config.src_thread, uc->config.dst_thread);
		goto err_res_free;
	}

	uc->psil_paired = true;

	uc->irq_num_ring = k3_ringacc_get_ring_irq_num(irq_ring);
	if (uc->irq_num_ring <= 0) {
		dev_err(ud->dev, "Failed to get ring irq (index: %u)\n",
			k3_ringacc_get_ring_id(irq_ring));
		ret = -EINVAL;
		goto err_psi_free;
	}

	ret = request_irq(uc->irq_num_ring, udma_ring_irq_handler,
			  IRQF_TRIGGER_HIGH, uc->name, uc);
	if (ret) {
		dev_err(ud->dev, "chan%d: ring irq request failed\n", uc->id);
		goto err_irq_free;
	}

	/* Event from UDMA (TR events) only needed for slave TR mode channels */
	if (is_slave_direction(uc->config.dir) && !uc->config.pkt_mode) {
		uc->irq_num_udma = ti_sci_inta_msi_get_virq(ud->dev,
							    irq_udma_idx);
		if (uc->irq_num_udma <= 0) {
			dev_err(ud->dev, "Failed to get udma irq (index: %u)\n",
				irq_udma_idx);
			free_irq(uc->irq_num_ring, uc);
			ret = -EINVAL;
			goto err_irq_free;
		}

		ret = request_irq(uc->irq_num_udma, udma_udma_irq_handler, 0,
				  uc->name, uc);
		if (ret) {
			dev_err(ud->dev, "chan%d: UDMA irq request failed\n",
				uc->id);
			free_irq(uc->irq_num_ring, uc);
			goto err_irq_free;
		}
	} else {
		uc->irq_num_udma = 0;
	}

	udma_reset_rings(uc);

	return 0;

err_irq_free:
	uc->irq_num_ring = 0;
	uc->irq_num_udma = 0;
err_psi_free:
	navss_psil_unpair(ud, uc->config.src_thread, uc->config.dst_thread);
	uc->psil_paired = false;
err_res_free:
	udma_free_tx_resources(uc);
	udma_free_rx_resources(uc);
err_cleanup:
	udma_reset_uchan(uc);

	if (uc->use_dma_pool) {
		dma_pool_destroy(uc->hdesc_pool);
		uc->use_dma_pool = false;
	}

	return ret;
}

static int udma_slave_config(struct dma_chan *chan,
			     struct dma_slave_config *cfg)
{
	struct udma_chan *uc = to_udma_chan(chan);

	memcpy(&uc->cfg, cfg, sizeof(uc->cfg));

	return 0;
}

static struct udma_desc *udma_alloc_tr_desc(struct udma_chan *uc,
					    size_t tr_size, int tr_count,
					    enum dma_transfer_direction dir)
{
	struct udma_hwdesc *hwdesc;
	struct cppi5_desc_hdr_t *tr_desc;
	struct udma_desc *d;
	u32 reload_count = 0;
	u32 ring_id;

	switch (tr_size) {
	case 16:
	case 32:
	case 64:
	case 128:
		break;
	default:
		dev_err(uc->ud->dev, "Unsupported TR size of %zu\n", tr_size);
		return NULL;
	}

	/* We have only one descriptor containing multiple TRs */
	d = kzalloc(sizeof(*d) + sizeof(d->hwdesc[0]), GFP_NOWAIT);
	if (!d)
		return NULL;

	d->sglen = tr_count;

	d->hwdesc_count = 1;
	hwdesc = &d->hwdesc[0];

	/* Allocate memory for DMA ring descriptor */
	if (uc->use_dma_pool) {
		hwdesc->cppi5_desc_size = uc->config.hdesc_size;
		hwdesc->cppi5_desc_vaddr = dma_pool_zalloc(uc->hdesc_pool,
						GFP_NOWAIT,
						&hwdesc->cppi5_desc_paddr);
	} else {
		hwdesc->cppi5_desc_size = cppi5_trdesc_calc_size(tr_size,
								 tr_count);
		hwdesc->cppi5_desc_size = ALIGN(hwdesc->cppi5_desc_size,
						uc->ud->desc_align);
		hwdesc->cppi5_desc_vaddr = dma_alloc_coherent(uc->ud->dev,
						hwdesc->cppi5_desc_size,
						&hwdesc->cppi5_desc_paddr,
						GFP_NOWAIT);
	}

	if (!hwdesc->cppi5_desc_vaddr) {
		kfree(d);
		return NULL;
	}

	/* Start of the TR req records */
	hwdesc->tr_req_base = hwdesc->cppi5_desc_vaddr + tr_size;
	/* Start address of the TR response array */
	hwdesc->tr_resp_base = hwdesc->tr_req_base + tr_size * tr_count;

	tr_desc = hwdesc->cppi5_desc_vaddr;

	if (uc->cyclic)
		reload_count = CPPI5_INFO0_TRDESC_RLDCNT_INFINITE;

	if (dir == DMA_DEV_TO_MEM)
		ring_id = k3_ringacc_get_ring_id(uc->rflow->r_ring);
	else
		ring_id = k3_ringacc_get_ring_id(uc->tchan->tc_ring);

	cppi5_trdesc_init(tr_desc, tr_count, tr_size, 0, reload_count);
	cppi5_desc_set_pktids(tr_desc, uc->id,
			      CPPI5_INFO1_DESC_FLOWID_DEFAULT);
	cppi5_desc_set_retpolicy(tr_desc, 0, ring_id);

	return d;
}

/**
 * udma_get_tr_counters - calculate TR counters for a given length
 * @len: Length of the trasnfer
 * @align_to: Preferred alignment
 * @tr0_cnt0: First TR icnt0
 * @tr0_cnt1: First TR icnt1
 * @tr1_cnt0: Second (if used) TR icnt0
 *
 * For len < SZ_64K only one TR is enough, tr1_cnt0 is not updated
 * For len >= SZ_64K two TRs are used in a simple way:
 * First TR: SZ_64K-alignment blocks (tr0_cnt0, tr0_cnt1)
 * Second TR: the remaining length (tr1_cnt0)
 *
 * Returns the number of TRs the length needs (1 or 2)
 * -EINVAL if the length can not be supported
 */
static int udma_get_tr_counters(size_t len, unsigned long align_to,
				u16 *tr0_cnt0, u16 *tr0_cnt1, u16 *tr1_cnt0)
{
	if (len < SZ_64K) {
		*tr0_cnt0 = len;
		*tr0_cnt1 = 1;

		return 1;
	}

	if (align_to > 3)
		align_to = 3;

realign:
	*tr0_cnt0 = SZ_64K - BIT(align_to);
	if (len / *tr0_cnt0 >= SZ_64K) {
		if (align_to) {
			align_to--;
			goto realign;
		}
		return -EINVAL;
	}

	*tr0_cnt1 = len / *tr0_cnt0;
	*tr1_cnt0 = len % *tr0_cnt0;

	return 2;
}

static struct udma_desc *
udma_prep_slave_sg_tr(struct udma_chan *uc, struct scatterlist *sgl,
		      unsigned int sglen, enum dma_transfer_direction dir,
		      unsigned long tx_flags, void *context)
{
	struct scatterlist *sgent;
	struct udma_desc *d;
	struct cppi5_tr_type1_t *tr_req = NULL;
	u16 tr0_cnt0, tr0_cnt1, tr1_cnt0;
	unsigned int i;
	size_t tr_size;
	int num_tr = 0;
	int tr_idx = 0;

	/* estimate the number of TRs we will need */
	for_each_sg(sgl, sgent, sglen, i) {
		if (sg_dma_len(sgent) < SZ_64K)
			num_tr++;
		else
			num_tr += 2;
	}

	/* Now allocate and setup the descriptor. */
	tr_size = sizeof(struct cppi5_tr_type1_t);
	d = udma_alloc_tr_desc(uc, tr_size, num_tr, dir);
	if (!d)
		return NULL;

	d->sglen = sglen;

	tr_req = d->hwdesc[0].tr_req_base;
	for_each_sg(sgl, sgent, sglen, i) {
		dma_addr_t sg_addr = sg_dma_address(sgent);

		num_tr = udma_get_tr_counters(sg_dma_len(sgent), __ffs(sg_addr),
					      &tr0_cnt0, &tr0_cnt1, &tr1_cnt0);
		if (num_tr < 0) {
			dev_err(uc->ud->dev, "size %u is not supported\n",
				sg_dma_len(sgent));
			udma_free_hwdesc(uc, d);
			kfree(d);
			return NULL;
		}

		cppi5_tr_init(&tr_req[tr_idx].flags, CPPI5_TR_TYPE1, false,
			      false, CPPI5_TR_EVENT_SIZE_COMPLETION, 0);
		cppi5_tr_csf_set(&tr_req[tr_idx].flags, CPPI5_TR_CSF_SUPR_EVT);

		tr_req[tr_idx].addr = sg_addr;
		tr_req[tr_idx].icnt0 = tr0_cnt0;
		tr_req[tr_idx].icnt1 = tr0_cnt1;
		tr_req[tr_idx].dim1 = tr0_cnt0;
		tr_idx++;

		if (num_tr == 2) {
			cppi5_tr_init(&tr_req[tr_idx].flags, CPPI5_TR_TYPE1,
				      false, false,
				      CPPI5_TR_EVENT_SIZE_COMPLETION, 0);
			cppi5_tr_csf_set(&tr_req[tr_idx].flags,
					 CPPI5_TR_CSF_SUPR_EVT);

			tr_req[tr_idx].addr = sg_addr + tr0_cnt1 * tr0_cnt0;
			tr_req[tr_idx].icnt0 = tr1_cnt0;
			tr_req[tr_idx].icnt1 = 1;
			tr_req[tr_idx].dim1 = tr1_cnt0;
			tr_idx++;
		}

		d->residue += sg_dma_len(sgent);
	}

	cppi5_tr_csf_set(&tr_req[tr_idx - 1].flags,
			 CPPI5_TR_CSF_SUPR_EVT | CPPI5_TR_CSF_EOP);

	return d;
}

static int udma_configure_statictr(struct udma_chan *uc, struct udma_desc *d,
				   enum dma_slave_buswidth dev_width,
				   u16 elcnt)
{
	if (uc->config.ep_type != PSIL_EP_PDMA_XY)
		return 0;

	/* Bus width translates to the element size (ES) */
	switch (dev_width) {
	case DMA_SLAVE_BUSWIDTH_1_BYTE:
		d->static_tr.elsize = 0;
		break;
	case DMA_SLAVE_BUSWIDTH_2_BYTES:
		d->static_tr.elsize = 1;
		break;
	case DMA_SLAVE_BUSWIDTH_3_BYTES:
		d->static_tr.elsize = 2;
		break;
	case DMA_SLAVE_BUSWIDTH_4_BYTES:
		d->static_tr.elsize = 3;
		break;
	case DMA_SLAVE_BUSWIDTH_8_BYTES:
		d->static_tr.elsize = 4;
		break;
	default: /* not reached */
		return -EINVAL;
	}

	d->static_tr.elcnt = elcnt;

	/*
	 * PDMA must to close the packet when the channel is in packet mode.
	 * For TR mode when the channel is not cyclic we also need PDMA to close
	 * the packet otherwise the transfer will stall because PDMA holds on
	 * the data it has received from the peripheral.
	 */
	if (uc->config.pkt_mode || !uc->cyclic) {
		unsigned int div = dev_width * elcnt;

		if (uc->cyclic)
			d->static_tr.bstcnt = d->residue / d->sglen / div;
		else
			d->static_tr.bstcnt = d->residue / div;

		if (uc->config.dir == DMA_DEV_TO_MEM &&
		    d->static_tr.bstcnt > uc->ud->match_data->statictr_z_mask)
			return -EINVAL;
	} else {
		d->static_tr.bstcnt = 0;
	}

	return 0;
}

static struct udma_desc *
udma_prep_slave_sg_pkt(struct udma_chan *uc, struct scatterlist *sgl,
		       unsigned int sglen, enum dma_transfer_direction dir,
		       unsigned long tx_flags, void *context)
{
	struct scatterlist *sgent;
	struct cppi5_host_desc_t *h_desc = NULL;
	struct udma_desc *d;
	u32 ring_id;
	unsigned int i;

	d = kzalloc(struct_size(d, hwdesc, sglen), GFP_NOWAIT);
	if (!d)
		return NULL;

	d->sglen = sglen;
	d->hwdesc_count = sglen;

	if (dir == DMA_DEV_TO_MEM)
		ring_id = k3_ringacc_get_ring_id(uc->rflow->r_ring);
	else
		ring_id = k3_ringacc_get_ring_id(uc->tchan->tc_ring);

	for_each_sg(sgl, sgent, sglen, i) {
		struct udma_hwdesc *hwdesc = &d->hwdesc[i];
		dma_addr_t sg_addr = sg_dma_address(sgent);
		struct cppi5_host_desc_t *desc;
		size_t sg_len = sg_dma_len(sgent);

		hwdesc->cppi5_desc_vaddr = dma_pool_zalloc(uc->hdesc_pool,
						GFP_NOWAIT,
						&hwdesc->cppi5_desc_paddr);
		if (!hwdesc->cppi5_desc_vaddr) {
			dev_err(uc->ud->dev,
				"descriptor%d allocation failed\n", i);

			udma_free_hwdesc(uc, d);
			kfree(d);
			return NULL;
		}

		d->residue += sg_len;
		hwdesc->cppi5_desc_size = uc->config.hdesc_size;
		desc = hwdesc->cppi5_desc_vaddr;

		if (i == 0) {
			cppi5_hdesc_init(desc, 0, 0);
			/* Flow and Packed ID */
			cppi5_desc_set_pktids(&desc->hdr, uc->id,
					      CPPI5_INFO1_DESC_FLOWID_DEFAULT);
			cppi5_desc_set_retpolicy(&desc->hdr, 0, ring_id);
		} else {
			cppi5_hdesc_reset_hbdesc(desc);
			cppi5_desc_set_retpolicy(&desc->hdr, 0, 0xffff);
		}

		/* attach the sg buffer to the descriptor */
		cppi5_hdesc_attach_buf(desc, sg_addr, sg_len, sg_addr, sg_len);

		/* Attach link as host buffer descriptor */
		if (h_desc)
			cppi5_hdesc_link_hbdesc(h_desc,
						hwdesc->cppi5_desc_paddr);

		if (dir == DMA_MEM_TO_DEV)
			h_desc = desc;
	}

	if (d->residue >= SZ_4M) {
		dev_err(uc->ud->dev,
			"%s: Transfer size %u is over the supported 4M range\n",
			__func__, d->residue);
		udma_free_hwdesc(uc, d);
		kfree(d);
		return NULL;
	}

	h_desc = d->hwdesc[0].cppi5_desc_vaddr;
	cppi5_hdesc_set_pktlen(h_desc, d->residue);

	return d;
}

static int udma_attach_metadata(struct dma_async_tx_descriptor *desc,
				void *data, size_t len)
{
	struct udma_desc *d = to_udma_desc(desc);
	struct udma_chan *uc = to_udma_chan(desc->chan);
	struct cppi5_host_desc_t *h_desc;
	u32 psd_size = len;
	u32 flags = 0;

	if (!uc->config.pkt_mode || !uc->config.metadata_size)
		return -ENOTSUPP;

	if (!data || len > uc->config.metadata_size)
		return -EINVAL;

	if (uc->config.needs_epib && len < CPPI5_INFO0_HDESC_EPIB_SIZE)
		return -EINVAL;

	h_desc = d->hwdesc[0].cppi5_desc_vaddr;
	if (d->dir == DMA_MEM_TO_DEV)
		memcpy(h_desc->epib, data, len);

	if (uc->config.needs_epib)
		psd_size -= CPPI5_INFO0_HDESC_EPIB_SIZE;

	d->metadata = data;
	d->metadata_size = len;
	if (uc->config.needs_epib)
		flags |= CPPI5_INFO0_HDESC_EPIB_PRESENT;

	cppi5_hdesc_update_flags(h_desc, flags);
	cppi5_hdesc_update_psdata_size(h_desc, psd_size);

	return 0;
}

static void *udma_get_metadata_ptr(struct dma_async_tx_descriptor *desc,
				   size_t *payload_len, size_t *max_len)
{
	struct udma_desc *d = to_udma_desc(desc);
	struct udma_chan *uc = to_udma_chan(desc->chan);
	struct cppi5_host_desc_t *h_desc;

	if (!uc->config.pkt_mode || !uc->config.metadata_size)
		return ERR_PTR(-ENOTSUPP);

	h_desc = d->hwdesc[0].cppi5_desc_vaddr;

	*max_len = uc->config.metadata_size;

	*payload_len = cppi5_hdesc_epib_present(&h_desc->hdr) ?
		       CPPI5_INFO0_HDESC_EPIB_SIZE : 0;
	*payload_len += cppi5_hdesc_get_psdata_size(h_desc);

	return h_desc->epib;
}

static int udma_set_metadata_len(struct dma_async_tx_descriptor *desc,
				 size_t payload_len)
{
	struct udma_desc *d = to_udma_desc(desc);
	struct udma_chan *uc = to_udma_chan(desc->chan);
	struct cppi5_host_desc_t *h_desc;
	u32 psd_size = payload_len;
	u32 flags = 0;

	if (!uc->config.pkt_mode || !uc->config.metadata_size)
		return -ENOTSUPP;

	if (payload_len > uc->config.metadata_size)
		return -EINVAL;

	if (uc->config.needs_epib && payload_len < CPPI5_INFO0_HDESC_EPIB_SIZE)
		return -EINVAL;

	h_desc = d->hwdesc[0].cppi5_desc_vaddr;

	if (uc->config.needs_epib) {
		psd_size -= CPPI5_INFO0_HDESC_EPIB_SIZE;
		flags |= CPPI5_INFO0_HDESC_EPIB_PRESENT;
	}

	cppi5_hdesc_update_flags(h_desc, flags);
	cppi5_hdesc_update_psdata_size(h_desc, psd_size);

	return 0;
}

static struct dma_descriptor_metadata_ops metadata_ops = {
	.attach = udma_attach_metadata,
	.get_ptr = udma_get_metadata_ptr,
	.set_len = udma_set_metadata_len,
};

static struct dma_async_tx_descriptor *
udma_prep_slave_sg(struct dma_chan *chan, struct scatterlist *sgl,
		   unsigned int sglen, enum dma_transfer_direction dir,
		   unsigned long tx_flags, void *context)
{
	struct udma_chan *uc = to_udma_chan(chan);
	enum dma_slave_buswidth dev_width;
	struct udma_desc *d;
	u32 burst;

	if (dir != uc->config.dir) {
		dev_err(chan->device->dev,
			"%s: chan%d is for %s, not supporting %s\n",
			__func__, uc->id,
			dmaengine_get_direction_text(uc->config.dir),
			dmaengine_get_direction_text(dir));
		return NULL;
	}

	if (dir == DMA_DEV_TO_MEM) {
		dev_width = uc->cfg.src_addr_width;
		burst = uc->cfg.src_maxburst;
	} else if (dir == DMA_MEM_TO_DEV) {
		dev_width = uc->cfg.dst_addr_width;
		burst = uc->cfg.dst_maxburst;
	} else {
		dev_err(chan->device->dev, "%s: bad direction?\n", __func__);
		return NULL;
	}

	if (!burst)
		burst = 1;

	if (uc->config.pkt_mode)
		d = udma_prep_slave_sg_pkt(uc, sgl, sglen, dir, tx_flags,
					   context);
	else
		d = udma_prep_slave_sg_tr(uc, sgl, sglen, dir, tx_flags,
					  context);

	if (!d)
		return NULL;

	d->dir = dir;
	d->desc_idx = 0;
	d->tr_idx = 0;

	/* static TR for remote PDMA */
	if (udma_configure_statictr(uc, d, dev_width, burst)) {
		dev_err(uc->ud->dev,
			"%s: StaticTR Z is limited to maximum 4095 (%u)\n",
			__func__, d->static_tr.bstcnt);

		udma_free_hwdesc(uc, d);
		kfree(d);
		return NULL;
	}

	if (uc->config.metadata_size)
		d->vd.tx.metadata_ops = &metadata_ops;

	return vchan_tx_prep(&uc->vc, &d->vd, tx_flags);
}

static struct udma_desc *
udma_prep_dma_cyclic_tr(struct udma_chan *uc, dma_addr_t buf_addr,
			size_t buf_len, size_t period_len,
			enum dma_transfer_direction dir, unsigned long flags)
{
	struct udma_desc *d;
	size_t tr_size, period_addr;
	struct cppi5_tr_type1_t *tr_req;
	unsigned int periods = buf_len / period_len;
	u16 tr0_cnt0, tr0_cnt1, tr1_cnt0;
	unsigned int i;
	int num_tr;

	num_tr = udma_get_tr_counters(period_len, __ffs(buf_addr), &tr0_cnt0,
				      &tr0_cnt1, &tr1_cnt0);
	if (num_tr < 0) {
		dev_err(uc->ud->dev, "size %zu is not supported\n",
			period_len);
		return NULL;
	}

	/* Now allocate and setup the descriptor. */
	tr_size = sizeof(struct cppi5_tr_type1_t);
	d = udma_alloc_tr_desc(uc, tr_size, periods * num_tr, dir);
	if (!d)
		return NULL;

	tr_req = d->hwdesc[0].tr_req_base;
	period_addr = buf_addr;
	for (i = 0; i < periods; i++) {
		int tr_idx = i * num_tr;

		cppi5_tr_init(&tr_req[tr_idx].flags, CPPI5_TR_TYPE1, false,
			      false, CPPI5_TR_EVENT_SIZE_COMPLETION, 0);

		tr_req[tr_idx].addr = period_addr;
		tr_req[tr_idx].icnt0 = tr0_cnt0;
		tr_req[tr_idx].icnt1 = tr0_cnt1;
		tr_req[tr_idx].dim1 = tr0_cnt0;

		if (num_tr == 2) {
			cppi5_tr_csf_set(&tr_req[tr_idx].flags,
					 CPPI5_TR_CSF_SUPR_EVT);
			tr_idx++;

			cppi5_tr_init(&tr_req[tr_idx].flags, CPPI5_TR_TYPE1,
				      false, false,
				      CPPI5_TR_EVENT_SIZE_COMPLETION, 0);

			tr_req[tr_idx].addr = period_addr + tr0_cnt1 * tr0_cnt0;
			tr_req[tr_idx].icnt0 = tr1_cnt0;
			tr_req[tr_idx].icnt1 = 1;
			tr_req[tr_idx].dim1 = tr1_cnt0;
		}

		if (!(flags & DMA_PREP_INTERRUPT))
			cppi5_tr_csf_set(&tr_req[tr_idx].flags,
					 CPPI5_TR_CSF_SUPR_EVT);

		period_addr += period_len;
	}

	return d;
}

static struct udma_desc *
udma_prep_dma_cyclic_pkt(struct udma_chan *uc, dma_addr_t buf_addr,
			 size_t buf_len, size_t period_len,
			 enum dma_transfer_direction dir, unsigned long flags)
{
	struct udma_desc *d;
	u32 ring_id;
	int i;
	int periods = buf_len / period_len;

	if (periods > (K3_UDMA_DEFAULT_RING_SIZE - 1))
		return NULL;

	if (period_len >= SZ_4M)
		return NULL;

	d = kzalloc(struct_size(d, hwdesc, periods), GFP_NOWAIT);
	if (!d)
		return NULL;

	d->hwdesc_count = periods;

	/* TODO: re-check this... */
	if (dir == DMA_DEV_TO_MEM)
		ring_id = k3_ringacc_get_ring_id(uc->rflow->r_ring);
	else
		ring_id = k3_ringacc_get_ring_id(uc->tchan->tc_ring);

	for (i = 0; i < periods; i++) {
		struct udma_hwdesc *hwdesc = &d->hwdesc[i];
		dma_addr_t period_addr = buf_addr + (period_len * i);
		struct cppi5_host_desc_t *h_desc;

		hwdesc->cppi5_desc_vaddr = dma_pool_zalloc(uc->hdesc_pool,
						GFP_NOWAIT,
						&hwdesc->cppi5_desc_paddr);
		if (!hwdesc->cppi5_desc_vaddr) {
			dev_err(uc->ud->dev,
				"descriptor%d allocation failed\n", i);

			udma_free_hwdesc(uc, d);
			kfree(d);
			return NULL;
		}

		hwdesc->cppi5_desc_size = uc->config.hdesc_size;
		h_desc = hwdesc->cppi5_desc_vaddr;

		cppi5_hdesc_init(h_desc, 0, 0);
		cppi5_hdesc_set_pktlen(h_desc, period_len);

		/* Flow and Packed ID */
		cppi5_desc_set_pktids(&h_desc->hdr, uc->id,
				      CPPI5_INFO1_DESC_FLOWID_DEFAULT);
		cppi5_desc_set_retpolicy(&h_desc->hdr, 0, ring_id);

		/* attach each period to a new descriptor */
		cppi5_hdesc_attach_buf(h_desc,
				       period_addr, period_len,
				       period_addr, period_len);
	}

	return d;
}

static struct dma_async_tx_descriptor *
udma_prep_dma_cyclic(struct dma_chan *chan, dma_addr_t buf_addr, size_t buf_len,
		     size_t period_len, enum dma_transfer_direction dir,
		     unsigned long flags)
{
	struct udma_chan *uc = to_udma_chan(chan);
	enum dma_slave_buswidth dev_width;
	struct udma_desc *d;
	u32 burst;

	if (dir != uc->config.dir) {
		dev_err(chan->device->dev,
			"%s: chan%d is for %s, not supporting %s\n",
			__func__, uc->id,
			dmaengine_get_direction_text(uc->config.dir),
			dmaengine_get_direction_text(dir));
		return NULL;
	}

	uc->cyclic = true;

	if (dir == DMA_DEV_TO_MEM) {
		dev_width = uc->cfg.src_addr_width;
		burst = uc->cfg.src_maxburst;
	} else if (dir == DMA_MEM_TO_DEV) {
		dev_width = uc->cfg.dst_addr_width;
		burst = uc->cfg.dst_maxburst;
	} else {
		dev_err(uc->ud->dev, "%s: bad direction?\n", __func__);
		return NULL;
	}

	if (!burst)
		burst = 1;

	if (uc->config.pkt_mode)
		d = udma_prep_dma_cyclic_pkt(uc, buf_addr, buf_len, period_len,
					     dir, flags);
	else
		d = udma_prep_dma_cyclic_tr(uc, buf_addr, buf_len, period_len,
					    dir, flags);

	if (!d)
		return NULL;

	d->sglen = buf_len / period_len;

	d->dir = dir;
	d->residue = buf_len;

	/* static TR for remote PDMA */
	if (udma_configure_statictr(uc, d, dev_width, burst)) {
		dev_err(uc->ud->dev,
			"%s: StaticTR Z is limited to maximum 4095 (%u)\n",
			__func__, d->static_tr.bstcnt);

		udma_free_hwdesc(uc, d);
		kfree(d);
		return NULL;
	}

	if (uc->config.metadata_size)
		d->vd.tx.metadata_ops = &metadata_ops;

	return vchan_tx_prep(&uc->vc, &d->vd, flags);
}

static struct dma_async_tx_descriptor *
udma_prep_dma_memcpy(struct dma_chan *chan, dma_addr_t dest, dma_addr_t src,
		     size_t len, unsigned long tx_flags)
{
	struct udma_chan *uc = to_udma_chan(chan);
	struct udma_desc *d;
	struct cppi5_tr_type15_t *tr_req;
	int num_tr;
	size_t tr_size = sizeof(struct cppi5_tr_type15_t);
	u16 tr0_cnt0, tr0_cnt1, tr1_cnt0;

	if (uc->config.dir != DMA_MEM_TO_MEM) {
		dev_err(chan->device->dev,
			"%s: chan%d is for %s, not supporting %s\n",
			__func__, uc->id,
			dmaengine_get_direction_text(uc->config.dir),
			dmaengine_get_direction_text(DMA_MEM_TO_MEM));
		return NULL;
	}

	num_tr = udma_get_tr_counters(len, __ffs(src | dest), &tr0_cnt0,
				      &tr0_cnt1, &tr1_cnt0);
	if (num_tr < 0) {
		dev_err(uc->ud->dev, "size %zu is not supported\n",
			len);
		return NULL;
	}

	d = udma_alloc_tr_desc(uc, tr_size, num_tr, DMA_MEM_TO_MEM);
	if (!d)
		return NULL;

	d->dir = DMA_MEM_TO_MEM;
	d->desc_idx = 0;
	d->tr_idx = 0;
	d->residue = len;

	tr_req = d->hwdesc[0].tr_req_base;

	cppi5_tr_init(&tr_req[0].flags, CPPI5_TR_TYPE15, false, true,
		      CPPI5_TR_EVENT_SIZE_COMPLETION, 0);
	cppi5_tr_csf_set(&tr_req[0].flags, CPPI5_TR_CSF_SUPR_EVT);

	tr_req[0].addr = src;
	tr_req[0].icnt0 = tr0_cnt0;
	tr_req[0].icnt1 = tr0_cnt1;
	tr_req[0].icnt2 = 1;
	tr_req[0].icnt3 = 1;
	tr_req[0].dim1 = tr0_cnt0;

	tr_req[0].daddr = dest;
	tr_req[0].dicnt0 = tr0_cnt0;
	tr_req[0].dicnt1 = tr0_cnt1;
	tr_req[0].dicnt2 = 1;
	tr_req[0].dicnt3 = 1;
	tr_req[0].ddim1 = tr0_cnt0;

	if (num_tr == 2) {
		cppi5_tr_init(&tr_req[1].flags, CPPI5_TR_TYPE15, false, true,
			      CPPI5_TR_EVENT_SIZE_COMPLETION, 0);
		cppi5_tr_csf_set(&tr_req[1].flags, CPPI5_TR_CSF_SUPR_EVT);

		tr_req[1].addr = src + tr0_cnt1 * tr0_cnt0;
		tr_req[1].icnt0 = tr1_cnt0;
		tr_req[1].icnt1 = 1;
		tr_req[1].icnt2 = 1;
		tr_req[1].icnt3 = 1;

		tr_req[1].daddr = dest + tr0_cnt1 * tr0_cnt0;
		tr_req[1].dicnt0 = tr1_cnt0;
		tr_req[1].dicnt1 = 1;
		tr_req[1].dicnt2 = 1;
		tr_req[1].dicnt3 = 1;
	}

	cppi5_tr_csf_set(&tr_req[num_tr - 1].flags,
			 CPPI5_TR_CSF_SUPR_EVT | CPPI5_TR_CSF_EOP);

	if (uc->config.metadata_size)
		d->vd.tx.metadata_ops = &metadata_ops;

	return vchan_tx_prep(&uc->vc, &d->vd, tx_flags);
}

static void udma_issue_pending(struct dma_chan *chan)
{
	struct udma_chan *uc = to_udma_chan(chan);
	unsigned long flags;

	spin_lock_irqsave(&uc->vc.lock, flags);

	/* If we have something pending and no active descriptor, then */
	if (vchan_issue_pending(&uc->vc) && !uc->desc) {
		/*
		 * start a descriptor if the channel is NOT [marked as
		 * terminating _and_ it is still running (teardown has not
		 * completed yet)].
		 */
		if (!(uc->state == UDMA_CHAN_IS_TERMINATING &&
		      udma_is_chan_running(uc)))
			udma_start(uc);
	}

	spin_unlock_irqrestore(&uc->vc.lock, flags);
}

static enum dma_status udma_tx_status(struct dma_chan *chan,
				      dma_cookie_t cookie,
				      struct dma_tx_state *txstate)
{
	struct udma_chan *uc = to_udma_chan(chan);
	enum dma_status ret;
	unsigned long flags;

	spin_lock_irqsave(&uc->vc.lock, flags);

	ret = dma_cookie_status(chan, cookie, txstate);

	if (!udma_is_chan_running(uc))
		ret = DMA_COMPLETE;

	if (ret == DMA_IN_PROGRESS && udma_is_chan_paused(uc))
		ret = DMA_PAUSED;

	if (ret == DMA_COMPLETE || !txstate)
		goto out;

	if (uc->desc && uc->desc->vd.tx.cookie == cookie) {
		u32 peer_bcnt = 0;
		u32 bcnt = 0;
		u32 residue = uc->desc->residue;
		u32 delay = 0;

		if (uc->desc->dir == DMA_MEM_TO_DEV) {
			bcnt = udma_tchanrt_read(uc, UDMA_CHAN_RT_SBCNT_REG);

			if (uc->config.ep_type != PSIL_EP_NATIVE) {
				peer_bcnt = udma_tchanrt_read(uc,
						UDMA_CHAN_RT_PEER_BCNT_REG);

				if (bcnt > peer_bcnt)
					delay = bcnt - peer_bcnt;
			}
		} else if (uc->desc->dir == DMA_DEV_TO_MEM) {
			bcnt = udma_rchanrt_read(uc, UDMA_CHAN_RT_BCNT_REG);

			if (uc->config.ep_type != PSIL_EP_NATIVE) {
				peer_bcnt = udma_rchanrt_read(uc,
						UDMA_CHAN_RT_PEER_BCNT_REG);

				if (peer_bcnt > bcnt)
					delay = peer_bcnt - bcnt;
			}
		} else {
			bcnt = udma_tchanrt_read(uc, UDMA_CHAN_RT_BCNT_REG);
		}

		bcnt -= uc->bcnt;
		if (bcnt && !(bcnt % uc->desc->residue))
			residue = 0;
		else
			residue -= bcnt % uc->desc->residue;

		if (!residue && (uc->config.dir == DMA_DEV_TO_MEM || !delay)) {
			ret = DMA_COMPLETE;
			delay = 0;
		}

		dma_set_residue(txstate, residue);
		dma_set_in_flight_bytes(txstate, delay);

	} else {
		ret = DMA_COMPLETE;
	}

out:
	spin_unlock_irqrestore(&uc->vc.lock, flags);
	return ret;
}

static int udma_pause(struct dma_chan *chan)
{
	struct udma_chan *uc = to_udma_chan(chan);

	/* pause the channel */
	switch (uc->config.dir) {
	case DMA_DEV_TO_MEM:
		udma_rchanrt_update_bits(uc, UDMA_CHAN_RT_PEER_RT_EN_REG,
					 UDMA_PEER_RT_EN_PAUSE,
					 UDMA_PEER_RT_EN_PAUSE);
		break;
	case DMA_MEM_TO_DEV:
		udma_tchanrt_update_bits(uc, UDMA_CHAN_RT_PEER_RT_EN_REG,
					 UDMA_PEER_RT_EN_PAUSE,
					 UDMA_PEER_RT_EN_PAUSE);
		break;
	case DMA_MEM_TO_MEM:
		udma_tchanrt_update_bits(uc, UDMA_CHAN_RT_CTL_REG,
					 UDMA_CHAN_RT_CTL_PAUSE,
					 UDMA_CHAN_RT_CTL_PAUSE);
		break;
	default:
		return -EINVAL;
	}

	return 0;
}

static int udma_resume(struct dma_chan *chan)
{
	struct udma_chan *uc = to_udma_chan(chan);

	/* resume the channel */
	switch (uc->config.dir) {
	case DMA_DEV_TO_MEM:
		udma_rchanrt_update_bits(uc, UDMA_CHAN_RT_PEER_RT_EN_REG,
					 UDMA_PEER_RT_EN_PAUSE, 0);

		break;
	case DMA_MEM_TO_DEV:
		udma_tchanrt_update_bits(uc, UDMA_CHAN_RT_PEER_RT_EN_REG,
					 UDMA_PEER_RT_EN_PAUSE, 0);
		break;
	case DMA_MEM_TO_MEM:
		udma_tchanrt_update_bits(uc, UDMA_CHAN_RT_CTL_REG,
					 UDMA_CHAN_RT_CTL_PAUSE, 0);
		break;
	default:
		return -EINVAL;
	}

	return 0;
}

static int udma_terminate_all(struct dma_chan *chan)
{
	struct udma_chan *uc = to_udma_chan(chan);
	unsigned long flags;
	LIST_HEAD(head);

	spin_lock_irqsave(&uc->vc.lock, flags);

	if (udma_is_chan_running(uc))
		udma_stop(uc);

	if (uc->desc) {
		uc->terminated_desc = uc->desc;
		uc->desc = NULL;
		uc->terminated_desc->terminated = true;
		cancel_delayed_work(&uc->tx_drain.work);
	}

	uc->paused = false;

	vchan_get_all_descriptors(&uc->vc, &head);
	spin_unlock_irqrestore(&uc->vc.lock, flags);
	vchan_dma_desc_free_list(&uc->vc, &head);

	return 0;
}

static void udma_synchronize(struct dma_chan *chan)
{
	struct udma_chan *uc = to_udma_chan(chan);
	unsigned long timeout = msecs_to_jiffies(1000);

	vchan_synchronize(&uc->vc);

	if (uc->state == UDMA_CHAN_IS_TERMINATING) {
		timeout = wait_for_completion_timeout(&uc->teardown_completed,
						      timeout);
		if (!timeout) {
			dev_warn(uc->ud->dev, "chan%d teardown timeout!\n",
				 uc->id);
			udma_dump_chan_stdata(uc);
			udma_reset_chan(uc, true);
		}
	}

	udma_reset_chan(uc, false);
	if (udma_is_chan_running(uc))
		dev_warn(uc->ud->dev, "chan%d refused to stop!\n", uc->id);

	cancel_delayed_work_sync(&uc->tx_drain.work);
	udma_reset_rings(uc);
}

static void udma_desc_pre_callback(struct virt_dma_chan *vc,
				   struct virt_dma_desc *vd,
				   struct dmaengine_result *result)
{
	struct udma_chan *uc = to_udma_chan(&vc->chan);
	struct udma_desc *d;

	if (!vd)
		return;

	d = to_udma_desc(&vd->tx);

	if (d->metadata_size)
		udma_fetch_epib(uc, d);

	/* Provide residue information for the client */
	if (result) {
		void *desc_vaddr = udma_curr_cppi5_desc_vaddr(d, d->desc_idx);

		if (cppi5_desc_get_type(desc_vaddr) ==
		    CPPI5_INFO0_DESC_TYPE_VAL_HOST) {
			result->residue = d->residue -
					  cppi5_hdesc_get_pktlen(desc_vaddr);
			if (result->residue)
				result->result = DMA_TRANS_ABORTED;
			else
				result->result = DMA_TRANS_NOERROR;
		} else {
			result->residue = 0;
			result->result = DMA_TRANS_NOERROR;
		}
	}
}

/*
 * This tasklet handles the completion of a DMA descriptor by
 * calling its callback and freeing it.
 */
static void udma_vchan_complete(struct tasklet_struct *t)
{
	struct virt_dma_chan *vc = from_tasklet(vc, t, task);
	struct virt_dma_desc *vd, *_vd;
	struct dmaengine_desc_callback cb;
	LIST_HEAD(head);

	spin_lock_irq(&vc->lock);
	list_splice_tail_init(&vc->desc_completed, &head);
	vd = vc->cyclic;
	if (vd) {
		vc->cyclic = NULL;
		dmaengine_desc_get_callback(&vd->tx, &cb);
	} else {
		memset(&cb, 0, sizeof(cb));
	}
	spin_unlock_irq(&vc->lock);

	udma_desc_pre_callback(vc, vd, NULL);
	dmaengine_desc_callback_invoke(&cb, NULL);

	list_for_each_entry_safe(vd, _vd, &head, node) {
		struct dmaengine_result result;

		dmaengine_desc_get_callback(&vd->tx, &cb);

		list_del(&vd->node);

		udma_desc_pre_callback(vc, vd, &result);
		dmaengine_desc_callback_invoke(&cb, &result);

		vchan_vdesc_fini(vd);
	}
}

static void udma_free_chan_resources(struct dma_chan *chan)
{
	struct udma_chan *uc = to_udma_chan(chan);
	struct udma_dev *ud = to_udma_dev(chan->device);

	udma_terminate_all(chan);
	if (uc->terminated_desc) {
		udma_reset_chan(uc, false);
		udma_reset_rings(uc);
	}

	cancel_delayed_work_sync(&uc->tx_drain.work);

	if (uc->irq_num_ring > 0) {
		free_irq(uc->irq_num_ring, uc);

		uc->irq_num_ring = 0;
	}
	if (uc->irq_num_udma > 0) {
		free_irq(uc->irq_num_udma, uc);

		uc->irq_num_udma = 0;
	}

	/* Release PSI-L pairing */
	if (uc->psil_paired) {
		navss_psil_unpair(ud, uc->config.src_thread,
				  uc->config.dst_thread);
		uc->psil_paired = false;
	}

	vchan_free_chan_resources(&uc->vc);
	tasklet_kill(&uc->vc.task);

	udma_free_tx_resources(uc);
	udma_free_rx_resources(uc);
	udma_reset_uchan(uc);

	if (uc->use_dma_pool) {
		dma_pool_destroy(uc->hdesc_pool);
		uc->use_dma_pool = false;
	}
}

static struct platform_driver udma_driver;

struct udma_filter_param {
	int remote_thread_id;
	u32 atype;
};

static bool udma_dma_filter_fn(struct dma_chan *chan, void *param)
{
	struct udma_chan_config *ucc;
	struct psil_endpoint_config *ep_config;
	struct udma_filter_param *filter_param;
	struct udma_chan *uc;
	struct udma_dev *ud;

	if (chan->device->dev->driver != &udma_driver.driver)
		return false;

	uc = to_udma_chan(chan);
	ucc = &uc->config;
	ud = uc->ud;
	filter_param = param;

	if (filter_param->atype > 2) {
		dev_err(ud->dev, "Invalid channel atype: %u\n",
			filter_param->atype);
		return false;
	}

	ucc->remote_thread_id = filter_param->remote_thread_id;
	ucc->atype = filter_param->atype;

	if (ucc->remote_thread_id & K3_PSIL_DST_THREAD_ID_OFFSET)
		ucc->dir = DMA_MEM_TO_DEV;
	else
		ucc->dir = DMA_DEV_TO_MEM;

	ep_config = psil_get_ep_config(ucc->remote_thread_id);
	if (IS_ERR(ep_config)) {
		dev_err(ud->dev, "No configuration for psi-l thread 0x%04x\n",
			ucc->remote_thread_id);
		ucc->dir = DMA_MEM_TO_MEM;
		ucc->remote_thread_id = -1;
		ucc->atype = 0;
		return false;
	}

	ucc->pkt_mode = ep_config->pkt_mode;
	ucc->channel_tpl = ep_config->channel_tpl;
	ucc->notdpkt = ep_config->notdpkt;
	ucc->ep_type = ep_config->ep_type;

	if (ucc->ep_type != PSIL_EP_NATIVE) {
		const struct udma_match_data *match_data = ud->match_data;

		if (match_data->flags & UDMA_FLAG_PDMA_ACC32)
			ucc->enable_acc32 = ep_config->pdma_acc32;
		if (match_data->flags & UDMA_FLAG_PDMA_BURST)
			ucc->enable_burst = ep_config->pdma_burst;
	}

	ucc->needs_epib = ep_config->needs_epib;
	ucc->psd_size = ep_config->psd_size;
	ucc->metadata_size =
			(ucc->needs_epib ? CPPI5_INFO0_HDESC_EPIB_SIZE : 0) +
			ucc->psd_size;

	if (ucc->pkt_mode)
		ucc->hdesc_size = ALIGN(sizeof(struct cppi5_host_desc_t) +
				 ucc->metadata_size, ud->desc_align);

	dev_dbg(ud->dev, "chan%d: Remote thread: 0x%04x (%s)\n", uc->id,
		ucc->remote_thread_id, dmaengine_get_direction_text(ucc->dir));

	return true;
}

static struct dma_chan *udma_of_xlate(struct of_phandle_args *dma_spec,
				      struct of_dma *ofdma)
{
	struct udma_dev *ud = ofdma->of_dma_data;
	dma_cap_mask_t mask = ud->ddev.cap_mask;
	struct udma_filter_param filter_param;
	struct dma_chan *chan;

	if (dma_spec->args_count != 1 && dma_spec->args_count != 2)
		return NULL;

	filter_param.remote_thread_id = dma_spec->args[0];
	if (dma_spec->args_count == 2)
		filter_param.atype = dma_spec->args[1];
	else
		filter_param.atype = 0;

	chan = __dma_request_channel(&mask, udma_dma_filter_fn, &filter_param,
				     ofdma->of_node);
	if (!chan) {
		dev_err(ud->dev, "get channel fail in %s.\n", __func__);
		return ERR_PTR(-EINVAL);
	}

	return chan;
}

static struct udma_match_data am654_main_data = {
	.psil_base = 0x1000,
	.enable_memcpy_support = true,
	.statictr_z_mask = GENMASK(11, 0),
<<<<<<< HEAD
	.rchan_oes_offset = 0x200,
=======
>>>>>>> 11811d61
};

static struct udma_match_data am654_mcu_data = {
	.psil_base = 0x6000,
	.enable_memcpy_support = false,
	.statictr_z_mask = GENMASK(11, 0),
<<<<<<< HEAD
	.rchan_oes_offset = 0x200,
=======
>>>>>>> 11811d61
};

static struct udma_match_data j721e_main_data = {
	.psil_base = 0x1000,
	.enable_memcpy_support = true,
	.flags = UDMA_FLAG_PDMA_ACC32 | UDMA_FLAG_PDMA_BURST,
	.statictr_z_mask = GENMASK(23, 0),
};

static struct udma_match_data j721e_mcu_data = {
	.psil_base = 0x6000,
	.enable_memcpy_support = false, /* MEM_TO_MEM is slow via MCU UDMA */
	.flags = UDMA_FLAG_PDMA_ACC32 | UDMA_FLAG_PDMA_BURST,
	.statictr_z_mask = GENMASK(23, 0),
};

static const struct of_device_id udma_of_match[] = {
	{
		.compatible = "ti,am654-navss-main-udmap",
		.data = &am654_main_data,
	},
	{
		.compatible = "ti,am654-navss-mcu-udmap",
		.data = &am654_mcu_data,
	}, {
		.compatible = "ti,j721e-navss-main-udmap",
		.data = &j721e_main_data,
	}, {
		.compatible = "ti,j721e-navss-mcu-udmap",
		.data = &j721e_mcu_data,
	},
	{ /* Sentinel */ },
};

static struct udma_soc_data am654_soc_data = {
	.rchan_oes_offset = 0x200,
};

static struct udma_soc_data j721e_soc_data = {
	.rchan_oes_offset = 0x400,
};

static struct udma_soc_data j7200_soc_data = {
	.rchan_oes_offset = 0x80,
};

static const struct soc_device_attribute k3_soc_devices[] = {
	{ .family = "AM65X", .data = &am654_soc_data },
	{ .family = "J721E", .data = &j721e_soc_data },
	{ .family = "J7200", .data = &j7200_soc_data },
	{ /* sentinel */ }
};

static int udma_get_mmrs(struct platform_device *pdev, struct udma_dev *ud)
{
	int i;

	for (i = 0; i < MMR_LAST; i++) {
		ud->mmrs[i] = devm_platform_ioremap_resource_byname(pdev, mmr_names[i]);
		if (IS_ERR(ud->mmrs[i]))
			return PTR_ERR(ud->mmrs[i]);
	}

	return 0;
}

static int udma_setup_resources(struct udma_dev *ud)
{
	struct device *dev = ud->dev;
	int ch_count, ret, i, j;
	u32 cap2, cap3;
	struct ti_sci_resource_desc *rm_desc;
	struct ti_sci_resource *rm_res, irq_res;
	struct udma_tisci_rm *tisci_rm = &ud->tisci_rm;
	static const char * const range_names[] = { "ti,sci-rm-range-tchan",
						    "ti,sci-rm-range-rchan",
						    "ti,sci-rm-range-rflow" };

	cap2 = udma_read(ud->mmrs[MMR_GCFG], UDMA_CAP_REG(2));
	cap3 = udma_read(ud->mmrs[MMR_GCFG], UDMA_CAP_REG(3));

	ud->rflow_cnt = UDMA_CAP3_RFLOW_CNT(cap3);
	ud->tchan_cnt = UDMA_CAP2_TCHAN_CNT(cap2);
	ud->echan_cnt = UDMA_CAP2_ECHAN_CNT(cap2);
	ud->rchan_cnt = UDMA_CAP2_RCHAN_CNT(cap2);
	ch_count  = ud->tchan_cnt + ud->rchan_cnt;

	/* Set up the throughput level start indexes */
	if (of_device_is_compatible(dev->of_node,
				    "ti,am654-navss-main-udmap")) {
		ud->tpl_levels = 2;
		ud->tpl_start_idx[0] = 8;
	} else if (of_device_is_compatible(dev->of_node,
					   "ti,am654-navss-mcu-udmap")) {
		ud->tpl_levels = 2;
		ud->tpl_start_idx[0] = 2;
	} else if (UDMA_CAP3_UCHAN_CNT(cap3)) {
		ud->tpl_levels = 3;
		ud->tpl_start_idx[1] = UDMA_CAP3_UCHAN_CNT(cap3);
		ud->tpl_start_idx[0] = ud->tpl_start_idx[1] +
				       UDMA_CAP3_HCHAN_CNT(cap3);
	} else if (UDMA_CAP3_HCHAN_CNT(cap3)) {
		ud->tpl_levels = 2;
		ud->tpl_start_idx[0] = UDMA_CAP3_HCHAN_CNT(cap3);
	} else {
		ud->tpl_levels = 1;
	}

	ud->tchan_map = devm_kmalloc_array(dev, BITS_TO_LONGS(ud->tchan_cnt),
					   sizeof(unsigned long), GFP_KERNEL);
	ud->tchans = devm_kcalloc(dev, ud->tchan_cnt, sizeof(*ud->tchans),
				  GFP_KERNEL);
	ud->rchan_map = devm_kmalloc_array(dev, BITS_TO_LONGS(ud->rchan_cnt),
					   sizeof(unsigned long), GFP_KERNEL);
	ud->rchans = devm_kcalloc(dev, ud->rchan_cnt, sizeof(*ud->rchans),
				  GFP_KERNEL);
	ud->rflow_gp_map = devm_kmalloc_array(dev, BITS_TO_LONGS(ud->rflow_cnt),
					      sizeof(unsigned long),
					      GFP_KERNEL);
	ud->rflow_gp_map_allocated = devm_kcalloc(dev,
						  BITS_TO_LONGS(ud->rflow_cnt),
						  sizeof(unsigned long),
						  GFP_KERNEL);
	ud->rflow_in_use = devm_kcalloc(dev, BITS_TO_LONGS(ud->rflow_cnt),
					sizeof(unsigned long),
					GFP_KERNEL);
	ud->rflows = devm_kcalloc(dev, ud->rflow_cnt, sizeof(*ud->rflows),
				  GFP_KERNEL);

	if (!ud->tchan_map || !ud->rchan_map || !ud->rflow_gp_map ||
	    !ud->rflow_gp_map_allocated || !ud->tchans || !ud->rchans ||
	    !ud->rflows || !ud->rflow_in_use)
		return -ENOMEM;

	/*
	 * RX flows with the same Ids as RX channels are reserved to be used
	 * as default flows if remote HW can't generate flow_ids. Those
	 * RX flows can be requested only explicitly by id.
	 */
	bitmap_set(ud->rflow_gp_map_allocated, 0, ud->rchan_cnt);

	/* by default no GP rflows are assigned to Linux */
	bitmap_set(ud->rflow_gp_map, 0, ud->rflow_cnt);

	/* Get resource ranges from tisci */
	for (i = 0; i < RM_RANGE_LAST; i++)
		tisci_rm->rm_ranges[i] =
			devm_ti_sci_get_of_resource(tisci_rm->tisci, dev,
						    tisci_rm->tisci_dev_id,
						    (char *)range_names[i]);

	/* tchan ranges */
	rm_res = tisci_rm->rm_ranges[RM_RANGE_TCHAN];
	if (IS_ERR(rm_res)) {
		bitmap_zero(ud->tchan_map, ud->tchan_cnt);
	} else {
		bitmap_fill(ud->tchan_map, ud->tchan_cnt);
		for (i = 0; i < rm_res->sets; i++) {
			rm_desc = &rm_res->desc[i];
			bitmap_clear(ud->tchan_map, rm_desc->start,
				     rm_desc->num);
			dev_dbg(dev, "ti-sci-res: tchan: %d:%d\n",
				rm_desc->start, rm_desc->num);
		}
	}
	irq_res.sets = rm_res->sets;

	/* rchan and matching default flow ranges */
	rm_res = tisci_rm->rm_ranges[RM_RANGE_RCHAN];
	if (IS_ERR(rm_res)) {
		bitmap_zero(ud->rchan_map, ud->rchan_cnt);
	} else {
		bitmap_fill(ud->rchan_map, ud->rchan_cnt);
		for (i = 0; i < rm_res->sets; i++) {
			rm_desc = &rm_res->desc[i];
			bitmap_clear(ud->rchan_map, rm_desc->start,
				     rm_desc->num);
			dev_dbg(dev, "ti-sci-res: rchan: %d:%d\n",
				rm_desc->start, rm_desc->num);
		}
	}

	irq_res.sets += rm_res->sets;
	irq_res.desc = kcalloc(irq_res.sets, sizeof(*irq_res.desc), GFP_KERNEL);
	rm_res = tisci_rm->rm_ranges[RM_RANGE_TCHAN];
	for (i = 0; i < rm_res->sets; i++) {
		irq_res.desc[i].start = rm_res->desc[i].start;
		irq_res.desc[i].num = rm_res->desc[i].num;
	}
	rm_res = tisci_rm->rm_ranges[RM_RANGE_RCHAN];
	for (j = 0; j < rm_res->sets; j++, i++) {
		irq_res.desc[i].start = rm_res->desc[j].start +
					ud->soc_data->rchan_oes_offset;
		irq_res.desc[i].num = rm_res->desc[j].num;
	}
	ret = ti_sci_inta_msi_domain_alloc_irqs(ud->dev, &irq_res);
	kfree(irq_res.desc);
	if (ret) {
		dev_err(ud->dev, "Failed to allocate MSI interrupts\n");
		return ret;
	}

	/* GP rflow ranges */
	rm_res = tisci_rm->rm_ranges[RM_RANGE_RFLOW];
	if (IS_ERR(rm_res)) {
		/* all gp flows are assigned exclusively to Linux */
		bitmap_clear(ud->rflow_gp_map, ud->rchan_cnt,
			     ud->rflow_cnt - ud->rchan_cnt);
	} else {
		for (i = 0; i < rm_res->sets; i++) {
			rm_desc = &rm_res->desc[i];
			bitmap_clear(ud->rflow_gp_map, rm_desc->start,
				     rm_desc->num);
			dev_dbg(dev, "ti-sci-res: rflow: %d:%d\n",
				rm_desc->start, rm_desc->num);
		}
	}

	ch_count -= bitmap_weight(ud->tchan_map, ud->tchan_cnt);
	ch_count -= bitmap_weight(ud->rchan_map, ud->rchan_cnt);
	if (!ch_count)
		return -ENODEV;

	ud->channels = devm_kcalloc(dev, ch_count, sizeof(*ud->channels),
				    GFP_KERNEL);
	if (!ud->channels)
		return -ENOMEM;

	dev_info(dev, "Channels: %d (tchan: %u, rchan: %u, gp-rflow: %u)\n",
		 ch_count,
		 ud->tchan_cnt - bitmap_weight(ud->tchan_map, ud->tchan_cnt),
		 ud->rchan_cnt - bitmap_weight(ud->rchan_map, ud->rchan_cnt),
		 ud->rflow_cnt - bitmap_weight(ud->rflow_gp_map,
					       ud->rflow_cnt));

	return ch_count;
}

static int udma_setup_rx_flush(struct udma_dev *ud)
{
	struct udma_rx_flush *rx_flush = &ud->rx_flush;
	struct cppi5_desc_hdr_t *tr_desc;
	struct cppi5_tr_type1_t *tr_req;
	struct cppi5_host_desc_t *desc;
	struct device *dev = ud->dev;
	struct udma_hwdesc *hwdesc;
	size_t tr_size;

	/* Allocate 1K buffer for discarded data on RX channel teardown */
	rx_flush->buffer_size = SZ_1K;
	rx_flush->buffer_vaddr = devm_kzalloc(dev, rx_flush->buffer_size,
					      GFP_KERNEL);
	if (!rx_flush->buffer_vaddr)
		return -ENOMEM;

	rx_flush->buffer_paddr = dma_map_single(dev, rx_flush->buffer_vaddr,
						rx_flush->buffer_size,
						DMA_TO_DEVICE);
	if (dma_mapping_error(dev, rx_flush->buffer_paddr))
		return -ENOMEM;

	/* Set up descriptor to be used for TR mode */
	hwdesc = &rx_flush->hwdescs[0];
	tr_size = sizeof(struct cppi5_tr_type1_t);
	hwdesc->cppi5_desc_size = cppi5_trdesc_calc_size(tr_size, 1);
	hwdesc->cppi5_desc_size = ALIGN(hwdesc->cppi5_desc_size,
					ud->desc_align);

	hwdesc->cppi5_desc_vaddr = devm_kzalloc(dev, hwdesc->cppi5_desc_size,
						GFP_KERNEL);
	if (!hwdesc->cppi5_desc_vaddr)
		return -ENOMEM;

	hwdesc->cppi5_desc_paddr = dma_map_single(dev, hwdesc->cppi5_desc_vaddr,
						  hwdesc->cppi5_desc_size,
						  DMA_TO_DEVICE);
	if (dma_mapping_error(dev, hwdesc->cppi5_desc_paddr))
		return -ENOMEM;

	/* Start of the TR req records */
	hwdesc->tr_req_base = hwdesc->cppi5_desc_vaddr + tr_size;
	/* Start address of the TR response array */
	hwdesc->tr_resp_base = hwdesc->tr_req_base + tr_size;

	tr_desc = hwdesc->cppi5_desc_vaddr;
	cppi5_trdesc_init(tr_desc, 1, tr_size, 0, 0);
	cppi5_desc_set_pktids(tr_desc, 0, CPPI5_INFO1_DESC_FLOWID_DEFAULT);
	cppi5_desc_set_retpolicy(tr_desc, 0, 0);

	tr_req = hwdesc->tr_req_base;
	cppi5_tr_init(&tr_req->flags, CPPI5_TR_TYPE1, false, false,
		      CPPI5_TR_EVENT_SIZE_COMPLETION, 0);
	cppi5_tr_csf_set(&tr_req->flags, CPPI5_TR_CSF_SUPR_EVT);

	tr_req->addr = rx_flush->buffer_paddr;
	tr_req->icnt0 = rx_flush->buffer_size;
	tr_req->icnt1 = 1;

	dma_sync_single_for_device(dev, hwdesc->cppi5_desc_paddr,
				   hwdesc->cppi5_desc_size, DMA_TO_DEVICE);

	/* Set up descriptor to be used for packet mode */
	hwdesc = &rx_flush->hwdescs[1];
	hwdesc->cppi5_desc_size = ALIGN(sizeof(struct cppi5_host_desc_t) +
					CPPI5_INFO0_HDESC_EPIB_SIZE +
					CPPI5_INFO0_HDESC_PSDATA_MAX_SIZE,
					ud->desc_align);

	hwdesc->cppi5_desc_vaddr = devm_kzalloc(dev, hwdesc->cppi5_desc_size,
						GFP_KERNEL);
	if (!hwdesc->cppi5_desc_vaddr)
		return -ENOMEM;

	hwdesc->cppi5_desc_paddr = dma_map_single(dev, hwdesc->cppi5_desc_vaddr,
						  hwdesc->cppi5_desc_size,
						  DMA_TO_DEVICE);
	if (dma_mapping_error(dev, hwdesc->cppi5_desc_paddr))
		return -ENOMEM;

	desc = hwdesc->cppi5_desc_vaddr;
	cppi5_hdesc_init(desc, 0, 0);
	cppi5_desc_set_pktids(&desc->hdr, 0, CPPI5_INFO1_DESC_FLOWID_DEFAULT);
	cppi5_desc_set_retpolicy(&desc->hdr, 0, 0);

	cppi5_hdesc_attach_buf(desc,
			       rx_flush->buffer_paddr, rx_flush->buffer_size,
			       rx_flush->buffer_paddr, rx_flush->buffer_size);

	dma_sync_single_for_device(dev, hwdesc->cppi5_desc_paddr,
				   hwdesc->cppi5_desc_size, DMA_TO_DEVICE);
	return 0;
}

#ifdef CONFIG_DEBUG_FS
static void udma_dbg_summary_show_chan(struct seq_file *s,
				       struct dma_chan *chan)
{
	struct udma_chan *uc = to_udma_chan(chan);
	struct udma_chan_config *ucc = &uc->config;

	seq_printf(s, " %-13s| %s", dma_chan_name(chan),
		   chan->dbg_client_name ?: "in-use");
	seq_printf(s, " (%s, ", dmaengine_get_direction_text(uc->config.dir));

	switch (uc->config.dir) {
	case DMA_MEM_TO_MEM:
		seq_printf(s, "chan%d pair [0x%04x -> 0x%04x], ", uc->tchan->id,
			   ucc->src_thread, ucc->dst_thread);
		break;
	case DMA_DEV_TO_MEM:
		seq_printf(s, "rchan%d [0x%04x -> 0x%04x], ", uc->rchan->id,
			   ucc->src_thread, ucc->dst_thread);
		break;
	case DMA_MEM_TO_DEV:
		seq_printf(s, "tchan%d [0x%04x -> 0x%04x], ", uc->tchan->id,
			   ucc->src_thread, ucc->dst_thread);
		break;
	default:
		seq_printf(s, ")\n");
		return;
	}

	if (ucc->ep_type == PSIL_EP_NATIVE) {
		seq_printf(s, "PSI-L Native");
		if (ucc->metadata_size) {
			seq_printf(s, "[%s", ucc->needs_epib ? " EPIB" : "");
			if (ucc->psd_size)
				seq_printf(s, " PSDsize:%u", ucc->psd_size);
			seq_printf(s, " ]");
		}
	} else {
		seq_printf(s, "PDMA");
		if (ucc->enable_acc32 || ucc->enable_burst)
			seq_printf(s, "[%s%s ]",
				   ucc->enable_acc32 ? " ACC32" : "",
				   ucc->enable_burst ? " BURST" : "");
	}

	seq_printf(s, ", %s)\n", ucc->pkt_mode ? "Packet mode" : "TR mode");
}

static void udma_dbg_summary_show(struct seq_file *s,
				  struct dma_device *dma_dev)
{
	struct dma_chan *chan;

	list_for_each_entry(chan, &dma_dev->channels, device_node) {
		if (chan->client_count)
			udma_dbg_summary_show_chan(s, chan);
	}
}
#endif /* CONFIG_DEBUG_FS */

#define TI_UDMAC_BUSWIDTHS	(BIT(DMA_SLAVE_BUSWIDTH_1_BYTE) | \
				 BIT(DMA_SLAVE_BUSWIDTH_2_BYTES) | \
				 BIT(DMA_SLAVE_BUSWIDTH_3_BYTES) | \
				 BIT(DMA_SLAVE_BUSWIDTH_4_BYTES) | \
				 BIT(DMA_SLAVE_BUSWIDTH_8_BYTES))

static int udma_probe(struct platform_device *pdev)
{
	struct device_node *navss_node = pdev->dev.parent->of_node;
	const struct soc_device_attribute *soc;
	struct device *dev = &pdev->dev;
	struct udma_dev *ud;
	const struct of_device_id *match;
	int i, ret;
	int ch_count;

	ret = dma_coerce_mask_and_coherent(dev, DMA_BIT_MASK(48));
	if (ret)
		dev_err(dev, "failed to set dma mask stuff\n");

	ud = devm_kzalloc(dev, sizeof(*ud), GFP_KERNEL);
	if (!ud)
		return -ENOMEM;

	ret = udma_get_mmrs(pdev, ud);
	if (ret)
		return ret;

	ud->tisci_rm.tisci = ti_sci_get_by_phandle(dev->of_node, "ti,sci");
	if (IS_ERR(ud->tisci_rm.tisci))
		return PTR_ERR(ud->tisci_rm.tisci);

	ret = of_property_read_u32(dev->of_node, "ti,sci-dev-id",
				   &ud->tisci_rm.tisci_dev_id);
	if (ret) {
		dev_err(dev, "ti,sci-dev-id read failure %d\n", ret);
		return ret;
	}
	pdev->id = ud->tisci_rm.tisci_dev_id;

	ret = of_property_read_u32(navss_node, "ti,sci-dev-id",
				   &ud->tisci_rm.tisci_navss_dev_id);
	if (ret) {
		dev_err(dev, "NAVSS ti,sci-dev-id read failure %d\n", ret);
		return ret;
	}

	ret = of_property_read_u32(dev->of_node, "ti,udma-atype", &ud->atype);
	if (!ret && ud->atype > 2) {
		dev_err(dev, "Invalid atype: %u\n", ud->atype);
		return -EINVAL;
	}

	ud->tisci_rm.tisci_udmap_ops = &ud->tisci_rm.tisci->ops.rm_udmap_ops;
	ud->tisci_rm.tisci_psil_ops = &ud->tisci_rm.tisci->ops.rm_psil_ops;

	ud->ringacc = of_k3_ringacc_get_by_phandle(dev->of_node, "ti,ringacc");
	if (IS_ERR(ud->ringacc))
		return PTR_ERR(ud->ringacc);

	dev->msi_domain = of_msi_get_domain(dev, dev->of_node,
					    DOMAIN_BUS_TI_SCI_INTA_MSI);
	if (!dev->msi_domain) {
		dev_err(dev, "Failed to get MSI domain\n");
		return -EPROBE_DEFER;
	}

	match = of_match_node(udma_of_match, dev->of_node);
	if (!match) {
		dev_err(dev, "No compatible match found\n");
		return -ENODEV;
	}
	ud->match_data = match->data;

	soc = soc_device_match(k3_soc_devices);
	if (!soc) {
		dev_err(dev, "No compatible SoC found\n");
		return -ENODEV;
	}
	ud->soc_data = soc->data;

	dma_cap_set(DMA_SLAVE, ud->ddev.cap_mask);
	dma_cap_set(DMA_CYCLIC, ud->ddev.cap_mask);

	ud->ddev.device_alloc_chan_resources = udma_alloc_chan_resources;
	ud->ddev.device_config = udma_slave_config;
	ud->ddev.device_prep_slave_sg = udma_prep_slave_sg;
	ud->ddev.device_prep_dma_cyclic = udma_prep_dma_cyclic;
	ud->ddev.device_issue_pending = udma_issue_pending;
	ud->ddev.device_tx_status = udma_tx_status;
	ud->ddev.device_pause = udma_pause;
	ud->ddev.device_resume = udma_resume;
	ud->ddev.device_terminate_all = udma_terminate_all;
	ud->ddev.device_synchronize = udma_synchronize;
#ifdef CONFIG_DEBUG_FS
	ud->ddev.dbg_summary_show = udma_dbg_summary_show;
#endif

	ud->ddev.device_free_chan_resources = udma_free_chan_resources;
	ud->ddev.src_addr_widths = TI_UDMAC_BUSWIDTHS;
	ud->ddev.dst_addr_widths = TI_UDMAC_BUSWIDTHS;
	ud->ddev.directions = BIT(DMA_DEV_TO_MEM) | BIT(DMA_MEM_TO_DEV);
	ud->ddev.residue_granularity = DMA_RESIDUE_GRANULARITY_BURST;
	ud->ddev.copy_align = DMAENGINE_ALIGN_8_BYTES;
	ud->ddev.desc_metadata_modes = DESC_METADATA_CLIENT |
				       DESC_METADATA_ENGINE;
	if (ud->match_data->enable_memcpy_support) {
		dma_cap_set(DMA_MEMCPY, ud->ddev.cap_mask);
		ud->ddev.device_prep_dma_memcpy = udma_prep_dma_memcpy;
		ud->ddev.directions |= BIT(DMA_MEM_TO_MEM);
	}

	ud->ddev.dev = dev;
	ud->dev = dev;
	ud->psil_base = ud->match_data->psil_base;

	INIT_LIST_HEAD(&ud->ddev.channels);
	INIT_LIST_HEAD(&ud->desc_to_purge);

	ch_count = udma_setup_resources(ud);
	if (ch_count <= 0)
		return ch_count;

	spin_lock_init(&ud->lock);
	INIT_WORK(&ud->purge_work, udma_purge_desc_work);

	ud->desc_align = 64;
	if (ud->desc_align < dma_get_cache_alignment())
		ud->desc_align = dma_get_cache_alignment();

	ret = udma_setup_rx_flush(ud);
	if (ret)
		return ret;

	for (i = 0; i < ud->tchan_cnt; i++) {
		struct udma_tchan *tchan = &ud->tchans[i];

		tchan->id = i;
		tchan->reg_rt = ud->mmrs[MMR_TCHANRT] + i * 0x1000;
	}

	for (i = 0; i < ud->rchan_cnt; i++) {
		struct udma_rchan *rchan = &ud->rchans[i];

		rchan->id = i;
		rchan->reg_rt = ud->mmrs[MMR_RCHANRT] + i * 0x1000;
	}

	for (i = 0; i < ud->rflow_cnt; i++) {
		struct udma_rflow *rflow = &ud->rflows[i];

		rflow->id = i;
	}

	for (i = 0; i < ch_count; i++) {
		struct udma_chan *uc = &ud->channels[i];

		uc->ud = ud;
		uc->vc.desc_free = udma_desc_free;
		uc->id = i;
		uc->tchan = NULL;
		uc->rchan = NULL;
		uc->config.remote_thread_id = -1;
		uc->config.dir = DMA_MEM_TO_MEM;
		uc->name = devm_kasprintf(dev, GFP_KERNEL, "%s chan%d",
					  dev_name(dev), i);

		vchan_init(&uc->vc, &ud->ddev);
		/* Use custom vchan completion handling */
		tasklet_setup(&uc->vc.task, udma_vchan_complete);
		init_completion(&uc->teardown_completed);
		INIT_DELAYED_WORK(&uc->tx_drain.work, udma_check_tx_completion);
	}

	ret = dma_async_device_register(&ud->ddev);
	if (ret) {
		dev_err(dev, "failed to register slave DMA engine: %d\n", ret);
		return ret;
	}

	platform_set_drvdata(pdev, ud);

	ret = of_dma_controller_register(dev->of_node, udma_of_xlate, ud);
	if (ret) {
		dev_err(dev, "failed to register of_dma controller\n");
		dma_async_device_unregister(&ud->ddev);
	}

	return ret;
}

static struct platform_driver udma_driver = {
	.driver = {
		.name	= "ti-udma",
		.of_match_table = udma_of_match,
		.suppress_bind_attrs = true,
	},
	.probe		= udma_probe,
};
builtin_platform_driver(udma_driver);

/* Private interfaces to UDMA */
#include "k3-udma-private.c"<|MERGE_RESOLUTION|>--- conflicted
+++ resolved
@@ -3096,20 +3096,12 @@
 	.psil_base = 0x1000,
 	.enable_memcpy_support = true,
 	.statictr_z_mask = GENMASK(11, 0),
-<<<<<<< HEAD
-	.rchan_oes_offset = 0x200,
-=======
->>>>>>> 11811d61
 };
 
 static struct udma_match_data am654_mcu_data = {
 	.psil_base = 0x6000,
 	.enable_memcpy_support = false,
 	.statictr_z_mask = GENMASK(11, 0),
-<<<<<<< HEAD
-	.rchan_oes_offset = 0x200,
-=======
->>>>>>> 11811d61
 };
 
 static struct udma_match_data j721e_main_data = {
