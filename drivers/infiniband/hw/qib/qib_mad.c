/*
 * Copyright (c) 2012 Intel Corporation.  All rights reserved.
 * Copyright (c) 2006 - 2012 QLogic Corporation. All rights reserved.
 * Copyright (c) 2005, 2006 PathScale, Inc. All rights reserved.
 *
 * This software is available to you under a choice of one of two
 * licenses.  You may choose to be licensed under the terms of the GNU
 * General Public License (GPL) Version 2, available from the file
 * COPYING in the main directory of this source tree, or the
 * OpenIB.org BSD license below:
 *
 *     Redistribution and use in source and binary forms, with or
 *     without modification, are permitted provided that the following
 *     conditions are met:
 *
 *      - Redistributions of source code must retain the above
 *        copyright notice, this list of conditions and the following
 *        disclaimer.
 *
 *      - Redistributions in binary form must reproduce the above
 *        copyright notice, this list of conditions and the following
 *        disclaimer in the documentation and/or other materials
 *        provided with the distribution.
 *
 * THE SOFTWARE IS PROVIDED "AS IS", WITHOUT WARRANTY OF ANY KIND,
 * EXPRESS OR IMPLIED, INCLUDING BUT NOT LIMITED TO THE WARRANTIES OF
 * MERCHANTABILITY, FITNESS FOR A PARTICULAR PURPOSE AND
 * NONINFRINGEMENT. IN NO EVENT SHALL THE AUTHORS OR COPYRIGHT HOLDERS
 * BE LIABLE FOR ANY CLAIM, DAMAGES OR OTHER LIABILITY, WHETHER IN AN
 * ACTION OF CONTRACT, TORT OR OTHERWISE, ARISING FROM, OUT OF OR IN
 * CONNECTION WITH THE SOFTWARE OR THE USE OR OTHER DEALINGS IN THE
 * SOFTWARE.
 */

#include <rdma/ib_smi.h>

#include "qib.h"
#include "qib_mad.h"

static int reply(struct ib_smp *smp)
{
	/*
	 * The verbs framework will handle the directed/LID route
	 * packet changes.
	 */
	smp->method = IB_MGMT_METHOD_GET_RESP;
	if (smp->mgmt_class == IB_MGMT_CLASS_SUBN_DIRECTED_ROUTE)
		smp->status |= IB_SMP_DIRECTION;
	return IB_MAD_RESULT_SUCCESS | IB_MAD_RESULT_REPLY;
}

static int reply_failure(struct ib_smp *smp)
{
	/*
	 * The verbs framework will handle the directed/LID route
	 * packet changes.
	 */
	smp->method = IB_MGMT_METHOD_GET_RESP;
	if (smp->mgmt_class == IB_MGMT_CLASS_SUBN_DIRECTED_ROUTE)
		smp->status |= IB_SMP_DIRECTION;
	return IB_MAD_RESULT_FAILURE | IB_MAD_RESULT_REPLY;
}

static void qib_send_trap(struct qib_ibport *ibp, void *data, unsigned len)
{
	struct ib_mad_send_buf *send_buf;
	struct ib_mad_agent *agent;
	struct ib_smp *smp;
	int ret;
	unsigned long flags;
	unsigned long timeout;

	agent = ibp->rvp.send_agent;
	if (!agent)
		return;

	/* o14-3.2.1 */
	if (!(ppd_from_ibp(ibp)->lflags & QIBL_LINKACTIVE))
		return;

	/* o14-2 */
	if (ibp->rvp.trap_timeout &&
	    time_before(jiffies, ibp->rvp.trap_timeout))
		return;

	send_buf = ib_create_send_mad(agent, 0, 0, 0, IB_MGMT_MAD_HDR,
				      IB_MGMT_MAD_DATA, GFP_ATOMIC,
				      IB_MGMT_BASE_VERSION);
	if (IS_ERR(send_buf))
		return;

	smp = send_buf->mad;
	smp->base_version = IB_MGMT_BASE_VERSION;
	smp->mgmt_class = IB_MGMT_CLASS_SUBN_LID_ROUTED;
	smp->class_version = 1;
	smp->method = IB_MGMT_METHOD_TRAP;
	ibp->rvp.tid++;
	smp->tid = cpu_to_be64(ibp->rvp.tid);
	smp->attr_id = IB_SMP_ATTR_NOTICE;
	/* o14-1: smp->mkey = 0; */
	memcpy(smp->data, data, len);

	spin_lock_irqsave(&ibp->rvp.lock, flags);
	if (!ibp->rvp.sm_ah) {
		if (ibp->rvp.sm_lid != be16_to_cpu(IB_LID_PERMISSIVE)) {
			struct ib_ah *ah;

			ah = qib_create_qp0_ah(ibp, (u16)ibp->rvp.sm_lid);
			if (IS_ERR(ah))
				ret = PTR_ERR(ah);
			else {
				send_buf->ah = ah;
				ibp->rvp.sm_ah = ibah_to_rvtah(ah);
				ret = 0;
			}
		} else
			ret = -EINVAL;
	} else {
		send_buf->ah = &ibp->rvp.sm_ah->ibah;
		ret = 0;
	}
	spin_unlock_irqrestore(&ibp->rvp.lock, flags);

	if (!ret)
		ret = ib_post_send_mad(send_buf, NULL);
	if (!ret) {
		/* 4.096 usec. */
		timeout = (4096 * (1UL << ibp->rvp.subnet_timeout)) / 1000;
		ibp->rvp.trap_timeout = jiffies + usecs_to_jiffies(timeout);
	} else {
		ib_free_send_mad(send_buf);
		ibp->rvp.trap_timeout = 0;
	}
}

/*
 * Send a bad P_Key trap (ch. 14.3.8).
 */
void qib_bad_pkey(struct qib_ibport *ibp, u32 key, u32 sl,
		  u32 qp1, u32 qp2, __be16 lid1, __be16 lid2)
{
	struct ib_mad_notice_attr data;

	ibp->rvp.n_pkt_drops++;
	ibp->rvp.pkey_violations++;

	/* Send violation trap */
	data.generic_type = IB_NOTICE_TYPE_SECURITY;
	data.prod_type_msb = 0;
	data.prod_type_lsb = IB_NOTICE_PROD_CA;
	data.trap_num = IB_NOTICE_TRAP_BAD_PKEY;
	data.issuer_lid = cpu_to_be16(ppd_from_ibp(ibp)->lid);
	data.toggle_count = 0;
	memset(&data.details, 0, sizeof(data.details));
	data.details.ntc_257_258.lid1 = lid1;
	data.details.ntc_257_258.lid2 = lid2;
	data.details.ntc_257_258.key = cpu_to_be32(key);
	data.details.ntc_257_258.sl_qp1 = cpu_to_be32((sl << 28) | qp1);
	data.details.ntc_257_258.qp2 = cpu_to_be32(qp2);

	qib_send_trap(ibp, &data, sizeof(data));
}

/*
 * Send a bad M_Key trap (ch. 14.3.9).
 */
static void qib_bad_mkey(struct qib_ibport *ibp, struct ib_smp *smp)
{
	struct ib_mad_notice_attr data;

	/* Send violation trap */
	data.generic_type = IB_NOTICE_TYPE_SECURITY;
	data.prod_type_msb = 0;
	data.prod_type_lsb = IB_NOTICE_PROD_CA;
	data.trap_num = IB_NOTICE_TRAP_BAD_MKEY;
	data.issuer_lid = cpu_to_be16(ppd_from_ibp(ibp)->lid);
	data.toggle_count = 0;
	memset(&data.details, 0, sizeof(data.details));
	data.details.ntc_256.lid = data.issuer_lid;
	data.details.ntc_256.method = smp->method;
	data.details.ntc_256.attr_id = smp->attr_id;
	data.details.ntc_256.attr_mod = smp->attr_mod;
	data.details.ntc_256.mkey = smp->mkey;
	if (smp->mgmt_class == IB_MGMT_CLASS_SUBN_DIRECTED_ROUTE) {
		u8 hop_cnt;

		data.details.ntc_256.dr_slid = smp->dr_slid;
		data.details.ntc_256.dr_trunc_hop = IB_NOTICE_TRAP_DR_NOTICE;
		hop_cnt = smp->hop_cnt;
		if (hop_cnt > ARRAY_SIZE(data.details.ntc_256.dr_rtn_path)) {
			data.details.ntc_256.dr_trunc_hop |=
				IB_NOTICE_TRAP_DR_TRUNC;
			hop_cnt = ARRAY_SIZE(data.details.ntc_256.dr_rtn_path);
		}
		data.details.ntc_256.dr_trunc_hop |= hop_cnt;
		memcpy(data.details.ntc_256.dr_rtn_path, smp->return_path,
		       hop_cnt);
	}

	qib_send_trap(ibp, &data, sizeof(data));
}

/*
 * Send a Port Capability Mask Changed trap (ch. 14.3.11).
 */
void qib_cap_mask_chg(struct rvt_dev_info *rdi, u8 port_num)
{
	struct qib_ibdev *ibdev = container_of(rdi, struct qib_ibdev, rdi);
	struct qib_devdata *dd = dd_from_dev(ibdev);
	struct qib_ibport *ibp = &dd->pport[port_num - 1].ibport_data;
	struct ib_mad_notice_attr data;

	data.generic_type = IB_NOTICE_TYPE_INFO;
	data.prod_type_msb = 0;
	data.prod_type_lsb = IB_NOTICE_PROD_CA;
	data.trap_num = IB_NOTICE_TRAP_CAP_MASK_CHG;
	data.issuer_lid = cpu_to_be16(ppd_from_ibp(ibp)->lid);
	data.toggle_count = 0;
	memset(&data.details, 0, sizeof(data.details));
	data.details.ntc_144.lid = data.issuer_lid;
	data.details.ntc_144.new_cap_mask =
					cpu_to_be32(ibp->rvp.port_cap_flags);
	qib_send_trap(ibp, &data, sizeof(data));
}

/*
 * Send a System Image GUID Changed trap (ch. 14.3.12).
 */
void qib_sys_guid_chg(struct qib_ibport *ibp)
{
	struct ib_mad_notice_attr data;

	data.generic_type = IB_NOTICE_TYPE_INFO;
	data.prod_type_msb = 0;
	data.prod_type_lsb = IB_NOTICE_PROD_CA;
	data.trap_num = IB_NOTICE_TRAP_SYS_GUID_CHG;
	data.issuer_lid = cpu_to_be16(ppd_from_ibp(ibp)->lid);
	data.toggle_count = 0;
	memset(&data.details, 0, sizeof(data.details));
	data.details.ntc_145.lid = data.issuer_lid;
	data.details.ntc_145.new_sys_guid = ib_qib_sys_image_guid;

	qib_send_trap(ibp, &data, sizeof(data));
}

/*
 * Send a Node Description Changed trap (ch. 14.3.13).
 */
void qib_node_desc_chg(struct qib_ibport *ibp)
{
	struct ib_mad_notice_attr data;

	data.generic_type = IB_NOTICE_TYPE_INFO;
	data.prod_type_msb = 0;
	data.prod_type_lsb = IB_NOTICE_PROD_CA;
	data.trap_num = IB_NOTICE_TRAP_CAP_MASK_CHG;
	data.issuer_lid = cpu_to_be16(ppd_from_ibp(ibp)->lid);
	data.toggle_count = 0;
	memset(&data.details, 0, sizeof(data.details));
	data.details.ntc_144.lid = data.issuer_lid;
	data.details.ntc_144.local_changes = 1;
	data.details.ntc_144.change_flags = IB_NOTICE_TRAP_NODE_DESC_CHG;

	qib_send_trap(ibp, &data, sizeof(data));
}

static int subn_get_nodedescription(struct ib_smp *smp,
				    struct ib_device *ibdev)
{
	if (smp->attr_mod)
		smp->status |= IB_SMP_INVALID_FIELD;

	memcpy(smp->data, ibdev->node_desc, sizeof(smp->data));

	return reply(smp);
}

static int subn_get_nodeinfo(struct ib_smp *smp, struct ib_device *ibdev,
			     u8 port)
{
	struct ib_node_info *nip = (struct ib_node_info *)&smp->data;
	struct qib_devdata *dd = dd_from_ibdev(ibdev);
	u32 majrev, minrev;
	unsigned pidx = port - 1; /* IB number port from 1, hdw from 0 */

	/* GUID 0 is illegal */
	if (smp->attr_mod || pidx >= dd->num_pports ||
	    dd->pport[pidx].guid == 0)
		smp->status |= IB_SMP_INVALID_FIELD;
	else
		nip->port_guid = dd->pport[pidx].guid;

	nip->base_version = 1;
	nip->class_version = 1;
	nip->node_type = 1;     /* channel adapter */
	nip->num_ports = ibdev->phys_port_cnt;
	/* This is already in network order */
	nip->sys_guid = ib_qib_sys_image_guid;
	nip->node_guid = dd->pport->guid; /* Use first-port GUID as node */
	nip->partition_cap = cpu_to_be16(qib_get_npkeys(dd));
	nip->device_id = cpu_to_be16(dd->deviceid);
	majrev = dd->majrev;
	minrev = dd->minrev;
	nip->revision = cpu_to_be32((majrev << 16) | minrev);
	nip->local_port_num = port;
	nip->vendor_id[0] = QIB_SRC_OUI_1;
	nip->vendor_id[1] = QIB_SRC_OUI_2;
	nip->vendor_id[2] = QIB_SRC_OUI_3;

	return reply(smp);
}

static int subn_get_guidinfo(struct ib_smp *smp, struct ib_device *ibdev,
			     u8 port)
{
	struct qib_devdata *dd = dd_from_ibdev(ibdev);
	u32 startgx = 8 * be32_to_cpu(smp->attr_mod);
	__be64 *p = (__be64 *) smp->data;
	unsigned pidx = port - 1; /* IB number port from 1, hdw from 0 */

	/* 32 blocks of 8 64-bit GUIDs per block */

	memset(smp->data, 0, sizeof(smp->data));

	if (startgx == 0 && pidx < dd->num_pports) {
		struct qib_pportdata *ppd = dd->pport + pidx;
		struct qib_ibport *ibp = &ppd->ibport_data;
		__be64 g = ppd->guid;
		unsigned i;

		/* GUID 0 is illegal */
		if (g == 0)
			smp->status |= IB_SMP_INVALID_FIELD;
		else {
			/* The first is a copy of the read-only HW GUID. */
			p[0] = g;
			for (i = 1; i < QIB_GUIDS_PER_PORT; i++)
				p[i] = ibp->guids[i - 1];
		}
	} else
		smp->status |= IB_SMP_INVALID_FIELD;

	return reply(smp);
}

static void set_link_width_enabled(struct qib_pportdata *ppd, u32 w)
{
	(void) ppd->dd->f_set_ib_cfg(ppd, QIB_IB_CFG_LWID_ENB, w);
}

static void set_link_speed_enabled(struct qib_pportdata *ppd, u32 s)
{
	(void) ppd->dd->f_set_ib_cfg(ppd, QIB_IB_CFG_SPD_ENB, s);
}

static int get_overrunthreshold(struct qib_pportdata *ppd)
{
	return ppd->dd->f_get_ib_cfg(ppd, QIB_IB_CFG_OVERRUN_THRESH);
}

/**
 * set_overrunthreshold - set the overrun threshold
 * @ppd: the physical port data
 * @n: the new threshold
 *
 * Note that this will only take effect when the link state changes.
 */
static int set_overrunthreshold(struct qib_pportdata *ppd, unsigned n)
{
	(void) ppd->dd->f_set_ib_cfg(ppd, QIB_IB_CFG_OVERRUN_THRESH,
					 (u32)n);
	return 0;
}

static int get_phyerrthreshold(struct qib_pportdata *ppd)
{
	return ppd->dd->f_get_ib_cfg(ppd, QIB_IB_CFG_PHYERR_THRESH);
}

/**
 * set_phyerrthreshold - set the physical error threshold
 * @ppd: the physical port data
 * @n: the new threshold
 *
 * Note that this will only take effect when the link state changes.
 */
static int set_phyerrthreshold(struct qib_pportdata *ppd, unsigned n)
{
	(void) ppd->dd->f_set_ib_cfg(ppd, QIB_IB_CFG_PHYERR_THRESH,
					 (u32)n);
	return 0;
}

/**
 * get_linkdowndefaultstate - get the default linkdown state
 * @ppd: the physical port data
 *
 * Returns zero if the default is POLL, 1 if the default is SLEEP.
 */
static int get_linkdowndefaultstate(struct qib_pportdata *ppd)
{
	return ppd->dd->f_get_ib_cfg(ppd, QIB_IB_CFG_LINKDEFAULT) ==
		IB_LINKINITCMD_SLEEP;
}

static int check_mkey(struct qib_ibport *ibp, struct ib_smp *smp, int mad_flags)
{
	int valid_mkey = 0;
	int ret = 0;

	/* Is the mkey in the process of expiring? */
	if (ibp->rvp.mkey_lease_timeout &&
	    time_after_eq(jiffies, ibp->rvp.mkey_lease_timeout)) {
		/* Clear timeout and mkey protection field. */
		ibp->rvp.mkey_lease_timeout = 0;
		ibp->rvp.mkeyprot = 0;
	}

	if ((mad_flags & IB_MAD_IGNORE_MKEY) ||  ibp->rvp.mkey == 0 ||
	    ibp->rvp.mkey == smp->mkey)
		valid_mkey = 1;

	/* Unset lease timeout on any valid Get/Set/TrapRepress */
	if (valid_mkey && ibp->rvp.mkey_lease_timeout &&
	    (smp->method == IB_MGMT_METHOD_GET ||
	     smp->method == IB_MGMT_METHOD_SET ||
	     smp->method == IB_MGMT_METHOD_TRAP_REPRESS))
		ibp->rvp.mkey_lease_timeout = 0;

	if (!valid_mkey) {
		switch (smp->method) {
		case IB_MGMT_METHOD_GET:
			/* Bad mkey not a violation below level 2 */
			if (ibp->rvp.mkeyprot < 2)
				break;
			fallthrough;
		case IB_MGMT_METHOD_SET:
		case IB_MGMT_METHOD_TRAP_REPRESS:
			if (ibp->rvp.mkey_violations != 0xFFFF)
				++ibp->rvp.mkey_violations;
			if (!ibp->rvp.mkey_lease_timeout &&
			    ibp->rvp.mkey_lease_period)
				ibp->rvp.mkey_lease_timeout = jiffies +
					ibp->rvp.mkey_lease_period * HZ;
			/* Generate a trap notice. */
			qib_bad_mkey(ibp, smp);
			ret = 1;
		}
	}

	return ret;
}

static int subn_get_portinfo(struct ib_smp *smp, struct ib_device *ibdev,
			     u8 port)
{
	struct qib_devdata *dd;
	struct qib_pportdata *ppd;
	struct qib_ibport *ibp;
	struct ib_port_info *pip = (struct ib_port_info *)smp->data;
	u8 mtu;
	int ret;
	u32 state;
	u32 port_num = be32_to_cpu(smp->attr_mod);

	if (port_num == 0)
		port_num = port;
	else {
		if (port_num > ibdev->phys_port_cnt) {
			smp->status |= IB_SMP_INVALID_FIELD;
			ret = reply(smp);
			goto bail;
		}
		if (port_num != port) {
			ibp = to_iport(ibdev, port_num);
			ret = check_mkey(ibp, smp, 0);
			if (ret) {
				ret = IB_MAD_RESULT_FAILURE;
				goto bail;
			}
		}
	}

	dd = dd_from_ibdev(ibdev);
	/* IB numbers ports from 1, hdw from 0 */
	ppd = dd->pport + (port_num - 1);
	ibp = &ppd->ibport_data;

	/* Clear all fields.  Only set the non-zero fields. */
	memset(smp->data, 0, sizeof(smp->data));

	/* Only return the mkey if the protection field allows it. */
	if (!(smp->method == IB_MGMT_METHOD_GET &&
	      ibp->rvp.mkey != smp->mkey &&
	      ibp->rvp.mkeyprot == 1))
		pip->mkey = ibp->rvp.mkey;
	pip->gid_prefix = ibp->rvp.gid_prefix;
	pip->lid = cpu_to_be16(ppd->lid);
	pip->sm_lid = cpu_to_be16((u16)ibp->rvp.sm_lid);
	pip->cap_mask = cpu_to_be32(ibp->rvp.port_cap_flags);
	/* pip->diag_code; */
	pip->mkey_lease_period = cpu_to_be16(ibp->rvp.mkey_lease_period);
	pip->local_port_num = port;
	pip->link_width_enabled = ppd->link_width_enabled;
	pip->link_width_supported = ppd->link_width_supported;
	pip->link_width_active = ppd->link_width_active;
	state = dd->f_iblink_state(ppd->lastibcstat);
	pip->linkspeed_portstate = ppd->link_speed_supported << 4 | state;

	pip->portphysstate_linkdown =
		(dd->f_ibphys_portstate(ppd->lastibcstat) << 4) |
		(get_linkdowndefaultstate(ppd) ? 1 : 2);
	pip->mkeyprot_resv_lmc = (ibp->rvp.mkeyprot << 6) | ppd->lmc;
	pip->linkspeedactive_enabled = (ppd->link_speed_active << 4) |
		ppd->link_speed_enabled;
	switch (ppd->ibmtu) {
	default: /* something is wrong; fall through */
	case 4096:
		mtu = IB_MTU_4096;
		break;
	case 2048:
		mtu = IB_MTU_2048;
		break;
	case 1024:
		mtu = IB_MTU_1024;
		break;
	case 512:
		mtu = IB_MTU_512;
		break;
	case 256:
		mtu = IB_MTU_256;
		break;
	}
	pip->neighbormtu_mastersmsl = (mtu << 4) | ibp->rvp.sm_sl;
	pip->vlcap_inittype = ppd->vls_supported << 4;  /* InitType = 0 */
	pip->vl_high_limit = ibp->rvp.vl_high_limit;
	pip->vl_arb_high_cap =
		dd->f_get_ib_cfg(ppd, QIB_IB_CFG_VL_HIGH_CAP);
	pip->vl_arb_low_cap =
		dd->f_get_ib_cfg(ppd, QIB_IB_CFG_VL_LOW_CAP);
	/* InitTypeReply = 0 */
	pip->inittypereply_mtucap = qib_ibmtu ? qib_ibmtu : IB_MTU_4096;
	/* HCAs ignore VLStallCount and HOQLife */
	/* pip->vlstallcnt_hoqlife; */
	pip->operationalvl_pei_peo_fpi_fpo =
		dd->f_get_ib_cfg(ppd, QIB_IB_CFG_OP_VLS) << 4;
	pip->mkey_violations = cpu_to_be16(ibp->rvp.mkey_violations);
	/* P_KeyViolations are counted by hardware. */
	pip->pkey_violations = cpu_to_be16(ibp->rvp.pkey_violations);
	pip->qkey_violations = cpu_to_be16(ibp->rvp.qkey_violations);
	/* Only the hardware GUID is supported for now */
	pip->guid_cap = QIB_GUIDS_PER_PORT;
	pip->clientrereg_resv_subnetto = ibp->rvp.subnet_timeout;
	/* 32.768 usec. response time (guessing) */
	pip->resv_resptimevalue = 3;
	pip->localphyerrors_overrunerrors =
		(get_phyerrthreshold(ppd) << 4) |
		get_overrunthreshold(ppd);
	/* pip->max_credit_hint; */
	if (ibp->rvp.port_cap_flags & IB_PORT_LINK_LATENCY_SUP) {
		u32 v;

		v = dd->f_get_ib_cfg(ppd, QIB_IB_CFG_LINKLATENCY);
		pip->link_roundtrip_latency[0] = v >> 16;
		pip->link_roundtrip_latency[1] = v >> 8;
		pip->link_roundtrip_latency[2] = v;
	}

	ret = reply(smp);

bail:
	return ret;
}

/**
 * get_pkeys - return the PKEY table
 * @dd: the qlogic_ib device
 * @port: the IB port number
 * @pkeys: the pkey table is placed here
 */
static int get_pkeys(struct qib_devdata *dd, u8 port, u16 *pkeys)
{
	struct qib_pportdata *ppd = dd->pport + port - 1;
	/*
	 * always a kernel context, no locking needed.
	 * If we get here with ppd setup, no need to check
	 * that pd is valid.
	 */
	struct qib_ctxtdata *rcd = dd->rcd[ppd->hw_pidx];

	memcpy(pkeys, rcd->pkeys, sizeof(rcd->pkeys));

	return 0;
}

static int subn_get_pkeytable(struct ib_smp *smp, struct ib_device *ibdev,
			      u8 port)
{
	u32 startpx = 32 * (be32_to_cpu(smp->attr_mod) & 0xffff);
	u16 *p = (u16 *) smp->data;
	__be16 *q = (__be16 *) smp->data;

	/* 64 blocks of 32 16-bit P_Key entries */

	memset(smp->data, 0, sizeof(smp->data));
	if (startpx == 0) {
		struct qib_devdata *dd = dd_from_ibdev(ibdev);
		unsigned i, n = qib_get_npkeys(dd);

		get_pkeys(dd, port, p);

		for (i = 0; i < n; i++)
			q[i] = cpu_to_be16(p[i]);
	} else
		smp->status |= IB_SMP_INVALID_FIELD;

	return reply(smp);
}

static int subn_set_guidinfo(struct ib_smp *smp, struct ib_device *ibdev,
			     u8 port)
{
	struct qib_devdata *dd = dd_from_ibdev(ibdev);
	u32 startgx = 8 * be32_to_cpu(smp->attr_mod);
	__be64 *p = (__be64 *) smp->data;
	unsigned pidx = port - 1; /* IB number port from 1, hdw from 0 */

	/* 32 blocks of 8 64-bit GUIDs per block */

	if (startgx == 0 && pidx < dd->num_pports) {
		struct qib_pportdata *ppd = dd->pport + pidx;
		struct qib_ibport *ibp = &ppd->ibport_data;
		unsigned i;

		/* The first entry is read-only. */
		for (i = 1; i < QIB_GUIDS_PER_PORT; i++)
			ibp->guids[i - 1] = p[i];
	} else
		smp->status |= IB_SMP_INVALID_FIELD;

	/* The only GUID we support is the first read-only entry. */
	return subn_get_guidinfo(smp, ibdev, port);
}

/**
 * subn_set_portinfo - set port information
 * @smp: the incoming SM packet
 * @ibdev: the infiniband device
 * @port: the port on the device
 *
 * Set Portinfo (see ch. 14.2.5.6).
 */
static int subn_set_portinfo(struct ib_smp *smp, struct ib_device *ibdev,
			     u8 port)
{
	struct ib_port_info *pip = (struct ib_port_info *)smp->data;
	struct ib_event event;
	struct qib_devdata *dd;
	struct qib_pportdata *ppd;
	struct qib_ibport *ibp;
	u8 clientrereg = (pip->clientrereg_resv_subnetto & 0x80);
	unsigned long flags;
	u16 lid, smlid;
	u8 lwe;
	u8 lse;
	u8 state;
	u8 vls;
	u8 msl;
	u16 lstate;
	int ret, ore, mtu;
	u32 port_num = be32_to_cpu(smp->attr_mod);

	if (port_num == 0)
		port_num = port;
	else {
		if (port_num > ibdev->phys_port_cnt)
			goto err;
		/* Port attributes can only be set on the receiving port */
		if (port_num != port)
			goto get_only;
	}

	dd = dd_from_ibdev(ibdev);
	/* IB numbers ports from 1, hdw from 0 */
	ppd = dd->pport + (port_num - 1);
	ibp = &ppd->ibport_data;
	event.device = ibdev;
	event.element.port_num = port;

	ibp->rvp.mkey = pip->mkey;
	ibp->rvp.gid_prefix = pip->gid_prefix;
	ibp->rvp.mkey_lease_period = be16_to_cpu(pip->mkey_lease_period);

	lid = be16_to_cpu(pip->lid);
	/* Must be a valid unicast LID address. */
	if (lid == 0 || lid >= be16_to_cpu(IB_MULTICAST_LID_BASE))
		smp->status |= IB_SMP_INVALID_FIELD;
	else if (ppd->lid != lid || ppd->lmc != (pip->mkeyprot_resv_lmc & 7)) {
		if (ppd->lid != lid)
			qib_set_uevent_bits(ppd, _QIB_EVENT_LID_CHANGE_BIT);
		if (ppd->lmc != (pip->mkeyprot_resv_lmc & 7))
			qib_set_uevent_bits(ppd, _QIB_EVENT_LMC_CHANGE_BIT);
		qib_set_lid(ppd, lid, pip->mkeyprot_resv_lmc & 7);
		event.event = IB_EVENT_LID_CHANGE;
		ib_dispatch_event(&event);
	}

	smlid = be16_to_cpu(pip->sm_lid);
	msl = pip->neighbormtu_mastersmsl & 0xF;
	/* Must be a valid unicast LID address. */
	if (smlid == 0 || smlid >= be16_to_cpu(IB_MULTICAST_LID_BASE))
		smp->status |= IB_SMP_INVALID_FIELD;
	else if (smlid != ibp->rvp.sm_lid || msl != ibp->rvp.sm_sl) {
		spin_lock_irqsave(&ibp->rvp.lock, flags);
		if (ibp->rvp.sm_ah) {
			if (smlid != ibp->rvp.sm_lid)
				rdma_ah_set_dlid(&ibp->rvp.sm_ah->attr,
						 smlid);
			if (msl != ibp->rvp.sm_sl)
				rdma_ah_set_sl(&ibp->rvp.sm_ah->attr, msl);
		}
		spin_unlock_irqrestore(&ibp->rvp.lock, flags);
		if (smlid != ibp->rvp.sm_lid)
			ibp->rvp.sm_lid = smlid;
		if (msl != ibp->rvp.sm_sl)
			ibp->rvp.sm_sl = msl;
		event.event = IB_EVENT_SM_CHANGE;
		ib_dispatch_event(&event);
	}

	/* Allow 1x or 4x to be set (see 14.2.6.6). */
	lwe = pip->link_width_enabled;
	if (lwe) {
		if (lwe == 0xFF)
			set_link_width_enabled(ppd, ppd->link_width_supported);
		else if (lwe >= 16 || (lwe & ~ppd->link_width_supported))
			smp->status |= IB_SMP_INVALID_FIELD;
		else if (lwe != ppd->link_width_enabled)
			set_link_width_enabled(ppd, lwe);
	}

	lse = pip->linkspeedactive_enabled & 0xF;
	if (lse) {
		/*
		 * The IB 1.2 spec. only allows link speed values
		 * 1, 3, 5, 7, 15.  1.2.1 extended to allow specific
		 * speeds.
		 */
		if (lse == 15)
			set_link_speed_enabled(ppd,
					       ppd->link_speed_supported);
		else if (lse >= 8 || (lse & ~ppd->link_speed_supported))
			smp->status |= IB_SMP_INVALID_FIELD;
		else if (lse != ppd->link_speed_enabled)
			set_link_speed_enabled(ppd, lse);
	}

	/* Set link down default state. */
	switch (pip->portphysstate_linkdown & 0xF) {
	case 0: /* NOP */
		break;
	case 1: /* SLEEP */
		(void) dd->f_set_ib_cfg(ppd, QIB_IB_CFG_LINKDEFAULT,
					IB_LINKINITCMD_SLEEP);
		break;
	case 2: /* POLL */
		(void) dd->f_set_ib_cfg(ppd, QIB_IB_CFG_LINKDEFAULT,
					IB_LINKINITCMD_POLL);
		break;
	default:
		smp->status |= IB_SMP_INVALID_FIELD;
	}

	ibp->rvp.mkeyprot = pip->mkeyprot_resv_lmc >> 6;
	ibp->rvp.vl_high_limit = pip->vl_high_limit;
	(void) dd->f_set_ib_cfg(ppd, QIB_IB_CFG_VL_HIGH_LIMIT,
				    ibp->rvp.vl_high_limit);

	mtu = ib_mtu_enum_to_int((pip->neighbormtu_mastersmsl >> 4) & 0xF);
	if (mtu == -1)
		smp->status |= IB_SMP_INVALID_FIELD;
	else
		qib_set_mtu(ppd, mtu);

	/* Set operational VLs */
	vls = (pip->operationalvl_pei_peo_fpi_fpo >> 4) & 0xF;
	if (vls) {
		if (vls > ppd->vls_supported)
			smp->status |= IB_SMP_INVALID_FIELD;
		else
			(void) dd->f_set_ib_cfg(ppd, QIB_IB_CFG_OP_VLS, vls);
	}

	if (pip->mkey_violations == 0)
		ibp->rvp.mkey_violations = 0;

	if (pip->pkey_violations == 0)
		ibp->rvp.pkey_violations = 0;

	if (pip->qkey_violations == 0)
		ibp->rvp.qkey_violations = 0;

	ore = pip->localphyerrors_overrunerrors;
	if (set_phyerrthreshold(ppd, (ore >> 4) & 0xF))
		smp->status |= IB_SMP_INVALID_FIELD;

	if (set_overrunthreshold(ppd, (ore & 0xF)))
		smp->status |= IB_SMP_INVALID_FIELD;

	ibp->rvp.subnet_timeout = pip->clientrereg_resv_subnetto & 0x1F;

	/*
	 * Do the port state change now that the other link parameters
	 * have been set.
	 * Changing the port physical state only makes sense if the link
	 * is down or is being set to down.
	 */
	state = pip->linkspeed_portstate & 0xF;
	lstate = (pip->portphysstate_linkdown >> 4) & 0xF;
	if (lstate && !(state == IB_PORT_DOWN || state == IB_PORT_NOP))
		smp->status |= IB_SMP_INVALID_FIELD;

	/*
	 * Only state changes of DOWN, ARM, and ACTIVE are valid
	 * and must be in the correct state to take effect (see 7.2.6).
	 */
	switch (state) {
	case IB_PORT_NOP:
		if (lstate == 0)
			break;
		fallthrough;
	case IB_PORT_DOWN:
		if (lstate == 0)
			lstate = QIB_IB_LINKDOWN_ONLY;
		else if (lstate == 1)
			lstate = QIB_IB_LINKDOWN_SLEEP;
		else if (lstate == 2)
			lstate = QIB_IB_LINKDOWN;
		else if (lstate == 3)
			lstate = QIB_IB_LINKDOWN_DISABLE;
		else {
			smp->status |= IB_SMP_INVALID_FIELD;
			break;
		}
		spin_lock_irqsave(&ppd->lflags_lock, flags);
		ppd->lflags &= ~QIBL_LINKV;
		spin_unlock_irqrestore(&ppd->lflags_lock, flags);
		qib_set_linkstate(ppd, lstate);
		/*
		 * Don't send a reply if the response would be sent
		 * through the disabled port.
		 */
		if (lstate == QIB_IB_LINKDOWN_DISABLE && smp->hop_cnt) {
			ret = IB_MAD_RESULT_SUCCESS | IB_MAD_RESULT_CONSUMED;
			goto done;
		}
		qib_wait_linkstate(ppd, QIBL_LINKV, 10);
		break;
	case IB_PORT_ARMED:
		qib_set_linkstate(ppd, QIB_IB_LINKARM);
		break;
	case IB_PORT_ACTIVE:
		qib_set_linkstate(ppd, QIB_IB_LINKACTIVE);
		break;
	default:
		smp->status |= IB_SMP_INVALID_FIELD;
	}

	if (clientrereg) {
		event.event = IB_EVENT_CLIENT_REREGISTER;
		ib_dispatch_event(&event);
	}

	/* restore re-reg bit per o14-12.2.1 */
	pip->clientrereg_resv_subnetto |= clientrereg;

	goto get_only;

err:
	smp->status |= IB_SMP_INVALID_FIELD;
get_only:
	ret = subn_get_portinfo(smp, ibdev, port);
done:
	return ret;
}

/**
 * rm_pkey - decrecment the reference count for the given PKEY
 * @dd: the qlogic_ib device
 * @key: the PKEY index
 *
 * Return true if this was the last reference and the hardware table entry
 * needs to be changed.
 */
static int rm_pkey(struct qib_pportdata *ppd, u16 key)
{
	int i;
	int ret;

	for (i = 0; i < ARRAY_SIZE(ppd->pkeys); i++) {
		if (ppd->pkeys[i] != key)
			continue;
		if (atomic_dec_and_test(&ppd->pkeyrefs[i])) {
			ppd->pkeys[i] = 0;
			ret = 1;
			goto bail;
		}
		break;
	}

	ret = 0;

bail:
	return ret;
}

/**
 * add_pkey - add the given PKEY to the hardware table
 * @dd: the qlogic_ib device
 * @key: the PKEY
 *
 * Return an error code if unable to add the entry, zero if no change,
 * or 1 if the hardware PKEY register needs to be updated.
 */
static int add_pkey(struct qib_pportdata *ppd, u16 key)
{
	int i;
	u16 lkey = key & 0x7FFF;
	int any = 0;
	int ret;

	if (lkey == 0x7FFF) {
		ret = 0;
		goto bail;
	}

	/* Look for an empty slot or a matching PKEY. */
	for (i = 0; i < ARRAY_SIZE(ppd->pkeys); i++) {
		if (!ppd->pkeys[i]) {
			any++;
			continue;
		}
		/* If it matches exactly, try to increment the ref count */
		if (ppd->pkeys[i] == key) {
			if (atomic_inc_return(&ppd->pkeyrefs[i]) > 1) {
				ret = 0;
				goto bail;
			}
			/* Lost the race. Look for an empty slot below. */
			atomic_dec(&ppd->pkeyrefs[i]);
			any++;
		}
		/*
		 * It makes no sense to have both the limited and unlimited
		 * PKEY set at the same time since the unlimited one will
		 * disable the limited one.
		 */
		if ((ppd->pkeys[i] & 0x7FFF) == lkey) {
			ret = -EEXIST;
			goto bail;
		}
	}
	if (!any) {
		ret = -EBUSY;
		goto bail;
	}
	for (i = 0; i < ARRAY_SIZE(ppd->pkeys); i++) {
		if (!ppd->pkeys[i] &&
		    atomic_inc_return(&ppd->pkeyrefs[i]) == 1) {
			/* for qibstats, etc. */
			ppd->pkeys[i] = key;
			ret = 1;
			goto bail;
		}
	}
	ret = -EBUSY;

bail:
	return ret;
}

/**
 * set_pkeys - set the PKEY table for ctxt 0
 * @dd: the qlogic_ib device
 * @port: the IB port number
 * @pkeys: the PKEY table
 */
static int set_pkeys(struct qib_devdata *dd, u8 port, u16 *pkeys)
{
	struct qib_pportdata *ppd;
	struct qib_ctxtdata *rcd;
	int i;
	int changed = 0;

	/*
	 * IB port one/two always maps to context zero/one,
	 * always a kernel context, no locking needed
	 * If we get here with ppd setup, no need to check
	 * that rcd is valid.
	 */
	ppd = dd->pport + (port - 1);
	rcd = dd->rcd[ppd->hw_pidx];

	for (i = 0; i < ARRAY_SIZE(rcd->pkeys); i++) {
		u16 key = pkeys[i];
		u16 okey = rcd->pkeys[i];

		if (key == okey)
			continue;
		/*
		 * The value of this PKEY table entry is changing.
		 * Remove the old entry in the hardware's array of PKEYs.
		 */
		if (okey & 0x7FFF)
			changed |= rm_pkey(ppd, okey);
		if (key & 0x7FFF) {
			int ret = add_pkey(ppd, key);

			if (ret < 0)
				key = 0;
			else
				changed |= ret;
		}
		rcd->pkeys[i] = key;
	}
	if (changed) {
		struct ib_event event;

		(void) dd->f_set_ib_cfg(ppd, QIB_IB_CFG_PKEYS, 0);

		event.event = IB_EVENT_PKEY_CHANGE;
		event.device = &dd->verbs_dev.rdi.ibdev;
		event.element.port_num = port;
		ib_dispatch_event(&event);
	}
	return 0;
}

static int subn_set_pkeytable(struct ib_smp *smp, struct ib_device *ibdev,
			      u8 port)
{
	u32 startpx = 32 * (be32_to_cpu(smp->attr_mod) & 0xffff);
	__be16 *p = (__be16 *) smp->data;
	u16 *q = (u16 *) smp->data;
	struct qib_devdata *dd = dd_from_ibdev(ibdev);
	unsigned i, n = qib_get_npkeys(dd);

	for (i = 0; i < n; i++)
		q[i] = be16_to_cpu(p[i]);

	if (startpx != 0 || set_pkeys(dd, port, q) != 0)
		smp->status |= IB_SMP_INVALID_FIELD;

	return subn_get_pkeytable(smp, ibdev, port);
}

static int subn_get_sl_to_vl(struct ib_smp *smp, struct ib_device *ibdev,
			     u8 port)
{
	struct qib_ibport *ibp = to_iport(ibdev, port);
	u8 *p = (u8 *) smp->data;
	unsigned i;

	memset(smp->data, 0, sizeof(smp->data));

	if (!(ibp->rvp.port_cap_flags & IB_PORT_SL_MAP_SUP))
		smp->status |= IB_SMP_UNSUP_METHOD;
	else
		for (i = 0; i < ARRAY_SIZE(ibp->sl_to_vl); i += 2)
			*p++ = (ibp->sl_to_vl[i] << 4) | ibp->sl_to_vl[i + 1];

	return reply(smp);
}

static int subn_set_sl_to_vl(struct ib_smp *smp, struct ib_device *ibdev,
			     u8 port)
{
	struct qib_ibport *ibp = to_iport(ibdev, port);
	u8 *p = (u8 *) smp->data;
	unsigned i;

	if (!(ibp->rvp.port_cap_flags & IB_PORT_SL_MAP_SUP)) {
		smp->status |= IB_SMP_UNSUP_METHOD;
		return reply(smp);
	}

	for (i = 0; i < ARRAY_SIZE(ibp->sl_to_vl); i += 2, p++) {
		ibp->sl_to_vl[i] = *p >> 4;
		ibp->sl_to_vl[i + 1] = *p & 0xF;
	}
	qib_set_uevent_bits(ppd_from_ibp(to_iport(ibdev, port)),
			    _QIB_EVENT_SL2VL_CHANGE_BIT);

	return subn_get_sl_to_vl(smp, ibdev, port);
}

static int subn_get_vl_arb(struct ib_smp *smp, struct ib_device *ibdev,
			   u8 port)
{
	unsigned which = be32_to_cpu(smp->attr_mod) >> 16;
	struct qib_pportdata *ppd = ppd_from_ibp(to_iport(ibdev, port));

	memset(smp->data, 0, sizeof(smp->data));

	if (ppd->vls_supported == IB_VL_VL0)
		smp->status |= IB_SMP_UNSUP_METHOD;
	else if (which == IB_VLARB_LOWPRI_0_31)
		(void) ppd->dd->f_get_ib_table(ppd, QIB_IB_TBL_VL_LOW_ARB,
						   smp->data);
	else if (which == IB_VLARB_HIGHPRI_0_31)
		(void) ppd->dd->f_get_ib_table(ppd, QIB_IB_TBL_VL_HIGH_ARB,
						   smp->data);
	else
		smp->status |= IB_SMP_INVALID_FIELD;

	return reply(smp);
}

static int subn_set_vl_arb(struct ib_smp *smp, struct ib_device *ibdev,
			   u8 port)
{
	unsigned which = be32_to_cpu(smp->attr_mod) >> 16;
	struct qib_pportdata *ppd = ppd_from_ibp(to_iport(ibdev, port));

	if (ppd->vls_supported == IB_VL_VL0)
		smp->status |= IB_SMP_UNSUP_METHOD;
	else if (which == IB_VLARB_LOWPRI_0_31)
		(void) ppd->dd->f_set_ib_table(ppd, QIB_IB_TBL_VL_LOW_ARB,
						   smp->data);
	else if (which == IB_VLARB_HIGHPRI_0_31)
		(void) ppd->dd->f_set_ib_table(ppd, QIB_IB_TBL_VL_HIGH_ARB,
						   smp->data);
	else
		smp->status |= IB_SMP_INVALID_FIELD;

	return subn_get_vl_arb(smp, ibdev, port);
}

static int subn_trap_repress(struct ib_smp *smp, struct ib_device *ibdev,
			     u8 port)
{
	/*
	 * For now, we only send the trap once so no need to process this.
	 * o13-6, o13-7,
	 * o14-3.a4 The SMA shall not send any message in response to a valid
	 * SubnTrapRepress() message.
	 */
	return IB_MAD_RESULT_SUCCESS | IB_MAD_RESULT_CONSUMED;
}

static int pma_get_classportinfo(struct ib_pma_mad *pmp,
				 struct ib_device *ibdev)
{
	struct ib_class_port_info *p =
		(struct ib_class_port_info *)pmp->data;
	struct qib_devdata *dd = dd_from_ibdev(ibdev);

	memset(pmp->data, 0, sizeof(pmp->data));

	if (pmp->mad_hdr.attr_mod != 0)
		pmp->mad_hdr.status |= IB_SMP_INVALID_FIELD;

	/* Note that AllPortSelect is not valid */
	p->base_version = 1;
	p->class_version = 1;
	p->capability_mask = IB_PMA_CLASS_CAP_EXT_WIDTH;
	/*
	 * Set the most significant bit of CM2 to indicate support for
	 * congestion statistics
	 */
	ib_set_cpi_capmask2(p,
			    dd->psxmitwait_supported <<
			    (31 - IB_CLASS_PORT_INFO_RESP_TIME_FIELD_SIZE));
	/*
	 * Expected response time is 4.096 usec. * 2^18 == 1.073741824 sec.
	 */
	ib_set_cpi_resp_time(p, 18);

	return reply((struct ib_smp *) pmp);
}

static int pma_get_portsamplescontrol(struct ib_pma_mad *pmp,
				      struct ib_device *ibdev, u8 port)
{
	struct ib_pma_portsamplescontrol *p =
		(struct ib_pma_portsamplescontrol *)pmp->data;
	struct qib_ibdev *dev = to_idev(ibdev);
	struct qib_devdata *dd = dd_from_dev(dev);
	struct qib_ibport *ibp = to_iport(ibdev, port);
	struct qib_pportdata *ppd = ppd_from_ibp(ibp);
	unsigned long flags;
	u8 port_select = p->port_select;

	memset(pmp->data, 0, sizeof(pmp->data));

	p->port_select = port_select;
	if (pmp->mad_hdr.attr_mod != 0 || port_select != port) {
		pmp->mad_hdr.status |= IB_SMP_INVALID_FIELD;
		goto bail;
	}
	spin_lock_irqsave(&ibp->rvp.lock, flags);
	p->tick = dd->f_get_ib_cfg(ppd, QIB_IB_CFG_PMA_TICKS);
	p->sample_status = dd->f_portcntr(ppd, QIBPORTCNTR_PSSTAT);
	p->counter_width = 4;   /* 32 bit counters */
	p->counter_mask0_9 = COUNTER_MASK0_9;
	p->sample_start = cpu_to_be32(ibp->rvp.pma_sample_start);
	p->sample_interval = cpu_to_be32(ibp->rvp.pma_sample_interval);
	p->tag = cpu_to_be16(ibp->rvp.pma_tag);
	p->counter_select[0] = ibp->rvp.pma_counter_select[0];
	p->counter_select[1] = ibp->rvp.pma_counter_select[1];
	p->counter_select[2] = ibp->rvp.pma_counter_select[2];
	p->counter_select[3] = ibp->rvp.pma_counter_select[3];
	p->counter_select[4] = ibp->rvp.pma_counter_select[4];
	spin_unlock_irqrestore(&ibp->rvp.lock, flags);

bail:
	return reply((struct ib_smp *) pmp);
}

static int pma_set_portsamplescontrol(struct ib_pma_mad *pmp,
				      struct ib_device *ibdev, u8 port)
{
	struct ib_pma_portsamplescontrol *p =
		(struct ib_pma_portsamplescontrol *)pmp->data;
	struct qib_ibdev *dev = to_idev(ibdev);
	struct qib_devdata *dd = dd_from_dev(dev);
	struct qib_ibport *ibp = to_iport(ibdev, port);
	struct qib_pportdata *ppd = ppd_from_ibp(ibp);
	unsigned long flags;
	u8 status, xmit_flags;
	int ret;

	if (pmp->mad_hdr.attr_mod != 0 || p->port_select != port) {
		pmp->mad_hdr.status |= IB_SMP_INVALID_FIELD;
		ret = reply((struct ib_smp *) pmp);
		goto bail;
	}

	spin_lock_irqsave(&ibp->rvp.lock, flags);

	/* Port Sampling code owns the PS* HW counters */
	xmit_flags = ppd->cong_stats.flags;
	ppd->cong_stats.flags = IB_PMA_CONG_HW_CONTROL_SAMPLE;
	status = dd->f_portcntr(ppd, QIBPORTCNTR_PSSTAT);
	if (status == IB_PMA_SAMPLE_STATUS_DONE ||
	    (status == IB_PMA_SAMPLE_STATUS_RUNNING &&
	     xmit_flags == IB_PMA_CONG_HW_CONTROL_TIMER)) {
		ibp->rvp.pma_sample_start = be32_to_cpu(p->sample_start);
		ibp->rvp.pma_sample_interval = be32_to_cpu(p->sample_interval);
		ibp->rvp.pma_tag = be16_to_cpu(p->tag);
		ibp->rvp.pma_counter_select[0] = p->counter_select[0];
		ibp->rvp.pma_counter_select[1] = p->counter_select[1];
		ibp->rvp.pma_counter_select[2] = p->counter_select[2];
		ibp->rvp.pma_counter_select[3] = p->counter_select[3];
		ibp->rvp.pma_counter_select[4] = p->counter_select[4];
		dd->f_set_cntr_sample(ppd, ibp->rvp.pma_sample_interval,
				      ibp->rvp.pma_sample_start);
	}
	spin_unlock_irqrestore(&ibp->rvp.lock, flags);

	ret = pma_get_portsamplescontrol(pmp, ibdev, port);

bail:
	return ret;
}

static u64 get_counter(struct qib_ibport *ibp, struct qib_pportdata *ppd,
		       __be16 sel)
{
	u64 ret;

	switch (sel) {
	case IB_PMA_PORT_XMIT_DATA:
		ret = ppd->dd->f_portcntr(ppd, QIBPORTCNTR_PSXMITDATA);
		break;
	case IB_PMA_PORT_RCV_DATA:
		ret = ppd->dd->f_portcntr(ppd, QIBPORTCNTR_PSRCVDATA);
		break;
	case IB_PMA_PORT_XMIT_PKTS:
		ret = ppd->dd->f_portcntr(ppd, QIBPORTCNTR_PSXMITPKTS);
		break;
	case IB_PMA_PORT_RCV_PKTS:
		ret = ppd->dd->f_portcntr(ppd, QIBPORTCNTR_PSRCVPKTS);
		break;
	case IB_PMA_PORT_XMIT_WAIT:
		ret = ppd->dd->f_portcntr(ppd, QIBPORTCNTR_PSXMITWAIT);
		break;
	default:
		ret = 0;
	}

	return ret;
}

/* This function assumes that the xmit_wait lock is already held */
static u64 xmit_wait_get_value_delta(struct qib_pportdata *ppd)
{
	u32 delta;

	delta = get_counter(&ppd->ibport_data, ppd,
			    IB_PMA_PORT_XMIT_WAIT);
	return ppd->cong_stats.counter + delta;
}

static void cache_hw_sample_counters(struct qib_pportdata *ppd)
{
	struct qib_ibport *ibp = &ppd->ibport_data;

	ppd->cong_stats.counter_cache.psxmitdata =
		get_counter(ibp, ppd, IB_PMA_PORT_XMIT_DATA);
	ppd->cong_stats.counter_cache.psrcvdata =
		get_counter(ibp, ppd, IB_PMA_PORT_RCV_DATA);
	ppd->cong_stats.counter_cache.psxmitpkts =
		get_counter(ibp, ppd, IB_PMA_PORT_XMIT_PKTS);
	ppd->cong_stats.counter_cache.psrcvpkts =
		get_counter(ibp, ppd, IB_PMA_PORT_RCV_PKTS);
	ppd->cong_stats.counter_cache.psxmitwait =
		get_counter(ibp, ppd, IB_PMA_PORT_XMIT_WAIT);
}

static u64 get_cache_hw_sample_counters(struct qib_pportdata *ppd,
					__be16 sel)
{
	u64 ret;

	switch (sel) {
	case IB_PMA_PORT_XMIT_DATA:
		ret = ppd->cong_stats.counter_cache.psxmitdata;
		break;
	case IB_PMA_PORT_RCV_DATA:
		ret = ppd->cong_stats.counter_cache.psrcvdata;
		break;
	case IB_PMA_PORT_XMIT_PKTS:
		ret = ppd->cong_stats.counter_cache.psxmitpkts;
		break;
	case IB_PMA_PORT_RCV_PKTS:
		ret = ppd->cong_stats.counter_cache.psrcvpkts;
		break;
	case IB_PMA_PORT_XMIT_WAIT:
		ret = ppd->cong_stats.counter_cache.psxmitwait;
		break;
	default:
		ret = 0;
	}

	return ret;
}

static int pma_get_portsamplesresult(struct ib_pma_mad *pmp,
				     struct ib_device *ibdev, u8 port)
{
	struct ib_pma_portsamplesresult *p =
		(struct ib_pma_portsamplesresult *)pmp->data;
	struct qib_ibdev *dev = to_idev(ibdev);
	struct qib_devdata *dd = dd_from_dev(dev);
	struct qib_ibport *ibp = to_iport(ibdev, port);
	struct qib_pportdata *ppd = ppd_from_ibp(ibp);
	unsigned long flags;
	u8 status;
	int i;

	memset(pmp->data, 0, sizeof(pmp->data));
	spin_lock_irqsave(&ibp->rvp.lock, flags);
	p->tag = cpu_to_be16(ibp->rvp.pma_tag);
	if (ppd->cong_stats.flags == IB_PMA_CONG_HW_CONTROL_TIMER)
		p->sample_status = IB_PMA_SAMPLE_STATUS_DONE;
	else {
		status = dd->f_portcntr(ppd, QIBPORTCNTR_PSSTAT);
		p->sample_status = cpu_to_be16(status);
		if (status == IB_PMA_SAMPLE_STATUS_DONE) {
			cache_hw_sample_counters(ppd);
			ppd->cong_stats.counter =
				xmit_wait_get_value_delta(ppd);
			dd->f_set_cntr_sample(ppd,
					      QIB_CONG_TIMER_PSINTERVAL, 0);
			ppd->cong_stats.flags = IB_PMA_CONG_HW_CONTROL_TIMER;
		}
	}
	for (i = 0; i < ARRAY_SIZE(ibp->rvp.pma_counter_select); i++)
		p->counter[i] = cpu_to_be32(
			get_cache_hw_sample_counters(
				ppd, ibp->rvp.pma_counter_select[i]));
	spin_unlock_irqrestore(&ibp->rvp.lock, flags);

	return reply((struct ib_smp *) pmp);
}

static int pma_get_portsamplesresult_ext(struct ib_pma_mad *pmp,
					 struct ib_device *ibdev, u8 port)
{
	struct ib_pma_portsamplesresult_ext *p =
		(struct ib_pma_portsamplesresult_ext *)pmp->data;
	struct qib_ibdev *dev = to_idev(ibdev);
	struct qib_devdata *dd = dd_from_dev(dev);
	struct qib_ibport *ibp = to_iport(ibdev, port);
	struct qib_pportdata *ppd = ppd_from_ibp(ibp);
	unsigned long flags;
	u8 status;
	int i;

	/* Port Sampling code owns the PS* HW counters */
	memset(pmp->data, 0, sizeof(pmp->data));
	spin_lock_irqsave(&ibp->rvp.lock, flags);
	p->tag = cpu_to_be16(ibp->rvp.pma_tag);
	if (ppd->cong_stats.flags == IB_PMA_CONG_HW_CONTROL_TIMER)
		p->sample_status = IB_PMA_SAMPLE_STATUS_DONE;
	else {
		status = dd->f_portcntr(ppd, QIBPORTCNTR_PSSTAT);
		p->sample_status = cpu_to_be16(status);
		/* 64 bits */
		p->extended_width = cpu_to_be32(0x80000000);
		if (status == IB_PMA_SAMPLE_STATUS_DONE) {
			cache_hw_sample_counters(ppd);
			ppd->cong_stats.counter =
				xmit_wait_get_value_delta(ppd);
			dd->f_set_cntr_sample(ppd,
					      QIB_CONG_TIMER_PSINTERVAL, 0);
			ppd->cong_stats.flags = IB_PMA_CONG_HW_CONTROL_TIMER;
		}
	}
	for (i = 0; i < ARRAY_SIZE(ibp->rvp.pma_counter_select); i++)
		p->counter[i] = cpu_to_be64(
			get_cache_hw_sample_counters(
				ppd, ibp->rvp.pma_counter_select[i]));
	spin_unlock_irqrestore(&ibp->rvp.lock, flags);

	return reply((struct ib_smp *) pmp);
}

static int pma_get_portcounters(struct ib_pma_mad *pmp,
				struct ib_device *ibdev, u8 port)
{
	struct ib_pma_portcounters *p = (struct ib_pma_portcounters *)
		pmp->data;
	struct qib_ibport *ibp = to_iport(ibdev, port);
	struct qib_pportdata *ppd = ppd_from_ibp(ibp);
	struct qib_verbs_counters cntrs;
	u8 port_select = p->port_select;

	qib_get_counters(ppd, &cntrs);

	/* Adjust counters for any resets done. */
	cntrs.symbol_error_counter -= ibp->z_symbol_error_counter;
	cntrs.link_error_recovery_counter -=
		ibp->z_link_error_recovery_counter;
	cntrs.link_downed_counter -= ibp->z_link_downed_counter;
	cntrs.port_rcv_errors -= ibp->z_port_rcv_errors;
	cntrs.port_rcv_remphys_errors -= ibp->z_port_rcv_remphys_errors;
	cntrs.port_xmit_discards -= ibp->z_port_xmit_discards;
	cntrs.port_xmit_data -= ibp->z_port_xmit_data;
	cntrs.port_rcv_data -= ibp->z_port_rcv_data;
	cntrs.port_xmit_packets -= ibp->z_port_xmit_packets;
	cntrs.port_rcv_packets -= ibp->z_port_rcv_packets;
	cntrs.local_link_integrity_errors -=
		ibp->z_local_link_integrity_errors;
	cntrs.excessive_buffer_overrun_errors -=
		ibp->z_excessive_buffer_overrun_errors;
	cntrs.vl15_dropped -= ibp->z_vl15_dropped;
	cntrs.vl15_dropped += ibp->rvp.n_vl15_dropped;

	memset(pmp->data, 0, sizeof(pmp->data));

	p->port_select = port_select;
	if (pmp->mad_hdr.attr_mod != 0 || port_select != port)
		pmp->mad_hdr.status |= IB_SMP_INVALID_FIELD;

	if (cntrs.symbol_error_counter > 0xFFFFUL)
		p->symbol_error_counter = cpu_to_be16(0xFFFF);
	else
		p->symbol_error_counter =
			cpu_to_be16((u16)cntrs.symbol_error_counter);
	if (cntrs.link_error_recovery_counter > 0xFFUL)
		p->link_error_recovery_counter = 0xFF;
	else
		p->link_error_recovery_counter =
			(u8)cntrs.link_error_recovery_counter;
	if (cntrs.link_downed_counter > 0xFFUL)
		p->link_downed_counter = 0xFF;
	else
		p->link_downed_counter = (u8)cntrs.link_downed_counter;
	if (cntrs.port_rcv_errors > 0xFFFFUL)
		p->port_rcv_errors = cpu_to_be16(0xFFFF);
	else
		p->port_rcv_errors =
			cpu_to_be16((u16) cntrs.port_rcv_errors);
	if (cntrs.port_rcv_remphys_errors > 0xFFFFUL)
		p->port_rcv_remphys_errors = cpu_to_be16(0xFFFF);
	else
		p->port_rcv_remphys_errors =
			cpu_to_be16((u16)cntrs.port_rcv_remphys_errors);
	if (cntrs.port_xmit_discards > 0xFFFFUL)
		p->port_xmit_discards = cpu_to_be16(0xFFFF);
	else
		p->port_xmit_discards =
			cpu_to_be16((u16)cntrs.port_xmit_discards);
	if (cntrs.local_link_integrity_errors > 0xFUL)
		cntrs.local_link_integrity_errors = 0xFUL;
	if (cntrs.excessive_buffer_overrun_errors > 0xFUL)
		cntrs.excessive_buffer_overrun_errors = 0xFUL;
	p->link_overrun_errors = (cntrs.local_link_integrity_errors << 4) |
		cntrs.excessive_buffer_overrun_errors;
	if (cntrs.vl15_dropped > 0xFFFFUL)
		p->vl15_dropped = cpu_to_be16(0xFFFF);
	else
		p->vl15_dropped = cpu_to_be16((u16)cntrs.vl15_dropped);
	if (cntrs.port_xmit_data > 0xFFFFFFFFUL)
		p->port_xmit_data = cpu_to_be32(0xFFFFFFFF);
	else
		p->port_xmit_data = cpu_to_be32((u32)cntrs.port_xmit_data);
	if (cntrs.port_rcv_data > 0xFFFFFFFFUL)
		p->port_rcv_data = cpu_to_be32(0xFFFFFFFF);
	else
		p->port_rcv_data = cpu_to_be32((u32)cntrs.port_rcv_data);
	if (cntrs.port_xmit_packets > 0xFFFFFFFFUL)
		p->port_xmit_packets = cpu_to_be32(0xFFFFFFFF);
	else
		p->port_xmit_packets =
			cpu_to_be32((u32)cntrs.port_xmit_packets);
	if (cntrs.port_rcv_packets > 0xFFFFFFFFUL)
		p->port_rcv_packets = cpu_to_be32(0xFFFFFFFF);
	else
		p->port_rcv_packets =
			cpu_to_be32((u32) cntrs.port_rcv_packets);

	return reply((struct ib_smp *) pmp);
}

static int pma_get_portcounters_cong(struct ib_pma_mad *pmp,
				     struct ib_device *ibdev, u8 port)
{
	/* Congestion PMA packets start at offset 24 not 64 */
	struct ib_pma_portcounters_cong *p =
		(struct ib_pma_portcounters_cong *)pmp->reserved;
	struct qib_verbs_counters cntrs;
	struct qib_ibport *ibp = to_iport(ibdev, port);
	struct qib_pportdata *ppd = ppd_from_ibp(ibp);
	struct qib_devdata *dd = dd_from_ppd(ppd);
	u32 port_select = be32_to_cpu(pmp->mad_hdr.attr_mod) & 0xFF;
	u64 xmit_wait_counter;
	unsigned long flags;

	/*
	 * This check is performed only in the GET method because the
	 * SET method ends up calling this anyway.
	 */
	if (!dd->psxmitwait_supported)
		pmp->mad_hdr.status |= IB_SMP_UNSUP_METH_ATTR;
	if (port_select != port)
		pmp->mad_hdr.status |= IB_SMP_INVALID_FIELD;

	qib_get_counters(ppd, &cntrs);
	spin_lock_irqsave(&ppd->ibport_data.rvp.lock, flags);
	xmit_wait_counter = xmit_wait_get_value_delta(ppd);
	spin_unlock_irqrestore(&ppd->ibport_data.rvp.lock, flags);

	/* Adjust counters for any resets done. */
	cntrs.symbol_error_counter -= ibp->z_symbol_error_counter;
	cntrs.link_error_recovery_counter -=
		ibp->z_link_error_recovery_counter;
	cntrs.link_downed_counter -= ibp->z_link_downed_counter;
	cntrs.port_rcv_errors -= ibp->z_port_rcv_errors;
	cntrs.port_rcv_remphys_errors -=
		ibp->z_port_rcv_remphys_errors;
	cntrs.port_xmit_discards -= ibp->z_port_xmit_discards;
	cntrs.local_link_integrity_errors -=
		ibp->z_local_link_integrity_errors;
	cntrs.excessive_buffer_overrun_errors -=
		ibp->z_excessive_buffer_overrun_errors;
	cntrs.vl15_dropped -= ibp->z_vl15_dropped;
	cntrs.vl15_dropped += ibp->rvp.n_vl15_dropped;
	cntrs.port_xmit_data -= ibp->z_port_xmit_data;
	cntrs.port_rcv_data -= ibp->z_port_rcv_data;
	cntrs.port_xmit_packets -= ibp->z_port_xmit_packets;
	cntrs.port_rcv_packets -= ibp->z_port_rcv_packets;

	memset(pmp->reserved, 0, sizeof(pmp->reserved));
	memset(pmp->data, 0, sizeof(pmp->data));

	/*
	 * Set top 3 bits to indicate interval in picoseconds in
	 * remaining bits.
	 */
	p->port_check_rate =
		cpu_to_be16((QIB_XMIT_RATE_PICO << 13) |
			    (dd->psxmitwait_check_rate &
			     ~(QIB_XMIT_RATE_PICO << 13)));
	p->port_adr_events = cpu_to_be64(0);
	p->port_xmit_wait = cpu_to_be64(xmit_wait_counter);
	p->port_xmit_data = cpu_to_be64(cntrs.port_xmit_data);
	p->port_rcv_data = cpu_to_be64(cntrs.port_rcv_data);
	p->port_xmit_packets =
		cpu_to_be64(cntrs.port_xmit_packets);
	p->port_rcv_packets =
		cpu_to_be64(cntrs.port_rcv_packets);
	if (cntrs.symbol_error_counter > 0xFFFFUL)
		p->symbol_error_counter = cpu_to_be16(0xFFFF);
	else
		p->symbol_error_counter =
			cpu_to_be16(
				(u16)cntrs.symbol_error_counter);
	if (cntrs.link_error_recovery_counter > 0xFFUL)
		p->link_error_recovery_counter = 0xFF;
	else
		p->link_error_recovery_counter =
			(u8)cntrs.link_error_recovery_counter;
	if (cntrs.link_downed_counter > 0xFFUL)
		p->link_downed_counter = 0xFF;
	else
		p->link_downed_counter =
			(u8)cntrs.link_downed_counter;
	if (cntrs.port_rcv_errors > 0xFFFFUL)
		p->port_rcv_errors = cpu_to_be16(0xFFFF);
	else
		p->port_rcv_errors =
			cpu_to_be16((u16) cntrs.port_rcv_errors);
	if (cntrs.port_rcv_remphys_errors > 0xFFFFUL)
		p->port_rcv_remphys_errors = cpu_to_be16(0xFFFF);
	else
		p->port_rcv_remphys_errors =
			cpu_to_be16(
				(u16)cntrs.port_rcv_remphys_errors);
	if (cntrs.port_xmit_discards > 0xFFFFUL)
		p->port_xmit_discards = cpu_to_be16(0xFFFF);
	else
		p->port_xmit_discards =
			cpu_to_be16((u16)cntrs.port_xmit_discards);
	if (cntrs.local_link_integrity_errors > 0xFUL)
		cntrs.local_link_integrity_errors = 0xFUL;
	if (cntrs.excessive_buffer_overrun_errors > 0xFUL)
		cntrs.excessive_buffer_overrun_errors = 0xFUL;
	p->link_overrun_errors = (cntrs.local_link_integrity_errors << 4) |
		cntrs.excessive_buffer_overrun_errors;
	if (cntrs.vl15_dropped > 0xFFFFUL)
		p->vl15_dropped = cpu_to_be16(0xFFFF);
	else
		p->vl15_dropped = cpu_to_be16((u16)cntrs.vl15_dropped);

	return reply((struct ib_smp *)pmp);
}

static void qib_snapshot_pmacounters(
	struct qib_ibport *ibp,
	struct qib_pma_counters *pmacounters)
{
	struct qib_pma_counters *p;
	int cpu;

	memset(pmacounters, 0, sizeof(*pmacounters));
	for_each_possible_cpu(cpu) {
		p = per_cpu_ptr(ibp->pmastats, cpu);
		pmacounters->n_unicast_xmit += p->n_unicast_xmit;
		pmacounters->n_unicast_rcv += p->n_unicast_rcv;
		pmacounters->n_multicast_xmit += p->n_multicast_xmit;
		pmacounters->n_multicast_rcv += p->n_multicast_rcv;
	}
}

static int pma_get_portcounters_ext(struct ib_pma_mad *pmp,
				    struct ib_device *ibdev, u8 port)
{
	struct ib_pma_portcounters_ext *p =
		(struct ib_pma_portcounters_ext *)pmp->data;
	struct qib_ibport *ibp = to_iport(ibdev, port);
	struct qib_pportdata *ppd = ppd_from_ibp(ibp);
	u64 swords, rwords, spkts, rpkts, xwait;
	struct qib_pma_counters pma;
	u8 port_select = p->port_select;

	memset(pmp->data, 0, sizeof(pmp->data));

	p->port_select = port_select;
	if (pmp->mad_hdr.attr_mod != 0 || port_select != port) {
		pmp->mad_hdr.status |= IB_SMP_INVALID_FIELD;
		goto bail;
	}

	qib_snapshot_counters(ppd, &swords, &rwords, &spkts, &rpkts, &xwait);

	/* Adjust counters for any resets done. */
	swords -= ibp->z_port_xmit_data;
	rwords -= ibp->z_port_rcv_data;
	spkts -= ibp->z_port_xmit_packets;
	rpkts -= ibp->z_port_rcv_packets;

	p->port_xmit_data = cpu_to_be64(swords);
	p->port_rcv_data = cpu_to_be64(rwords);
	p->port_xmit_packets = cpu_to_be64(spkts);
	p->port_rcv_packets = cpu_to_be64(rpkts);

	qib_snapshot_pmacounters(ibp, &pma);

	p->port_unicast_xmit_packets = cpu_to_be64(pma.n_unicast_xmit
		- ibp->z_unicast_xmit);
	p->port_unicast_rcv_packets = cpu_to_be64(pma.n_unicast_rcv
		- ibp->z_unicast_rcv);
	p->port_multicast_xmit_packets = cpu_to_be64(pma.n_multicast_xmit
		- ibp->z_multicast_xmit);
	p->port_multicast_rcv_packets = cpu_to_be64(pma.n_multicast_rcv
		- ibp->z_multicast_rcv);

bail:
	return reply((struct ib_smp *) pmp);
}

static int pma_set_portcounters(struct ib_pma_mad *pmp,
				struct ib_device *ibdev, u8 port)
{
	struct ib_pma_portcounters *p = (struct ib_pma_portcounters *)
		pmp->data;
	struct qib_ibport *ibp = to_iport(ibdev, port);
	struct qib_pportdata *ppd = ppd_from_ibp(ibp);
	struct qib_verbs_counters cntrs;

	/*
	 * Since the HW doesn't support clearing counters, we save the
	 * current count and subtract it from future responses.
	 */
	qib_get_counters(ppd, &cntrs);

	if (p->counter_select & IB_PMA_SEL_SYMBOL_ERROR)
		ibp->z_symbol_error_counter = cntrs.symbol_error_counter;

	if (p->counter_select & IB_PMA_SEL_LINK_ERROR_RECOVERY)
		ibp->z_link_error_recovery_counter =
			cntrs.link_error_recovery_counter;

	if (p->counter_select & IB_PMA_SEL_LINK_DOWNED)
		ibp->z_link_downed_counter = cntrs.link_downed_counter;

	if (p->counter_select & IB_PMA_SEL_PORT_RCV_ERRORS)
		ibp->z_port_rcv_errors = cntrs.port_rcv_errors;

	if (p->counter_select & IB_PMA_SEL_PORT_RCV_REMPHYS_ERRORS)
		ibp->z_port_rcv_remphys_errors =
			cntrs.port_rcv_remphys_errors;

	if (p->counter_select & IB_PMA_SEL_PORT_XMIT_DISCARDS)
		ibp->z_port_xmit_discards = cntrs.port_xmit_discards;

	if (p->counter_select & IB_PMA_SEL_LOCAL_LINK_INTEGRITY_ERRORS)
		ibp->z_local_link_integrity_errors =
			cntrs.local_link_integrity_errors;

	if (p->counter_select & IB_PMA_SEL_EXCESSIVE_BUFFER_OVERRUNS)
		ibp->z_excessive_buffer_overrun_errors =
			cntrs.excessive_buffer_overrun_errors;

	if (p->counter_select & IB_PMA_SEL_PORT_VL15_DROPPED) {
		ibp->rvp.n_vl15_dropped = 0;
		ibp->z_vl15_dropped = cntrs.vl15_dropped;
	}

	if (p->counter_select & IB_PMA_SEL_PORT_XMIT_DATA)
		ibp->z_port_xmit_data = cntrs.port_xmit_data;

	if (p->counter_select & IB_PMA_SEL_PORT_RCV_DATA)
		ibp->z_port_rcv_data = cntrs.port_rcv_data;

	if (p->counter_select & IB_PMA_SEL_PORT_XMIT_PACKETS)
		ibp->z_port_xmit_packets = cntrs.port_xmit_packets;

	if (p->counter_select & IB_PMA_SEL_PORT_RCV_PACKETS)
		ibp->z_port_rcv_packets = cntrs.port_rcv_packets;

	return pma_get_portcounters(pmp, ibdev, port);
}

static int pma_set_portcounters_cong(struct ib_pma_mad *pmp,
				     struct ib_device *ibdev, u8 port)
{
	struct qib_ibport *ibp = to_iport(ibdev, port);
	struct qib_pportdata *ppd = ppd_from_ibp(ibp);
	struct qib_devdata *dd = dd_from_ppd(ppd);
	struct qib_verbs_counters cntrs;
	u32 counter_select = (be32_to_cpu(pmp->mad_hdr.attr_mod) >> 24) & 0xFF;
	int ret = 0;
	unsigned long flags;

	qib_get_counters(ppd, &cntrs);
	/* Get counter values before we save them */
	ret = pma_get_portcounters_cong(pmp, ibdev, port);

	if (counter_select & IB_PMA_SEL_CONG_XMIT) {
		spin_lock_irqsave(&ppd->ibport_data.rvp.lock, flags);
		ppd->cong_stats.counter = 0;
		dd->f_set_cntr_sample(ppd, QIB_CONG_TIMER_PSINTERVAL,
				      0x0);
		spin_unlock_irqrestore(&ppd->ibport_data.rvp.lock, flags);
	}
	if (counter_select & IB_PMA_SEL_CONG_PORT_DATA) {
		ibp->z_port_xmit_data = cntrs.port_xmit_data;
		ibp->z_port_rcv_data = cntrs.port_rcv_data;
		ibp->z_port_xmit_packets = cntrs.port_xmit_packets;
		ibp->z_port_rcv_packets = cntrs.port_rcv_packets;
	}
	if (counter_select & IB_PMA_SEL_CONG_ALL) {
		ibp->z_symbol_error_counter =
			cntrs.symbol_error_counter;
		ibp->z_link_error_recovery_counter =
			cntrs.link_error_recovery_counter;
		ibp->z_link_downed_counter =
			cntrs.link_downed_counter;
		ibp->z_port_rcv_errors = cntrs.port_rcv_errors;
		ibp->z_port_rcv_remphys_errors =
			cntrs.port_rcv_remphys_errors;
		ibp->z_port_xmit_discards =
			cntrs.port_xmit_discards;
		ibp->z_local_link_integrity_errors =
			cntrs.local_link_integrity_errors;
		ibp->z_excessive_buffer_overrun_errors =
			cntrs.excessive_buffer_overrun_errors;
		ibp->rvp.n_vl15_dropped = 0;
		ibp->z_vl15_dropped = cntrs.vl15_dropped;
	}

	return ret;
}

static int pma_set_portcounters_ext(struct ib_pma_mad *pmp,
				    struct ib_device *ibdev, u8 port)
{
	struct ib_pma_portcounters *p = (struct ib_pma_portcounters *)
		pmp->data;
	struct qib_ibport *ibp = to_iport(ibdev, port);
	struct qib_pportdata *ppd = ppd_from_ibp(ibp);
	u64 swords, rwords, spkts, rpkts, xwait;
	struct qib_pma_counters pma;

	qib_snapshot_counters(ppd, &swords, &rwords, &spkts, &rpkts, &xwait);

	if (p->counter_select & IB_PMA_SELX_PORT_XMIT_DATA)
		ibp->z_port_xmit_data = swords;

	if (p->counter_select & IB_PMA_SELX_PORT_RCV_DATA)
		ibp->z_port_rcv_data = rwords;

	if (p->counter_select & IB_PMA_SELX_PORT_XMIT_PACKETS)
		ibp->z_port_xmit_packets = spkts;

	if (p->counter_select & IB_PMA_SELX_PORT_RCV_PACKETS)
		ibp->z_port_rcv_packets = rpkts;

	qib_snapshot_pmacounters(ibp, &pma);

	if (p->counter_select & IB_PMA_SELX_PORT_UNI_XMIT_PACKETS)
		ibp->z_unicast_xmit = pma.n_unicast_xmit;

	if (p->counter_select & IB_PMA_SELX_PORT_UNI_RCV_PACKETS)
		ibp->z_unicast_rcv = pma.n_unicast_rcv;

	if (p->counter_select & IB_PMA_SELX_PORT_MULTI_XMIT_PACKETS)
		ibp->z_multicast_xmit = pma.n_multicast_xmit;

	if (p->counter_select & IB_PMA_SELX_PORT_MULTI_RCV_PACKETS)
		ibp->z_multicast_rcv = pma.n_multicast_rcv;

	return pma_get_portcounters_ext(pmp, ibdev, port);
}

static int process_subn(struct ib_device *ibdev, int mad_flags,
			u8 port, const struct ib_mad *in_mad,
			struct ib_mad *out_mad)
{
	struct ib_smp *smp = (struct ib_smp *)out_mad;
	struct qib_ibport *ibp = to_iport(ibdev, port);
	struct qib_pportdata *ppd = ppd_from_ibp(ibp);
	int ret;

	*out_mad = *in_mad;
	if (smp->class_version != 1) {
		smp->status |= IB_SMP_UNSUP_VERSION;
		ret = reply(smp);
		goto bail;
	}

	ret = check_mkey(ibp, smp, mad_flags);
	if (ret) {
		u32 port_num = be32_to_cpu(smp->attr_mod);

		/*
		 * If this is a get/set portinfo, we already check the
		 * M_Key if the MAD is for another port and the M_Key
		 * is OK on the receiving port. This check is needed
		 * to increment the error counters when the M_Key
		 * fails to match on *both* ports.
		 */
		if (in_mad->mad_hdr.attr_id == IB_SMP_ATTR_PORT_INFO &&
		    (smp->method == IB_MGMT_METHOD_GET ||
		     smp->method == IB_MGMT_METHOD_SET) &&
		    port_num && port_num <= ibdev->phys_port_cnt &&
		    port != port_num)
			(void) check_mkey(to_iport(ibdev, port_num), smp, 0);
		ret = IB_MAD_RESULT_FAILURE;
		goto bail;
	}

	switch (smp->method) {
	case IB_MGMT_METHOD_GET:
		switch (smp->attr_id) {
		case IB_SMP_ATTR_NODE_DESC:
			ret = subn_get_nodedescription(smp, ibdev);
			goto bail;
		case IB_SMP_ATTR_NODE_INFO:
			ret = subn_get_nodeinfo(smp, ibdev, port);
			goto bail;
		case IB_SMP_ATTR_GUID_INFO:
			ret = subn_get_guidinfo(smp, ibdev, port);
			goto bail;
		case IB_SMP_ATTR_PORT_INFO:
			ret = subn_get_portinfo(smp, ibdev, port);
			goto bail;
		case IB_SMP_ATTR_PKEY_TABLE:
			ret = subn_get_pkeytable(smp, ibdev, port);
			goto bail;
		case IB_SMP_ATTR_SL_TO_VL_TABLE:
			ret = subn_get_sl_to_vl(smp, ibdev, port);
			goto bail;
		case IB_SMP_ATTR_VL_ARB_TABLE:
			ret = subn_get_vl_arb(smp, ibdev, port);
			goto bail;
		case IB_SMP_ATTR_SM_INFO:
			if (ibp->rvp.port_cap_flags & IB_PORT_SM_DISABLED) {
				ret = IB_MAD_RESULT_SUCCESS |
					IB_MAD_RESULT_CONSUMED;
				goto bail;
			}
			if (ibp->rvp.port_cap_flags & IB_PORT_SM) {
				ret = IB_MAD_RESULT_SUCCESS;
				goto bail;
			}
			fallthrough;
		default:
			smp->status |= IB_SMP_UNSUP_METH_ATTR;
			ret = reply(smp);
			goto bail;
		}

	case IB_MGMT_METHOD_SET:
		switch (smp->attr_id) {
		case IB_SMP_ATTR_GUID_INFO:
			ret = subn_set_guidinfo(smp, ibdev, port);
			goto bail;
		case IB_SMP_ATTR_PORT_INFO:
			ret = subn_set_portinfo(smp, ibdev, port);
			goto bail;
		case IB_SMP_ATTR_PKEY_TABLE:
			ret = subn_set_pkeytable(smp, ibdev, port);
			goto bail;
		case IB_SMP_ATTR_SL_TO_VL_TABLE:
			ret = subn_set_sl_to_vl(smp, ibdev, port);
			goto bail;
		case IB_SMP_ATTR_VL_ARB_TABLE:
			ret = subn_set_vl_arb(smp, ibdev, port);
			goto bail;
		case IB_SMP_ATTR_SM_INFO:
			if (ibp->rvp.port_cap_flags & IB_PORT_SM_DISABLED) {
				ret = IB_MAD_RESULT_SUCCESS |
					IB_MAD_RESULT_CONSUMED;
				goto bail;
			}
			if (ibp->rvp.port_cap_flags & IB_PORT_SM) {
				ret = IB_MAD_RESULT_SUCCESS;
				goto bail;
			}
			fallthrough;
		default:
			smp->status |= IB_SMP_UNSUP_METH_ATTR;
			ret = reply(smp);
			goto bail;
		}

	case IB_MGMT_METHOD_TRAP_REPRESS:
		if (smp->attr_id == IB_SMP_ATTR_NOTICE)
			ret = subn_trap_repress(smp, ibdev, port);
		else {
			smp->status |= IB_SMP_UNSUP_METH_ATTR;
			ret = reply(smp);
		}
		goto bail;

	case IB_MGMT_METHOD_TRAP:
	case IB_MGMT_METHOD_REPORT:
	case IB_MGMT_METHOD_REPORT_RESP:
	case IB_MGMT_METHOD_GET_RESP:
		/*
		 * The ib_mad module will call us to process responses
		 * before checking for other consumers.
		 * Just tell the caller to process it normally.
		 */
		ret = IB_MAD_RESULT_SUCCESS;
		goto bail;

	case IB_MGMT_METHOD_SEND:
		if (ib_get_smp_direction(smp) &&
		    smp->attr_id == QIB_VENDOR_IPG) {
			ppd->dd->f_set_ib_cfg(ppd, QIB_IB_CFG_PORT,
					      smp->data[0]);
			ret = IB_MAD_RESULT_SUCCESS | IB_MAD_RESULT_CONSUMED;
		} else
			ret = IB_MAD_RESULT_SUCCESS;
		goto bail;

	default:
		smp->status |= IB_SMP_UNSUP_METHOD;
		ret = reply(smp);
	}

bail:
	return ret;
}

static int process_perf(struct ib_device *ibdev, u8 port,
			const struct ib_mad *in_mad,
			struct ib_mad *out_mad)
{
	struct ib_pma_mad *pmp = (struct ib_pma_mad *)out_mad;
	int ret;

	*out_mad = *in_mad;
	if (pmp->mad_hdr.class_version != 1) {
		pmp->mad_hdr.status |= IB_SMP_UNSUP_VERSION;
		ret = reply((struct ib_smp *) pmp);
		goto bail;
	}

	switch (pmp->mad_hdr.method) {
	case IB_MGMT_METHOD_GET:
		switch (pmp->mad_hdr.attr_id) {
		case IB_PMA_CLASS_PORT_INFO:
			ret = pma_get_classportinfo(pmp, ibdev);
			goto bail;
		case IB_PMA_PORT_SAMPLES_CONTROL:
			ret = pma_get_portsamplescontrol(pmp, ibdev, port);
			goto bail;
		case IB_PMA_PORT_SAMPLES_RESULT:
			ret = pma_get_portsamplesresult(pmp, ibdev, port);
			goto bail;
		case IB_PMA_PORT_SAMPLES_RESULT_EXT:
			ret = pma_get_portsamplesresult_ext(pmp, ibdev, port);
			goto bail;
		case IB_PMA_PORT_COUNTERS:
			ret = pma_get_portcounters(pmp, ibdev, port);
			goto bail;
		case IB_PMA_PORT_COUNTERS_EXT:
			ret = pma_get_portcounters_ext(pmp, ibdev, port);
			goto bail;
		case IB_PMA_PORT_COUNTERS_CONG:
			ret = pma_get_portcounters_cong(pmp, ibdev, port);
			goto bail;
		default:
			pmp->mad_hdr.status |= IB_SMP_UNSUP_METH_ATTR;
			ret = reply((struct ib_smp *) pmp);
			goto bail;
		}

	case IB_MGMT_METHOD_SET:
		switch (pmp->mad_hdr.attr_id) {
		case IB_PMA_PORT_SAMPLES_CONTROL:
			ret = pma_set_portsamplescontrol(pmp, ibdev, port);
			goto bail;
		case IB_PMA_PORT_COUNTERS:
			ret = pma_set_portcounters(pmp, ibdev, port);
			goto bail;
		case IB_PMA_PORT_COUNTERS_EXT:
			ret = pma_set_portcounters_ext(pmp, ibdev, port);
			goto bail;
		case IB_PMA_PORT_COUNTERS_CONG:
			ret = pma_set_portcounters_cong(pmp, ibdev, port);
			goto bail;
		default:
			pmp->mad_hdr.status |= IB_SMP_UNSUP_METH_ATTR;
			ret = reply((struct ib_smp *) pmp);
			goto bail;
		}

	case IB_MGMT_METHOD_TRAP:
	case IB_MGMT_METHOD_GET_RESP:
		/*
		 * The ib_mad module will call us to process responses
		 * before checking for other consumers.
		 * Just tell the caller to process it normally.
		 */
		ret = IB_MAD_RESULT_SUCCESS;
		goto bail;

	default:
		pmp->mad_hdr.status |= IB_SMP_UNSUP_METHOD;
		ret = reply((struct ib_smp *) pmp);
	}

bail:
	return ret;
}

static int cc_get_classportinfo(struct ib_cc_mad *ccp,
				struct ib_device *ibdev)
{
	struct ib_cc_classportinfo_attr *p =
		(struct ib_cc_classportinfo_attr *)ccp->mgmt_data;

	p->base_version = 1;
	p->class_version = 1;
	p->cap_mask = 0;

	/*
	 * Expected response time is 4.096 usec. * 2^18 == 1.073741824 sec.
	 */
	p->resp_time_value = 18;

	return reply((struct ib_smp *) ccp);
}

static int cc_get_congestion_info(struct ib_cc_mad *ccp,
				struct ib_device *ibdev, u8 port)
{
	struct ib_cc_info_attr *p =
		(struct ib_cc_info_attr *)ccp->mgmt_data;
	struct qib_ibport *ibp = to_iport(ibdev, port);
	struct qib_pportdata *ppd = ppd_from_ibp(ibp);

	p->congestion_info = 0;
	p->control_table_cap = ppd->cc_max_table_entries;

	return reply((struct ib_smp *) ccp);
}

static int cc_get_congestion_setting(struct ib_cc_mad *ccp,
				struct ib_device *ibdev, u8 port)
{
	int i;
	struct ib_cc_congestion_setting_attr *p =
		(struct ib_cc_congestion_setting_attr *)ccp->mgmt_data;
	struct qib_ibport *ibp = to_iport(ibdev, port);
	struct qib_pportdata *ppd = ppd_from_ibp(ibp);
	struct ib_cc_congestion_entry_shadow *entries;

	spin_lock(&ppd->cc_shadow_lock);

	entries = ppd->congestion_entries_shadow->entries;
	p->port_control = cpu_to_be16(
		ppd->congestion_entries_shadow->port_control);
	p->control_map = cpu_to_be16(
		ppd->congestion_entries_shadow->control_map);
	for (i = 0; i < IB_CC_CCS_ENTRIES; i++) {
		p->entries[i].ccti_increase = entries[i].ccti_increase;
		p->entries[i].ccti_timer = cpu_to_be16(entries[i].ccti_timer);
		p->entries[i].trigger_threshold = entries[i].trigger_threshold;
		p->entries[i].ccti_min = entries[i].ccti_min;
	}

	spin_unlock(&ppd->cc_shadow_lock);

	return reply((struct ib_smp *) ccp);
}

static int cc_get_congestion_control_table(struct ib_cc_mad *ccp,
				struct ib_device *ibdev, u8 port)
{
	struct ib_cc_table_attr *p =
		(struct ib_cc_table_attr *)ccp->mgmt_data;
	struct qib_ibport *ibp = to_iport(ibdev, port);
	struct qib_pportdata *ppd = ppd_from_ibp(ibp);
	u32 cct_block_index = be32_to_cpu(ccp->attr_mod);
	u32 max_cct_block;
	u32 cct_entry;
	struct ib_cc_table_entry_shadow *entries;
	int i;

	/* Is the table index more than what is supported? */
	if (cct_block_index > IB_CC_TABLE_CAP_DEFAULT - 1)
		goto bail;

	spin_lock(&ppd->cc_shadow_lock);

	max_cct_block =
		(ppd->ccti_entries_shadow->ccti_last_entry + 1)/IB_CCT_ENTRIES;
	max_cct_block = max_cct_block ? max_cct_block - 1 : 0;

	if (cct_block_index > max_cct_block) {
		spin_unlock(&ppd->cc_shadow_lock);
		goto bail;
	}

	ccp->attr_mod = cpu_to_be32(cct_block_index);

	cct_entry = IB_CCT_ENTRIES * (cct_block_index + 1);

	cct_entry--;

	p->ccti_limit = cpu_to_be16(cct_entry);

	entries = &ppd->ccti_entries_shadow->
			entries[IB_CCT_ENTRIES * cct_block_index];
	cct_entry %= IB_CCT_ENTRIES;

	for (i = 0; i <= cct_entry; i++)
		p->ccti_entries[i].entry = cpu_to_be16(entries[i].entry);

	spin_unlock(&ppd->cc_shadow_lock);

	return reply((struct ib_smp *) ccp);

bail:
	return reply_failure((struct ib_smp *) ccp);
}

static int cc_set_congestion_setting(struct ib_cc_mad *ccp,
				struct ib_device *ibdev, u8 port)
{
	struct ib_cc_congestion_setting_attr *p =
		(struct ib_cc_congestion_setting_attr *)ccp->mgmt_data;
	struct qib_ibport *ibp = to_iport(ibdev, port);
	struct qib_pportdata *ppd = ppd_from_ibp(ibp);
	int i;

	ppd->cc_sl_control_map = be16_to_cpu(p->control_map);

	for (i = 0; i < IB_CC_CCS_ENTRIES; i++) {
		ppd->congestion_entries[i].ccti_increase =
			p->entries[i].ccti_increase;

		ppd->congestion_entries[i].ccti_timer =
			be16_to_cpu(p->entries[i].ccti_timer);

		ppd->congestion_entries[i].trigger_threshold =
			p->entries[i].trigger_threshold;

		ppd->congestion_entries[i].ccti_min =
			p->entries[i].ccti_min;
	}

	return reply((struct ib_smp *) ccp);
}

static int cc_set_congestion_control_table(struct ib_cc_mad *ccp,
				struct ib_device *ibdev, u8 port)
{
	struct ib_cc_table_attr *p =
		(struct ib_cc_table_attr *)ccp->mgmt_data;
	struct qib_ibport *ibp = to_iport(ibdev, port);
	struct qib_pportdata *ppd = ppd_from_ibp(ibp);
	u32 cct_block_index = be32_to_cpu(ccp->attr_mod);
	u32 cct_entry;
	struct ib_cc_table_entry_shadow *entries;
	int i;

	/* Is the table index more than what is supported? */
	if (cct_block_index > IB_CC_TABLE_CAP_DEFAULT - 1)
		goto bail;

	/* If this packet is the first in the sequence then
	 * zero the total table entry count.
	 */
	if (be16_to_cpu(p->ccti_limit) < IB_CCT_ENTRIES)
		ppd->total_cct_entry = 0;

	cct_entry = (be16_to_cpu(p->ccti_limit))%IB_CCT_ENTRIES;

	/* ccti_limit is 0 to 63 */
	ppd->total_cct_entry += (cct_entry + 1);

	if (ppd->total_cct_entry > ppd->cc_supported_table_entries)
		goto bail;

	ppd->ccti_limit = be16_to_cpu(p->ccti_limit);

	entries = ppd->ccti_entries + (IB_CCT_ENTRIES * cct_block_index);

	for (i = 0; i <= cct_entry; i++)
		entries[i].entry = be16_to_cpu(p->ccti_entries[i].entry);

	spin_lock(&ppd->cc_shadow_lock);

	ppd->ccti_entries_shadow->ccti_last_entry = ppd->total_cct_entry - 1;
	memcpy(ppd->ccti_entries_shadow->entries, ppd->ccti_entries,
		(ppd->total_cct_entry * sizeof(struct ib_cc_table_entry)));

	ppd->congestion_entries_shadow->port_control = IB_CC_CCS_PC_SL_BASED;
	ppd->congestion_entries_shadow->control_map = ppd->cc_sl_control_map;
	memcpy(ppd->congestion_entries_shadow->entries, ppd->congestion_entries,
		IB_CC_CCS_ENTRIES * sizeof(struct ib_cc_congestion_entry));

	spin_unlock(&ppd->cc_shadow_lock);

	return reply((struct ib_smp *) ccp);

bail:
	return reply_failure((struct ib_smp *) ccp);
}

static int process_cc(struct ib_device *ibdev, int mad_flags,
			u8 port, const struct ib_mad *in_mad,
			struct ib_mad *out_mad)
{
	struct ib_cc_mad *ccp = (struct ib_cc_mad *)out_mad;
	*out_mad = *in_mad;

	if (ccp->class_version != 2) {
		ccp->status |= IB_SMP_UNSUP_VERSION;
		return reply((struct ib_smp *)ccp);
	}

	switch (ccp->method) {
	case IB_MGMT_METHOD_GET:
		switch (ccp->attr_id) {
		case IB_CC_ATTR_CLASSPORTINFO:
			return cc_get_classportinfo(ccp, ibdev);
		case IB_CC_ATTR_CONGESTION_INFO:
			return cc_get_congestion_info(ccp, ibdev, port);
		case IB_CC_ATTR_CA_CONGESTION_SETTING:
			return cc_get_congestion_setting(ccp, ibdev, port);
		case IB_CC_ATTR_CONGESTION_CONTROL_TABLE:
<<<<<<< HEAD
			ret = cc_get_congestion_control_table(ccp, ibdev, port);
			goto bail;

			fallthrough;
=======
			return cc_get_congestion_control_table(ccp, ibdev, port);
>>>>>>> 11811d61
		default:
			ccp->status |= IB_SMP_UNSUP_METH_ATTR;
			return reply((struct ib_smp *) ccp);
		}
	case IB_MGMT_METHOD_SET:
		switch (ccp->attr_id) {
		case IB_CC_ATTR_CA_CONGESTION_SETTING:
			return cc_set_congestion_setting(ccp, ibdev, port);
		case IB_CC_ATTR_CONGESTION_CONTROL_TABLE:
<<<<<<< HEAD
			ret = cc_set_congestion_control_table(ccp, ibdev, port);
			goto bail;

			fallthrough;
=======
			return cc_set_congestion_control_table(ccp, ibdev, port);
>>>>>>> 11811d61
		default:
			ccp->status |= IB_SMP_UNSUP_METH_ATTR;
			return reply((struct ib_smp *) ccp);
		}
	case IB_MGMT_METHOD_GET_RESP:
		/*
		 * The ib_mad module will call us to process responses
		 * before checking for other consumers.
		 * Just tell the caller to process it normally.
		 */
		return IB_MAD_RESULT_SUCCESS;
	}

	/* method is unsupported */
	ccp->status |= IB_SMP_UNSUP_METHOD;
	return reply((struct ib_smp *) ccp);
}

/**
 * qib_process_mad - process an incoming MAD packet
 * @ibdev: the infiniband device this packet came in on
 * @mad_flags: MAD flags
 * @port: the port number this packet came in on
 * @in_wc: the work completion entry for this packet
 * @in_grh: the global route header for this packet
 * @in_mad: the incoming MAD
 * @out_mad: any outgoing MAD reply
 *
 * Returns IB_MAD_RESULT_SUCCESS if this is a MAD that we are not
 * interested in processing.
 *
 * Note that the verbs framework has already done the MAD sanity checks,
 * and hop count/pointer updating for IB_MGMT_CLASS_SUBN_DIRECTED_ROUTE
 * MADs.
 *
 * This is called by the ib_mad module.
 */
int qib_process_mad(struct ib_device *ibdev, int mad_flags, u8 port,
		    const struct ib_wc *in_wc, const struct ib_grh *in_grh,
		    const struct ib_mad *in, struct ib_mad *out,
		    size_t *out_mad_size, u16 *out_mad_pkey_index)
{
	int ret;
	struct qib_ibport *ibp = to_iport(ibdev, port);
	struct qib_pportdata *ppd = ppd_from_ibp(ibp);

	switch (in->mad_hdr.mgmt_class) {
	case IB_MGMT_CLASS_SUBN_DIRECTED_ROUTE:
	case IB_MGMT_CLASS_SUBN_LID_ROUTED:
		ret = process_subn(ibdev, mad_flags, port, in, out);
		goto bail;

	case IB_MGMT_CLASS_PERF_MGMT:
		ret = process_perf(ibdev, port, in, out);
		goto bail;

	case IB_MGMT_CLASS_CONG_MGMT:
		if (!ppd->congestion_entries_shadow ||
			 !qib_cc_table_size) {
			ret = IB_MAD_RESULT_SUCCESS;
			goto bail;
		}
		ret = process_cc(ibdev, mad_flags, port, in, out);
		goto bail;

	default:
		ret = IB_MAD_RESULT_SUCCESS;
	}

bail:
	return ret;
}

static void xmit_wait_timer_func(struct timer_list *t)
{
	struct qib_pportdata *ppd = from_timer(ppd, t, cong_stats.timer);
	struct qib_devdata *dd = dd_from_ppd(ppd);
	unsigned long flags;
	u8 status;

	spin_lock_irqsave(&ppd->ibport_data.rvp.lock, flags);
	if (ppd->cong_stats.flags == IB_PMA_CONG_HW_CONTROL_SAMPLE) {
		status = dd->f_portcntr(ppd, QIBPORTCNTR_PSSTAT);
		if (status == IB_PMA_SAMPLE_STATUS_DONE) {
			/* save counter cache */
			cache_hw_sample_counters(ppd);
			ppd->cong_stats.flags = IB_PMA_CONG_HW_CONTROL_TIMER;
		} else
			goto done;
	}
	ppd->cong_stats.counter = xmit_wait_get_value_delta(ppd);
	dd->f_set_cntr_sample(ppd, QIB_CONG_TIMER_PSINTERVAL, 0x0);
done:
	spin_unlock_irqrestore(&ppd->ibport_data.rvp.lock, flags);
	mod_timer(&ppd->cong_stats.timer, jiffies + HZ);
}

void qib_notify_create_mad_agent(struct rvt_dev_info *rdi, int port_idx)
{
	struct qib_ibdev *ibdev = container_of(rdi, struct qib_ibdev, rdi);
	struct qib_devdata *dd = container_of(ibdev,
					      struct qib_devdata, verbs_dev);

	/* Initialize xmit_wait structure */
	dd->pport[port_idx].cong_stats.counter = 0;
	timer_setup(&dd->pport[port_idx].cong_stats.timer,
		    xmit_wait_timer_func, 0);
	dd->pport[port_idx].cong_stats.timer.expires = 0;
	add_timer(&dd->pport[port_idx].cong_stats.timer);
}

void qib_notify_free_mad_agent(struct rvt_dev_info *rdi, int port_idx)
{
	struct qib_ibdev *ibdev = container_of(rdi, struct qib_ibdev, rdi);
	struct qib_devdata *dd = container_of(ibdev,
					      struct qib_devdata, verbs_dev);

	if (dd->pport[port_idx].cong_stats.timer.function)
		del_timer_sync(&dd->pport[port_idx].cong_stats.timer);

	if (dd->pport[port_idx].ibport_data.smi_ah)
		rdma_destroy_ah(&dd->pport[port_idx].ibport_data.smi_ah->ibah,
				RDMA_DESTROY_AH_SLEEPABLE);
}<|MERGE_RESOLUTION|>--- conflicted
+++ resolved
@@ -2310,14 +2310,7 @@
 		case IB_CC_ATTR_CA_CONGESTION_SETTING:
 			return cc_get_congestion_setting(ccp, ibdev, port);
 		case IB_CC_ATTR_CONGESTION_CONTROL_TABLE:
-<<<<<<< HEAD
-			ret = cc_get_congestion_control_table(ccp, ibdev, port);
-			goto bail;
-
-			fallthrough;
-=======
 			return cc_get_congestion_control_table(ccp, ibdev, port);
->>>>>>> 11811d61
 		default:
 			ccp->status |= IB_SMP_UNSUP_METH_ATTR;
 			return reply((struct ib_smp *) ccp);
@@ -2327,14 +2320,7 @@
 		case IB_CC_ATTR_CA_CONGESTION_SETTING:
 			return cc_set_congestion_setting(ccp, ibdev, port);
 		case IB_CC_ATTR_CONGESTION_CONTROL_TABLE:
-<<<<<<< HEAD
-			ret = cc_set_congestion_control_table(ccp, ibdev, port);
-			goto bail;
-
-			fallthrough;
-=======
 			return cc_set_congestion_control_table(ccp, ibdev, port);
->>>>>>> 11811d61
 		default:
 			ccp->status |= IB_SMP_UNSUP_METH_ATTR;
 			return reply((struct ib_smp *) ccp);
