/*
 * Copyright (c) 2007 Cisco Systems, Inc. All rights reserved.
 * Copyright (c) 2007, 2008 Mellanox Technologies. All rights reserved.
 *
 * This software is available to you under a choice of one of two
 * licenses.  You may choose to be licensed under the terms of the GNU
 * General Public License (GPL) Version 2, available from the file
 * COPYING in the main directory of this source tree, or the
 * OpenIB.org BSD license below:
 *
 *     Redistribution and use in source and binary forms, with or
 *     without modification, are permitted provided that the following
 *     conditions are met:
 *
 *      - Redistributions of source code must retain the above
 *        copyright notice, this list of conditions and the following
 *        disclaimer.
 *
 *      - Redistributions in binary form must reproduce the above
 *        copyright notice, this list of conditions and the following
 *        disclaimer in the documentation and/or other materials
 *        provided with the distribution.
 *
 * THE SOFTWARE IS PROVIDED "AS IS", WITHOUT WARRANTY OF ANY KIND,
 * EXPRESS OR IMPLIED, INCLUDING BUT NOT LIMITED TO THE WARRANTIES OF
 * MERCHANTABILITY, FITNESS FOR A PARTICULAR PURPOSE AND
 * NONINFRINGEMENT. IN NO EVENT SHALL THE AUTHORS OR COPYRIGHT HOLDERS
 * BE LIABLE FOR ANY CLAIM, DAMAGES OR OTHER LIABILITY, WHETHER IN AN
 * ACTION OF CONTRACT, TORT OR OTHERWISE, ARISING FROM, OUT OF OR IN
 * CONNECTION WITH THE SOFTWARE OR THE USE OR OTHER DEALINGS IN THE
 * SOFTWARE.
 */

#include <linux/mlx4/qp.h>
#include <linux/mlx4/srq.h>
#include <linux/slab.h>

#include "mlx4_ib.h"
#include <rdma/mlx4-abi.h>
#include <rdma/uverbs_ioctl.h>

static void *get_wqe(struct mlx4_ib_srq *srq, int n)
{
	return mlx4_buf_offset(&srq->buf, n << srq->msrq.wqe_shift);
}

static void mlx4_ib_srq_event(struct mlx4_srq *srq, enum mlx4_event type)
{
	struct ib_event event;
	struct ib_srq *ibsrq = &to_mibsrq(srq)->ibsrq;

	if (ibsrq->event_handler) {
		event.device      = ibsrq->device;
		event.element.srq = ibsrq;
		switch (type) {
		case MLX4_EVENT_TYPE_SRQ_LIMIT:
			event.event = IB_EVENT_SRQ_LIMIT_REACHED;
			break;
		case MLX4_EVENT_TYPE_SRQ_CATAS_ERROR:
			event.event = IB_EVENT_SRQ_ERR;
			break;
		default:
			pr_warn("Unexpected event type %d "
			       "on SRQ %06x\n", type, srq->srqn);
			return;
		}

		ibsrq->event_handler(&event, ibsrq->srq_context);
	}
}

int mlx4_ib_create_srq(struct ib_srq *ib_srq,
		       struct ib_srq_init_attr *init_attr,
		       struct ib_udata *udata)
{
<<<<<<< HEAD
	struct mlx4_ib_dev *dev = to_mdev(pd->device);
	struct mlx4_ib_ucontext *ucontext = rdma_udata_to_drv_context(
		udata, struct mlx4_ib_ucontext, ibucontext);
	struct mlx4_ib_srq *srq;
=======
	struct mlx4_ib_dev *dev = to_mdev(ib_srq->device);
	struct mlx4_ib_ucontext *ucontext = rdma_udata_to_drv_context(
		udata, struct mlx4_ib_ucontext, ibucontext);
	struct mlx4_ib_srq *srq = to_msrq(ib_srq);
>>>>>>> 0ecfebd2
	struct mlx4_wqe_srq_next_seg *next;
	struct mlx4_wqe_data_seg *scatter;
	u32 cqn;
	u16 xrcdn;
	int desc_size;
	int buf_size;
	int err;
	int i;

	/* Sanity check SRQ size before proceeding */
	if (init_attr->attr.max_wr  >= dev->dev->caps.max_srq_wqes ||
	    init_attr->attr.max_sge >  dev->dev->caps.max_srq_sge)
		return -EINVAL;

	mutex_init(&srq->mutex);
	spin_lock_init(&srq->lock);
	srq->msrq.max    = roundup_pow_of_two(init_attr->attr.max_wr + 1);
	srq->msrq.max_gs = init_attr->attr.max_sge;

	desc_size = max(32UL,
			roundup_pow_of_two(sizeof (struct mlx4_wqe_srq_next_seg) +
					   srq->msrq.max_gs *
					   sizeof (struct mlx4_wqe_data_seg)));
	srq->msrq.wqe_shift = ilog2(desc_size);

	buf_size = srq->msrq.max * desc_size;

	if (udata) {
		struct mlx4_ib_create_srq ucmd;

		if (ib_copy_from_udata(&ucmd, udata, sizeof(ucmd)))
			return -EFAULT;

		srq->umem = ib_umem_get(udata, ucmd.buf_addr, buf_size, 0, 0);
<<<<<<< HEAD
		if (IS_ERR(srq->umem)) {
			err = PTR_ERR(srq->umem);
			goto err_srq;
		}
=======
		if (IS_ERR(srq->umem))
			return PTR_ERR(srq->umem);
>>>>>>> 0ecfebd2

		err = mlx4_mtt_init(dev->dev, ib_umem_page_count(srq->umem),
				    srq->umem->page_shift, &srq->mtt);
		if (err)
			goto err_buf;

		err = mlx4_ib_umem_write_mtt(dev, &srq->mtt, srq->umem);
		if (err)
			goto err_mtt;

<<<<<<< HEAD
		err = mlx4_ib_db_map_user(ucontext, udata, ucmd.db_addr,
					  &srq->db);
=======
		err = mlx4_ib_db_map_user(udata, ucmd.db_addr, &srq->db);
>>>>>>> 0ecfebd2
		if (err)
			goto err_mtt;
	} else {
		err = mlx4_db_alloc(dev->dev, &srq->db, 0);
		if (err)
			return err;

		*srq->db.db = 0;

		if (mlx4_buf_alloc(dev->dev, buf_size, PAGE_SIZE * 2,
				   &srq->buf)) {
			err = -ENOMEM;
			goto err_db;
		}

		srq->head    = 0;
		srq->tail    = srq->msrq.max - 1;
		srq->wqe_ctr = 0;

		for (i = 0; i < srq->msrq.max; ++i) {
			next = get_wqe(srq, i);
			next->next_wqe_index =
				cpu_to_be16((i + 1) & (srq->msrq.max - 1));

			for (scatter = (void *) (next + 1);
			     (void *) scatter < (void *) next + desc_size;
			     ++scatter)
				scatter->lkey = cpu_to_be32(MLX4_INVALID_LKEY);
		}

		err = mlx4_mtt_init(dev->dev, srq->buf.npages, srq->buf.page_shift,
				    &srq->mtt);
		if (err)
			goto err_buf;

		err = mlx4_buf_write_mtt(dev->dev, &srq->mtt, &srq->buf);
		if (err)
			goto err_mtt;

		srq->wrid = kvmalloc_array(srq->msrq.max,
					   sizeof(u64), GFP_KERNEL);
		if (!srq->wrid) {
			err = -ENOMEM;
			goto err_mtt;
		}
	}

	cqn = ib_srq_has_cq(init_attr->srq_type) ?
		to_mcq(init_attr->ext.cq)->mcq.cqn : 0;
	xrcdn = (init_attr->srq_type == IB_SRQT_XRC) ?
		to_mxrcd(init_attr->ext.xrc.xrcd)->xrcdn :
		(u16) dev->dev->caps.reserved_xrcds;
	err = mlx4_srq_alloc(dev->dev, to_mpd(ib_srq->pd)->pdn, cqn, xrcdn,
			     &srq->mtt, srq->db.dma, &srq->msrq);
	if (err)
		goto err_wrid;

	srq->msrq.event = mlx4_ib_srq_event;
	srq->ibsrq.ext.xrc.srq_num = srq->msrq.srqn;

	if (udata)
		if (ib_copy_to_udata(udata, &srq->msrq.srqn, sizeof (__u32))) {
			err = -EFAULT;
			goto err_wrid;
		}

	init_attr->attr.max_wr = srq->msrq.max - 1;

	return 0;

err_wrid:
	if (udata)
		mlx4_ib_db_unmap_user(ucontext, &srq->db);
	else
		kvfree(srq->wrid);

err_mtt:
	mlx4_mtt_cleanup(dev->dev, &srq->mtt);

err_buf:
	if (srq->umem)
		ib_umem_release(srq->umem);
	else
		mlx4_buf_free(dev->dev, buf_size, &srq->buf);

err_db:
	if (!udata)
		mlx4_db_free(dev->dev, &srq->db);

	return err;
}

int mlx4_ib_modify_srq(struct ib_srq *ibsrq, struct ib_srq_attr *attr,
		       enum ib_srq_attr_mask attr_mask, struct ib_udata *udata)
{
	struct mlx4_ib_dev *dev = to_mdev(ibsrq->device);
	struct mlx4_ib_srq *srq = to_msrq(ibsrq);
	int ret;

	/* We don't support resizing SRQs (yet?) */
	if (attr_mask & IB_SRQ_MAX_WR)
		return -EINVAL;

	if (attr_mask & IB_SRQ_LIMIT) {
		if (attr->srq_limit >= srq->msrq.max)
			return -EINVAL;

		mutex_lock(&srq->mutex);
		ret = mlx4_srq_arm(dev->dev, &srq->msrq, attr->srq_limit);
		mutex_unlock(&srq->mutex);

		if (ret)
			return ret;
	}

	return 0;
}

int mlx4_ib_query_srq(struct ib_srq *ibsrq, struct ib_srq_attr *srq_attr)
{
	struct mlx4_ib_dev *dev = to_mdev(ibsrq->device);
	struct mlx4_ib_srq *srq = to_msrq(ibsrq);
	int ret;
	int limit_watermark;

	ret = mlx4_srq_query(dev->dev, &srq->msrq, &limit_watermark);
	if (ret)
		return ret;

	srq_attr->srq_limit = limit_watermark;
	srq_attr->max_wr    = srq->msrq.max - 1;
	srq_attr->max_sge   = srq->msrq.max_gs;

	return 0;
}

void mlx4_ib_destroy_srq(struct ib_srq *srq, struct ib_udata *udata)
{
	struct mlx4_ib_dev *dev = to_mdev(srq->device);
	struct mlx4_ib_srq *msrq = to_msrq(srq);

	mlx4_srq_free(dev->dev, &msrq->msrq);
	mlx4_mtt_cleanup(dev->dev, &msrq->mtt);

	if (udata) {
		mlx4_ib_db_unmap_user(
			rdma_udata_to_drv_context(
				udata,
				struct mlx4_ib_ucontext,
				ibucontext),
			&msrq->db);
		ib_umem_release(msrq->umem);
	} else {
		kvfree(msrq->wrid);
		mlx4_buf_free(dev->dev, msrq->msrq.max << msrq->msrq.wqe_shift,
			      &msrq->buf);
		mlx4_db_free(dev->dev, &msrq->db);
	}
}

void mlx4_ib_free_srq_wqe(struct mlx4_ib_srq *srq, int wqe_index)
{
	struct mlx4_wqe_srq_next_seg *next;

	/* always called with interrupts disabled. */
	spin_lock(&srq->lock);

	next = get_wqe(srq, srq->tail);
	next->next_wqe_index = cpu_to_be16(wqe_index);
	srq->tail = wqe_index;

	spin_unlock(&srq->lock);
}

int mlx4_ib_post_srq_recv(struct ib_srq *ibsrq, const struct ib_recv_wr *wr,
			  const struct ib_recv_wr **bad_wr)
{
	struct mlx4_ib_srq *srq = to_msrq(ibsrq);
	struct mlx4_wqe_srq_next_seg *next;
	struct mlx4_wqe_data_seg *scat;
	unsigned long flags;
	int err = 0;
	int nreq;
	int i;
	struct mlx4_ib_dev *mdev = to_mdev(ibsrq->device);

	spin_lock_irqsave(&srq->lock, flags);
	if (mdev->dev->persist->state & MLX4_DEVICE_STATE_INTERNAL_ERROR) {
		err = -EIO;
		*bad_wr = wr;
		nreq = 0;
		goto out;
	}

	for (nreq = 0; wr; ++nreq, wr = wr->next) {
		if (unlikely(wr->num_sge > srq->msrq.max_gs)) {
			err = -EINVAL;
			*bad_wr = wr;
			break;
		}

		if (unlikely(srq->head == srq->tail)) {
			err = -ENOMEM;
			*bad_wr = wr;
			break;
		}

		srq->wrid[srq->head] = wr->wr_id;

		next      = get_wqe(srq, srq->head);
		srq->head = be16_to_cpu(next->next_wqe_index);
		scat      = (struct mlx4_wqe_data_seg *) (next + 1);

		for (i = 0; i < wr->num_sge; ++i) {
			scat[i].byte_count = cpu_to_be32(wr->sg_list[i].length);
			scat[i].lkey       = cpu_to_be32(wr->sg_list[i].lkey);
			scat[i].addr       = cpu_to_be64(wr->sg_list[i].addr);
		}

		if (i < srq->msrq.max_gs) {
			scat[i].byte_count = 0;
			scat[i].lkey       = cpu_to_be32(MLX4_INVALID_LKEY);
			scat[i].addr       = 0;
		}
	}

	if (likely(nreq)) {
		srq->wqe_ctr += nreq;

		/*
		 * Make sure that descriptors are written before
		 * doorbell record.
		 */
		wmb();

		*srq->db.db = cpu_to_be32(srq->wqe_ctr);
	}
out:

	spin_unlock_irqrestore(&srq->lock, flags);

	return err;
}<|MERGE_RESOLUTION|>--- conflicted
+++ resolved
@@ -73,17 +73,10 @@
 		       struct ib_srq_init_attr *init_attr,
 		       struct ib_udata *udata)
 {
-<<<<<<< HEAD
-	struct mlx4_ib_dev *dev = to_mdev(pd->device);
-	struct mlx4_ib_ucontext *ucontext = rdma_udata_to_drv_context(
-		udata, struct mlx4_ib_ucontext, ibucontext);
-	struct mlx4_ib_srq *srq;
-=======
 	struct mlx4_ib_dev *dev = to_mdev(ib_srq->device);
 	struct mlx4_ib_ucontext *ucontext = rdma_udata_to_drv_context(
 		udata, struct mlx4_ib_ucontext, ibucontext);
 	struct mlx4_ib_srq *srq = to_msrq(ib_srq);
->>>>>>> 0ecfebd2
 	struct mlx4_wqe_srq_next_seg *next;
 	struct mlx4_wqe_data_seg *scatter;
 	u32 cqn;
@@ -118,15 +111,8 @@
 			return -EFAULT;
 
 		srq->umem = ib_umem_get(udata, ucmd.buf_addr, buf_size, 0, 0);
-<<<<<<< HEAD
-		if (IS_ERR(srq->umem)) {
-			err = PTR_ERR(srq->umem);
-			goto err_srq;
-		}
-=======
 		if (IS_ERR(srq->umem))
 			return PTR_ERR(srq->umem);
->>>>>>> 0ecfebd2
 
 		err = mlx4_mtt_init(dev->dev, ib_umem_page_count(srq->umem),
 				    srq->umem->page_shift, &srq->mtt);
@@ -137,12 +123,7 @@
 		if (err)
 			goto err_mtt;
 
-<<<<<<< HEAD
-		err = mlx4_ib_db_map_user(ucontext, udata, ucmd.db_addr,
-					  &srq->db);
-=======
 		err = mlx4_ib_db_map_user(udata, ucmd.db_addr, &srq->db);
->>>>>>> 0ecfebd2
 		if (err)
 			goto err_mtt;
 	} else {
