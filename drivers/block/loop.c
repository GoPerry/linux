/*
 *  linux/drivers/block/loop.c
 *
 *  Written by Theodore Ts'o, 3/29/93
 *
 * Copyright 1993 by Theodore Ts'o.  Redistribution of this file is
 * permitted under the GNU General Public License.
 *
 * DES encryption plus some minor changes by Werner Almesberger, 30-MAY-1993
 * more DES encryption plus IDEA encryption by Nicholas J. Leon, June 20, 1996
 *
 * Modularized and updated for 1.1.16 kernel - Mitch Dsouza 28th May 1994
 * Adapted for 1.3.59 kernel - Andries Brouwer, 1 Feb 1996
 *
 * Fixed do_loop_request() re-entrancy - Vincent.Renardias@waw.com Mar 20, 1997
 *
 * Added devfs support - Richard Gooch <rgooch@atnf.csiro.au> 16-Jan-1998
 *
 * Handle sparse backing files correctly - Kenn Humborg, Jun 28, 1998
 *
 * Loadable modules and other fixes by AK, 1998
 *
 * Make real block number available to downstream transfer functions, enables
 * CBC (and relatives) mode encryption requiring unique IVs per data block.
 * Reed H. Petty, rhp@draper.net
 *
 * Maximum number of loop devices now dynamic via max_loop module parameter.
 * Russell Kroll <rkroll@exploits.org> 19990701
 *
 * Maximum number of loop devices when compiled-in now selectable by passing
 * max_loop=<1-255> to the kernel on boot.
 * Erik I. Bolsø, <eriki@himolde.no>, Oct 31, 1999
 *
 * Completely rewrite request handling to be make_request_fn style and
 * non blocking, pushing work to a helper thread. Lots of fixes from
 * Al Viro too.
 * Jens Axboe <axboe@suse.de>, Nov 2000
 *
 * Support up to 256 loop devices
 * Heinz Mauelshagen <mge@sistina.com>, Feb 2002
 *
 * Support for falling back on the write file operation when the address space
 * operations write_begin is not available on the backing filesystem.
 * Anton Altaparmakov, 16 Feb 2005
 *
 * Still To Fix:
 * - Advisory locking is ignored here.
 * - Should use an own CAP_* category instead of CAP_SYS_ADMIN
 *
 */

#include <linux/module.h>
#include <linux/moduleparam.h>
#include <linux/sched.h>
#include <linux/fs.h>
#include <linux/file.h>
#include <linux/stat.h>
#include <linux/errno.h>
#include <linux/major.h>
#include <linux/wait.h>
#include <linux/blkdev.h>
#include <linux/blkpg.h>
#include <linux/init.h>
#include <linux/swap.h>
#include <linux/slab.h>
#include <linux/compat.h>
#include <linux/suspend.h>
#include <linux/freezer.h>
#include <linux/mutex.h>
#include <linux/writeback.h>
#include <linux/completion.h>
#include <linux/highmem.h>
#include <linux/kthread.h>
#include <linux/splice.h>
#include <linux/sysfs.h>
#include <linux/miscdevice.h>
#include <linux/falloc.h>
#include <linux/uio.h>
#include <linux/ioprio.h>
#include <linux/blk-cgroup.h>

#include "loop.h"

#include <linux/uaccess.h>

static DEFINE_IDR(loop_index_idr);
static DEFINE_MUTEX(loop_ctl_mutex);

static int max_part;
static int part_shift;

static int transfer_xor(struct loop_device *lo, int cmd,
			struct page *raw_page, unsigned raw_off,
			struct page *loop_page, unsigned loop_off,
			int size, sector_t real_block)
{
	char *raw_buf = kmap_atomic(raw_page) + raw_off;
	char *loop_buf = kmap_atomic(loop_page) + loop_off;
	char *in, *out, *key;
	int i, keysize;

	if (cmd == READ) {
		in = raw_buf;
		out = loop_buf;
	} else {
		in = loop_buf;
		out = raw_buf;
	}

	key = lo->lo_encrypt_key;
	keysize = lo->lo_encrypt_key_size;
	for (i = 0; i < size; i++)
		*out++ = *in++ ^ key[(i & 511) % keysize];

	kunmap_atomic(loop_buf);
	kunmap_atomic(raw_buf);
	cond_resched();
	return 0;
}

static int xor_init(struct loop_device *lo, const struct loop_info64 *info)
{
	if (unlikely(info->lo_encrypt_key_size <= 0))
		return -EINVAL;
	return 0;
}

static struct loop_func_table none_funcs = {
	.number = LO_CRYPT_NONE,
}; 

static struct loop_func_table xor_funcs = {
	.number = LO_CRYPT_XOR,
	.transfer = transfer_xor,
	.init = xor_init
}; 

/* xfer_funcs[0] is special - its release function is never called */
static struct loop_func_table *xfer_funcs[MAX_LO_CRYPT] = {
	&none_funcs,
	&xor_funcs
};

static loff_t get_size(loff_t offset, loff_t sizelimit, struct file *file)
{
	loff_t loopsize;

	/* Compute loopsize in bytes */
	loopsize = i_size_read(file->f_mapping->host);
	if (offset > 0)
		loopsize -= offset;
	/* offset is beyond i_size, weird but possible */
	if (loopsize < 0)
		return 0;

	if (sizelimit > 0 && sizelimit < loopsize)
		loopsize = sizelimit;
	/*
	 * Unfortunately, if we want to do I/O on the device,
	 * the number of 512-byte sectors has to fit into a sector_t.
	 */
	return loopsize >> 9;
}

static loff_t get_loop_size(struct loop_device *lo, struct file *file)
{
	return get_size(lo->lo_offset, lo->lo_sizelimit, file);
}

static void __loop_update_dio(struct loop_device *lo, bool dio)
{
	struct file *file = lo->lo_backing_file;
	struct address_space *mapping = file->f_mapping;
	struct inode *inode = mapping->host;
	unsigned short sb_bsize = 0;
	unsigned dio_align = 0;
	bool use_dio;

	if (inode->i_sb->s_bdev) {
		sb_bsize = bdev_logical_block_size(inode->i_sb->s_bdev);
		dio_align = sb_bsize - 1;
	}

	/*
	 * We support direct I/O only if lo_offset is aligned with the
	 * logical I/O size of backing device, and the logical block
	 * size of loop is bigger than the backing device's and the loop
	 * needn't transform transfer.
	 *
	 * TODO: the above condition may be loosed in the future, and
	 * direct I/O may be switched runtime at that time because most
	 * of requests in sane applications should be PAGE_SIZE aligned
	 */
	if (dio) {
		if (queue_logical_block_size(lo->lo_queue) >= sb_bsize &&
				!(lo->lo_offset & dio_align) &&
				mapping->a_ops->direct_IO &&
				!lo->transfer)
			use_dio = true;
		else
			use_dio = false;
	} else {
		use_dio = false;
	}

	if (lo->use_dio == use_dio)
		return;

	/* flush dirty pages before changing direct IO */
	vfs_fsync(file, 0);

	/*
	 * The flag of LO_FLAGS_DIRECT_IO is handled similarly with
	 * LO_FLAGS_READ_ONLY, both are set from kernel, and losetup
	 * will get updated by ioctl(LOOP_GET_STATUS)
	 */
	blk_mq_freeze_queue(lo->lo_queue);
	lo->use_dio = use_dio;
	if (use_dio) {
		blk_queue_flag_clear(QUEUE_FLAG_NOMERGES, lo->lo_queue);
		lo->lo_flags |= LO_FLAGS_DIRECT_IO;
	} else {
		blk_queue_flag_set(QUEUE_FLAG_NOMERGES, lo->lo_queue);
		lo->lo_flags &= ~LO_FLAGS_DIRECT_IO;
	}
	blk_mq_unfreeze_queue(lo->lo_queue);
}

static int
figure_loop_size(struct loop_device *lo, loff_t offset, loff_t sizelimit)
{
	loff_t size = get_size(offset, sizelimit, lo->lo_backing_file);
	sector_t x = (sector_t)size;
	struct block_device *bdev = lo->lo_device;

	if (unlikely((loff_t)x != size))
		return -EFBIG;
	if (lo->lo_offset != offset)
		lo->lo_offset = offset;
	if (lo->lo_sizelimit != sizelimit)
		lo->lo_sizelimit = sizelimit;
	set_capacity(lo->lo_disk, x);
	bd_set_size(bdev, (loff_t)get_capacity(bdev->bd_disk) << 9);
	/* let user-space know about the new size */
	kobject_uevent(&disk_to_dev(bdev->bd_disk)->kobj, KOBJ_CHANGE);
	return 0;
}

static inline int
lo_do_transfer(struct loop_device *lo, int cmd,
	       struct page *rpage, unsigned roffs,
	       struct page *lpage, unsigned loffs,
	       int size, sector_t rblock)
{
	int ret;

	ret = lo->transfer(lo, cmd, rpage, roffs, lpage, loffs, size, rblock);
	if (likely(!ret))
		return 0;

	printk_ratelimited(KERN_ERR
		"loop: Transfer error at byte offset %llu, length %i.\n",
		(unsigned long long)rblock << 9, size);
	return ret;
}

static int lo_write_bvec(struct file *file, struct bio_vec *bvec, loff_t *ppos)
{
	struct iov_iter i;
	ssize_t bw;

	iov_iter_bvec(&i, WRITE, bvec, 1, bvec->bv_len);

	file_start_write(file);
	bw = vfs_iter_write(file, &i, ppos, 0);
	file_end_write(file);

	if (likely(bw ==  bvec->bv_len))
		return 0;

	printk_ratelimited(KERN_ERR
		"loop: Write error at byte offset %llu, length %i.\n",
		(unsigned long long)*ppos, bvec->bv_len);
	if (bw >= 0)
		bw = -EIO;
	return bw;
}

static int lo_write_simple(struct loop_device *lo, struct request *rq,
		loff_t pos)
{
	struct bio_vec bvec;
	struct req_iterator iter;
	int ret = 0;

	rq_for_each_segment(bvec, rq, iter) {
		ret = lo_write_bvec(lo->lo_backing_file, &bvec, &pos);
		if (ret < 0)
			break;
		cond_resched();
	}

	return ret;
}

/*
 * This is the slow, transforming version that needs to double buffer the
 * data as it cannot do the transformations in place without having direct
 * access to the destination pages of the backing file.
 */
static int lo_write_transfer(struct loop_device *lo, struct request *rq,
		loff_t pos)
{
	struct bio_vec bvec, b;
	struct req_iterator iter;
	struct page *page;
	int ret = 0;

	page = alloc_page(GFP_NOIO);
	if (unlikely(!page))
		return -ENOMEM;

	rq_for_each_segment(bvec, rq, iter) {
		ret = lo_do_transfer(lo, WRITE, page, 0, bvec.bv_page,
			bvec.bv_offset, bvec.bv_len, pos >> 9);
		if (unlikely(ret))
			break;

		b.bv_page = page;
		b.bv_offset = 0;
		b.bv_len = bvec.bv_len;
		ret = lo_write_bvec(lo->lo_backing_file, &b, &pos);
		if (ret < 0)
			break;
	}

	__free_page(page);
	return ret;
}

static int lo_read_simple(struct loop_device *lo, struct request *rq,
		loff_t pos)
{
	struct bio_vec bvec;
	struct req_iterator iter;
	struct iov_iter i;
	ssize_t len;

	rq_for_each_segment(bvec, rq, iter) {
		iov_iter_bvec(&i, READ, &bvec, 1, bvec.bv_len);
		len = vfs_iter_read(lo->lo_backing_file, &i, &pos, 0);
		if (len < 0)
			return len;

		flush_dcache_page(bvec.bv_page);

		if (len != bvec.bv_len) {
			struct bio *bio;

			__rq_for_each_bio(bio, rq)
				zero_fill_bio(bio);
			break;
		}
		cond_resched();
	}

	return 0;
}

static int lo_read_transfer(struct loop_device *lo, struct request *rq,
		loff_t pos)
{
	struct bio_vec bvec, b;
	struct req_iterator iter;
	struct iov_iter i;
	struct page *page;
	ssize_t len;
	int ret = 0;

	page = alloc_page(GFP_NOIO);
	if (unlikely(!page))
		return -ENOMEM;

	rq_for_each_segment(bvec, rq, iter) {
		loff_t offset = pos;

		b.bv_page = page;
		b.bv_offset = 0;
		b.bv_len = bvec.bv_len;

		iov_iter_bvec(&i, READ, &b, 1, b.bv_len);
		len = vfs_iter_read(lo->lo_backing_file, &i, &pos, 0);
		if (len < 0) {
			ret = len;
			goto out_free_page;
		}

		ret = lo_do_transfer(lo, READ, page, 0, bvec.bv_page,
			bvec.bv_offset, len, offset >> 9);
		if (ret)
			goto out_free_page;

		flush_dcache_page(bvec.bv_page);

		if (len != bvec.bv_len) {
			struct bio *bio;

			__rq_for_each_bio(bio, rq)
				zero_fill_bio(bio);
			break;
		}
	}

	ret = 0;
out_free_page:
	__free_page(page);
	return ret;
}

<<<<<<< HEAD
static int lo_discard(struct loop_device *lo, struct request *rq,
		int mode, loff_t pos)
{
	struct file *file = lo->lo_backing_file;
	struct request_queue *q = lo->lo_queue;
	int ret;

	if (!blk_queue_discard(q)) {
=======
static int lo_fallocate(struct loop_device *lo, struct request *rq, loff_t pos,
			int mode)
{
	/*
	 * We use fallocate to manipulate the space mappings used by the image
	 * a.k.a. discard/zerorange. However we do not support this if
	 * encryption is enabled, because it may give an attacker useful
	 * information.
	 */
	struct file *file = lo->lo_backing_file;
	int ret;

	mode |= FALLOC_FL_KEEP_SIZE;

	if ((!file->f_op->fallocate) || lo->lo_encrypt_key_size) {
>>>>>>> 122179cb
		ret = -EOPNOTSUPP;
		goto out;
	}

	ret = file->f_op->fallocate(file, mode, pos, blk_rq_bytes(rq));
	if (unlikely(ret && ret != -EINVAL && ret != -EOPNOTSUPP))
		ret = -EIO;
 out:
	return ret;
}

static int lo_req_flush(struct loop_device *lo, struct request *rq)
{
	struct file *file = lo->lo_backing_file;
	int ret = vfs_fsync(file, 0);
	if (unlikely(ret && ret != -EINVAL))
		ret = -EIO;

	return ret;
}

static void lo_complete_rq(struct request *rq)
{
	struct loop_cmd *cmd = blk_mq_rq_to_pdu(rq);
	blk_status_t ret = BLK_STS_OK;

	if (!cmd->use_aio || cmd->ret < 0 || cmd->ret == blk_rq_bytes(rq) ||
	    req_op(rq) != REQ_OP_READ) {
		if (cmd->ret == -EOPNOTSUPP)
			ret = BLK_STS_NOTSUPP;
		else if (cmd->ret < 0)
			ret = BLK_STS_IOERR;
		goto end_io;
	}

	/*
	 * Short READ - if we got some data, advance our request and
	 * retry it. If we got no data, end the rest with EIO.
	 */
	if (cmd->ret) {
		blk_update_request(rq, BLK_STS_OK, cmd->ret);
		cmd->ret = 0;
		blk_mq_requeue_request(rq, true);
	} else {
		if (cmd->use_aio) {
			struct bio *bio = rq->bio;

			while (bio) {
				zero_fill_bio(bio);
				bio = bio->bi_next;
			}
		}
		ret = BLK_STS_IOERR;
end_io:
		blk_mq_end_request(rq, ret);
	}
}

static void lo_rw_aio_do_completion(struct loop_cmd *cmd)
{
	struct request *rq = blk_mq_rq_from_pdu(cmd);

	if (!atomic_dec_and_test(&cmd->ref))
		return;
	kfree(cmd->bvec);
	cmd->bvec = NULL;
	blk_mq_complete_request(rq);
}

static void lo_rw_aio_complete(struct kiocb *iocb, long ret, long ret2)
{
	struct loop_cmd *cmd = container_of(iocb, struct loop_cmd, iocb);

	if (cmd->css)
		css_put(cmd->css);
	cmd->ret = ret;
	lo_rw_aio_do_completion(cmd);
}

static int lo_rw_aio(struct loop_device *lo, struct loop_cmd *cmd,
		     loff_t pos, bool rw)
{
	struct iov_iter iter;
	struct req_iterator rq_iter;
	struct bio_vec *bvec;
	struct request *rq = blk_mq_rq_from_pdu(cmd);
	struct bio *bio = rq->bio;
	struct file *file = lo->lo_backing_file;
	struct bio_vec tmp;
	unsigned int offset;
	int nr_bvec = 0;
	int ret;

	rq_for_each_bvec(tmp, rq, rq_iter)
		nr_bvec++;

	if (rq->bio != rq->biotail) {

		bvec = kmalloc_array(nr_bvec, sizeof(struct bio_vec),
				     GFP_NOIO);
		if (!bvec)
			return -EIO;
		cmd->bvec = bvec;

		/*
		 * The bios of the request may be started from the middle of
		 * the 'bvec' because of bio splitting, so we can't directly
		 * copy bio->bi_iov_vec to new bvec. The rq_for_each_bvec
		 * API will take care of all details for us.
		 */
		rq_for_each_bvec(tmp, rq, rq_iter) {
			*bvec = tmp;
			bvec++;
		}
		bvec = cmd->bvec;
		offset = 0;
	} else {
		/*
		 * Same here, this bio may be started from the middle of the
		 * 'bvec' because of bio splitting, so offset from the bvec
		 * must be passed to iov iterator
		 */
		offset = bio->bi_iter.bi_bvec_done;
		bvec = __bvec_iter_bvec(bio->bi_io_vec, bio->bi_iter);
	}
	atomic_set(&cmd->ref, 2);

	iov_iter_bvec(&iter, rw, bvec, nr_bvec, blk_rq_bytes(rq));
	iter.iov_offset = offset;

	cmd->iocb.ki_pos = pos;
	cmd->iocb.ki_filp = file;
	cmd->iocb.ki_complete = lo_rw_aio_complete;
	cmd->iocb.ki_flags = IOCB_DIRECT;
	cmd->iocb.ki_ioprio = IOPRIO_PRIO_VALUE(IOPRIO_CLASS_NONE, 0);
	if (cmd->css)
		kthread_associate_blkcg(cmd->css);

	if (rw == WRITE)
		ret = call_write_iter(file, &cmd->iocb, &iter);
	else
		ret = call_read_iter(file, &cmd->iocb, &iter);

	lo_rw_aio_do_completion(cmd);
	kthread_associate_blkcg(NULL);

	if (ret != -EIOCBQUEUED)
		cmd->iocb.ki_complete(&cmd->iocb, ret, 0);
	return 0;
}

static int do_req_filebacked(struct loop_device *lo, struct request *rq)
{
	struct loop_cmd *cmd = blk_mq_rq_to_pdu(rq);
	loff_t pos = ((loff_t) blk_rq_pos(rq) << 9) + lo->lo_offset;

	/*
	 * lo_write_simple and lo_read_simple should have been covered
	 * by io submit style function like lo_rw_aio(), one blocker
	 * is that lo_read_simple() need to call flush_dcache_page after
	 * the page is written from kernel, and it isn't easy to handle
	 * this in io submit style function which submits all segments
	 * of the req at one time. And direct read IO doesn't need to
	 * run flush_dcache_page().
	 */
	switch (req_op(rq)) {
	case REQ_OP_FLUSH:
		return lo_req_flush(lo, rq);
<<<<<<< HEAD
	case REQ_OP_DISCARD:
		return lo_discard(lo, rq,
			FALLOC_FL_PUNCH_HOLE | FALLOC_FL_KEEP_SIZE, pos);

	case REQ_OP_WRITE_ZEROES:
		return lo_discard(lo, rq,
			FALLOC_FL_ZERO_RANGE | FALLOC_FL_KEEP_SIZE, pos);

=======
	case REQ_OP_WRITE_ZEROES:
		/*
		 * If the caller doesn't want deallocation, call zeroout to
		 * write zeroes the range.  Otherwise, punch them out.
		 */
		return lo_fallocate(lo, rq, pos,
			(rq->cmd_flags & REQ_NOUNMAP) ?
				FALLOC_FL_ZERO_RANGE :
				FALLOC_FL_PUNCH_HOLE);
	case REQ_OP_DISCARD:
		return lo_fallocate(lo, rq, pos, FALLOC_FL_PUNCH_HOLE);
>>>>>>> 122179cb
	case REQ_OP_WRITE:
		if (lo->transfer)
			return lo_write_transfer(lo, rq, pos);
		else if (cmd->use_aio)
			return lo_rw_aio(lo, cmd, pos, WRITE);
		else
			return lo_write_simple(lo, rq, pos);
	case REQ_OP_READ:
		if (lo->transfer)
			return lo_read_transfer(lo, rq, pos);
		else if (cmd->use_aio)
			return lo_rw_aio(lo, cmd, pos, READ);
		else
			return lo_read_simple(lo, rq, pos);
	default:
		WARN_ON_ONCE(1);
		return -EIO;
	}
}

static inline void loop_update_dio(struct loop_device *lo)
{
	__loop_update_dio(lo, io_is_direct(lo->lo_backing_file) |
			lo->use_dio);
}

static void loop_reread_partitions(struct loop_device *lo,
				   struct block_device *bdev)
{
	int rc;

	rc = blkdev_reread_part(bdev);
	if (rc)
		pr_warn("%s: partition scan of loop%d (%s) failed (rc=%d)\n",
			__func__, lo->lo_number, lo->lo_file_name, rc);
}

static inline int is_loop_device(struct file *file)
{
	struct inode *i = file->f_mapping->host;

	return i && S_ISBLK(i->i_mode) && MAJOR(i->i_rdev) == LOOP_MAJOR;
}

static int loop_validate_file(struct file *file, struct block_device *bdev)
{
	struct inode	*inode = file->f_mapping->host;
	struct file	*f = file;

	/* Avoid recursion */
	while (is_loop_device(f)) {
		struct loop_device *l;

		if (f->f_mapping->host->i_bdev == bdev)
			return -EBADF;

		l = f->f_mapping->host->i_bdev->bd_disk->private_data;
		if (l->lo_state != Lo_bound) {
			return -EINVAL;
		}
		f = l->lo_backing_file;
	}
	if (!S_ISREG(inode->i_mode) && !S_ISBLK(inode->i_mode))
		return -EINVAL;
	return 0;
}

/*
 * loop_change_fd switched the backing store of a loopback device to
 * a new file. This is useful for operating system installers to free up
 * the original file and in High Availability environments to switch to
 * an alternative location for the content in case of server meltdown.
 * This can only work if the loop device is used read-only, and if the
 * new backing store is the same size and type as the old backing store.
 */
static int loop_change_fd(struct loop_device *lo, struct block_device *bdev,
			  unsigned int arg)
{
	struct file	*file = NULL, *old_file;
	int		error;
	bool		partscan;

	error = mutex_lock_killable(&loop_ctl_mutex);
	if (error)
		return error;
	error = -ENXIO;
	if (lo->lo_state != Lo_bound)
		goto out_err;

	/* the loop device has to be read-only */
	error = -EINVAL;
	if (!(lo->lo_flags & LO_FLAGS_READ_ONLY))
		goto out_err;

	error = -EBADF;
	file = fget(arg);
	if (!file)
		goto out_err;

	error = loop_validate_file(file, bdev);
	if (error)
		goto out_err;

	old_file = lo->lo_backing_file;

	error = -EINVAL;

	/* size of the new backing store needs to be the same */
	if (get_loop_size(lo, file) != get_loop_size(lo, old_file))
		goto out_err;

	/* and ... switch */
	blk_mq_freeze_queue(lo->lo_queue);
	mapping_set_gfp_mask(old_file->f_mapping, lo->old_gfp_mask);
	lo->lo_backing_file = file;
	lo->old_gfp_mask = mapping_gfp_mask(file->f_mapping);
	mapping_set_gfp_mask(file->f_mapping,
			     lo->old_gfp_mask & ~(__GFP_IO|__GFP_FS));
	loop_update_dio(lo);
	blk_mq_unfreeze_queue(lo->lo_queue);
	partscan = lo->lo_flags & LO_FLAGS_PARTSCAN;
	mutex_unlock(&loop_ctl_mutex);
	/*
	 * We must drop file reference outside of loop_ctl_mutex as dropping
	 * the file ref can take bd_mutex which creates circular locking
	 * dependency.
	 */
	fput(old_file);
	if (partscan)
		loop_reread_partitions(lo, bdev);
	return 0;

out_err:
	mutex_unlock(&loop_ctl_mutex);
	if (file)
		fput(file);
	return error;
}

/* loop sysfs attributes */

static ssize_t loop_attr_show(struct device *dev, char *page,
			      ssize_t (*callback)(struct loop_device *, char *))
{
	struct gendisk *disk = dev_to_disk(dev);
	struct loop_device *lo = disk->private_data;

	return callback(lo, page);
}

#define LOOP_ATTR_RO(_name)						\
static ssize_t loop_attr_##_name##_show(struct loop_device *, char *);	\
static ssize_t loop_attr_do_show_##_name(struct device *d,		\
				struct device_attribute *attr, char *b)	\
{									\
	return loop_attr_show(d, b, loop_attr_##_name##_show);		\
}									\
static struct device_attribute loop_attr_##_name =			\
	__ATTR(_name, 0444, loop_attr_do_show_##_name, NULL);

static ssize_t loop_attr_backing_file_show(struct loop_device *lo, char *buf)
{
	ssize_t ret;
	char *p = NULL;

	spin_lock_irq(&lo->lo_lock);
	if (lo->lo_backing_file)
		p = file_path(lo->lo_backing_file, buf, PAGE_SIZE - 1);
	spin_unlock_irq(&lo->lo_lock);

	if (IS_ERR_OR_NULL(p))
		ret = PTR_ERR(p);
	else {
		ret = strlen(p);
		memmove(buf, p, ret);
		buf[ret++] = '\n';
		buf[ret] = 0;
	}

	return ret;
}

static ssize_t loop_attr_offset_show(struct loop_device *lo, char *buf)
{
	return sprintf(buf, "%llu\n", (unsigned long long)lo->lo_offset);
}

static ssize_t loop_attr_sizelimit_show(struct loop_device *lo, char *buf)
{
	return sprintf(buf, "%llu\n", (unsigned long long)lo->lo_sizelimit);
}

static ssize_t loop_attr_autoclear_show(struct loop_device *lo, char *buf)
{
	int autoclear = (lo->lo_flags & LO_FLAGS_AUTOCLEAR);

	return sprintf(buf, "%s\n", autoclear ? "1" : "0");
}

static ssize_t loop_attr_partscan_show(struct loop_device *lo, char *buf)
{
	int partscan = (lo->lo_flags & LO_FLAGS_PARTSCAN);

	return sprintf(buf, "%s\n", partscan ? "1" : "0");
}

static ssize_t loop_attr_dio_show(struct loop_device *lo, char *buf)
{
	int dio = (lo->lo_flags & LO_FLAGS_DIRECT_IO);

	return sprintf(buf, "%s\n", dio ? "1" : "0");
}

LOOP_ATTR_RO(backing_file);
LOOP_ATTR_RO(offset);
LOOP_ATTR_RO(sizelimit);
LOOP_ATTR_RO(autoclear);
LOOP_ATTR_RO(partscan);
LOOP_ATTR_RO(dio);

static struct attribute *loop_attrs[] = {
	&loop_attr_backing_file.attr,
	&loop_attr_offset.attr,
	&loop_attr_sizelimit.attr,
	&loop_attr_autoclear.attr,
	&loop_attr_partscan.attr,
	&loop_attr_dio.attr,
	NULL,
};

static struct attribute_group loop_attribute_group = {
	.name = "loop",
	.attrs= loop_attrs,
};

static void loop_sysfs_init(struct loop_device *lo)
{
	lo->sysfs_inited = !sysfs_create_group(&disk_to_dev(lo->lo_disk)->kobj,
						&loop_attribute_group);
}

static void loop_sysfs_exit(struct loop_device *lo)
{
	if (lo->sysfs_inited)
		sysfs_remove_group(&disk_to_dev(lo->lo_disk)->kobj,
				   &loop_attribute_group);
}

static void loop_config_discard(struct loop_device *lo)
{
	struct file *file = lo->lo_backing_file;
	struct inode *inode = file->f_mapping->host;
	struct request_queue *q = lo->lo_queue;
	struct request_queue *backingq;

	/*
	 * If the backing device is a block device, mirror its zeroing
	 * capability. REQ_OP_DISCARD translates to a zero-out even when backed
	 * by block devices to keep consistent behavior with file-backed loop
	 * devices.
	 */
	if (S_ISBLK(inode->i_mode) && !lo->lo_encrypt_key_size) {
		backingq = bdev_get_queue(inode->i_bdev);
		blk_queue_max_discard_sectors(q,
			backingq->limits.max_write_zeroes_sectors);

		blk_queue_max_write_zeroes_sectors(q,
			backingq->limits.max_write_zeroes_sectors);

	/*
	 * We use punch hole to reclaim the free space used by the
	 * image a.k.a. discard. However we do not support discard if
	 * encryption is enabled, because it may give an attacker
	 * useful information.
	 */
	} else if ((!file->f_op->fallocate) || lo->lo_encrypt_key_size) {
		q->limits.discard_granularity = 0;
		q->limits.discard_alignment = 0;
		blk_queue_max_discard_sectors(q, 0);
		blk_queue_max_write_zeroes_sectors(q, 0);

	} else {
		q->limits.discard_granularity = inode->i_sb->s_blocksize;
		q->limits.discard_alignment = 0;

		blk_queue_max_discard_sectors(q, UINT_MAX >> 9);
		blk_queue_max_write_zeroes_sectors(q, UINT_MAX >> 9);
	}

	if (q->limits.max_write_zeroes_sectors)
		blk_queue_flag_set(QUEUE_FLAG_DISCARD, q);
	else
		blk_queue_flag_clear(QUEUE_FLAG_DISCARD, q);
}

static void loop_unprepare_queue(struct loop_device *lo)
{
	kthread_flush_worker(&lo->worker);
	kthread_stop(lo->worker_task);
}

static int loop_kthread_worker_fn(void *worker_ptr)
{
	current->flags |= PF_LESS_THROTTLE | PF_MEMALLOC_NOIO;
	return kthread_worker_fn(worker_ptr);
}

static int loop_prepare_queue(struct loop_device *lo)
{
	kthread_init_worker(&lo->worker);
	lo->worker_task = kthread_run(loop_kthread_worker_fn,
			&lo->worker, "loop%d", lo->lo_number);
	if (IS_ERR(lo->worker_task))
		return -ENOMEM;
	set_user_nice(lo->worker_task, MIN_NICE);
	return 0;
}

static void loop_update_rotational(struct loop_device *lo)
{
	struct file *file = lo->lo_backing_file;
	struct inode *file_inode = file->f_mapping->host;
	struct block_device *file_bdev = file_inode->i_sb->s_bdev;
	struct request_queue *q = lo->lo_queue;
	bool nonrot = true;

	/* not all filesystems (e.g. tmpfs) have a sb->s_bdev */
	if (file_bdev)
		nonrot = blk_queue_nonrot(bdev_get_queue(file_bdev));

	if (nonrot)
		blk_queue_flag_set(QUEUE_FLAG_NONROT, q);
	else
		blk_queue_flag_clear(QUEUE_FLAG_NONROT, q);
}

static int loop_set_fd(struct loop_device *lo, fmode_t mode,
		       struct block_device *bdev, unsigned int arg)
{
	struct file	*file;
	struct inode	*inode;
	struct address_space *mapping;
	struct block_device *claimed_bdev = NULL;
	int		lo_flags = 0;
	int		error;
	loff_t		size;
	bool		partscan;

	/* This is safe, since we have a reference from open(). */
	__module_get(THIS_MODULE);

	error = -EBADF;
	file = fget(arg);
	if (!file)
		goto out;

	/*
	 * If we don't hold exclusive handle for the device, upgrade to it
	 * here to avoid changing device under exclusive owner.
	 */
	if (!(mode & FMODE_EXCL)) {
		claimed_bdev = bd_start_claiming(bdev, loop_set_fd);
		if (IS_ERR(claimed_bdev)) {
			error = PTR_ERR(claimed_bdev);
			goto out_putf;
		}
	}

	error = mutex_lock_killable(&loop_ctl_mutex);
	if (error)
		goto out_bdev;

	error = -EBUSY;
	if (lo->lo_state != Lo_unbound)
		goto out_unlock;

	error = loop_validate_file(file, bdev);
	if (error)
		goto out_unlock;

	mapping = file->f_mapping;
	inode = mapping->host;

	if (!(file->f_mode & FMODE_WRITE) || !(mode & FMODE_WRITE) ||
	    !file->f_op->write_iter)
		lo_flags |= LO_FLAGS_READ_ONLY;

	error = -EFBIG;
	size = get_loop_size(lo, file);
	if ((loff_t)(sector_t)size != size)
		goto out_unlock;
	error = loop_prepare_queue(lo);
	if (error)
		goto out_unlock;

	error = 0;

	set_device_ro(bdev, (lo_flags & LO_FLAGS_READ_ONLY) != 0);

	lo->use_dio = false;
	lo->lo_device = bdev;
	lo->lo_flags = lo_flags;
	lo->lo_backing_file = file;
	lo->transfer = NULL;
	lo->ioctl = NULL;
	lo->lo_sizelimit = 0;
	lo->old_gfp_mask = mapping_gfp_mask(mapping);
	mapping_set_gfp_mask(mapping, lo->old_gfp_mask & ~(__GFP_IO|__GFP_FS));

	if (!(lo_flags & LO_FLAGS_READ_ONLY) && file->f_op->fsync)
		blk_queue_write_cache(lo->lo_queue, true, false);

	if (io_is_direct(lo->lo_backing_file) && inode->i_sb->s_bdev) {
		/* In case of direct I/O, match underlying block size */
		unsigned short bsize = bdev_logical_block_size(
			inode->i_sb->s_bdev);

		blk_queue_logical_block_size(lo->lo_queue, bsize);
		blk_queue_physical_block_size(lo->lo_queue, bsize);
		blk_queue_io_min(lo->lo_queue, bsize);
	}

	loop_update_rotational(lo);
	loop_update_dio(lo);
	set_capacity(lo->lo_disk, size);
	bd_set_size(bdev, size << 9);
	loop_sysfs_init(lo);
	/* let user-space know about the new size */
	kobject_uevent(&disk_to_dev(bdev->bd_disk)->kobj, KOBJ_CHANGE);

	set_blocksize(bdev, S_ISBLK(inode->i_mode) ?
		      block_size(inode->i_bdev) : PAGE_SIZE);

	lo->lo_state = Lo_bound;
	if (part_shift)
		lo->lo_flags |= LO_FLAGS_PARTSCAN;
	partscan = lo->lo_flags & LO_FLAGS_PARTSCAN;

	/* Grab the block_device to prevent its destruction after we
	 * put /dev/loopXX inode. Later in __loop_clr_fd() we bdput(bdev).
	 */
	bdgrab(bdev);
	mutex_unlock(&loop_ctl_mutex);
	if (partscan)
		loop_reread_partitions(lo, bdev);
	if (claimed_bdev)
		bd_abort_claiming(bdev, claimed_bdev, loop_set_fd);
	return 0;

out_unlock:
	mutex_unlock(&loop_ctl_mutex);
out_bdev:
	if (claimed_bdev)
		bd_abort_claiming(bdev, claimed_bdev, loop_set_fd);
out_putf:
	fput(file);
out:
	/* This is safe: open() is still holding a reference. */
	module_put(THIS_MODULE);
	return error;
}

static int
loop_release_xfer(struct loop_device *lo)
{
	int err = 0;
	struct loop_func_table *xfer = lo->lo_encryption;

	if (xfer) {
		if (xfer->release)
			err = xfer->release(lo);
		lo->transfer = NULL;
		lo->lo_encryption = NULL;
		module_put(xfer->owner);
	}
	return err;
}

static int
loop_init_xfer(struct loop_device *lo, struct loop_func_table *xfer,
	       const struct loop_info64 *i)
{
	int err = 0;

	if (xfer) {
		struct module *owner = xfer->owner;

		if (!try_module_get(owner))
			return -EINVAL;
		if (xfer->init)
			err = xfer->init(lo, i);
		if (err)
			module_put(owner);
		else
			lo->lo_encryption = xfer;
	}
	return err;
}

static int __loop_clr_fd(struct loop_device *lo, bool release)
{
	struct file *filp = NULL;
	gfp_t gfp = lo->old_gfp_mask;
	struct block_device *bdev = lo->lo_device;
	int err = 0;
	bool partscan = false;
	int lo_number;

	mutex_lock(&loop_ctl_mutex);
	if (WARN_ON_ONCE(lo->lo_state != Lo_rundown)) {
		err = -ENXIO;
		goto out_unlock;
	}

	filp = lo->lo_backing_file;
	if (filp == NULL) {
		err = -EINVAL;
		goto out_unlock;
	}

	/* freeze request queue during the transition */
	blk_mq_freeze_queue(lo->lo_queue);

	spin_lock_irq(&lo->lo_lock);
	lo->lo_backing_file = NULL;
	spin_unlock_irq(&lo->lo_lock);

	loop_release_xfer(lo);
	lo->transfer = NULL;
	lo->ioctl = NULL;
	lo->lo_device = NULL;
	lo->lo_encryption = NULL;
	lo->lo_offset = 0;
	lo->lo_sizelimit = 0;
	lo->lo_encrypt_key_size = 0;
	memset(lo->lo_encrypt_key, 0, LO_KEY_SIZE);
	memset(lo->lo_crypt_name, 0, LO_NAME_SIZE);
	memset(lo->lo_file_name, 0, LO_NAME_SIZE);
	blk_queue_logical_block_size(lo->lo_queue, 512);
	blk_queue_physical_block_size(lo->lo_queue, 512);
	blk_queue_io_min(lo->lo_queue, 512);
	if (bdev) {
		bdput(bdev);
		invalidate_bdev(bdev);
		bdev->bd_inode->i_mapping->wb_err = 0;
	}
	set_capacity(lo->lo_disk, 0);
	loop_sysfs_exit(lo);
	if (bdev) {
		bd_set_size(bdev, 0);
		/* let user-space know about this change */
		kobject_uevent(&disk_to_dev(bdev->bd_disk)->kobj, KOBJ_CHANGE);
	}
	mapping_set_gfp_mask(filp->f_mapping, gfp);
	/* This is safe: open() is still holding a reference. */
	module_put(THIS_MODULE);
	blk_mq_unfreeze_queue(lo->lo_queue);

	partscan = lo->lo_flags & LO_FLAGS_PARTSCAN && bdev;
	lo_number = lo->lo_number;
	loop_unprepare_queue(lo);
out_unlock:
	mutex_unlock(&loop_ctl_mutex);
	if (partscan) {
		/*
		 * bd_mutex has been held already in release path, so don't
		 * acquire it if this function is called in such case.
		 *
		 * If the reread partition isn't from release path, lo_refcnt
		 * must be at least one and it can only become zero when the
		 * current holder is released.
		 */
		if (release)
			err = __blkdev_reread_part(bdev);
		else
			err = blkdev_reread_part(bdev);
		if (err)
			pr_warn("%s: partition scan of loop%d failed (rc=%d)\n",
				__func__, lo_number, err);
		/* Device is gone, no point in returning error */
		err = 0;
	}

	/*
	 * lo->lo_state is set to Lo_unbound here after above partscan has
	 * finished.
	 *
	 * There cannot be anybody else entering __loop_clr_fd() as
	 * lo->lo_backing_file is already cleared and Lo_rundown state
	 * protects us from all the other places trying to change the 'lo'
	 * device.
	 */
	mutex_lock(&loop_ctl_mutex);
	lo->lo_flags = 0;
	if (!part_shift)
		lo->lo_disk->flags |= GENHD_FL_NO_PART_SCAN;
	lo->lo_state = Lo_unbound;
	mutex_unlock(&loop_ctl_mutex);

	/*
	 * Need not hold loop_ctl_mutex to fput backing file.
	 * Calling fput holding loop_ctl_mutex triggers a circular
	 * lock dependency possibility warning as fput can take
	 * bd_mutex which is usually taken before loop_ctl_mutex.
	 */
	if (filp)
		fput(filp);
	return err;
}

static int loop_clr_fd(struct loop_device *lo)
{
	int err;

	err = mutex_lock_killable(&loop_ctl_mutex);
	if (err)
		return err;
	if (lo->lo_state != Lo_bound) {
		mutex_unlock(&loop_ctl_mutex);
		return -ENXIO;
	}
	/*
	 * If we've explicitly asked to tear down the loop device,
	 * and it has an elevated reference count, set it for auto-teardown when
	 * the last reference goes away. This stops $!~#$@ udev from
	 * preventing teardown because it decided that it needs to run blkid on
	 * the loopback device whenever they appear. xfstests is notorious for
	 * failing tests because blkid via udev races with a losetup
	 * <dev>/do something like mkfs/losetup -d <dev> causing the losetup -d
	 * command to fail with EBUSY.
	 */
	if (atomic_read(&lo->lo_refcnt) > 1) {
		lo->lo_flags |= LO_FLAGS_AUTOCLEAR;
		mutex_unlock(&loop_ctl_mutex);
		return 0;
	}
	lo->lo_state = Lo_rundown;
	mutex_unlock(&loop_ctl_mutex);

	return __loop_clr_fd(lo, false);
}

static int
loop_set_status(struct loop_device *lo, const struct loop_info64 *info)
{
	int err;
	struct loop_func_table *xfer;
	kuid_t uid = current_uid();
	struct block_device *bdev;
	bool partscan = false;

	err = mutex_lock_killable(&loop_ctl_mutex);
	if (err)
		return err;
	if (lo->lo_encrypt_key_size &&
	    !uid_eq(lo->lo_key_owner, uid) &&
	    !capable(CAP_SYS_ADMIN)) {
		err = -EPERM;
		goto out_unlock;
	}
	if (lo->lo_state != Lo_bound) {
		err = -ENXIO;
		goto out_unlock;
	}
	if ((unsigned int) info->lo_encrypt_key_size > LO_KEY_SIZE) {
		err = -EINVAL;
		goto out_unlock;
	}

	if (lo->lo_offset != info->lo_offset ||
	    lo->lo_sizelimit != info->lo_sizelimit) {
		sync_blockdev(lo->lo_device);
		kill_bdev(lo->lo_device);
	}

	/* I/O need to be drained during transfer transition */
	blk_mq_freeze_queue(lo->lo_queue);

	err = loop_release_xfer(lo);
	if (err)
		goto out_unfreeze;

	if (info->lo_encrypt_type) {
		unsigned int type = info->lo_encrypt_type;

		if (type >= MAX_LO_CRYPT) {
			err = -EINVAL;
			goto out_unfreeze;
		}
		xfer = xfer_funcs[type];
		if (xfer == NULL) {
			err = -EINVAL;
			goto out_unfreeze;
		}
	} else
		xfer = NULL;

	err = loop_init_xfer(lo, xfer, info);
	if (err)
		goto out_unfreeze;

	if (lo->lo_offset != info->lo_offset ||
	    lo->lo_sizelimit != info->lo_sizelimit) {
		/* kill_bdev should have truncated all the pages */
		if (lo->lo_device->bd_inode->i_mapping->nrpages) {
			err = -EAGAIN;
			pr_warn("%s: loop%d (%s) has still dirty pages (nrpages=%lu)\n",
				__func__, lo->lo_number, lo->lo_file_name,
				lo->lo_device->bd_inode->i_mapping->nrpages);
			goto out_unfreeze;
		}
		if (figure_loop_size(lo, info->lo_offset, info->lo_sizelimit)) {
			err = -EFBIG;
			goto out_unfreeze;
		}
	}

	loop_config_discard(lo);

	memcpy(lo->lo_file_name, info->lo_file_name, LO_NAME_SIZE);
	memcpy(lo->lo_crypt_name, info->lo_crypt_name, LO_NAME_SIZE);
	lo->lo_file_name[LO_NAME_SIZE-1] = 0;
	lo->lo_crypt_name[LO_NAME_SIZE-1] = 0;

	if (!xfer)
		xfer = &none_funcs;
	lo->transfer = xfer->transfer;
	lo->ioctl = xfer->ioctl;

	if ((lo->lo_flags & LO_FLAGS_AUTOCLEAR) !=
	     (info->lo_flags & LO_FLAGS_AUTOCLEAR))
		lo->lo_flags ^= LO_FLAGS_AUTOCLEAR;

	lo->lo_encrypt_key_size = info->lo_encrypt_key_size;
	lo->lo_init[0] = info->lo_init[0];
	lo->lo_init[1] = info->lo_init[1];
	if (info->lo_encrypt_key_size) {
		memcpy(lo->lo_encrypt_key, info->lo_encrypt_key,
		       info->lo_encrypt_key_size);
		lo->lo_key_owner = uid;
	}

	/* update dio if lo_offset or transfer is changed */
	__loop_update_dio(lo, lo->use_dio);

out_unfreeze:
	blk_mq_unfreeze_queue(lo->lo_queue);

	if (!err && (info->lo_flags & LO_FLAGS_PARTSCAN) &&
	     !(lo->lo_flags & LO_FLAGS_PARTSCAN)) {
		lo->lo_flags |= LO_FLAGS_PARTSCAN;
		lo->lo_disk->flags &= ~GENHD_FL_NO_PART_SCAN;
		bdev = lo->lo_device;
		partscan = true;
	}
out_unlock:
	mutex_unlock(&loop_ctl_mutex);
	if (partscan)
		loop_reread_partitions(lo, bdev);

	return err;
}

static int
loop_get_status(struct loop_device *lo, struct loop_info64 *info)
{
	struct path path;
	struct kstat stat;
	int ret;

	ret = mutex_lock_killable(&loop_ctl_mutex);
	if (ret)
		return ret;
	if (lo->lo_state != Lo_bound) {
		mutex_unlock(&loop_ctl_mutex);
		return -ENXIO;
	}

	memset(info, 0, sizeof(*info));
	info->lo_number = lo->lo_number;
	info->lo_offset = lo->lo_offset;
	info->lo_sizelimit = lo->lo_sizelimit;
	info->lo_flags = lo->lo_flags;
	memcpy(info->lo_file_name, lo->lo_file_name, LO_NAME_SIZE);
	memcpy(info->lo_crypt_name, lo->lo_crypt_name, LO_NAME_SIZE);
	info->lo_encrypt_type =
		lo->lo_encryption ? lo->lo_encryption->number : 0;
	if (lo->lo_encrypt_key_size && capable(CAP_SYS_ADMIN)) {
		info->lo_encrypt_key_size = lo->lo_encrypt_key_size;
		memcpy(info->lo_encrypt_key, lo->lo_encrypt_key,
		       lo->lo_encrypt_key_size);
	}

	/* Drop loop_ctl_mutex while we call into the filesystem. */
	path = lo->lo_backing_file->f_path;
	path_get(&path);
	mutex_unlock(&loop_ctl_mutex);
	ret = vfs_getattr(&path, &stat, STATX_INO, AT_STATX_SYNC_AS_STAT);
	if (!ret) {
		info->lo_device = huge_encode_dev(stat.dev);
		info->lo_inode = stat.ino;
		info->lo_rdevice = huge_encode_dev(stat.rdev);
	}
	path_put(&path);
	return ret;
}

static void
loop_info64_from_old(const struct loop_info *info, struct loop_info64 *info64)
{
	memset(info64, 0, sizeof(*info64));
	info64->lo_number = info->lo_number;
	info64->lo_device = info->lo_device;
	info64->lo_inode = info->lo_inode;
	info64->lo_rdevice = info->lo_rdevice;
	info64->lo_offset = info->lo_offset;
	info64->lo_sizelimit = 0;
	info64->lo_encrypt_type = info->lo_encrypt_type;
	info64->lo_encrypt_key_size = info->lo_encrypt_key_size;
	info64->lo_flags = info->lo_flags;
	info64->lo_init[0] = info->lo_init[0];
	info64->lo_init[1] = info->lo_init[1];
	if (info->lo_encrypt_type == LO_CRYPT_CRYPTOAPI)
		memcpy(info64->lo_crypt_name, info->lo_name, LO_NAME_SIZE);
	else
		memcpy(info64->lo_file_name, info->lo_name, LO_NAME_SIZE);
	memcpy(info64->lo_encrypt_key, info->lo_encrypt_key, LO_KEY_SIZE);
}

static int
loop_info64_to_old(const struct loop_info64 *info64, struct loop_info *info)
{
	memset(info, 0, sizeof(*info));
	info->lo_number = info64->lo_number;
	info->lo_device = info64->lo_device;
	info->lo_inode = info64->lo_inode;
	info->lo_rdevice = info64->lo_rdevice;
	info->lo_offset = info64->lo_offset;
	info->lo_encrypt_type = info64->lo_encrypt_type;
	info->lo_encrypt_key_size = info64->lo_encrypt_key_size;
	info->lo_flags = info64->lo_flags;
	info->lo_init[0] = info64->lo_init[0];
	info->lo_init[1] = info64->lo_init[1];
	if (info->lo_encrypt_type == LO_CRYPT_CRYPTOAPI)
		memcpy(info->lo_name, info64->lo_crypt_name, LO_NAME_SIZE);
	else
		memcpy(info->lo_name, info64->lo_file_name, LO_NAME_SIZE);
	memcpy(info->lo_encrypt_key, info64->lo_encrypt_key, LO_KEY_SIZE);

	/* error in case values were truncated */
	if (info->lo_device != info64->lo_device ||
	    info->lo_rdevice != info64->lo_rdevice ||
	    info->lo_inode != info64->lo_inode ||
	    info->lo_offset != info64->lo_offset)
		return -EOVERFLOW;

	return 0;
}

static int
loop_set_status_old(struct loop_device *lo, const struct loop_info __user *arg)
{
	struct loop_info info;
	struct loop_info64 info64;

	if (copy_from_user(&info, arg, sizeof (struct loop_info)))
		return -EFAULT;
	loop_info64_from_old(&info, &info64);
	return loop_set_status(lo, &info64);
}

static int
loop_set_status64(struct loop_device *lo, const struct loop_info64 __user *arg)
{
	struct loop_info64 info64;

	if (copy_from_user(&info64, arg, sizeof (struct loop_info64)))
		return -EFAULT;
	return loop_set_status(lo, &info64);
}

static int
loop_get_status_old(struct loop_device *lo, struct loop_info __user *arg) {
	struct loop_info info;
	struct loop_info64 info64;
	int err;

	if (!arg)
		return -EINVAL;
	err = loop_get_status(lo, &info64);
	if (!err)
		err = loop_info64_to_old(&info64, &info);
	if (!err && copy_to_user(arg, &info, sizeof(info)))
		err = -EFAULT;

	return err;
}

static int
loop_get_status64(struct loop_device *lo, struct loop_info64 __user *arg) {
	struct loop_info64 info64;
	int err;

	if (!arg)
		return -EINVAL;
	err = loop_get_status(lo, &info64);
	if (!err && copy_to_user(arg, &info64, sizeof(info64)))
		err = -EFAULT;

	return err;
}

static int loop_set_capacity(struct loop_device *lo)
{
	if (unlikely(lo->lo_state != Lo_bound))
		return -ENXIO;

	return figure_loop_size(lo, lo->lo_offset, lo->lo_sizelimit);
}

static int loop_set_dio(struct loop_device *lo, unsigned long arg)
{
	int error = -ENXIO;
	if (lo->lo_state != Lo_bound)
		goto out;

	__loop_update_dio(lo, !!arg);
	if (lo->use_dio == !!arg)
		return 0;
	error = -EINVAL;
 out:
	return error;
}

static int loop_set_block_size(struct loop_device *lo, unsigned long arg)
{
	int err = 0;

	if (lo->lo_state != Lo_bound)
		return -ENXIO;

	if (arg < 512 || arg > PAGE_SIZE || !is_power_of_2(arg))
		return -EINVAL;

	if (lo->lo_queue->limits.logical_block_size != arg) {
		sync_blockdev(lo->lo_device);
		kill_bdev(lo->lo_device);
	}

	blk_mq_freeze_queue(lo->lo_queue);

	/* kill_bdev should have truncated all the pages */
	if (lo->lo_queue->limits.logical_block_size != arg &&
			lo->lo_device->bd_inode->i_mapping->nrpages) {
		err = -EAGAIN;
		pr_warn("%s: loop%d (%s) has still dirty pages (nrpages=%lu)\n",
			__func__, lo->lo_number, lo->lo_file_name,
			lo->lo_device->bd_inode->i_mapping->nrpages);
		goto out_unfreeze;
	}

	blk_queue_logical_block_size(lo->lo_queue, arg);
	blk_queue_physical_block_size(lo->lo_queue, arg);
	blk_queue_io_min(lo->lo_queue, arg);
	loop_update_dio(lo);
out_unfreeze:
	blk_mq_unfreeze_queue(lo->lo_queue);

	return err;
}

static int lo_simple_ioctl(struct loop_device *lo, unsigned int cmd,
			   unsigned long arg)
{
	int err;

	err = mutex_lock_killable(&loop_ctl_mutex);
	if (err)
		return err;
	switch (cmd) {
	case LOOP_SET_CAPACITY:
		err = loop_set_capacity(lo);
		break;
	case LOOP_SET_DIRECT_IO:
		err = loop_set_dio(lo, arg);
		break;
	case LOOP_SET_BLOCK_SIZE:
		err = loop_set_block_size(lo, arg);
		break;
	default:
		err = lo->ioctl ? lo->ioctl(lo, cmd, arg) : -EINVAL;
	}
	mutex_unlock(&loop_ctl_mutex);
	return err;
}

static int lo_ioctl(struct block_device *bdev, fmode_t mode,
	unsigned int cmd, unsigned long arg)
{
	struct loop_device *lo = bdev->bd_disk->private_data;
	int err;

	switch (cmd) {
	case LOOP_SET_FD:
		return loop_set_fd(lo, mode, bdev, arg);
	case LOOP_CHANGE_FD:
		return loop_change_fd(lo, bdev, arg);
	case LOOP_CLR_FD:
		return loop_clr_fd(lo);
	case LOOP_SET_STATUS:
		err = -EPERM;
		if ((mode & FMODE_WRITE) || capable(CAP_SYS_ADMIN)) {
			err = loop_set_status_old(lo,
					(struct loop_info __user *)arg);
		}
		break;
	case LOOP_GET_STATUS:
		return loop_get_status_old(lo, (struct loop_info __user *) arg);
	case LOOP_SET_STATUS64:
		err = -EPERM;
		if ((mode & FMODE_WRITE) || capable(CAP_SYS_ADMIN)) {
			err = loop_set_status64(lo,
					(struct loop_info64 __user *) arg);
		}
		break;
	case LOOP_GET_STATUS64:
		return loop_get_status64(lo, (struct loop_info64 __user *) arg);
	case LOOP_SET_CAPACITY:
	case LOOP_SET_DIRECT_IO:
	case LOOP_SET_BLOCK_SIZE:
		if (!(mode & FMODE_WRITE) && !capable(CAP_SYS_ADMIN))
			return -EPERM;
		/* Fall through */
	default:
		err = lo_simple_ioctl(lo, cmd, arg);
		break;
	}

	return err;
}

#ifdef CONFIG_COMPAT
struct compat_loop_info {
	compat_int_t	lo_number;      /* ioctl r/o */
	compat_dev_t	lo_device;      /* ioctl r/o */
	compat_ulong_t	lo_inode;       /* ioctl r/o */
	compat_dev_t	lo_rdevice;     /* ioctl r/o */
	compat_int_t	lo_offset;
	compat_int_t	lo_encrypt_type;
	compat_int_t	lo_encrypt_key_size;    /* ioctl w/o */
	compat_int_t	lo_flags;       /* ioctl r/o */
	char		lo_name[LO_NAME_SIZE];
	unsigned char	lo_encrypt_key[LO_KEY_SIZE]; /* ioctl w/o */
	compat_ulong_t	lo_init[2];
	char		reserved[4];
};

/*
 * Transfer 32-bit compatibility structure in userspace to 64-bit loop info
 * - noinlined to reduce stack space usage in main part of driver
 */
static noinline int
loop_info64_from_compat(const struct compat_loop_info __user *arg,
			struct loop_info64 *info64)
{
	struct compat_loop_info info;

	if (copy_from_user(&info, arg, sizeof(info)))
		return -EFAULT;

	memset(info64, 0, sizeof(*info64));
	info64->lo_number = info.lo_number;
	info64->lo_device = info.lo_device;
	info64->lo_inode = info.lo_inode;
	info64->lo_rdevice = info.lo_rdevice;
	info64->lo_offset = info.lo_offset;
	info64->lo_sizelimit = 0;
	info64->lo_encrypt_type = info.lo_encrypt_type;
	info64->lo_encrypt_key_size = info.lo_encrypt_key_size;
	info64->lo_flags = info.lo_flags;
	info64->lo_init[0] = info.lo_init[0];
	info64->lo_init[1] = info.lo_init[1];
	if (info.lo_encrypt_type == LO_CRYPT_CRYPTOAPI)
		memcpy(info64->lo_crypt_name, info.lo_name, LO_NAME_SIZE);
	else
		memcpy(info64->lo_file_name, info.lo_name, LO_NAME_SIZE);
	memcpy(info64->lo_encrypt_key, info.lo_encrypt_key, LO_KEY_SIZE);
	return 0;
}

/*
 * Transfer 64-bit loop info to 32-bit compatibility structure in userspace
 * - noinlined to reduce stack space usage in main part of driver
 */
static noinline int
loop_info64_to_compat(const struct loop_info64 *info64,
		      struct compat_loop_info __user *arg)
{
	struct compat_loop_info info;

	memset(&info, 0, sizeof(info));
	info.lo_number = info64->lo_number;
	info.lo_device = info64->lo_device;
	info.lo_inode = info64->lo_inode;
	info.lo_rdevice = info64->lo_rdevice;
	info.lo_offset = info64->lo_offset;
	info.lo_encrypt_type = info64->lo_encrypt_type;
	info.lo_encrypt_key_size = info64->lo_encrypt_key_size;
	info.lo_flags = info64->lo_flags;
	info.lo_init[0] = info64->lo_init[0];
	info.lo_init[1] = info64->lo_init[1];
	if (info.lo_encrypt_type == LO_CRYPT_CRYPTOAPI)
		memcpy(info.lo_name, info64->lo_crypt_name, LO_NAME_SIZE);
	else
		memcpy(info.lo_name, info64->lo_file_name, LO_NAME_SIZE);
	memcpy(info.lo_encrypt_key, info64->lo_encrypt_key, LO_KEY_SIZE);

	/* error in case values were truncated */
	if (info.lo_device != info64->lo_device ||
	    info.lo_rdevice != info64->lo_rdevice ||
	    info.lo_inode != info64->lo_inode ||
	    info.lo_offset != info64->lo_offset ||
	    info.lo_init[0] != info64->lo_init[0] ||
	    info.lo_init[1] != info64->lo_init[1])
		return -EOVERFLOW;

	if (copy_to_user(arg, &info, sizeof(info)))
		return -EFAULT;
	return 0;
}

static int
loop_set_status_compat(struct loop_device *lo,
		       const struct compat_loop_info __user *arg)
{
	struct loop_info64 info64;
	int ret;

	ret = loop_info64_from_compat(arg, &info64);
	if (ret < 0)
		return ret;
	return loop_set_status(lo, &info64);
}

static int
loop_get_status_compat(struct loop_device *lo,
		       struct compat_loop_info __user *arg)
{
	struct loop_info64 info64;
	int err;

	if (!arg)
		return -EINVAL;
	err = loop_get_status(lo, &info64);
	if (!err)
		err = loop_info64_to_compat(&info64, arg);
	return err;
}

static int lo_compat_ioctl(struct block_device *bdev, fmode_t mode,
			   unsigned int cmd, unsigned long arg)
{
	struct loop_device *lo = bdev->bd_disk->private_data;
	int err;

	switch(cmd) {
	case LOOP_SET_STATUS:
		err = loop_set_status_compat(lo,
			     (const struct compat_loop_info __user *)arg);
		break;
	case LOOP_GET_STATUS:
		err = loop_get_status_compat(lo,
				     (struct compat_loop_info __user *)arg);
		break;
	case LOOP_SET_CAPACITY:
	case LOOP_CLR_FD:
	case LOOP_GET_STATUS64:
	case LOOP_SET_STATUS64:
		arg = (unsigned long) compat_ptr(arg);
		/* fall through */
	case LOOP_SET_FD:
	case LOOP_CHANGE_FD:
	case LOOP_SET_BLOCK_SIZE:
	case LOOP_SET_DIRECT_IO:
		err = lo_ioctl(bdev, mode, cmd, arg);
		break;
	default:
		err = -ENOIOCTLCMD;
		break;
	}
	return err;
}
#endif

static int lo_open(struct block_device *bdev, fmode_t mode)
{
	struct loop_device *lo;
	int err;

	err = mutex_lock_killable(&loop_ctl_mutex);
	if (err)
		return err;
	lo = bdev->bd_disk->private_data;
	if (!lo) {
		err = -ENXIO;
		goto out;
	}

	atomic_inc(&lo->lo_refcnt);
out:
	mutex_unlock(&loop_ctl_mutex);
	return err;
}

static void lo_release(struct gendisk *disk, fmode_t mode)
{
	struct loop_device *lo;

	mutex_lock(&loop_ctl_mutex);
	lo = disk->private_data;
	if (atomic_dec_return(&lo->lo_refcnt))
		goto out_unlock;

	if (lo->lo_flags & LO_FLAGS_AUTOCLEAR) {
		if (lo->lo_state != Lo_bound)
			goto out_unlock;
		lo->lo_state = Lo_rundown;
		mutex_unlock(&loop_ctl_mutex);
		/*
		 * In autoclear mode, stop the loop thread
		 * and remove configuration after last close.
		 */
		__loop_clr_fd(lo, true);
		return;
	} else if (lo->lo_state == Lo_bound) {
		/*
		 * Otherwise keep thread (if running) and config,
		 * but flush possible ongoing bios in thread.
		 */
		blk_mq_freeze_queue(lo->lo_queue);
		blk_mq_unfreeze_queue(lo->lo_queue);
	}

out_unlock:
	mutex_unlock(&loop_ctl_mutex);
}

static const struct block_device_operations lo_fops = {
	.owner =	THIS_MODULE,
	.open =		lo_open,
	.release =	lo_release,
	.ioctl =	lo_ioctl,
#ifdef CONFIG_COMPAT
	.compat_ioctl =	lo_compat_ioctl,
#endif
};

/*
 * And now the modules code and kernel interface.
 */
static int max_loop;
module_param(max_loop, int, 0444);
MODULE_PARM_DESC(max_loop, "Maximum number of loop devices");
module_param(max_part, int, 0444);
MODULE_PARM_DESC(max_part, "Maximum number of partitions per loop device");
MODULE_LICENSE("GPL");
MODULE_ALIAS_BLOCKDEV_MAJOR(LOOP_MAJOR);

int loop_register_transfer(struct loop_func_table *funcs)
{
	unsigned int n = funcs->number;

	if (n >= MAX_LO_CRYPT || xfer_funcs[n])
		return -EINVAL;
	xfer_funcs[n] = funcs;
	return 0;
}

static int unregister_transfer_cb(int id, void *ptr, void *data)
{
	struct loop_device *lo = ptr;
	struct loop_func_table *xfer = data;

	mutex_lock(&loop_ctl_mutex);
	if (lo->lo_encryption == xfer)
		loop_release_xfer(lo);
	mutex_unlock(&loop_ctl_mutex);
	return 0;
}

int loop_unregister_transfer(int number)
{
	unsigned int n = number;
	struct loop_func_table *xfer;

	if (n == 0 || n >= MAX_LO_CRYPT || (xfer = xfer_funcs[n]) == NULL)
		return -EINVAL;

	xfer_funcs[n] = NULL;
	idr_for_each(&loop_index_idr, &unregister_transfer_cb, xfer);
	return 0;
}

EXPORT_SYMBOL(loop_register_transfer);
EXPORT_SYMBOL(loop_unregister_transfer);

static blk_status_t loop_queue_rq(struct blk_mq_hw_ctx *hctx,
		const struct blk_mq_queue_data *bd)
{
	struct request *rq = bd->rq;
	struct loop_cmd *cmd = blk_mq_rq_to_pdu(rq);
	struct loop_device *lo = rq->q->queuedata;

	blk_mq_start_request(rq);

	if (lo->lo_state != Lo_bound)
		return BLK_STS_IOERR;

	switch (req_op(rq)) {
	case REQ_OP_FLUSH:
	case REQ_OP_DISCARD:
	case REQ_OP_WRITE_ZEROES:
		cmd->use_aio = false;
		break;
	default:
		cmd->use_aio = lo->use_dio;
		break;
	}

	/* always use the first bio's css */
#ifdef CONFIG_BLK_CGROUP
	if (cmd->use_aio && rq->bio && rq->bio->bi_blkg) {
		cmd->css = &bio_blkcg(rq->bio)->css;
		css_get(cmd->css);
	} else
#endif
		cmd->css = NULL;
	kthread_queue_work(&lo->worker, &cmd->work);

	return BLK_STS_OK;
}

static void loop_handle_cmd(struct loop_cmd *cmd)
{
	struct request *rq = blk_mq_rq_from_pdu(cmd);
	const bool write = op_is_write(req_op(rq));
	struct loop_device *lo = rq->q->queuedata;
	int ret = 0;

	if (write && (lo->lo_flags & LO_FLAGS_READ_ONLY)) {
		ret = -EIO;
		goto failed;
	}

	ret = do_req_filebacked(lo, rq);
 failed:
	/* complete non-aio request */
	if (!cmd->use_aio || ret) {
		if (ret == -EOPNOTSUPP)
			cmd->ret = ret;
		else
			cmd->ret = ret ? -EIO : 0;
		blk_mq_complete_request(rq);
	}
}

static void loop_queue_work(struct kthread_work *work)
{
	struct loop_cmd *cmd =
		container_of(work, struct loop_cmd, work);

	loop_handle_cmd(cmd);
}

static int loop_init_request(struct blk_mq_tag_set *set, struct request *rq,
		unsigned int hctx_idx, unsigned int numa_node)
{
	struct loop_cmd *cmd = blk_mq_rq_to_pdu(rq);

	kthread_init_work(&cmd->work, loop_queue_work);
	return 0;
}

static const struct blk_mq_ops loop_mq_ops = {
	.queue_rq       = loop_queue_rq,
	.init_request	= loop_init_request,
	.complete	= lo_complete_rq,
};

static int loop_add(struct loop_device **l, int i)
{
	struct loop_device *lo;
	struct gendisk *disk;
	int err;

	err = -ENOMEM;
	lo = kzalloc(sizeof(*lo), GFP_KERNEL);
	if (!lo)
		goto out;

	lo->lo_state = Lo_unbound;

	/* allocate id, if @id >= 0, we're requesting that specific id */
	if (i >= 0) {
		err = idr_alloc(&loop_index_idr, lo, i, i + 1, GFP_KERNEL);
		if (err == -ENOSPC)
			err = -EEXIST;
	} else {
		err = idr_alloc(&loop_index_idr, lo, 0, 0, GFP_KERNEL);
	}
	if (err < 0)
		goto out_free_dev;
	i = err;

	err = -ENOMEM;
	lo->tag_set.ops = &loop_mq_ops;
	lo->tag_set.nr_hw_queues = 1;
	lo->tag_set.queue_depth = 128;
	lo->tag_set.numa_node = NUMA_NO_NODE;
	lo->tag_set.cmd_size = sizeof(struct loop_cmd);
	lo->tag_set.flags = BLK_MQ_F_SHOULD_MERGE;
	lo->tag_set.driver_data = lo;

	err = blk_mq_alloc_tag_set(&lo->tag_set);
	if (err)
		goto out_free_idr;

	lo->lo_queue = blk_mq_init_queue(&lo->tag_set);
	if (IS_ERR(lo->lo_queue)) {
		err = PTR_ERR(lo->lo_queue);
		goto out_cleanup_tags;
	}
	lo->lo_queue->queuedata = lo;

	blk_queue_max_hw_sectors(lo->lo_queue, BLK_DEF_MAX_SECTORS);

	/*
	 * By default, we do buffer IO, so it doesn't make sense to enable
	 * merge because the I/O submitted to backing file is handled page by
	 * page. For directio mode, merge does help to dispatch bigger request
	 * to underlayer disk. We will enable merge once directio is enabled.
	 */
	blk_queue_flag_set(QUEUE_FLAG_NOMERGES, lo->lo_queue);

	err = -ENOMEM;
	disk = lo->lo_disk = alloc_disk(1 << part_shift);
	if (!disk)
		goto out_free_queue;

	/*
	 * Disable partition scanning by default. The in-kernel partition
	 * scanning can be requested individually per-device during its
	 * setup. Userspace can always add and remove partitions from all
	 * devices. The needed partition minors are allocated from the
	 * extended minor space, the main loop device numbers will continue
	 * to match the loop minors, regardless of the number of partitions
	 * used.
	 *
	 * If max_part is given, partition scanning is globally enabled for
	 * all loop devices. The minors for the main loop devices will be
	 * multiples of max_part.
	 *
	 * Note: Global-for-all-devices, set-only-at-init, read-only module
	 * parameteters like 'max_loop' and 'max_part' make things needlessly
	 * complicated, are too static, inflexible and may surprise
	 * userspace tools. Parameters like this in general should be avoided.
	 */
	if (!part_shift)
		disk->flags |= GENHD_FL_NO_PART_SCAN;
	disk->flags |= GENHD_FL_EXT_DEVT;
	atomic_set(&lo->lo_refcnt, 0);
	lo->lo_number		= i;
	spin_lock_init(&lo->lo_lock);
	disk->major		= LOOP_MAJOR;
	disk->first_minor	= i << part_shift;
	disk->fops		= &lo_fops;
	disk->private_data	= lo;
	disk->queue		= lo->lo_queue;
	sprintf(disk->disk_name, "loop%d", i);
	add_disk(disk);
	*l = lo;
	return lo->lo_number;

out_free_queue:
	blk_cleanup_queue(lo->lo_queue);
out_cleanup_tags:
	blk_mq_free_tag_set(&lo->tag_set);
out_free_idr:
	idr_remove(&loop_index_idr, i);
out_free_dev:
	kfree(lo);
out:
	return err;
}

static void loop_remove(struct loop_device *lo)
{
	del_gendisk(lo->lo_disk);
	blk_cleanup_queue(lo->lo_queue);
	blk_mq_free_tag_set(&lo->tag_set);
	put_disk(lo->lo_disk);
	kfree(lo);
}

static int find_free_cb(int id, void *ptr, void *data)
{
	struct loop_device *lo = ptr;
	struct loop_device **l = data;

	if (lo->lo_state == Lo_unbound) {
		*l = lo;
		return 1;
	}
	return 0;
}

static int loop_lookup(struct loop_device **l, int i)
{
	struct loop_device *lo;
	int ret = -ENODEV;

	if (i < 0) {
		int err;

		err = idr_for_each(&loop_index_idr, &find_free_cb, &lo);
		if (err == 1) {
			*l = lo;
			ret = lo->lo_number;
		}
		goto out;
	}

	/* lookup and return a specific i */
	lo = idr_find(&loop_index_idr, i);
	if (lo) {
		*l = lo;
		ret = lo->lo_number;
	}
out:
	return ret;
}

static struct kobject *loop_probe(dev_t dev, int *part, void *data)
{
	struct loop_device *lo;
	struct kobject *kobj;
	int err;

	mutex_lock(&loop_ctl_mutex);
	err = loop_lookup(&lo, MINOR(dev) >> part_shift);
	if (err < 0)
		err = loop_add(&lo, MINOR(dev) >> part_shift);
	if (err < 0)
		kobj = NULL;
	else
		kobj = get_disk_and_module(lo->lo_disk);
	mutex_unlock(&loop_ctl_mutex);

	*part = 0;
	return kobj;
}

static long loop_control_ioctl(struct file *file, unsigned int cmd,
			       unsigned long parm)
{
	struct loop_device *lo;
	int ret;

	ret = mutex_lock_killable(&loop_ctl_mutex);
	if (ret)
		return ret;

	ret = -ENOSYS;
	switch (cmd) {
	case LOOP_CTL_ADD:
		ret = loop_lookup(&lo, parm);
		if (ret >= 0) {
			ret = -EEXIST;
			break;
		}
		ret = loop_add(&lo, parm);
		break;
	case LOOP_CTL_REMOVE:
		ret = loop_lookup(&lo, parm);
		if (ret < 0)
			break;
		if (lo->lo_state != Lo_unbound) {
			ret = -EBUSY;
			break;
		}
		if (atomic_read(&lo->lo_refcnt) > 0) {
			ret = -EBUSY;
			break;
		}
		lo->lo_disk->private_data = NULL;
		idr_remove(&loop_index_idr, lo->lo_number);
		loop_remove(lo);
		break;
	case LOOP_CTL_GET_FREE:
		ret = loop_lookup(&lo, -1);
		if (ret >= 0)
			break;
		ret = loop_add(&lo, -1);
	}
	mutex_unlock(&loop_ctl_mutex);

	return ret;
}

static const struct file_operations loop_ctl_fops = {
	.open		= nonseekable_open,
	.unlocked_ioctl	= loop_control_ioctl,
	.compat_ioctl	= loop_control_ioctl,
	.owner		= THIS_MODULE,
	.llseek		= noop_llseek,
};

static struct miscdevice loop_misc = {
	.minor		= LOOP_CTRL_MINOR,
	.name		= "loop-control",
	.fops		= &loop_ctl_fops,
};

MODULE_ALIAS_MISCDEV(LOOP_CTRL_MINOR);
MODULE_ALIAS("devname:loop-control");

static int __init loop_init(void)
{
	int i, nr;
	unsigned long range;
	struct loop_device *lo;
	int err;

	part_shift = 0;
	if (max_part > 0) {
		part_shift = fls(max_part);

		/*
		 * Adjust max_part according to part_shift as it is exported
		 * to user space so that user can decide correct minor number
		 * if [s]he want to create more devices.
		 *
		 * Note that -1 is required because partition 0 is reserved
		 * for the whole disk.
		 */
		max_part = (1UL << part_shift) - 1;
	}

	if ((1UL << part_shift) > DISK_MAX_PARTS) {
		err = -EINVAL;
		goto err_out;
	}

	if (max_loop > 1UL << (MINORBITS - part_shift)) {
		err = -EINVAL;
		goto err_out;
	}

	/*
	 * If max_loop is specified, create that many devices upfront.
	 * This also becomes a hard limit. If max_loop is not specified,
	 * create CONFIG_BLK_DEV_LOOP_MIN_COUNT loop devices at module
	 * init time. Loop devices can be requested on-demand with the
	 * /dev/loop-control interface, or be instantiated by accessing
	 * a 'dead' device node.
	 */
	if (max_loop) {
		nr = max_loop;
		range = max_loop << part_shift;
	} else {
		nr = CONFIG_BLK_DEV_LOOP_MIN_COUNT;
		range = 1UL << MINORBITS;
	}

	err = misc_register(&loop_misc);
	if (err < 0)
		goto err_out;


	if (register_blkdev(LOOP_MAJOR, "loop")) {
		err = -EIO;
		goto misc_out;
	}

	blk_register_region(MKDEV(LOOP_MAJOR, 0), range,
				  THIS_MODULE, loop_probe, NULL, NULL);

	/* pre-create number of devices given by config or max_loop */
	mutex_lock(&loop_ctl_mutex);
	for (i = 0; i < nr; i++)
		loop_add(&lo, i);
	mutex_unlock(&loop_ctl_mutex);

	printk(KERN_INFO "loop: module loaded\n");
	return 0;

misc_out:
	misc_deregister(&loop_misc);
err_out:
	return err;
}

static int loop_exit_cb(int id, void *ptr, void *data)
{
	struct loop_device *lo = ptr;

	loop_remove(lo);
	return 0;
}

static void __exit loop_exit(void)
{
	unsigned long range;

	range = max_loop ? max_loop << part_shift : 1UL << MINORBITS;

	idr_for_each(&loop_index_idr, &loop_exit_cb, NULL);
	idr_destroy(&loop_index_idr);

	blk_unregister_region(MKDEV(LOOP_MAJOR, 0), range);
	unregister_blkdev(LOOP_MAJOR, "loop");

	misc_deregister(&loop_misc);
}

module_init(loop_init);
module_exit(loop_exit);

#ifndef MODULE
static int __init max_loop_setup(char *str)
{
	max_loop = simple_strtol(str, NULL, 0);
	return 1;
}

__setup("max_loop=", max_loop_setup);
#endif<|MERGE_RESOLUTION|>--- conflicted
+++ resolved
@@ -417,16 +417,6 @@
 	return ret;
 }
 
-<<<<<<< HEAD
-static int lo_discard(struct loop_device *lo, struct request *rq,
-		int mode, loff_t pos)
-{
-	struct file *file = lo->lo_backing_file;
-	struct request_queue *q = lo->lo_queue;
-	int ret;
-
-	if (!blk_queue_discard(q)) {
-=======
 static int lo_fallocate(struct loop_device *lo, struct request *rq, loff_t pos,
 			int mode)
 {
@@ -437,12 +427,12 @@
 	 * information.
 	 */
 	struct file *file = lo->lo_backing_file;
+	struct request_queue *q = lo->lo_queue;
 	int ret;
 
 	mode |= FALLOC_FL_KEEP_SIZE;
 
-	if ((!file->f_op->fallocate) || lo->lo_encrypt_key_size) {
->>>>>>> 122179cb
+	if (!blk_queue_discard(q)) {
 		ret = -EOPNOTSUPP;
 		goto out;
 	}
@@ -611,16 +601,6 @@
 	switch (req_op(rq)) {
 	case REQ_OP_FLUSH:
 		return lo_req_flush(lo, rq);
-<<<<<<< HEAD
-	case REQ_OP_DISCARD:
-		return lo_discard(lo, rq,
-			FALLOC_FL_PUNCH_HOLE | FALLOC_FL_KEEP_SIZE, pos);
-
-	case REQ_OP_WRITE_ZEROES:
-		return lo_discard(lo, rq,
-			FALLOC_FL_ZERO_RANGE | FALLOC_FL_KEEP_SIZE, pos);
-
-=======
 	case REQ_OP_WRITE_ZEROES:
 		/*
 		 * If the caller doesn't want deallocation, call zeroout to
@@ -632,7 +612,6 @@
 				FALLOC_FL_PUNCH_HOLE);
 	case REQ_OP_DISCARD:
 		return lo_fallocate(lo, rq, pos, FALLOC_FL_PUNCH_HOLE);
->>>>>>> 122179cb
 	case REQ_OP_WRITE:
 		if (lo->transfer)
 			return lo_write_transfer(lo, rq, pos);
