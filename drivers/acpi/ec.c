--- conflicted
+++ resolved
@@ -2016,16 +2016,13 @@
 	 * to allow the caller to process events properly after that.
 	 */
 	ret = acpi_dispatch_gpe(NULL, first_ec->gpe);
-	if (ret == ACPI_INTERRUPT_HANDLED)
+	if (ret == ACPI_INTERRUPT_HANDLED) {
 		pm_pr_dbg("EC GPE dispatched\n");
 
-<<<<<<< HEAD
-=======
 		/* Flush the event and query workqueues. */
 		acpi_ec_flush_work();
 	}
 
->>>>>>> 7f6e100e
 	return false;
 }
 #endif /* CONFIG_PM_SLEEP */
