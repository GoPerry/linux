/*
 * exynos_ppmu.c - EXYNOS PPMU (Platform Performance Monitoring Unit) support
 *
 * Copyright (c) 2014-2015 Samsung Electronics Co., Ltd.
 * Author : Chanwoo Choi <cw00.choi@samsung.com>
 *
 * This program is free software; you can redistribute it and/or modify
 * it under the terms of the GNU General Public License version 2 as
 * published by the Free Software Foundation.
 *
 * This driver is based on drivers/devfreq/exynos/exynos_ppmu.c
 */

#include <linux/clk.h>
#include <linux/io.h>
#include <linux/kernel.h>
#include <linux/module.h>
#include <linux/mutex.h>
#include <linux/of_address.h>
#include <linux/platform_device.h>
#include <linux/suspend.h>
#include <linux/devfreq-event.h>

#include "exynos-ppmu.h"

struct exynos_ppmu_data {
	void __iomem *base;
	struct clk *clk;
};

struct exynos_ppmu {
	struct devfreq_event_dev **edev;
	struct devfreq_event_desc *desc;
	unsigned int num_events;

	struct device *dev;
	struct mutex lock;

	struct exynos_ppmu_data ppmu;
};

#define PPMU_EVENT(name)			\
	{ "ppmu-event0-"#name, PPMU_PMNCNT0 },	\
	{ "ppmu-event1-"#name, PPMU_PMNCNT1 },	\
	{ "ppmu-event2-"#name, PPMU_PMNCNT2 },	\
	{ "ppmu-event3-"#name, PPMU_PMNCNT3 }

struct __exynos_ppmu_events {
	char *name;
	int id;
} ppmu_events[] = {
	/* For Exynos3250, Exynos4 and Exynos5260 */
	PPMU_EVENT(g3d),
	PPMU_EVENT(fsys),

	/* For Exynos4 SoCs and Exynos3250 */
	PPMU_EVENT(dmc0),
	PPMU_EVENT(dmc1),
	PPMU_EVENT(cpu),
	PPMU_EVENT(rightbus),
	PPMU_EVENT(leftbus),
	PPMU_EVENT(lcd0),
	PPMU_EVENT(camif),

	/* Only for Exynos3250 and Exynos5260 */
	PPMU_EVENT(mfc),

	/* Only for Exynos4 SoCs */
	PPMU_EVENT(mfc-left),
	PPMU_EVENT(mfc-right),

	/* Only for Exynos5260 SoCs */
	PPMU_EVENT(drex0-s0),
	PPMU_EVENT(drex0-s1),
	PPMU_EVENT(drex1-s0),
	PPMU_EVENT(drex1-s1),
	PPMU_EVENT(eagle),
	PPMU_EVENT(kfc),
	PPMU_EVENT(isp),
	PPMU_EVENT(fimc),
	PPMU_EVENT(gscl),
	PPMU_EVENT(mscl),
	PPMU_EVENT(fimd0x),
	PPMU_EVENT(fimd1x),

	/* Only for Exynos5433 SoCs */
	PPMU_EVENT(d0-cpu),
	PPMU_EVENT(d0-general),
	PPMU_EVENT(d0-rt),
	PPMU_EVENT(d1-cpu),
	PPMU_EVENT(d1-general),
	PPMU_EVENT(d1-rt),

	{ /* sentinel */ },
};

static int exynos_ppmu_find_ppmu_id(struct devfreq_event_dev *edev)
{
	int i;

	for (i = 0; i < ARRAY_SIZE(ppmu_events); i++)
		if (!strcmp(edev->desc->name, ppmu_events[i].name))
			return ppmu_events[i].id;

	return -EINVAL;
}

/*
 * The devfreq-event ops structure for PPMU v1.1
 */
static int exynos_ppmu_disable(struct devfreq_event_dev *edev)
{
	struct exynos_ppmu *info = devfreq_event_get_drvdata(edev);
	u32 pmnc;

	/* Disable all counters */
	__raw_writel(PPMU_CCNT_MASK |
		     PPMU_PMCNT0_MASK |
		     PPMU_PMCNT1_MASK |
		     PPMU_PMCNT2_MASK |
		     PPMU_PMCNT3_MASK,
		     info->ppmu.base + PPMU_CNTENC);

	/* Disable PPMU */
	pmnc = __raw_readl(info->ppmu.base + PPMU_PMNC);
	pmnc &= ~PPMU_PMNC_ENABLE_MASK;
	__raw_writel(pmnc, info->ppmu.base + PPMU_PMNC);

	return 0;
}

static int exynos_ppmu_set_event(struct devfreq_event_dev *edev)
{
	struct exynos_ppmu *info = devfreq_event_get_drvdata(edev);
	int id = exynos_ppmu_find_ppmu_id(edev);
	u32 pmnc, cntens;

	if (id < 0)
		return id;

	/* Enable specific counter */
	cntens = __raw_readl(info->ppmu.base + PPMU_CNTENS);
	cntens |= (PPMU_CCNT_MASK | (PPMU_ENABLE << id));
	__raw_writel(cntens, info->ppmu.base + PPMU_CNTENS);

	/* Set the event of Read/Write data count  */
	__raw_writel(PPMU_RO_DATA_CNT | PPMU_WO_DATA_CNT,
			info->ppmu.base + PPMU_BEVTxSEL(id));

	/* Reset cycle counter/performance counter and enable PPMU */
	pmnc = __raw_readl(info->ppmu.base + PPMU_PMNC);
	pmnc &= ~(PPMU_PMNC_ENABLE_MASK
			| PPMU_PMNC_COUNTER_RESET_MASK
			| PPMU_PMNC_CC_RESET_MASK);
	pmnc |= (PPMU_ENABLE << PPMU_PMNC_ENABLE_SHIFT);
	pmnc |= (PPMU_ENABLE << PPMU_PMNC_COUNTER_RESET_SHIFT);
	pmnc |= (PPMU_ENABLE << PPMU_PMNC_CC_RESET_SHIFT);
	__raw_writel(pmnc, info->ppmu.base + PPMU_PMNC);

	return 0;
}

static int exynos_ppmu_get_event(struct devfreq_event_dev *edev,
				struct devfreq_event_data *edata)
{
	struct exynos_ppmu *info = devfreq_event_get_drvdata(edev);
	int id = exynos_ppmu_find_ppmu_id(edev);
	u32 pmnc, cntenc;

	if (id < 0)
		return -EINVAL;

	/* Disable PPMU */
	pmnc = __raw_readl(info->ppmu.base + PPMU_PMNC);
	pmnc &= ~PPMU_PMNC_ENABLE_MASK;
	__raw_writel(pmnc, info->ppmu.base + PPMU_PMNC);

	/* Read cycle count */
	edata->total_count = __raw_readl(info->ppmu.base + PPMU_CCNT);

	/* Read performance count */
	switch (id) {
	case PPMU_PMNCNT0:
	case PPMU_PMNCNT1:
	case PPMU_PMNCNT2:
		edata->load_count
			= __raw_readl(info->ppmu.base + PPMU_PMNCT(id));
		break;
	case PPMU_PMNCNT3:
		edata->load_count =
			((__raw_readl(info->ppmu.base + PPMU_PMCNT3_HIGH) << 8)
			| __raw_readl(info->ppmu.base + PPMU_PMCNT3_LOW));
		break;
	default:
		return -EINVAL;
	}

	/* Disable specific counter */
	cntenc = __raw_readl(info->ppmu.base + PPMU_CNTENC);
	cntenc |= (PPMU_CCNT_MASK | (PPMU_ENABLE << id));
	__raw_writel(cntenc, info->ppmu.base + PPMU_CNTENC);

	dev_dbg(&edev->dev, "%s (event: %ld/%ld)\n", edev->desc->name,
					edata->load_count, edata->total_count);

	return 0;
}

static const struct devfreq_event_ops exynos_ppmu_ops = {
	.disable = exynos_ppmu_disable,
	.set_event = exynos_ppmu_set_event,
	.get_event = exynos_ppmu_get_event,
};

/*
 * The devfreq-event ops structure for PPMU v2.0
 */
static int exynos_ppmu_v2_disable(struct devfreq_event_dev *edev)
{
	struct exynos_ppmu *info = devfreq_event_get_drvdata(edev);
	u32 pmnc, clear;

	/* Disable all counters */
	clear = (PPMU_CCNT_MASK | PPMU_PMCNT0_MASK | PPMU_PMCNT1_MASK
		| PPMU_PMCNT2_MASK | PPMU_PMCNT3_MASK);

	__raw_writel(clear, info->ppmu.base + PPMU_V2_FLAG);
	__raw_writel(clear, info->ppmu.base + PPMU_V2_INTENC);
	__raw_writel(clear, info->ppmu.base + PPMU_V2_CNTENC);
	__raw_writel(clear, info->ppmu.base + PPMU_V2_CNT_RESET);

	__raw_writel(0x0, info->ppmu.base + PPMU_V2_CIG_CFG0);
	__raw_writel(0x0, info->ppmu.base + PPMU_V2_CIG_CFG1);
	__raw_writel(0x0, info->ppmu.base + PPMU_V2_CIG_CFG2);
	__raw_writel(0x0, info->ppmu.base + PPMU_V2_CIG_RESULT);
	__raw_writel(0x0, info->ppmu.base + PPMU_V2_CNT_AUTO);
	__raw_writel(0x0, info->ppmu.base + PPMU_V2_CH_EV0_TYPE);
	__raw_writel(0x0, info->ppmu.base + PPMU_V2_CH_EV1_TYPE);
	__raw_writel(0x0, info->ppmu.base + PPMU_V2_CH_EV2_TYPE);
	__raw_writel(0x0, info->ppmu.base + PPMU_V2_CH_EV3_TYPE);
	__raw_writel(0x0, info->ppmu.base + PPMU_V2_SM_ID_V);
	__raw_writel(0x0, info->ppmu.base + PPMU_V2_SM_ID_A);
	__raw_writel(0x0, info->ppmu.base + PPMU_V2_SM_OTHERS_V);
	__raw_writel(0x0, info->ppmu.base + PPMU_V2_SM_OTHERS_A);
	__raw_writel(0x0, info->ppmu.base + PPMU_V2_INTERRUPT_RESET);

	/* Disable PPMU */
	pmnc = __raw_readl(info->ppmu.base + PPMU_V2_PMNC);
	pmnc &= ~PPMU_PMNC_ENABLE_MASK;
	__raw_writel(pmnc, info->ppmu.base + PPMU_V2_PMNC);

	return 0;
}

static int exynos_ppmu_v2_set_event(struct devfreq_event_dev *edev)
{
	struct exynos_ppmu *info = devfreq_event_get_drvdata(edev);
	int id = exynos_ppmu_find_ppmu_id(edev);
	u32 pmnc, cntens;

	/* Enable all counters */
	cntens = __raw_readl(info->ppmu.base + PPMU_V2_CNTENS);
	cntens |= (PPMU_CCNT_MASK | (PPMU_ENABLE << id));
	__raw_writel(cntens, info->ppmu.base + PPMU_V2_CNTENS);

	/* Set the event of Read/Write data count  */
	switch (id) {
	case PPMU_PMNCNT0:
	case PPMU_PMNCNT1:
	case PPMU_PMNCNT2:
		__raw_writel(PPMU_V2_RO_DATA_CNT | PPMU_V2_WO_DATA_CNT,
				info->ppmu.base + PPMU_V2_CH_EVx_TYPE(id));
		break;
	case PPMU_PMNCNT3:
		__raw_writel(PPMU_V2_EVT3_RW_DATA_CNT,
				info->ppmu.base + PPMU_V2_CH_EVx_TYPE(id));
		break;
	}

	/* Reset cycle counter/performance counter and enable PPMU */
	pmnc = __raw_readl(info->ppmu.base + PPMU_V2_PMNC);
	pmnc &= ~(PPMU_PMNC_ENABLE_MASK
			| PPMU_PMNC_COUNTER_RESET_MASK
			| PPMU_PMNC_CC_RESET_MASK
			| PPMU_PMNC_CC_DIVIDER_MASK
			| PPMU_V2_PMNC_START_MODE_MASK);
	pmnc |= (PPMU_ENABLE << PPMU_PMNC_ENABLE_SHIFT);
	pmnc |= (PPMU_ENABLE << PPMU_PMNC_COUNTER_RESET_SHIFT);
	pmnc |= (PPMU_ENABLE << PPMU_PMNC_CC_RESET_SHIFT);
	pmnc |= (PPMU_V2_MODE_MANUAL << PPMU_V2_PMNC_START_MODE_SHIFT);
	__raw_writel(pmnc, info->ppmu.base + PPMU_V2_PMNC);

	return 0;
}

static int exynos_ppmu_v2_get_event(struct devfreq_event_dev *edev,
				    struct devfreq_event_data *edata)
{
	struct exynos_ppmu *info = devfreq_event_get_drvdata(edev);
	int id = exynos_ppmu_find_ppmu_id(edev);
	u32 pmnc, cntenc;
	u32 pmcnt_high, pmcnt_low;
	u64 load_count = 0;

	/* Disable PPMU */
	pmnc = __raw_readl(info->ppmu.base + PPMU_V2_PMNC);
	pmnc &= ~PPMU_PMNC_ENABLE_MASK;
	__raw_writel(pmnc, info->ppmu.base + PPMU_V2_PMNC);

	/* Read cycle count and performance count */
	edata->total_count = __raw_readl(info->ppmu.base + PPMU_V2_CCNT);

	switch (id) {
	case PPMU_PMNCNT0:
	case PPMU_PMNCNT1:
	case PPMU_PMNCNT2:
		load_count = __raw_readl(info->ppmu.base + PPMU_V2_PMNCT(id));
		break;
	case PPMU_PMNCNT3:
		pmcnt_high = __raw_readl(info->ppmu.base + PPMU_V2_PMCNT3_HIGH);
		pmcnt_low = __raw_readl(info->ppmu.base + PPMU_V2_PMCNT3_LOW);
<<<<<<< HEAD
		load_count = (u64)((pmcnt_high & 0xff) << 32) + (u64)pmcnt_low;
=======
		load_count = ((u64)((pmcnt_high & 0xff)) << 32)
			   + (u64)pmcnt_low;
>>>>>>> 9f30a04d
		break;
	}
	edata->load_count = load_count;

	/* Disable all counters */
	cntenc = __raw_readl(info->ppmu.base + PPMU_V2_CNTENC);
	cntenc |= (PPMU_CCNT_MASK | (PPMU_ENABLE << id));
	__raw_writel(cntenc, info->ppmu.base + PPMU_V2_CNTENC);

	dev_dbg(&edev->dev, "%25s (load: %ld / %ld)\n", edev->desc->name,
					edata->load_count, edata->total_count);
	return 0;
}

static const struct devfreq_event_ops exynos_ppmu_v2_ops = {
	.disable = exynos_ppmu_v2_disable,
	.set_event = exynos_ppmu_v2_set_event,
	.get_event = exynos_ppmu_v2_get_event,
};

static const struct of_device_id exynos_ppmu_id_match[] = {
	{
		.compatible = "samsung,exynos-ppmu",
		.data = (void *)&exynos_ppmu_ops,
	}, {
		.compatible = "samsung,exynos-ppmu-v2",
		.data = (void *)&exynos_ppmu_v2_ops,
	},
	{ /* sentinel */ },
};

static struct devfreq_event_ops *exynos_bus_get_ops(struct device_node *np)
{
	const struct of_device_id *match;

	match = of_match_node(exynos_ppmu_id_match, np);
	return (struct devfreq_event_ops *)match->data;
}

static int of_get_devfreq_events(struct device_node *np,
				 struct exynos_ppmu *info)
{
	struct devfreq_event_desc *desc;
	struct devfreq_event_ops *event_ops;
	struct device *dev = info->dev;
	struct device_node *events_np, *node;
	int i, j, count;

	events_np = of_get_child_by_name(np, "events");
	if (!events_np) {
		dev_err(dev,
			"failed to get child node of devfreq-event devices\n");
		return -EINVAL;
	}
	event_ops = exynos_bus_get_ops(np);

	count = of_get_child_count(events_np);
	desc = devm_kzalloc(dev, sizeof(*desc) * count, GFP_KERNEL);
	if (!desc)
		return -ENOMEM;
	info->num_events = count;

	j = 0;
	for_each_child_of_node(events_np, node) {
		for (i = 0; i < ARRAY_SIZE(ppmu_events); i++) {
			if (!ppmu_events[i].name)
				continue;

			if (!of_node_cmp(node->name, ppmu_events[i].name))
				break;
		}

		if (i == ARRAY_SIZE(ppmu_events)) {
			dev_warn(dev,
				"don't know how to configure events : %s\n",
				node->name);
			continue;
		}

		desc[j].ops = event_ops;
		desc[j].driver_data = info;

		of_property_read_string(node, "event-name", &desc[j].name);

		j++;

		of_node_put(node);
	}
	info->desc = desc;

	of_node_put(events_np);

	return 0;
}

static int exynos_ppmu_parse_dt(struct exynos_ppmu *info)
{
	struct device *dev = info->dev;
	struct device_node *np = dev->of_node;
	int ret = 0;

	if (!np) {
		dev_err(dev, "failed to find devicetree node\n");
		return -EINVAL;
	}

	/* Maps the memory mapped IO to control PPMU register */
	info->ppmu.base = of_iomap(np, 0);
	if (IS_ERR_OR_NULL(info->ppmu.base)) {
		dev_err(dev, "failed to map memory region\n");
		return -ENOMEM;
	}

	info->ppmu.clk = devm_clk_get(dev, "ppmu");
	if (IS_ERR(info->ppmu.clk)) {
		info->ppmu.clk = NULL;
		dev_warn(dev, "cannot get PPMU clock\n");
	}

	ret = of_get_devfreq_events(np, info);
	if (ret < 0) {
		dev_err(dev, "failed to parse exynos ppmu dt node\n");
		goto err;
	}

	return 0;

err:
	iounmap(info->ppmu.base);

	return ret;
}

static int exynos_ppmu_probe(struct platform_device *pdev)
{
	struct exynos_ppmu *info;
	struct devfreq_event_dev **edev;
	struct devfreq_event_desc *desc;
	int i, ret = 0, size;

	info = devm_kzalloc(&pdev->dev, sizeof(*info), GFP_KERNEL);
	if (!info)
		return -ENOMEM;

	mutex_init(&info->lock);
	info->dev = &pdev->dev;

	/* Parse dt data to get resource */
	ret = exynos_ppmu_parse_dt(info);
	if (ret < 0) {
		dev_err(&pdev->dev,
			"failed to parse devicetree for resource\n");
		return ret;
	}
	desc = info->desc;

	size = sizeof(struct devfreq_event_dev *) * info->num_events;
	info->edev = devm_kzalloc(&pdev->dev, size, GFP_KERNEL);
	if (!info->edev) {
		dev_err(&pdev->dev,
			"failed to allocate memory devfreq-event devices\n");
		return -ENOMEM;
	}
	edev = info->edev;
	platform_set_drvdata(pdev, info);

	for (i = 0; i < info->num_events; i++) {
		edev[i] = devm_devfreq_event_add_edev(&pdev->dev, &desc[i]);
		if (IS_ERR(edev[i])) {
			ret = PTR_ERR(edev[i]);
			dev_err(&pdev->dev,
				"failed to add devfreq-event device\n");
			goto err;
		}
	}

	clk_prepare_enable(info->ppmu.clk);

	return 0;
err:
	iounmap(info->ppmu.base);

	return ret;
}

static int exynos_ppmu_remove(struct platform_device *pdev)
{
	struct exynos_ppmu *info = platform_get_drvdata(pdev);

	clk_disable_unprepare(info->ppmu.clk);
	iounmap(info->ppmu.base);

	return 0;
}

static struct platform_driver exynos_ppmu_driver = {
	.probe	= exynos_ppmu_probe,
	.remove	= exynos_ppmu_remove,
	.driver = {
		.name	= "exynos-ppmu",
		.of_match_table = exynos_ppmu_id_match,
	},
};
module_platform_driver(exynos_ppmu_driver);

MODULE_DESCRIPTION("Exynos PPMU(Platform Performance Monitoring Unit) driver");
MODULE_AUTHOR("Chanwoo Choi <cw00.choi@samsung.com>");
MODULE_LICENSE("GPL");<|MERGE_RESOLUTION|>--- conflicted
+++ resolved
@@ -319,12 +319,8 @@
 	case PPMU_PMNCNT3:
 		pmcnt_high = __raw_readl(info->ppmu.base + PPMU_V2_PMCNT3_HIGH);
 		pmcnt_low = __raw_readl(info->ppmu.base + PPMU_V2_PMCNT3_LOW);
-<<<<<<< HEAD
-		load_count = (u64)((pmcnt_high & 0xff) << 32) + (u64)pmcnt_low;
-=======
 		load_count = ((u64)((pmcnt_high & 0xff)) << 32)
 			   + (u64)pmcnt_low;
->>>>>>> 9f30a04d
 		break;
 	}
 	edata->load_count = load_count;
