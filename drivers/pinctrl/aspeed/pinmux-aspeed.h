--- conflicted
+++ resolved
@@ -775,11 +775,8 @@
 struct aspeed_pinmux_data;
 
 struct aspeed_pinmux_ops {
-<<<<<<< HEAD
-=======
 	int (*eval)(struct aspeed_pinmux_data *ctx,
 		    const struct aspeed_sig_expr *expr, bool enabled);
->>>>>>> 3877dcd0
 	int (*set)(struct aspeed_pinmux_data *ctx,
 		   const struct aspeed_sig_expr *expr, bool enabled);
 };
