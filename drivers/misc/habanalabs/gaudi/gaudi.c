// SPDX-License-Identifier: GPL-2.0

/*
 * Copyright 2016-2020 HabanaLabs, Ltd.
 * All Rights Reserved.
 */

#include "gaudiP.h"
#include "include/hw_ip/mmu/mmu_general.h"
#include "include/hw_ip/mmu/mmu_v1_1.h"
#include "include/gaudi/gaudi_masks.h"
#include "include/gaudi/gaudi_fw_if.h"
#include "include/gaudi/gaudi_reg_map.h"
#include "include/gaudi/gaudi_async_ids_map_extended.h"

#include <linux/module.h>
#include <linux/pci.h>
#include <linux/firmware.h>
#include <linux/hwmon.h>
#include <linux/genalloc.h>
#include <linux/io-64-nonatomic-lo-hi.h>
#include <linux/iommu.h>
#include <linux/seq_file.h>

/*
 * Gaudi security scheme:
 *
 * 1. Host is protected by:
 *        - Range registers
 *        - MMU
 *
 * 2. DDR is protected by:
 *        - Range registers (protect the first 512MB)
 *
 * 3. Configuration is protected by:
 *        - Range registers
 *        - Protection bits
 *
 * MMU is always enabled.
 *
 * QMAN DMA channels 0,1,5 (PCI DMAN):
 *     - DMA is not secured.
 *     - PQ and CQ are secured.
 *     - CP is secured: The driver needs to parse CB but WREG should be allowed
 *                      because of TDMA (tensor DMA). Hence, WREG is always not
 *                      secured.
 *
 * When the driver needs to use DMA it will check that Gaudi is idle, set DMA
 * channel 0 to be secured, execute the DMA and change it back to not secured.
 * Currently, the driver doesn't use the DMA while there are compute jobs
 * running.
 *
 * The current use cases for the driver to use the DMA are:
 *     - Clear SRAM on context switch (happens on context switch when device is
 *       idle)
 *     - MMU page tables area clear (happens on init)
 *
 * QMAN DMA 2-4,6,7, TPC, MME, NIC:
 * PQ is secured and is located on the Host (HBM CON TPC3 bug)
 * CQ, CP and the engine are not secured
 *
 */

#define GAUDI_BOOT_FIT_FILE	"habanalabs/gaudi/gaudi-boot-fit.itb"
#define GAUDI_LINUX_FW_FILE	"habanalabs/gaudi/gaudi-fit.itb"
#define GAUDI_TPC_FW_FILE	"habanalabs/gaudi/gaudi_tpc.bin"

#define GAUDI_DMA_POOL_BLK_SIZE		0x100 /* 256 bytes */

#define GAUDI_RESET_TIMEOUT_MSEC	1000		/* 1000ms */
#define GAUDI_RESET_WAIT_MSEC		1		/* 1ms */
#define GAUDI_CPU_RESET_WAIT_MSEC	200		/* 200ms */
#define GAUDI_TEST_QUEUE_WAIT_USEC	100000		/* 100ms */

#define GAUDI_PLDM_RESET_WAIT_MSEC	1000		/* 1s */
#define GAUDI_PLDM_HRESET_TIMEOUT_MSEC	20000		/* 20s */
#define GAUDI_PLDM_SRESET_TIMEOUT_MSEC	14000		/* 14s */
#define GAUDI_PLDM_TEST_QUEUE_WAIT_USEC	1000000		/* 1s */
#define GAUDI_PLDM_MMU_TIMEOUT_USEC	(MMU_CONFIG_TIMEOUT_USEC * 100)
#define GAUDI_PLDM_QMAN0_TIMEOUT_USEC	(HL_DEVICE_TIMEOUT_USEC * 30)
#define GAUDI_PLDM_TPC_KERNEL_WAIT_USEC	(HL_DEVICE_TIMEOUT_USEC * 30)
#define GAUDI_BOOT_FIT_REQ_TIMEOUT_USEC	1000000		/* 1s */
#define GAUDI_MSG_TO_CPU_TIMEOUT_USEC	4000000		/* 4s */

#define GAUDI_QMAN0_FENCE_VAL		0x72E91AB9

#define GAUDI_MAX_STRING_LEN		20

#define GAUDI_CB_POOL_CB_CNT		512
#define GAUDI_CB_POOL_CB_SIZE		0x20000 /* 128KB */

#define GAUDI_ALLOC_CPU_MEM_RETRY_CNT	3

#define GAUDI_NUM_OF_TPC_INTR_CAUSE	20

#define GAUDI_NUM_OF_QM_ERR_CAUSE	16

#define GAUDI_NUM_OF_QM_ARB_ERR_CAUSE	3

#define GAUDI_ARB_WDT_TIMEOUT		0x1000000
<<<<<<< HEAD
=======

#define GAUDI_CLK_GATE_DEBUGFS_MASK	(\
		BIT(GAUDI_ENGINE_ID_MME_0) |\
		BIT(GAUDI_ENGINE_ID_MME_2) |\
		GENMASK_ULL(GAUDI_ENGINE_ID_TPC_7, GAUDI_ENGINE_ID_TPC_0))
>>>>>>> 77e5934e

static const char gaudi_irq_name[GAUDI_MSI_ENTRIES][GAUDI_MAX_STRING_LEN] = {
		"gaudi cq 0_0", "gaudi cq 0_1", "gaudi cq 0_2", "gaudi cq 0_3",
		"gaudi cq 1_0", "gaudi cq 1_1", "gaudi cq 1_2", "gaudi cq 1_3",
		"gaudi cq 5_0", "gaudi cq 5_1", "gaudi cq 5_2", "gaudi cq 5_3",
		"gaudi cpu eq"
};

static const u8 gaudi_dma_assignment[GAUDI_DMA_MAX] = {
	[GAUDI_PCI_DMA_1] = GAUDI_ENGINE_ID_DMA_0,
	[GAUDI_PCI_DMA_2] = GAUDI_ENGINE_ID_DMA_1,
	[GAUDI_PCI_DMA_3] = GAUDI_ENGINE_ID_DMA_5,
	[GAUDI_HBM_DMA_1] = GAUDI_ENGINE_ID_DMA_2,
	[GAUDI_HBM_DMA_2] = GAUDI_ENGINE_ID_DMA_3,
	[GAUDI_HBM_DMA_3] = GAUDI_ENGINE_ID_DMA_4,
	[GAUDI_HBM_DMA_4] = GAUDI_ENGINE_ID_DMA_6,
	[GAUDI_HBM_DMA_5] = GAUDI_ENGINE_ID_DMA_7
};

static const u8 gaudi_cq_assignment[NUMBER_OF_CMPLT_QUEUES] = {
	[0] = GAUDI_QUEUE_ID_DMA_0_0,
	[1] = GAUDI_QUEUE_ID_DMA_0_1,
	[2] = GAUDI_QUEUE_ID_DMA_0_2,
	[3] = GAUDI_QUEUE_ID_DMA_0_3,
	[4] = GAUDI_QUEUE_ID_DMA_1_0,
	[5] = GAUDI_QUEUE_ID_DMA_1_1,
	[6] = GAUDI_QUEUE_ID_DMA_1_2,
	[7] = GAUDI_QUEUE_ID_DMA_1_3,
	[8] = GAUDI_QUEUE_ID_DMA_5_0,
	[9] = GAUDI_QUEUE_ID_DMA_5_1,
	[10] = GAUDI_QUEUE_ID_DMA_5_2,
	[11] = GAUDI_QUEUE_ID_DMA_5_3
};

static const u16 gaudi_packet_sizes[MAX_PACKET_ID] = {
	[PACKET_WREG_32]	= sizeof(struct packet_wreg32),
	[PACKET_WREG_BULK]	= sizeof(struct packet_wreg_bulk),
	[PACKET_MSG_LONG]	= sizeof(struct packet_msg_long),
	[PACKET_MSG_SHORT]	= sizeof(struct packet_msg_short),
	[PACKET_CP_DMA]		= sizeof(struct packet_cp_dma),
	[PACKET_REPEAT]		= sizeof(struct packet_repeat),
	[PACKET_MSG_PROT]	= sizeof(struct packet_msg_prot),
	[PACKET_FENCE]		= sizeof(struct packet_fence),
	[PACKET_LIN_DMA]	= sizeof(struct packet_lin_dma),
	[PACKET_NOP]		= sizeof(struct packet_nop),
	[PACKET_STOP]		= sizeof(struct packet_stop),
	[PACKET_ARB_POINT]	= sizeof(struct packet_arb_point),
	[PACKET_WAIT]		= sizeof(struct packet_wait),
	[PACKET_LOAD_AND_EXE]	= sizeof(struct packet_load_and_exe)
};

static const char * const
gaudi_tpc_interrupts_cause[GAUDI_NUM_OF_TPC_INTR_CAUSE] = {
	"tpc_address_exceed_slm",
	"tpc_div_by_0",
	"tpc_spu_mac_overflow",
	"tpc_spu_addsub_overflow",
	"tpc_spu_abs_overflow",
	"tpc_spu_fp_dst_nan_inf",
	"tpc_spu_fp_dst_denorm",
	"tpc_vpu_mac_overflow",
	"tpc_vpu_addsub_overflow",
	"tpc_vpu_abs_overflow",
	"tpc_vpu_fp_dst_nan_inf",
	"tpc_vpu_fp_dst_denorm",
	"tpc_assertions",
	"tpc_illegal_instruction",
	"tpc_pc_wrap_around",
	"tpc_qm_sw_err",
	"tpc_hbw_rresp_err",
	"tpc_hbw_bresp_err",
	"tpc_lbw_rresp_err",
	"tpc_lbw_bresp_err"
};

static const char * const
gaudi_qman_error_cause[GAUDI_NUM_OF_QM_ERR_CAUSE] = {
	"PQ AXI HBW error",
	"CQ AXI HBW error",
	"CP AXI HBW error",
	"CP error due to undefined OPCODE",
	"CP encountered STOP OPCODE",
	"CP AXI LBW error",
	"CP WRREG32 or WRBULK returned error",
	"N/A",
	"FENCE 0 inc over max value and clipped",
	"FENCE 1 inc over max value and clipped",
	"FENCE 2 inc over max value and clipped",
	"FENCE 3 inc over max value and clipped",
	"FENCE 0 dec under min value and clipped",
	"FENCE 1 dec under min value and clipped",
	"FENCE 2 dec under min value and clipped",
	"FENCE 3 dec under min value and clipped"
};

static const char * const
gaudi_qman_arb_error_cause[GAUDI_NUM_OF_QM_ARB_ERR_CAUSE] = {
	"Choice push while full error",
	"Choice Q watchdog error",
	"MSG AXI LBW returned with error"
};

static enum hl_queue_type gaudi_queue_type[GAUDI_QUEUE_ID_SIZE] = {
	QUEUE_TYPE_EXT, /* GAUDI_QUEUE_ID_DMA_0_0 */
	QUEUE_TYPE_EXT, /* GAUDI_QUEUE_ID_DMA_0_1 */
	QUEUE_TYPE_EXT, /* GAUDI_QUEUE_ID_DMA_0_2 */
	QUEUE_TYPE_EXT, /* GAUDI_QUEUE_ID_DMA_0_3 */
	QUEUE_TYPE_EXT, /* GAUDI_QUEUE_ID_DMA_1_0 */
	QUEUE_TYPE_EXT, /* GAUDI_QUEUE_ID_DMA_1_1 */
	QUEUE_TYPE_EXT, /* GAUDI_QUEUE_ID_DMA_1_2 */
	QUEUE_TYPE_EXT, /* GAUDI_QUEUE_ID_DMA_1_3 */
	QUEUE_TYPE_CPU, /* GAUDI_QUEUE_ID_CPU_PQ */
	QUEUE_TYPE_INT, /* GAUDI_QUEUE_ID_DMA_2_0 */
	QUEUE_TYPE_INT, /* GAUDI_QUEUE_ID_DMA_2_1 */
	QUEUE_TYPE_INT, /* GAUDI_QUEUE_ID_DMA_2_2 */
	QUEUE_TYPE_INT, /* GAUDI_QUEUE_ID_DMA_2_3 */
	QUEUE_TYPE_INT, /* GAUDI_QUEUE_ID_DMA_3_0 */
	QUEUE_TYPE_INT, /* GAUDI_QUEUE_ID_DMA_3_1 */
	QUEUE_TYPE_INT, /* GAUDI_QUEUE_ID_DMA_3_2 */
	QUEUE_TYPE_INT, /* GAUDI_QUEUE_ID_DMA_3_3 */
	QUEUE_TYPE_INT, /* GAUDI_QUEUE_ID_DMA_4_0 */
	QUEUE_TYPE_INT, /* GAUDI_QUEUE_ID_DMA_4_1 */
	QUEUE_TYPE_INT, /* GAUDI_QUEUE_ID_DMA_4_2 */
	QUEUE_TYPE_INT, /* GAUDI_QUEUE_ID_DMA_4_3 */
	QUEUE_TYPE_EXT, /* GAUDI_QUEUE_ID_DMA_5_0 */
	QUEUE_TYPE_EXT, /* GAUDI_QUEUE_ID_DMA_5_1 */
	QUEUE_TYPE_EXT, /* GAUDI_QUEUE_ID_DMA_5_2 */
	QUEUE_TYPE_EXT, /* GAUDI_QUEUE_ID_DMA_5_3 */
	QUEUE_TYPE_INT, /* GAUDI_QUEUE_ID_DMA_6_0 */
	QUEUE_TYPE_INT, /* GAUDI_QUEUE_ID_DMA_6_1 */
	QUEUE_TYPE_INT, /* GAUDI_QUEUE_ID_DMA_6_2 */
	QUEUE_TYPE_INT, /* GAUDI_QUEUE_ID_DMA_6_3 */
	QUEUE_TYPE_INT, /* GAUDI_QUEUE_ID_DMA_7_0 */
	QUEUE_TYPE_INT, /* GAUDI_QUEUE_ID_DMA_7_1 */
	QUEUE_TYPE_INT, /* GAUDI_QUEUE_ID_DMA_7_2 */
	QUEUE_TYPE_INT, /* GAUDI_QUEUE_ID_DMA_7_3 */
	QUEUE_TYPE_INT, /* GAUDI_QUEUE_ID_MME_0_0 */
	QUEUE_TYPE_INT, /* GAUDI_QUEUE_ID_MME_0_1 */
	QUEUE_TYPE_INT, /* GAUDI_QUEUE_ID_MME_0_2 */
	QUEUE_TYPE_INT, /* GAUDI_QUEUE_ID_MME_0_3 */
	QUEUE_TYPE_INT, /* GAUDI_QUEUE_ID_MME_1_0 */
	QUEUE_TYPE_INT, /* GAUDI_QUEUE_ID_MME_1_1 */
	QUEUE_TYPE_INT, /* GAUDI_QUEUE_ID_MME_1_2 */
	QUEUE_TYPE_INT, /* GAUDI_QUEUE_ID_MME_1_3 */
	QUEUE_TYPE_INT, /* GAUDI_QUEUE_ID_TPC_0_0 */
	QUEUE_TYPE_INT, /* GAUDI_QUEUE_ID_TPC_0_1 */
	QUEUE_TYPE_INT, /* GAUDI_QUEUE_ID_TPC_0_2 */
	QUEUE_TYPE_INT, /* GAUDI_QUEUE_ID_TPC_0_3 */
	QUEUE_TYPE_INT, /* GAUDI_QUEUE_ID_TPC_1_0 */
	QUEUE_TYPE_INT, /* GAUDI_QUEUE_ID_TPC_1_1 */
	QUEUE_TYPE_INT, /* GAUDI_QUEUE_ID_TPC_1_2 */
	QUEUE_TYPE_INT, /* GAUDI_QUEUE_ID_TPC_1_3 */
	QUEUE_TYPE_INT, /* GAUDI_QUEUE_ID_TPC_2_0 */
	QUEUE_TYPE_INT, /* GAUDI_QUEUE_ID_TPC_2_1 */
	QUEUE_TYPE_INT, /* GAUDI_QUEUE_ID_TPC_2_2 */
	QUEUE_TYPE_INT, /* GAUDI_QUEUE_ID_TPC_2_3 */
	QUEUE_TYPE_INT, /* GAUDI_QUEUE_ID_TPC_3_0 */
	QUEUE_TYPE_INT, /* GAUDI_QUEUE_ID_TPC_3_1 */
	QUEUE_TYPE_INT, /* GAUDI_QUEUE_ID_TPC_3_2 */
	QUEUE_TYPE_INT, /* GAUDI_QUEUE_ID_TPC_3_3 */
	QUEUE_TYPE_INT, /* GAUDI_QUEUE_ID_TPC_4_0 */
	QUEUE_TYPE_INT, /* GAUDI_QUEUE_ID_TPC_4_1 */
	QUEUE_TYPE_INT, /* GAUDI_QUEUE_ID_TPC_4_2 */
	QUEUE_TYPE_INT, /* GAUDI_QUEUE_ID_TPC_4_3 */
	QUEUE_TYPE_INT, /* GAUDI_QUEUE_ID_TPC_5_0 */
	QUEUE_TYPE_INT, /* GAUDI_QUEUE_ID_TPC_5_1 */
	QUEUE_TYPE_INT, /* GAUDI_QUEUE_ID_TPC_5_2 */
	QUEUE_TYPE_INT, /* GAUDI_QUEUE_ID_TPC_5_3 */
	QUEUE_TYPE_INT, /* GAUDI_QUEUE_ID_TPC_6_0 */
	QUEUE_TYPE_INT, /* GAUDI_QUEUE_ID_TPC_6_1 */
	QUEUE_TYPE_INT, /* GAUDI_QUEUE_ID_TPC_6_2 */
	QUEUE_TYPE_INT, /* GAUDI_QUEUE_ID_TPC_6_3 */
	QUEUE_TYPE_INT, /* GAUDI_QUEUE_ID_TPC_7_0 */
	QUEUE_TYPE_INT, /* GAUDI_QUEUE_ID_TPC_7_1 */
	QUEUE_TYPE_INT, /* GAUDI_QUEUE_ID_TPC_7_2 */
	QUEUE_TYPE_INT, /* GAUDI_QUEUE_ID_TPC_7_3 */
	QUEUE_TYPE_NA,  /* GAUDI_QUEUE_ID_NIC_0_0 */
	QUEUE_TYPE_NA,  /* GAUDI_QUEUE_ID_NIC_0_1 */
	QUEUE_TYPE_NA,  /* GAUDI_QUEUE_ID_NIC_0_2 */
	QUEUE_TYPE_NA,  /* GAUDI_QUEUE_ID_NIC_0_3 */
	QUEUE_TYPE_NA,  /* GAUDI_QUEUE_ID_NIC_1_0 */
	QUEUE_TYPE_NA,  /* GAUDI_QUEUE_ID_NIC_1_1 */
	QUEUE_TYPE_NA,  /* GAUDI_QUEUE_ID_NIC_1_2 */
	QUEUE_TYPE_NA,  /* GAUDI_QUEUE_ID_NIC_1_3 */
	QUEUE_TYPE_NA,  /* GAUDI_QUEUE_ID_NIC_2_0 */
	QUEUE_TYPE_NA,  /* GAUDI_QUEUE_ID_NIC_2_1 */
	QUEUE_TYPE_NA,  /* GAUDI_QUEUE_ID_NIC_2_2 */
	QUEUE_TYPE_NA,  /* GAUDI_QUEUE_ID_NIC_2_3 */
	QUEUE_TYPE_NA,  /* GAUDI_QUEUE_ID_NIC_3_0 */
	QUEUE_TYPE_NA,  /* GAUDI_QUEUE_ID_NIC_3_1 */
	QUEUE_TYPE_NA,  /* GAUDI_QUEUE_ID_NIC_3_2 */
	QUEUE_TYPE_NA,  /* GAUDI_QUEUE_ID_NIC_3_3 */
	QUEUE_TYPE_NA,  /* GAUDI_QUEUE_ID_NIC_4_0 */
	QUEUE_TYPE_NA,  /* GAUDI_QUEUE_ID_NIC_4_1 */
	QUEUE_TYPE_NA,  /* GAUDI_QUEUE_ID_NIC_4_2 */
	QUEUE_TYPE_NA,  /* GAUDI_QUEUE_ID_NIC_4_3 */
	QUEUE_TYPE_NA,  /* GAUDI_QUEUE_ID_NIC_5_0 */
	QUEUE_TYPE_NA,  /* GAUDI_QUEUE_ID_NIC_5_1 */
	QUEUE_TYPE_NA,  /* GAUDI_QUEUE_ID_NIC_5_2 */
	QUEUE_TYPE_NA,  /* GAUDI_QUEUE_ID_NIC_5_3 */
	QUEUE_TYPE_NA,  /* GAUDI_QUEUE_ID_NIC_6_0 */
	QUEUE_TYPE_NA,  /* GAUDI_QUEUE_ID_NIC_6_1 */
	QUEUE_TYPE_NA,  /* GAUDI_QUEUE_ID_NIC_6_2 */
	QUEUE_TYPE_NA,  /* GAUDI_QUEUE_ID_NIC_6_3 */
	QUEUE_TYPE_NA,  /* GAUDI_QUEUE_ID_NIC_7_0 */
	QUEUE_TYPE_NA,  /* GAUDI_QUEUE_ID_NIC_7_1 */
	QUEUE_TYPE_NA,  /* GAUDI_QUEUE_ID_NIC_7_2 */
	QUEUE_TYPE_NA,  /* GAUDI_QUEUE_ID_NIC_7_3 */
	QUEUE_TYPE_NA,  /* GAUDI_QUEUE_ID_NIC_8_0 */
	QUEUE_TYPE_NA,  /* GAUDI_QUEUE_ID_NIC_8_1 */
	QUEUE_TYPE_NA,  /* GAUDI_QUEUE_ID_NIC_8_2 */
	QUEUE_TYPE_NA,  /* GAUDI_QUEUE_ID_NIC_8_3 */
	QUEUE_TYPE_NA,  /* GAUDI_QUEUE_ID_NIC_9_0 */
	QUEUE_TYPE_NA,  /* GAUDI_QUEUE_ID_NIC_9_1 */
	QUEUE_TYPE_NA,  /* GAUDI_QUEUE_ID_NIC_9_2 */
	QUEUE_TYPE_NA,  /* GAUDI_QUEUE_ID_NIC_9_3 */
};

static int gaudi_mmu_update_asid_hop0_addr(struct hl_device *hdev, u32 asid,
								u64 phys_addr);
static int gaudi_send_job_on_qman0(struct hl_device *hdev,
					struct hl_cs_job *job);
static int gaudi_memset_device_memory(struct hl_device *hdev, u64 addr,
					u32 size, u64 val);
static int gaudi_run_tpc_kernel(struct hl_device *hdev, u64 tpc_kernel,
				u32 tpc_id);
static int gaudi_mmu_clear_pgt_range(struct hl_device *hdev);
static int gaudi_armcp_info_get(struct hl_device *hdev);
static void gaudi_disable_clock_gating(struct hl_device *hdev);
static void gaudi_mmu_prepare(struct hl_device *hdev, u32 asid);

static int gaudi_get_fixed_properties(struct hl_device *hdev)
{
	struct asic_fixed_properties *prop = &hdev->asic_prop;
	int i;

	if (GAUDI_QUEUE_ID_SIZE >= HL_MAX_QUEUES) {
		dev_err(hdev->dev,
			"Number of H/W queues must be smaller than %d\n",
			HL_MAX_QUEUES);
		return -EFAULT;
	}

	for (i = 0 ; i < GAUDI_QUEUE_ID_SIZE ; i++) {
		if (gaudi_queue_type[i] == QUEUE_TYPE_EXT) {
			prop->hw_queues_props[i].type = QUEUE_TYPE_EXT;
			prop->hw_queues_props[i].driver_only = 0;
			prop->hw_queues_props[i].requires_kernel_cb = 1;
		} else if (gaudi_queue_type[i] == QUEUE_TYPE_CPU) {
			prop->hw_queues_props[i].type = QUEUE_TYPE_CPU;
			prop->hw_queues_props[i].driver_only = 1;
			prop->hw_queues_props[i].requires_kernel_cb = 0;
		} else if (gaudi_queue_type[i] == QUEUE_TYPE_INT) {
			prop->hw_queues_props[i].type = QUEUE_TYPE_INT;
			prop->hw_queues_props[i].driver_only = 0;
			prop->hw_queues_props[i].requires_kernel_cb = 0;
		} else if (gaudi_queue_type[i] == QUEUE_TYPE_NA) {
			prop->hw_queues_props[i].type = QUEUE_TYPE_NA;
			prop->hw_queues_props[i].driver_only = 0;
			prop->hw_queues_props[i].requires_kernel_cb = 0;
		}
	}

	for (; i < HL_MAX_QUEUES; i++)
		prop->hw_queues_props[i].type = QUEUE_TYPE_NA;

	prop->completion_queues_count = NUMBER_OF_CMPLT_QUEUES;

	prop->dram_base_address = DRAM_PHYS_BASE;
	prop->dram_size = GAUDI_HBM_SIZE_32GB;
	prop->dram_end_address = prop->dram_base_address +
					prop->dram_size;
	prop->dram_user_base_address = DRAM_BASE_ADDR_USER;

	prop->sram_base_address = SRAM_BASE_ADDR;
	prop->sram_size = SRAM_SIZE;
	prop->sram_end_address = prop->sram_base_address +
					prop->sram_size;
	prop->sram_user_base_address = prop->sram_base_address +
					SRAM_USER_BASE_OFFSET;

	prop->mmu_pgt_addr = MMU_PAGE_TABLES_ADDR;
	if (hdev->pldm)
		prop->mmu_pgt_size = 0x800000; /* 8MB */
	else
		prop->mmu_pgt_size = MMU_PAGE_TABLES_SIZE;
	prop->mmu_pte_size = HL_PTE_SIZE;
	prop->mmu_hop_table_size = HOP_TABLE_SIZE;
	prop->mmu_hop0_tables_total_size = HOP0_TABLES_TOTAL_SIZE;
	prop->dram_page_size = PAGE_SIZE_2MB;

	prop->pmmu.hop0_shift = HOP0_SHIFT;
	prop->pmmu.hop1_shift = HOP1_SHIFT;
	prop->pmmu.hop2_shift = HOP2_SHIFT;
	prop->pmmu.hop3_shift = HOP3_SHIFT;
	prop->pmmu.hop4_shift = HOP4_SHIFT;
	prop->pmmu.hop0_mask = HOP0_MASK;
	prop->pmmu.hop1_mask = HOP1_MASK;
	prop->pmmu.hop2_mask = HOP2_MASK;
	prop->pmmu.hop3_mask = HOP3_MASK;
	prop->pmmu.hop4_mask = HOP4_MASK;
	prop->pmmu.start_addr = VA_HOST_SPACE_START;
	prop->pmmu.end_addr =
			(VA_HOST_SPACE_START + VA_HOST_SPACE_SIZE / 2) - 1;
	prop->pmmu.page_size = PAGE_SIZE_4KB;

	/* PMMU and HPMMU are the same except of page size */
	memcpy(&prop->pmmu_huge, &prop->pmmu, sizeof(prop->pmmu));
	prop->pmmu_huge.page_size = PAGE_SIZE_2MB;

	/* shifts and masks are the same in PMMU and DMMU */
	memcpy(&prop->dmmu, &prop->pmmu, sizeof(prop->pmmu));
	prop->dmmu.start_addr = (VA_HOST_SPACE_START + VA_HOST_SPACE_SIZE / 2);
	prop->dmmu.end_addr = VA_HOST_SPACE_END;
	prop->dmmu.page_size = PAGE_SIZE_2MB;

	prop->cfg_size = CFG_SIZE;
	prop->max_asid = MAX_ASID;
	prop->num_of_events = GAUDI_EVENT_SIZE;
	prop->tpc_enabled_mask = TPC_ENABLED_MASK;

	prop->max_power_default = MAX_POWER_DEFAULT;

	prop->cb_pool_cb_cnt = GAUDI_CB_POOL_CB_CNT;
	prop->cb_pool_cb_size = GAUDI_CB_POOL_CB_SIZE;

	prop->pcie_dbi_base_address = mmPCIE_DBI_BASE;
	prop->pcie_aux_dbi_reg_addr = CFG_BASE + mmPCIE_AUX_DBI;

	strncpy(prop->armcp_info.card_name, GAUDI_DEFAULT_CARD_NAME,
					CARD_NAME_MAX_LEN);

	return 0;
}

static int gaudi_pci_bars_map(struct hl_device *hdev)
{
	static const char * const name[] = {"SRAM", "CFG", "HBM"};
	bool is_wc[3] = {false, false, true};
	int rc;

	rc = hl_pci_bars_map(hdev, name, is_wc);
	if (rc)
		return rc;

	hdev->rmmio = hdev->pcie_bar[CFG_BAR_ID] +
			(CFG_BASE - SPI_FLASH_BASE_ADDR);

	return 0;
}

static u64 gaudi_set_hbm_bar_base(struct hl_device *hdev, u64 addr)
{
	struct gaudi_device *gaudi = hdev->asic_specific;
	u64 old_addr = addr;
	int rc;

	if ((gaudi) && (gaudi->hbm_bar_cur_addr == addr))
		return old_addr;

	/* Inbound Region 2 - Bar 4 - Point to HBM */
	rc = hl_pci_set_dram_bar_base(hdev, 2, 4, addr);
	if (rc)
		return U64_MAX;

	if (gaudi) {
		old_addr = gaudi->hbm_bar_cur_addr;
		gaudi->hbm_bar_cur_addr = addr;
	}

	return old_addr;
}

static int gaudi_init_iatu(struct hl_device *hdev)
{
	int rc = 0;

	/* Inbound Region 1 - Bar 2 - Point to SPI FLASH */
	rc  = hl_pci_iatu_write(hdev, 0x314,
				lower_32_bits(SPI_FLASH_BASE_ADDR));
	rc |= hl_pci_iatu_write(hdev, 0x318,
				upper_32_bits(SPI_FLASH_BASE_ADDR));
	rc |= hl_pci_iatu_write(hdev, 0x300, 0);
	/* Enable + Bar match + match enable */
	rc |= hl_pci_iatu_write(hdev, 0x304, 0xC0080200);

	if (rc)
		return -EIO;

	return hl_pci_init_iatu(hdev, SRAM_BASE_ADDR, DRAM_PHYS_BASE,
				HOST_PHYS_BASE, HOST_PHYS_SIZE);
}

static int gaudi_early_init(struct hl_device *hdev)
{
	struct asic_fixed_properties *prop = &hdev->asic_prop;
	struct pci_dev *pdev = hdev->pdev;
	int rc;

	rc = gaudi_get_fixed_properties(hdev);
	if (rc) {
		dev_err(hdev->dev, "Failed to get fixed properties\n");
		return rc;
	}

	/* Check BAR sizes */
	if (pci_resource_len(pdev, SRAM_BAR_ID) != SRAM_BAR_SIZE) {
		dev_err(hdev->dev,
			"Not " HL_NAME "? BAR %d size %llu, expecting %llu\n",
			SRAM_BAR_ID,
			(unsigned long long) pci_resource_len(pdev,
							SRAM_BAR_ID),
			SRAM_BAR_SIZE);
		return -ENODEV;
	}

	if (pci_resource_len(pdev, CFG_BAR_ID) != CFG_BAR_SIZE) {
		dev_err(hdev->dev,
			"Not " HL_NAME "? BAR %d size %llu, expecting %llu\n",
			CFG_BAR_ID,
			(unsigned long long) pci_resource_len(pdev,
								CFG_BAR_ID),
			CFG_BAR_SIZE);
		return -ENODEV;
	}

	prop->dram_pci_bar_size = pci_resource_len(pdev, HBM_BAR_ID);

	rc = hl_pci_init(hdev);
	if (rc)
		return rc;

	return 0;
}

static int gaudi_early_fini(struct hl_device *hdev)
{
	hl_pci_fini(hdev);

	return 0;
}

/**
 * gaudi_fetch_psoc_frequency - Fetch PSOC frequency values
 *
 * @hdev: pointer to hl_device structure
 *
 */
static void gaudi_fetch_psoc_frequency(struct hl_device *hdev)
{
	struct asic_fixed_properties *prop = &hdev->asic_prop;

	prop->psoc_pci_pll_nr = RREG32(mmPSOC_PCI_PLL_NR);
	prop->psoc_pci_pll_nf = RREG32(mmPSOC_PCI_PLL_NF);
	prop->psoc_pci_pll_od = RREG32(mmPSOC_PCI_PLL_OD);
	prop->psoc_pci_pll_div_factor = RREG32(mmPSOC_PCI_PLL_DIV_FACTOR_1);
}

static int _gaudi_init_tpc_mem(struct hl_device *hdev,
		dma_addr_t tpc_kernel_src_addr, u32 tpc_kernel_size)
{
	struct asic_fixed_properties *prop = &hdev->asic_prop;
	struct packet_lin_dma *init_tpc_mem_pkt;
	struct hl_cs_job *job;
	struct hl_cb *cb;
	u64 dst_addr;
	u32 cb_size, ctl;
	u8 tpc_id;
	int rc;

	cb = hl_cb_kernel_create(hdev, PAGE_SIZE);
	if (!cb)
		return -EFAULT;

	init_tpc_mem_pkt = (struct packet_lin_dma *) (uintptr_t)
					cb->kernel_address;
	cb_size = sizeof(*init_tpc_mem_pkt);
	memset(init_tpc_mem_pkt, 0, cb_size);

	init_tpc_mem_pkt->tsize = cpu_to_le32(tpc_kernel_size);

	ctl = ((PACKET_LIN_DMA << GAUDI_PKT_CTL_OPCODE_SHIFT) |
			(1 << GAUDI_PKT_LIN_DMA_CTL_LIN_SHIFT) |
			(1 << GAUDI_PKT_CTL_RB_SHIFT) |
			(1 << GAUDI_PKT_CTL_MB_SHIFT));

	init_tpc_mem_pkt->ctl = cpu_to_le32(ctl);

	init_tpc_mem_pkt->src_addr = cpu_to_le64(tpc_kernel_src_addr);
	dst_addr = (prop->sram_user_base_address &
			GAUDI_PKT_LIN_DMA_DST_ADDR_MASK) >>
			GAUDI_PKT_LIN_DMA_DST_ADDR_SHIFT;
	init_tpc_mem_pkt->dst_addr |= cpu_to_le64(dst_addr);

	job = hl_cs_allocate_job(hdev, QUEUE_TYPE_EXT, true);
	if (!job) {
		dev_err(hdev->dev, "Failed to allocate a new job\n");
		rc = -ENOMEM;
		goto release_cb;
	}

	job->id = 0;
	job->user_cb = cb;
	job->user_cb->cs_cnt++;
	job->user_cb_size = cb_size;
	job->hw_queue_id = GAUDI_QUEUE_ID_DMA_0_0;
	job->patched_cb = job->user_cb;
	job->job_cb_size = job->user_cb_size + sizeof(struct packet_msg_prot);

	hl_debugfs_add_job(hdev, job);

	rc = gaudi_send_job_on_qman0(hdev, job);

	if (rc)
		goto free_job;

	for (tpc_id = 0 ; tpc_id < TPC_NUMBER_OF_ENGINES ; tpc_id++) {
		rc = gaudi_run_tpc_kernel(hdev, dst_addr, tpc_id);
		if (rc)
			break;
	}

free_job:
	hl_userptr_delete_list(hdev, &job->userptr_list);
	hl_debugfs_remove_job(hdev, job);
	kfree(job);
	cb->cs_cnt--;

release_cb:
	hl_cb_put(cb);
	hl_cb_destroy(hdev, &hdev->kernel_cb_mgr, cb->id << PAGE_SHIFT);

	return rc;
}

/*
 * gaudi_init_tpc_mem() - Initialize TPC memories.
 * @hdev: Pointer to hl_device structure.
 *
 * Copy TPC kernel fw from firmware file and run it to initialize TPC memories.
 *
 * Return: 0 for success, negative value for error.
 */
static int gaudi_init_tpc_mem(struct hl_device *hdev)
{
	const struct firmware *fw;
	size_t fw_size;
	void *cpu_addr;
	dma_addr_t dma_handle;
	int rc;

	rc = request_firmware(&fw, GAUDI_TPC_FW_FILE, hdev->dev);
	if (rc) {
		dev_err(hdev->dev, "Firmware file %s is not found!\n",
				GAUDI_TPC_FW_FILE);
		goto out;
	}

	fw_size = fw->size;
	cpu_addr = hdev->asic_funcs->asic_dma_alloc_coherent(hdev, fw_size,
			&dma_handle, GFP_KERNEL | __GFP_ZERO);
	if (!cpu_addr) {
		dev_err(hdev->dev,
			"Failed to allocate %zu of dma memory for TPC kernel\n",
			fw_size);
		rc = -ENOMEM;
		goto out;
	}

	memcpy(cpu_addr, fw->data, fw_size);

	rc = _gaudi_init_tpc_mem(hdev, dma_handle, fw_size);

	hdev->asic_funcs->asic_dma_free_coherent(hdev, fw->size, cpu_addr,
			dma_handle);

out:
	release_firmware(fw);
	return rc;
}

static int gaudi_late_init(struct hl_device *hdev)
{
	struct gaudi_device *gaudi = hdev->asic_specific;
	int rc;

	rc = gaudi->armcp_info_get(hdev);
	if (rc) {
		dev_err(hdev->dev, "Failed to get armcp info\n");
		return rc;
	}

	rc = hl_fw_send_pci_access_msg(hdev, ARMCP_PACKET_ENABLE_PCI_ACCESS);
	if (rc) {
		dev_err(hdev->dev, "Failed to enable PCI access from CPU\n");
		return rc;
	}

	WREG32(mmGIC_DISTRIBUTOR__5_GICD_SETSPI_NSR, GAUDI_EVENT_INTS_REGISTER);

	gaudi_fetch_psoc_frequency(hdev);

	rc = gaudi_mmu_clear_pgt_range(hdev);
	if (rc) {
		dev_err(hdev->dev, "Failed to clear MMU page tables range\n");
		goto disable_pci_access;
	}

	rc = gaudi_init_tpc_mem(hdev);
	if (rc) {
		dev_err(hdev->dev, "Failed to initialize TPC memories\n");
		goto disable_pci_access;
	}

	return 0;

disable_pci_access:
	hl_fw_send_pci_access_msg(hdev, ARMCP_PACKET_DISABLE_PCI_ACCESS);

	return rc;
}

static void gaudi_late_fini(struct hl_device *hdev)
{
	const struct hwmon_channel_info **channel_info_arr;
	int i = 0;

	if (!hdev->hl_chip_info->info)
		return;

	channel_info_arr = hdev->hl_chip_info->info;

	while (channel_info_arr[i]) {
		kfree(channel_info_arr[i]->config);
		kfree(channel_info_arr[i]);
		i++;
	}

	kfree(channel_info_arr);

	hdev->hl_chip_info->info = NULL;
}

static int gaudi_alloc_cpu_accessible_dma_mem(struct hl_device *hdev)
{
	dma_addr_t dma_addr_arr[GAUDI_ALLOC_CPU_MEM_RETRY_CNT] = {}, end_addr;
	void *virt_addr_arr[GAUDI_ALLOC_CPU_MEM_RETRY_CNT] = {};
	int i, j, rc = 0;

	/*
	 * The device CPU works with 40-bits addresses, while bit 39 must be set
	 * to '1' when accessing the host.
	 * Bits 49:39 of the full host address are saved for a later
	 * configuration of the HW to perform extension to 50 bits.
	 * Because there is a single HW register that holds the extension bits,
	 * these bits must be identical in all allocated range.
	 */

	for (i = 0 ; i < GAUDI_ALLOC_CPU_MEM_RETRY_CNT ; i++) {
		virt_addr_arr[i] =
			hdev->asic_funcs->asic_dma_alloc_coherent(hdev,
						HL_CPU_ACCESSIBLE_MEM_SIZE,
						&dma_addr_arr[i],
						GFP_KERNEL | __GFP_ZERO);
		if (!virt_addr_arr[i]) {
			rc = -ENOMEM;
			goto free_dma_mem_arr;
		}

		end_addr = dma_addr_arr[i] + HL_CPU_ACCESSIBLE_MEM_SIZE - 1;
		if (GAUDI_CPU_PCI_MSB_ADDR(dma_addr_arr[i]) ==
				GAUDI_CPU_PCI_MSB_ADDR(end_addr))
			break;
	}

	if (i == GAUDI_ALLOC_CPU_MEM_RETRY_CNT) {
		dev_err(hdev->dev,
			"MSB of CPU accessible DMA memory are not identical in all range\n");
		rc = -EFAULT;
		goto free_dma_mem_arr;
	}

	hdev->cpu_accessible_dma_mem = virt_addr_arr[i];
	hdev->cpu_accessible_dma_address = dma_addr_arr[i];
	hdev->cpu_pci_msb_addr =
		GAUDI_CPU_PCI_MSB_ADDR(hdev->cpu_accessible_dma_address);

	GAUDI_PCI_TO_CPU_ADDR(hdev->cpu_accessible_dma_address);

free_dma_mem_arr:
	for (j = 0 ; j < i ; j++)
		hdev->asic_funcs->asic_dma_free_coherent(hdev,
						HL_CPU_ACCESSIBLE_MEM_SIZE,
						virt_addr_arr[j],
						dma_addr_arr[j]);

	return rc;
}

static void gaudi_free_internal_qmans_pq_mem(struct hl_device *hdev)
{
	struct gaudi_device *gaudi = hdev->asic_specific;
	struct gaudi_internal_qman_info *q;
	u32 i;

	for (i = 0 ; i < GAUDI_QUEUE_ID_SIZE ; i++) {
		q = &gaudi->internal_qmans[i];
		if (!q->pq_kernel_addr)
			continue;
		hdev->asic_funcs->asic_dma_free_coherent(hdev, q->pq_size,
							q->pq_kernel_addr,
							q->pq_dma_addr);
	}
}

static int gaudi_alloc_internal_qmans_pq_mem(struct hl_device *hdev)
{
	struct gaudi_device *gaudi = hdev->asic_specific;
	struct gaudi_internal_qman_info *q;
	int rc, i;

	for (i = 0 ; i < GAUDI_QUEUE_ID_SIZE ; i++) {
		if (gaudi_queue_type[i] != QUEUE_TYPE_INT)
			continue;

		q = &gaudi->internal_qmans[i];

		switch (i) {
		case GAUDI_QUEUE_ID_DMA_2_0 ... GAUDI_QUEUE_ID_DMA_4_3:
		case GAUDI_QUEUE_ID_DMA_6_0 ... GAUDI_QUEUE_ID_DMA_7_3:
			q->pq_size = HBM_DMA_QMAN_SIZE_IN_BYTES;
			break;
		case GAUDI_QUEUE_ID_MME_0_0 ... GAUDI_QUEUE_ID_MME_1_3:
			q->pq_size = MME_QMAN_SIZE_IN_BYTES;
			break;
		case GAUDI_QUEUE_ID_TPC_0_0 ... GAUDI_QUEUE_ID_TPC_7_3:
			q->pq_size = TPC_QMAN_SIZE_IN_BYTES;
			break;
		default:
			dev_err(hdev->dev, "Bad internal queue index %d", i);
			rc = -EINVAL;
			goto free_internal_qmans_pq_mem;
		}

		q->pq_kernel_addr = hdev->asic_funcs->asic_dma_alloc_coherent(
						hdev, q->pq_size,
						&q->pq_dma_addr,
						GFP_KERNEL | __GFP_ZERO);
		if (!q->pq_kernel_addr) {
			rc = -ENOMEM;
			goto free_internal_qmans_pq_mem;
		}
	}

	return 0;

free_internal_qmans_pq_mem:
	gaudi_free_internal_qmans_pq_mem(hdev);
	return rc;
}

static int gaudi_sw_init(struct hl_device *hdev)
{
	struct gaudi_device *gaudi;
	u32 i, event_id = 0;
	int rc;

	/* Allocate device structure */
	gaudi = kzalloc(sizeof(*gaudi), GFP_KERNEL);
	if (!gaudi)
		return -ENOMEM;

	for (i = 0 ; i < ARRAY_SIZE(gaudi_irq_map_table) ; i++) {
		if (gaudi_irq_map_table[i].valid) {
			if (event_id == GAUDI_EVENT_SIZE) {
				dev_err(hdev->dev,
					"Event array exceeds the limit of %u events\n",
					GAUDI_EVENT_SIZE);
				rc = -EINVAL;
				goto free_gaudi_device;
			}

			gaudi->events[event_id++] =
					gaudi_irq_map_table[i].fc_id;
		}
	}

	gaudi->armcp_info_get = gaudi_armcp_info_get;

	gaudi->max_freq_value = GAUDI_MAX_CLK_FREQ;

	hdev->asic_specific = gaudi;

	/* Create DMA pool for small allocations */
	hdev->dma_pool = dma_pool_create(dev_name(hdev->dev),
			&hdev->pdev->dev, GAUDI_DMA_POOL_BLK_SIZE, 8, 0);
	if (!hdev->dma_pool) {
		dev_err(hdev->dev, "failed to create DMA pool\n");
		rc = -ENOMEM;
		goto free_gaudi_device;
	}

	rc = gaudi_alloc_cpu_accessible_dma_mem(hdev);
	if (rc)
		goto free_dma_pool;

	hdev->cpu_accessible_dma_pool = gen_pool_create(ilog2(32), -1);
	if (!hdev->cpu_accessible_dma_pool) {
		dev_err(hdev->dev,
			"Failed to create CPU accessible DMA pool\n");
		rc = -ENOMEM;
		goto free_cpu_dma_mem;
	}

	rc = gen_pool_add(hdev->cpu_accessible_dma_pool,
				(uintptr_t) hdev->cpu_accessible_dma_mem,
				HL_CPU_ACCESSIBLE_MEM_SIZE, -1);
	if (rc) {
		dev_err(hdev->dev,
			"Failed to add memory to CPU accessible DMA pool\n");
		rc = -EFAULT;
		goto free_cpu_accessible_dma_pool;
	}

	rc = gaudi_alloc_internal_qmans_pq_mem(hdev);
	if (rc)
		goto free_cpu_accessible_dma_pool;

	spin_lock_init(&gaudi->hw_queues_lock);
	mutex_init(&gaudi->clk_gate_mutex);

	hdev->supports_sync_stream = true;
	hdev->supports_coresight = true;

	return 0;

free_cpu_accessible_dma_pool:
	gen_pool_destroy(hdev->cpu_accessible_dma_pool);
free_cpu_dma_mem:
	GAUDI_CPU_TO_PCI_ADDR(hdev->cpu_accessible_dma_address,
				hdev->cpu_pci_msb_addr);
	hdev->asic_funcs->asic_dma_free_coherent(hdev,
			HL_CPU_ACCESSIBLE_MEM_SIZE,
			hdev->cpu_accessible_dma_mem,
			hdev->cpu_accessible_dma_address);
free_dma_pool:
	dma_pool_destroy(hdev->dma_pool);
free_gaudi_device:
	kfree(gaudi);
	return rc;
}

static int gaudi_sw_fini(struct hl_device *hdev)
{
	struct gaudi_device *gaudi = hdev->asic_specific;

	gaudi_free_internal_qmans_pq_mem(hdev);

	gen_pool_destroy(hdev->cpu_accessible_dma_pool);

	GAUDI_CPU_TO_PCI_ADDR(hdev->cpu_accessible_dma_address,
					hdev->cpu_pci_msb_addr);
	hdev->asic_funcs->asic_dma_free_coherent(hdev,
			HL_CPU_ACCESSIBLE_MEM_SIZE,
			hdev->cpu_accessible_dma_mem,
			hdev->cpu_accessible_dma_address);

	dma_pool_destroy(hdev->dma_pool);

	mutex_destroy(&gaudi->clk_gate_mutex);

	kfree(gaudi);

	return 0;
}

static irqreturn_t gaudi_irq_handler_single(int irq, void *arg)
{
	struct hl_device *hdev = arg;
	int i;

	if (hdev->disabled)
		return IRQ_HANDLED;

	for (i = 0 ; i < hdev->asic_prop.completion_queues_count ; i++)
		hl_irq_handler_cq(irq, &hdev->completion_queue[i]);

	hl_irq_handler_eq(irq, &hdev->event_queue);

	return IRQ_HANDLED;
}

/*
 * For backward compatibility, new MSI interrupts should be set after the
 * existing CPU and NIC interrupts.
 */
static int gaudi_pci_irq_vector(struct hl_device *hdev, unsigned int nr,
				bool cpu_eq)
{
	int msi_vec;

	if ((nr != GAUDI_EVENT_QUEUE_MSI_IDX) && (cpu_eq))
		dev_crit(hdev->dev, "CPU EQ must use IRQ %d\n",
				GAUDI_EVENT_QUEUE_MSI_IDX);

	msi_vec = ((nr < GAUDI_EVENT_QUEUE_MSI_IDX) || (cpu_eq)) ? nr :
			(nr + NIC_NUMBER_OF_ENGINES + 1);

	return pci_irq_vector(hdev->pdev, msi_vec);
}

static int gaudi_enable_msi_single(struct hl_device *hdev)
{
	int rc, irq;

	dev_info(hdev->dev, "Working in single MSI IRQ mode\n");

	irq = gaudi_pci_irq_vector(hdev, 0, false);
	rc = request_irq(irq, gaudi_irq_handler_single, 0,
			"gaudi single msi", hdev);
	if (rc)
		dev_err(hdev->dev,
			"Failed to request single MSI IRQ\n");

	return rc;
}

static int gaudi_enable_msi_multi(struct hl_device *hdev)
{
	int cq_cnt = hdev->asic_prop.completion_queues_count;
	int rc, i, irq_cnt_init, irq;

	for (i = 0, irq_cnt_init = 0 ; i < cq_cnt ; i++, irq_cnt_init++) {
		irq = gaudi_pci_irq_vector(hdev, i, false);
		rc = request_irq(irq, hl_irq_handler_cq, 0, gaudi_irq_name[i],
				&hdev->completion_queue[i]);
		if (rc) {
			dev_err(hdev->dev, "Failed to request IRQ %d", irq);
			goto free_irqs;
		}
	}

	irq = gaudi_pci_irq_vector(hdev, GAUDI_EVENT_QUEUE_MSI_IDX, true);
	rc = request_irq(irq, hl_irq_handler_eq, 0, gaudi_irq_name[cq_cnt],
				&hdev->event_queue);
	if (rc) {
		dev_err(hdev->dev, "Failed to request IRQ %d", irq);
		goto free_irqs;
	}

	return 0;

free_irqs:
	for (i = 0 ; i < irq_cnt_init ; i++)
		free_irq(gaudi_pci_irq_vector(hdev, i, false),
				&hdev->completion_queue[i]);
	return rc;
}

static int gaudi_enable_msi(struct hl_device *hdev)
{
	struct gaudi_device *gaudi = hdev->asic_specific;
	int rc;

	if (gaudi->hw_cap_initialized & HW_CAP_MSI)
		return 0;

	rc = pci_alloc_irq_vectors(hdev->pdev, 1, GAUDI_MSI_ENTRIES,
					PCI_IRQ_MSI);
	if (rc < 0) {
		dev_err(hdev->dev, "MSI: Failed to enable support %d\n", rc);
		return rc;
	}

	if (rc < NUMBER_OF_INTERRUPTS) {
		gaudi->multi_msi_mode = false;
		rc = gaudi_enable_msi_single(hdev);
	} else {
		gaudi->multi_msi_mode = true;
		rc = gaudi_enable_msi_multi(hdev);
	}

	if (rc)
		goto free_pci_irq_vectors;

	gaudi->hw_cap_initialized |= HW_CAP_MSI;

	return 0;

free_pci_irq_vectors:
	pci_free_irq_vectors(hdev->pdev);
	return rc;
}

static void gaudi_sync_irqs(struct hl_device *hdev)
{
	struct gaudi_device *gaudi = hdev->asic_specific;
	int i, cq_cnt = hdev->asic_prop.completion_queues_count;

	if (!(gaudi->hw_cap_initialized & HW_CAP_MSI))
		return;

	/* Wait for all pending IRQs to be finished */
	if (gaudi->multi_msi_mode) {
		for (i = 0 ; i < cq_cnt ; i++)
			synchronize_irq(gaudi_pci_irq_vector(hdev, i, false));

		synchronize_irq(gaudi_pci_irq_vector(hdev,
						GAUDI_EVENT_QUEUE_MSI_IDX,
						true));
	} else {
		synchronize_irq(gaudi_pci_irq_vector(hdev, 0, false));
	}
}

static void gaudi_disable_msi(struct hl_device *hdev)
{
	struct gaudi_device *gaudi = hdev->asic_specific;
	int i, irq, cq_cnt = hdev->asic_prop.completion_queues_count;

	if (!(gaudi->hw_cap_initialized & HW_CAP_MSI))
		return;

	gaudi_sync_irqs(hdev);

	if (gaudi->multi_msi_mode) {
		irq = gaudi_pci_irq_vector(hdev, GAUDI_EVENT_QUEUE_MSI_IDX,
						true);
		free_irq(irq, &hdev->event_queue);

		for (i = 0 ; i < cq_cnt ; i++) {
			irq = gaudi_pci_irq_vector(hdev, i, false);
			free_irq(irq, &hdev->completion_queue[i]);
		}
	} else {
		free_irq(gaudi_pci_irq_vector(hdev, 0, false), hdev);
	}

	pci_free_irq_vectors(hdev->pdev);

	gaudi->hw_cap_initialized &= ~HW_CAP_MSI;
}

static void gaudi_init_scrambler_sram(struct hl_device *hdev)
{
	struct gaudi_device *gaudi = hdev->asic_specific;

	if (gaudi->hw_cap_initialized & HW_CAP_SRAM_SCRAMBLER)
		return;

	if (!hdev->sram_scrambler_enable)
		return;

	WREG32(mmNIF_RTR_CTRL_0_SCRAM_SRAM_EN,
			1 << IF_RTR_CTRL_SCRAM_SRAM_EN_VAL_SHIFT);
	WREG32(mmNIF_RTR_CTRL_1_SCRAM_SRAM_EN,
			1 << IF_RTR_CTRL_SCRAM_SRAM_EN_VAL_SHIFT);
	WREG32(mmNIF_RTR_CTRL_2_SCRAM_SRAM_EN,
			1 << IF_RTR_CTRL_SCRAM_SRAM_EN_VAL_SHIFT);
	WREG32(mmNIF_RTR_CTRL_3_SCRAM_SRAM_EN,
			1 << IF_RTR_CTRL_SCRAM_SRAM_EN_VAL_SHIFT);
	WREG32(mmNIF_RTR_CTRL_4_SCRAM_SRAM_EN,
			1 << IF_RTR_CTRL_SCRAM_SRAM_EN_VAL_SHIFT);
	WREG32(mmNIF_RTR_CTRL_5_SCRAM_SRAM_EN,
			1 << IF_RTR_CTRL_SCRAM_SRAM_EN_VAL_SHIFT);
	WREG32(mmNIF_RTR_CTRL_6_SCRAM_SRAM_EN,
			1 << IF_RTR_CTRL_SCRAM_SRAM_EN_VAL_SHIFT);
	WREG32(mmNIF_RTR_CTRL_7_SCRAM_SRAM_EN,
			1 << IF_RTR_CTRL_SCRAM_SRAM_EN_VAL_SHIFT);

	WREG32(mmSIF_RTR_CTRL_0_SCRAM_SRAM_EN,
			1 << IF_RTR_CTRL_SCRAM_SRAM_EN_VAL_SHIFT);
	WREG32(mmSIF_RTR_CTRL_1_SCRAM_SRAM_EN,
			1 << IF_RTR_CTRL_SCRAM_SRAM_EN_VAL_SHIFT);
	WREG32(mmSIF_RTR_CTRL_2_SCRAM_SRAM_EN,
			1 << IF_RTR_CTRL_SCRAM_SRAM_EN_VAL_SHIFT);
	WREG32(mmSIF_RTR_CTRL_3_SCRAM_SRAM_EN,
			1 << IF_RTR_CTRL_SCRAM_SRAM_EN_VAL_SHIFT);
	WREG32(mmSIF_RTR_CTRL_4_SCRAM_SRAM_EN,
			1 << IF_RTR_CTRL_SCRAM_SRAM_EN_VAL_SHIFT);
	WREG32(mmSIF_RTR_CTRL_5_SCRAM_SRAM_EN,
			1 << IF_RTR_CTRL_SCRAM_SRAM_EN_VAL_SHIFT);
	WREG32(mmSIF_RTR_CTRL_6_SCRAM_SRAM_EN,
			1 << IF_RTR_CTRL_SCRAM_SRAM_EN_VAL_SHIFT);
	WREG32(mmSIF_RTR_CTRL_7_SCRAM_SRAM_EN,
			1 << IF_RTR_CTRL_SCRAM_SRAM_EN_VAL_SHIFT);

	WREG32(mmDMA_IF_E_N_DOWN_CH0_SCRAM_SRAM_EN,
			1 << DMA_IF_DOWN_CHX_SCRAM_SRAM_EN_VAL_SHIFT);
	WREG32(mmDMA_IF_E_N_DOWN_CH1_SCRAM_SRAM_EN,
			1 << DMA_IF_DOWN_CHX_SCRAM_SRAM_EN_VAL_SHIFT);
	WREG32(mmDMA_IF_E_S_DOWN_CH0_SCRAM_SRAM_EN,
			1 << DMA_IF_DOWN_CHX_SCRAM_SRAM_EN_VAL_SHIFT);
	WREG32(mmDMA_IF_E_S_DOWN_CH1_SCRAM_SRAM_EN,
			1 << DMA_IF_DOWN_CHX_SCRAM_SRAM_EN_VAL_SHIFT);
	WREG32(mmDMA_IF_W_N_DOWN_CH0_SCRAM_SRAM_EN,
			1 << DMA_IF_DOWN_CHX_SCRAM_SRAM_EN_VAL_SHIFT);
	WREG32(mmDMA_IF_W_N_DOWN_CH1_SCRAM_SRAM_EN,
			1 << DMA_IF_DOWN_CHX_SCRAM_SRAM_EN_VAL_SHIFT);
	WREG32(mmDMA_IF_W_S_DOWN_CH0_SCRAM_SRAM_EN,
			1 << DMA_IF_DOWN_CHX_SCRAM_SRAM_EN_VAL_SHIFT);
	WREG32(mmDMA_IF_W_S_DOWN_CH1_SCRAM_SRAM_EN,
			1 << DMA_IF_DOWN_CHX_SCRAM_SRAM_EN_VAL_SHIFT);

	gaudi->hw_cap_initialized |= HW_CAP_SRAM_SCRAMBLER;
}

static void gaudi_init_scrambler_hbm(struct hl_device *hdev)
{
	struct gaudi_device *gaudi = hdev->asic_specific;

	if (gaudi->hw_cap_initialized & HW_CAP_HBM_SCRAMBLER)
		return;

	if (!hdev->dram_scrambler_enable)
		return;

	WREG32(mmNIF_RTR_CTRL_0_SCRAM_HBM_EN,
			1 << IF_RTR_CTRL_SCRAM_HBM_EN_VAL_SHIFT);
	WREG32(mmNIF_RTR_CTRL_1_SCRAM_HBM_EN,
			1 << IF_RTR_CTRL_SCRAM_HBM_EN_VAL_SHIFT);
	WREG32(mmNIF_RTR_CTRL_2_SCRAM_HBM_EN,
			1 << IF_RTR_CTRL_SCRAM_HBM_EN_VAL_SHIFT);
	WREG32(mmNIF_RTR_CTRL_3_SCRAM_HBM_EN,
			1 << IF_RTR_CTRL_SCRAM_HBM_EN_VAL_SHIFT);
	WREG32(mmNIF_RTR_CTRL_4_SCRAM_HBM_EN,
			1 << IF_RTR_CTRL_SCRAM_HBM_EN_VAL_SHIFT);
	WREG32(mmNIF_RTR_CTRL_5_SCRAM_HBM_EN,
			1 << IF_RTR_CTRL_SCRAM_HBM_EN_VAL_SHIFT);
	WREG32(mmNIF_RTR_CTRL_6_SCRAM_HBM_EN,
			1 << IF_RTR_CTRL_SCRAM_HBM_EN_VAL_SHIFT);
	WREG32(mmNIF_RTR_CTRL_7_SCRAM_HBM_EN,
			1 << IF_RTR_CTRL_SCRAM_HBM_EN_VAL_SHIFT);

	WREG32(mmSIF_RTR_CTRL_0_SCRAM_HBM_EN,
			1 << IF_RTR_CTRL_SCRAM_HBM_EN_VAL_SHIFT);
	WREG32(mmSIF_RTR_CTRL_1_SCRAM_HBM_EN,
			1 << IF_RTR_CTRL_SCRAM_HBM_EN_VAL_SHIFT);
	WREG32(mmSIF_RTR_CTRL_2_SCRAM_HBM_EN,
			1 << IF_RTR_CTRL_SCRAM_HBM_EN_VAL_SHIFT);
	WREG32(mmSIF_RTR_CTRL_3_SCRAM_HBM_EN,
			1 << IF_RTR_CTRL_SCRAM_HBM_EN_VAL_SHIFT);
	WREG32(mmSIF_RTR_CTRL_4_SCRAM_HBM_EN,
			1 << IF_RTR_CTRL_SCRAM_HBM_EN_VAL_SHIFT);
	WREG32(mmSIF_RTR_CTRL_5_SCRAM_HBM_EN,
			1 << IF_RTR_CTRL_SCRAM_HBM_EN_VAL_SHIFT);
	WREG32(mmSIF_RTR_CTRL_6_SCRAM_HBM_EN,
			1 << IF_RTR_CTRL_SCRAM_HBM_EN_VAL_SHIFT);
	WREG32(mmSIF_RTR_CTRL_7_SCRAM_HBM_EN,
			1 << IF_RTR_CTRL_SCRAM_HBM_EN_VAL_SHIFT);

	WREG32(mmDMA_IF_E_N_DOWN_CH0_SCRAM_HBM_EN,
			1 << DMA_IF_DOWN_CHX_SCRAM_HBM_EN_VAL_SHIFT);
	WREG32(mmDMA_IF_E_N_DOWN_CH1_SCRAM_HBM_EN,
			1 << DMA_IF_DOWN_CHX_SCRAM_HBM_EN_VAL_SHIFT);
	WREG32(mmDMA_IF_E_S_DOWN_CH0_SCRAM_HBM_EN,
			1 << DMA_IF_DOWN_CHX_SCRAM_HBM_EN_VAL_SHIFT);
	WREG32(mmDMA_IF_E_S_DOWN_CH1_SCRAM_HBM_EN,
			1 << DMA_IF_DOWN_CHX_SCRAM_HBM_EN_VAL_SHIFT);
	WREG32(mmDMA_IF_W_N_DOWN_CH0_SCRAM_HBM_EN,
			1 << DMA_IF_DOWN_CHX_SCRAM_HBM_EN_VAL_SHIFT);
	WREG32(mmDMA_IF_W_N_DOWN_CH1_SCRAM_HBM_EN,
			1 << DMA_IF_DOWN_CHX_SCRAM_HBM_EN_VAL_SHIFT);
	WREG32(mmDMA_IF_W_S_DOWN_CH0_SCRAM_HBM_EN,
			1 << DMA_IF_DOWN_CHX_SCRAM_HBM_EN_VAL_SHIFT);
	WREG32(mmDMA_IF_W_S_DOWN_CH1_SCRAM_HBM_EN,
			1 << DMA_IF_DOWN_CHX_SCRAM_HBM_EN_VAL_SHIFT);

	gaudi->hw_cap_initialized |= HW_CAP_HBM_SCRAMBLER;
}

static void gaudi_init_e2e(struct hl_device *hdev)
{
	WREG32(mmSIF_RTR_CTRL_0_E2E_HBM_WR_SIZE, 247 >> 3);
	WREG32(mmSIF_RTR_CTRL_0_E2E_HBM_RD_SIZE, 785 >> 3);
	WREG32(mmSIF_RTR_CTRL_0_E2E_PCI_WR_SIZE, 49);
	WREG32(mmSIF_RTR_CTRL_0_E2E_PCI_RD_SIZE, 101);

	WREG32(mmSIF_RTR_CTRL_1_E2E_HBM_WR_SIZE, 275 >> 3);
	WREG32(mmSIF_RTR_CTRL_1_E2E_HBM_RD_SIZE, 614 >> 3);
	WREG32(mmSIF_RTR_CTRL_1_E2E_PCI_WR_SIZE, 1);
	WREG32(mmSIF_RTR_CTRL_1_E2E_PCI_RD_SIZE, 39);

	WREG32(mmSIF_RTR_CTRL_2_E2E_HBM_WR_SIZE, 1);
	WREG32(mmSIF_RTR_CTRL_2_E2E_HBM_RD_SIZE, 1);
	WREG32(mmSIF_RTR_CTRL_2_E2E_PCI_WR_SIZE, 1);
	WREG32(mmSIF_RTR_CTRL_2_E2E_PCI_RD_SIZE, 32);

	WREG32(mmSIF_RTR_CTRL_3_E2E_HBM_WR_SIZE, 176 >> 3);
	WREG32(mmSIF_RTR_CTRL_3_E2E_HBM_RD_SIZE, 32 >> 3);
	WREG32(mmSIF_RTR_CTRL_3_E2E_PCI_WR_SIZE, 19);
	WREG32(mmSIF_RTR_CTRL_3_E2E_PCI_RD_SIZE, 32);

	WREG32(mmSIF_RTR_CTRL_4_E2E_HBM_WR_SIZE, 176 >> 3);
	WREG32(mmSIF_RTR_CTRL_4_E2E_HBM_RD_SIZE, 32 >> 3);
	WREG32(mmSIF_RTR_CTRL_4_E2E_PCI_WR_SIZE, 19);
	WREG32(mmSIF_RTR_CTRL_4_E2E_PCI_RD_SIZE, 32);

	WREG32(mmSIF_RTR_CTRL_5_E2E_HBM_WR_SIZE, 1);
	WREG32(mmSIF_RTR_CTRL_5_E2E_HBM_RD_SIZE, 1);
	WREG32(mmSIF_RTR_CTRL_5_E2E_PCI_WR_SIZE, 1);
	WREG32(mmSIF_RTR_CTRL_5_E2E_PCI_RD_SIZE, 32);

	WREG32(mmSIF_RTR_CTRL_6_E2E_HBM_WR_SIZE, 275 >> 3);
	WREG32(mmSIF_RTR_CTRL_6_E2E_HBM_RD_SIZE, 614 >> 3);
	WREG32(mmSIF_RTR_CTRL_6_E2E_PCI_WR_SIZE, 1);
	WREG32(mmSIF_RTR_CTRL_6_E2E_PCI_RD_SIZE, 39);

	WREG32(mmSIF_RTR_CTRL_7_E2E_HBM_WR_SIZE, 297 >> 3);
	WREG32(mmSIF_RTR_CTRL_7_E2E_HBM_RD_SIZE, 908 >> 3);
	WREG32(mmSIF_RTR_CTRL_7_E2E_PCI_WR_SIZE, 19);
	WREG32(mmSIF_RTR_CTRL_7_E2E_PCI_RD_SIZE, 19);

	WREG32(mmNIF_RTR_CTRL_0_E2E_HBM_WR_SIZE, 318 >> 3);
	WREG32(mmNIF_RTR_CTRL_0_E2E_HBM_RD_SIZE, 956 >> 3);
	WREG32(mmNIF_RTR_CTRL_0_E2E_PCI_WR_SIZE, 79);
	WREG32(mmNIF_RTR_CTRL_0_E2E_PCI_RD_SIZE, 163);

	WREG32(mmNIF_RTR_CTRL_1_E2E_HBM_WR_SIZE, 275 >> 3);
	WREG32(mmNIF_RTR_CTRL_1_E2E_HBM_RD_SIZE, 614 >> 3);
	WREG32(mmNIF_RTR_CTRL_1_E2E_PCI_WR_SIZE, 1);
	WREG32(mmNIF_RTR_CTRL_1_E2E_PCI_RD_SIZE, 39);

	WREG32(mmNIF_RTR_CTRL_2_E2E_HBM_WR_SIZE, 1);
	WREG32(mmNIF_RTR_CTRL_2_E2E_HBM_RD_SIZE, 1);
	WREG32(mmNIF_RTR_CTRL_2_E2E_PCI_WR_SIZE, 1);
	WREG32(mmNIF_RTR_CTRL_2_E2E_PCI_RD_SIZE, 32);

	WREG32(mmNIF_RTR_CTRL_3_E2E_HBM_WR_SIZE, 176 >> 3);
	WREG32(mmNIF_RTR_CTRL_3_E2E_HBM_RD_SIZE, 32 >> 3);
	WREG32(mmNIF_RTR_CTRL_3_E2E_PCI_WR_SIZE, 19);
	WREG32(mmNIF_RTR_CTRL_3_E2E_PCI_RD_SIZE, 32);

	WREG32(mmNIF_RTR_CTRL_4_E2E_HBM_WR_SIZE, 176 >> 3);
	WREG32(mmNIF_RTR_CTRL_4_E2E_HBM_RD_SIZE, 32 >> 3);
	WREG32(mmNIF_RTR_CTRL_4_E2E_PCI_WR_SIZE, 19);
	WREG32(mmNIF_RTR_CTRL_4_E2E_PCI_RD_SIZE, 32);

	WREG32(mmNIF_RTR_CTRL_5_E2E_HBM_WR_SIZE, 1);
	WREG32(mmNIF_RTR_CTRL_5_E2E_HBM_RD_SIZE, 1);
	WREG32(mmNIF_RTR_CTRL_5_E2E_PCI_WR_SIZE, 1);
	WREG32(mmNIF_RTR_CTRL_5_E2E_PCI_RD_SIZE, 32);

	WREG32(mmNIF_RTR_CTRL_6_E2E_HBM_WR_SIZE, 275 >> 3);
	WREG32(mmNIF_RTR_CTRL_6_E2E_HBM_RD_SIZE, 614 >> 3);
	WREG32(mmNIF_RTR_CTRL_6_E2E_PCI_WR_SIZE, 1);
	WREG32(mmNIF_RTR_CTRL_6_E2E_PCI_RD_SIZE, 39);

	WREG32(mmNIF_RTR_CTRL_7_E2E_HBM_WR_SIZE, 318 >> 3);
	WREG32(mmNIF_RTR_CTRL_7_E2E_HBM_RD_SIZE, 956 >> 3);
	WREG32(mmNIF_RTR_CTRL_7_E2E_PCI_WR_SIZE, 79);
	WREG32(mmNIF_RTR_CTRL_7_E2E_PCI_RD_SIZE, 79);

	WREG32(mmDMA_IF_E_N_DOWN_CH0_E2E_HBM_WR_SIZE, 344 >> 3);
	WREG32(mmDMA_IF_E_N_DOWN_CH0_E2E_HBM_RD_SIZE, 1000 >> 3);
	WREG32(mmDMA_IF_E_N_DOWN_CH0_E2E_PCI_WR_SIZE, 162);
	WREG32(mmDMA_IF_E_N_DOWN_CH0_E2E_PCI_RD_SIZE, 338);

	WREG32(mmDMA_IF_E_N_DOWN_CH1_E2E_HBM_WR_SIZE, 344 >> 3);
	WREG32(mmDMA_IF_E_N_DOWN_CH1_E2E_HBM_RD_SIZE, 1000 >> 3);
	WREG32(mmDMA_IF_E_N_DOWN_CH1_E2E_PCI_WR_SIZE, 162);
	WREG32(mmDMA_IF_E_N_DOWN_CH1_E2E_PCI_RD_SIZE, 338);

	WREG32(mmDMA_IF_E_S_DOWN_CH0_E2E_HBM_WR_SIZE, 344 >> 3);
	WREG32(mmDMA_IF_E_S_DOWN_CH0_E2E_HBM_RD_SIZE, 1000 >> 3);
	WREG32(mmDMA_IF_E_S_DOWN_CH0_E2E_PCI_WR_SIZE, 162);
	WREG32(mmDMA_IF_E_S_DOWN_CH0_E2E_PCI_RD_SIZE, 338);

	WREG32(mmDMA_IF_E_S_DOWN_CH1_E2E_HBM_WR_SIZE, 344 >> 3);
	WREG32(mmDMA_IF_E_S_DOWN_CH1_E2E_HBM_RD_SIZE, 1000 >> 3);
	WREG32(mmDMA_IF_E_S_DOWN_CH1_E2E_PCI_WR_SIZE, 162);
	WREG32(mmDMA_IF_E_S_DOWN_CH1_E2E_PCI_RD_SIZE, 338);

	WREG32(mmDMA_IF_W_N_DOWN_CH0_E2E_HBM_WR_SIZE, 344 >> 3);
	WREG32(mmDMA_IF_W_N_DOWN_CH0_E2E_HBM_RD_SIZE, 1000 >> 3);
	WREG32(mmDMA_IF_W_N_DOWN_CH0_E2E_PCI_WR_SIZE, 162);
	WREG32(mmDMA_IF_W_N_DOWN_CH0_E2E_PCI_RD_SIZE, 338);

	WREG32(mmDMA_IF_W_N_DOWN_CH1_E2E_HBM_WR_SIZE, 344 >> 3);
	WREG32(mmDMA_IF_W_N_DOWN_CH1_E2E_HBM_RD_SIZE, 1000 >> 3);
	WREG32(mmDMA_IF_W_N_DOWN_CH1_E2E_PCI_WR_SIZE, 162);
	WREG32(mmDMA_IF_W_N_DOWN_CH1_E2E_PCI_RD_SIZE, 338);

	WREG32(mmDMA_IF_W_S_DOWN_CH0_E2E_HBM_WR_SIZE, 344 >> 3);
	WREG32(mmDMA_IF_W_S_DOWN_CH0_E2E_HBM_RD_SIZE, 1000 >> 3);
	WREG32(mmDMA_IF_W_S_DOWN_CH0_E2E_PCI_WR_SIZE, 162);
	WREG32(mmDMA_IF_W_S_DOWN_CH0_E2E_PCI_RD_SIZE, 338);

	WREG32(mmDMA_IF_W_S_DOWN_CH1_E2E_HBM_WR_SIZE, 344 >> 3);
	WREG32(mmDMA_IF_W_S_DOWN_CH1_E2E_HBM_RD_SIZE, 1000 >> 3);
	WREG32(mmDMA_IF_W_S_DOWN_CH1_E2E_PCI_WR_SIZE, 162);
	WREG32(mmDMA_IF_W_S_DOWN_CH1_E2E_PCI_RD_SIZE, 338);

	if (!hdev->dram_scrambler_enable) {
		WREG32(mmSIF_RTR_CTRL_0_NL_HBM_SEL_0, 0x21);
		WREG32(mmSIF_RTR_CTRL_0_NL_HBM_SEL_1, 0x22);
		WREG32(mmSIF_RTR_CTRL_0_NL_HBM_OFFSET_18, 0x1F);
		WREG32(mmSIF_RTR_CTRL_0_NL_HBM_PC_SEL_3, 0x20);

		WREG32(mmSIF_RTR_CTRL_1_NL_HBM_SEL_0, 0x21);
		WREG32(mmSIF_RTR_CTRL_1_NL_HBM_SEL_1, 0x22);
		WREG32(mmSIF_RTR_CTRL_1_NL_HBM_OFFSET_18, 0x1F);
		WREG32(mmSIF_RTR_CTRL_1_NL_HBM_PC_SEL_3, 0x20);

		WREG32(mmSIF_RTR_CTRL_2_NL_HBM_SEL_0, 0x21);
		WREG32(mmSIF_RTR_CTRL_2_NL_HBM_SEL_1, 0x22);
		WREG32(mmSIF_RTR_CTRL_2_NL_HBM_OFFSET_18, 0x1F);
		WREG32(mmSIF_RTR_CTRL_2_NL_HBM_PC_SEL_3, 0x20);

		WREG32(mmSIF_RTR_CTRL_3_NL_HBM_SEL_0, 0x21);
		WREG32(mmSIF_RTR_CTRL_3_NL_HBM_SEL_1, 0x22);
		WREG32(mmSIF_RTR_CTRL_3_NL_HBM_OFFSET_18, 0x1F);
		WREG32(mmSIF_RTR_CTRL_3_NL_HBM_PC_SEL_3, 0x20);

		WREG32(mmSIF_RTR_CTRL_4_NL_HBM_SEL_0, 0x21);
		WREG32(mmSIF_RTR_CTRL_4_NL_HBM_SEL_1, 0x22);
		WREG32(mmSIF_RTR_CTRL_4_NL_HBM_OFFSET_18, 0x1F);
		WREG32(mmSIF_RTR_CTRL_4_NL_HBM_PC_SEL_3, 0x20);

		WREG32(mmSIF_RTR_CTRL_5_NL_HBM_SEL_0, 0x21);
		WREG32(mmSIF_RTR_CTRL_5_NL_HBM_SEL_1, 0x22);
		WREG32(mmSIF_RTR_CTRL_5_NL_HBM_OFFSET_18, 0x1F);
		WREG32(mmSIF_RTR_CTRL_5_NL_HBM_PC_SEL_3, 0x20);

		WREG32(mmSIF_RTR_CTRL_6_NL_HBM_SEL_0, 0x21);
		WREG32(mmSIF_RTR_CTRL_6_NL_HBM_SEL_1, 0x22);
		WREG32(mmSIF_RTR_CTRL_6_NL_HBM_OFFSET_18, 0x1F);
		WREG32(mmSIF_RTR_CTRL_6_NL_HBM_PC_SEL_3, 0x20);

		WREG32(mmSIF_RTR_CTRL_7_NL_HBM_SEL_0, 0x21);
		WREG32(mmSIF_RTR_CTRL_7_NL_HBM_SEL_1, 0x22);
		WREG32(mmSIF_RTR_CTRL_7_NL_HBM_OFFSET_18, 0x1F);
		WREG32(mmSIF_RTR_CTRL_7_NL_HBM_PC_SEL_3, 0x20);

		WREG32(mmNIF_RTR_CTRL_0_NL_HBM_SEL_0, 0x21);
		WREG32(mmNIF_RTR_CTRL_0_NL_HBM_SEL_1, 0x22);
		WREG32(mmNIF_RTR_CTRL_0_NL_HBM_OFFSET_18, 0x1F);
		WREG32(mmNIF_RTR_CTRL_0_NL_HBM_PC_SEL_3, 0x20);

		WREG32(mmNIF_RTR_CTRL_1_NL_HBM_SEL_0, 0x21);
		WREG32(mmNIF_RTR_CTRL_1_NL_HBM_SEL_1, 0x22);
		WREG32(mmNIF_RTR_CTRL_1_NL_HBM_OFFSET_18, 0x1F);
		WREG32(mmNIF_RTR_CTRL_1_NL_HBM_PC_SEL_3, 0x20);

		WREG32(mmNIF_RTR_CTRL_2_NL_HBM_SEL_0, 0x21);
		WREG32(mmNIF_RTR_CTRL_2_NL_HBM_SEL_1, 0x22);
		WREG32(mmNIF_RTR_CTRL_2_NL_HBM_OFFSET_18, 0x1F);
		WREG32(mmNIF_RTR_CTRL_2_NL_HBM_PC_SEL_3, 0x20);

		WREG32(mmNIF_RTR_CTRL_3_NL_HBM_SEL_0, 0x21);
		WREG32(mmNIF_RTR_CTRL_3_NL_HBM_SEL_1, 0x22);
		WREG32(mmNIF_RTR_CTRL_3_NL_HBM_OFFSET_18, 0x1F);
		WREG32(mmNIF_RTR_CTRL_3_NL_HBM_PC_SEL_3, 0x20);

		WREG32(mmNIF_RTR_CTRL_4_NL_HBM_SEL_0, 0x21);
		WREG32(mmNIF_RTR_CTRL_4_NL_HBM_SEL_1, 0x22);
		WREG32(mmNIF_RTR_CTRL_4_NL_HBM_OFFSET_18, 0x1F);
		WREG32(mmNIF_RTR_CTRL_4_NL_HBM_PC_SEL_3, 0x20);

		WREG32(mmNIF_RTR_CTRL_5_NL_HBM_SEL_0, 0x21);
		WREG32(mmNIF_RTR_CTRL_5_NL_HBM_SEL_1, 0x22);
		WREG32(mmNIF_RTR_CTRL_5_NL_HBM_OFFSET_18, 0x1F);
		WREG32(mmNIF_RTR_CTRL_5_NL_HBM_PC_SEL_3, 0x20);

		WREG32(mmNIF_RTR_CTRL_6_NL_HBM_SEL_0, 0x21);
		WREG32(mmNIF_RTR_CTRL_6_NL_HBM_SEL_1, 0x22);
		WREG32(mmNIF_RTR_CTRL_6_NL_HBM_OFFSET_18, 0x1F);
		WREG32(mmNIF_RTR_CTRL_6_NL_HBM_PC_SEL_3, 0x20);

		WREG32(mmNIF_RTR_CTRL_7_NL_HBM_SEL_0, 0x21);
		WREG32(mmNIF_RTR_CTRL_7_NL_HBM_SEL_1, 0x22);
		WREG32(mmNIF_RTR_CTRL_7_NL_HBM_OFFSET_18, 0x1F);
		WREG32(mmNIF_RTR_CTRL_7_NL_HBM_PC_SEL_3, 0x20);

		WREG32(mmDMA_IF_E_N_DOWN_CH0_NL_HBM_SEL_0, 0x21);
		WREG32(mmDMA_IF_E_N_DOWN_CH0_NL_HBM_SEL_1, 0x22);
		WREG32(mmDMA_IF_E_N_DOWN_CH0_NL_HBM_OFFSET_18, 0x1F);
		WREG32(mmDMA_IF_E_N_DOWN_CH0_NL_HBM_PC_SEL_3, 0x20);

		WREG32(mmDMA_IF_E_N_DOWN_CH1_NL_HBM_SEL_0, 0x21);
		WREG32(mmDMA_IF_E_N_DOWN_CH1_NL_HBM_SEL_1, 0x22);
		WREG32(mmDMA_IF_E_N_DOWN_CH1_NL_HBM_OFFSET_18, 0x1F);
		WREG32(mmDMA_IF_E_N_DOWN_CH1_NL_HBM_PC_SEL_3, 0x20);

		WREG32(mmDMA_IF_E_S_DOWN_CH0_NL_HBM_SEL_0, 0x21);
		WREG32(mmDMA_IF_E_S_DOWN_CH0_NL_HBM_SEL_1, 0x22);
		WREG32(mmDMA_IF_E_S_DOWN_CH0_NL_HBM_OFFSET_18, 0x1F);
		WREG32(mmDMA_IF_E_S_DOWN_CH0_NL_HBM_PC_SEL_3, 0x20);

		WREG32(mmDMA_IF_E_S_DOWN_CH1_NL_HBM_SEL_0, 0x21);
		WREG32(mmDMA_IF_E_S_DOWN_CH1_NL_HBM_SEL_1, 0x22);
		WREG32(mmDMA_IF_E_S_DOWN_CH1_NL_HBM_OFFSET_18, 0x1F);
		WREG32(mmDMA_IF_E_S_DOWN_CH1_NL_HBM_PC_SEL_3, 0x20);

		WREG32(mmDMA_IF_W_N_DOWN_CH0_NL_HBM_SEL_0, 0x21);
		WREG32(mmDMA_IF_W_N_DOWN_CH0_NL_HBM_SEL_1, 0x22);
		WREG32(mmDMA_IF_W_N_DOWN_CH0_NL_HBM_OFFSET_18, 0x1F);
		WREG32(mmDMA_IF_W_N_DOWN_CH0_NL_HBM_PC_SEL_3, 0x20);

		WREG32(mmDMA_IF_W_N_DOWN_CH1_NL_HBM_SEL_0, 0x21);
		WREG32(mmDMA_IF_W_N_DOWN_CH1_NL_HBM_SEL_1, 0x22);
		WREG32(mmDMA_IF_W_N_DOWN_CH1_NL_HBM_OFFSET_18, 0x1F);
		WREG32(mmDMA_IF_W_N_DOWN_CH1_NL_HBM_PC_SEL_3, 0x20);

		WREG32(mmDMA_IF_W_S_DOWN_CH0_NL_HBM_SEL_0, 0x21);
		WREG32(mmDMA_IF_W_S_DOWN_CH0_NL_HBM_SEL_1, 0x22);
		WREG32(mmDMA_IF_W_S_DOWN_CH0_NL_HBM_OFFSET_18, 0x1F);
		WREG32(mmDMA_IF_W_S_DOWN_CH0_NL_HBM_PC_SEL_3, 0x20);

		WREG32(mmDMA_IF_W_S_DOWN_CH1_NL_HBM_SEL_0, 0x21);
		WREG32(mmDMA_IF_W_S_DOWN_CH1_NL_HBM_SEL_1, 0x22);
		WREG32(mmDMA_IF_W_S_DOWN_CH1_NL_HBM_OFFSET_18, 0x1F);
		WREG32(mmDMA_IF_W_S_DOWN_CH1_NL_HBM_PC_SEL_3, 0x20);
	}

	WREG32(mmSIF_RTR_CTRL_0_E2E_HBM_EN,
			1 << IF_RTR_CTRL_E2E_HBM_EN_VAL_SHIFT);
	WREG32(mmSIF_RTR_CTRL_0_E2E_PCI_EN,
			1 << IF_RTR_CTRL_E2E_PCI_EN_VAL_SHIFT);

	WREG32(mmSIF_RTR_CTRL_1_E2E_HBM_EN,
			1 << IF_RTR_CTRL_E2E_HBM_EN_VAL_SHIFT);
	WREG32(mmSIF_RTR_CTRL_1_E2E_PCI_EN,
			1 << IF_RTR_CTRL_E2E_PCI_EN_VAL_SHIFT);

	WREG32(mmSIF_RTR_CTRL_2_E2E_HBM_EN,
			1 << IF_RTR_CTRL_E2E_HBM_EN_VAL_SHIFT);
	WREG32(mmSIF_RTR_CTRL_2_E2E_PCI_EN,
			1 << IF_RTR_CTRL_E2E_PCI_EN_VAL_SHIFT);

	WREG32(mmSIF_RTR_CTRL_3_E2E_HBM_EN,
			1 << IF_RTR_CTRL_E2E_HBM_EN_VAL_SHIFT);
	WREG32(mmSIF_RTR_CTRL_3_E2E_PCI_EN,
			1 << IF_RTR_CTRL_E2E_PCI_EN_VAL_SHIFT);

	WREG32(mmSIF_RTR_CTRL_4_E2E_HBM_EN,
			1 << IF_RTR_CTRL_E2E_HBM_EN_VAL_SHIFT);
	WREG32(mmSIF_RTR_CTRL_4_E2E_PCI_EN,
			1 << IF_RTR_CTRL_E2E_PCI_EN_VAL_SHIFT);

	WREG32(mmSIF_RTR_CTRL_5_E2E_HBM_EN,
			1 << IF_RTR_CTRL_E2E_HBM_EN_VAL_SHIFT);
	WREG32(mmSIF_RTR_CTRL_5_E2E_PCI_EN,
			1 << IF_RTR_CTRL_E2E_PCI_EN_VAL_SHIFT);

	WREG32(mmSIF_RTR_CTRL_6_E2E_HBM_EN,
			1 << IF_RTR_CTRL_E2E_HBM_EN_VAL_SHIFT);
	WREG32(mmSIF_RTR_CTRL_6_E2E_PCI_EN,
			1 << IF_RTR_CTRL_E2E_PCI_EN_VAL_SHIFT);

	WREG32(mmSIF_RTR_CTRL_7_E2E_HBM_EN,
			1 << IF_RTR_CTRL_E2E_HBM_EN_VAL_SHIFT);
	WREG32(mmSIF_RTR_CTRL_7_E2E_PCI_EN,
			1 << IF_RTR_CTRL_E2E_PCI_EN_VAL_SHIFT);

	WREG32(mmNIF_RTR_CTRL_0_E2E_HBM_EN,
			1 << IF_RTR_CTRL_E2E_HBM_EN_VAL_SHIFT);
	WREG32(mmNIF_RTR_CTRL_0_E2E_PCI_EN,
			1 << IF_RTR_CTRL_E2E_PCI_EN_VAL_SHIFT);

	WREG32(mmNIF_RTR_CTRL_1_E2E_HBM_EN,
			1 << IF_RTR_CTRL_E2E_HBM_EN_VAL_SHIFT);
	WREG32(mmNIF_RTR_CTRL_1_E2E_PCI_EN,
			1 << IF_RTR_CTRL_E2E_PCI_EN_VAL_SHIFT);

	WREG32(mmNIF_RTR_CTRL_2_E2E_HBM_EN,
			1 << IF_RTR_CTRL_E2E_HBM_EN_VAL_SHIFT);
	WREG32(mmNIF_RTR_CTRL_2_E2E_PCI_EN,
			1 << IF_RTR_CTRL_E2E_PCI_EN_VAL_SHIFT);

	WREG32(mmNIF_RTR_CTRL_3_E2E_HBM_EN,
			1 << IF_RTR_CTRL_E2E_HBM_EN_VAL_SHIFT);
	WREG32(mmNIF_RTR_CTRL_3_E2E_PCI_EN,
			1 << IF_RTR_CTRL_E2E_PCI_EN_VAL_SHIFT);

	WREG32(mmNIF_RTR_CTRL_4_E2E_HBM_EN,
			1 << IF_RTR_CTRL_E2E_HBM_EN_VAL_SHIFT);
	WREG32(mmNIF_RTR_CTRL_4_E2E_PCI_EN,
			1 << IF_RTR_CTRL_E2E_PCI_EN_VAL_SHIFT);

	WREG32(mmNIF_RTR_CTRL_5_E2E_HBM_EN,
			1 << IF_RTR_CTRL_E2E_HBM_EN_VAL_SHIFT);
	WREG32(mmNIF_RTR_CTRL_5_E2E_PCI_EN,
			1 << IF_RTR_CTRL_E2E_PCI_EN_VAL_SHIFT);

	WREG32(mmNIF_RTR_CTRL_6_E2E_HBM_EN,
			1 << IF_RTR_CTRL_E2E_HBM_EN_VAL_SHIFT);
	WREG32(mmNIF_RTR_CTRL_6_E2E_PCI_EN,
			1 << IF_RTR_CTRL_E2E_PCI_EN_VAL_SHIFT);

	WREG32(mmNIF_RTR_CTRL_7_E2E_HBM_EN,
			1 << IF_RTR_CTRL_E2E_HBM_EN_VAL_SHIFT);
	WREG32(mmNIF_RTR_CTRL_7_E2E_PCI_EN,
			1 << IF_RTR_CTRL_E2E_PCI_EN_VAL_SHIFT);

	WREG32(mmDMA_IF_E_N_DOWN_CH0_E2E_HBM_EN,
			1 << DMA_IF_DOWN_CHX_E2E_HBM_EN_VAL_SHIFT);
	WREG32(mmDMA_IF_E_N_DOWN_CH0_E2E_PCI_EN,
			1 << DMA_IF_DOWN_CHX_E2E_PCI_EN_VAL_SHIFT);

	WREG32(mmDMA_IF_E_N_DOWN_CH1_E2E_HBM_EN,
			1 << DMA_IF_DOWN_CHX_E2E_HBM_EN_VAL_SHIFT);
	WREG32(mmDMA_IF_E_N_DOWN_CH1_E2E_PCI_EN,
			1 << DMA_IF_DOWN_CHX_E2E_PCI_EN_VAL_SHIFT);

	WREG32(mmDMA_IF_E_S_DOWN_CH0_E2E_HBM_EN,
			1 << DMA_IF_DOWN_CHX_E2E_HBM_EN_VAL_SHIFT);
	WREG32(mmDMA_IF_E_S_DOWN_CH0_E2E_PCI_EN,
			1 << DMA_IF_DOWN_CHX_E2E_PCI_EN_VAL_SHIFT);

	WREG32(mmDMA_IF_E_S_DOWN_CH1_E2E_HBM_EN,
			1 << DMA_IF_DOWN_CHX_E2E_HBM_EN_VAL_SHIFT);
	WREG32(mmDMA_IF_E_S_DOWN_CH1_E2E_PCI_EN,
			1 << DMA_IF_DOWN_CHX_E2E_PCI_EN_VAL_SHIFT);

	WREG32(mmDMA_IF_W_N_DOWN_CH0_E2E_HBM_EN,
			1 << DMA_IF_DOWN_CHX_E2E_HBM_EN_VAL_SHIFT);
	WREG32(mmDMA_IF_W_N_DOWN_CH0_E2E_PCI_EN,
			1 << DMA_IF_DOWN_CHX_E2E_PCI_EN_VAL_SHIFT);

	WREG32(mmDMA_IF_W_N_DOWN_CH1_E2E_HBM_EN,
			1 << DMA_IF_DOWN_CHX_E2E_HBM_EN_VAL_SHIFT);
	WREG32(mmDMA_IF_W_N_DOWN_CH1_E2E_PCI_EN,
			1 << DMA_IF_DOWN_CHX_E2E_PCI_EN_VAL_SHIFT);

	WREG32(mmDMA_IF_W_S_DOWN_CH0_E2E_HBM_EN,
			1 << DMA_IF_DOWN_CHX_E2E_HBM_EN_VAL_SHIFT);
	WREG32(mmDMA_IF_W_S_DOWN_CH0_E2E_PCI_EN,
			1 << DMA_IF_DOWN_CHX_E2E_PCI_EN_VAL_SHIFT);

	WREG32(mmDMA_IF_W_S_DOWN_CH1_E2E_HBM_EN,
			1 << DMA_IF_DOWN_CHX_E2E_HBM_EN_VAL_SHIFT);
	WREG32(mmDMA_IF_W_S_DOWN_CH1_E2E_PCI_EN,
			1 << DMA_IF_DOWN_CHX_E2E_PCI_EN_VAL_SHIFT);
}

static void gaudi_init_hbm_cred(struct hl_device *hdev)
{
	uint32_t hbm0_wr, hbm1_wr, hbm0_rd, hbm1_rd;

	hbm0_wr = 0x33333333;
	hbm1_wr = 0x33333333;
	hbm0_rd = 0x77777777;
	hbm1_rd = 0xDDDDDDDD;

	WREG32(mmDMA_IF_E_N_HBM0_WR_CRED_CNT, hbm0_wr);
	WREG32(mmDMA_IF_E_N_HBM1_WR_CRED_CNT, hbm1_wr);
	WREG32(mmDMA_IF_E_N_HBM0_RD_CRED_CNT, hbm0_rd);
	WREG32(mmDMA_IF_E_N_HBM1_RD_CRED_CNT, hbm1_rd);

	WREG32(mmDMA_IF_E_S_HBM0_WR_CRED_CNT, hbm0_wr);
	WREG32(mmDMA_IF_E_S_HBM1_WR_CRED_CNT, hbm1_wr);
	WREG32(mmDMA_IF_E_S_HBM0_RD_CRED_CNT, hbm0_rd);
	WREG32(mmDMA_IF_E_S_HBM1_RD_CRED_CNT, hbm1_rd);

	WREG32(mmDMA_IF_W_N_HBM0_WR_CRED_CNT, hbm0_wr);
	WREG32(mmDMA_IF_W_N_HBM1_WR_CRED_CNT, hbm1_wr);
	WREG32(mmDMA_IF_W_N_HBM0_RD_CRED_CNT, hbm0_rd);
	WREG32(mmDMA_IF_W_N_HBM1_RD_CRED_CNT, hbm1_rd);

	WREG32(mmDMA_IF_W_S_HBM0_WR_CRED_CNT, hbm0_wr);
	WREG32(mmDMA_IF_W_S_HBM1_WR_CRED_CNT, hbm1_wr);
	WREG32(mmDMA_IF_W_S_HBM0_RD_CRED_CNT, hbm0_rd);
	WREG32(mmDMA_IF_W_S_HBM1_RD_CRED_CNT, hbm1_rd);

	WREG32(mmDMA_IF_E_N_HBM_CRED_EN_0,
			(1 << DMA_IF_HBM_CRED_EN_READ_CREDIT_EN_SHIFT) |
			(1 << DMA_IF_HBM_CRED_EN_WRITE_CREDIT_EN_SHIFT));
	WREG32(mmDMA_IF_E_S_HBM_CRED_EN_0,
			(1 << DMA_IF_HBM_CRED_EN_READ_CREDIT_EN_SHIFT) |
			(1 << DMA_IF_HBM_CRED_EN_WRITE_CREDIT_EN_SHIFT));
	WREG32(mmDMA_IF_W_N_HBM_CRED_EN_0,
			(1 << DMA_IF_HBM_CRED_EN_READ_CREDIT_EN_SHIFT) |
			(1 << DMA_IF_HBM_CRED_EN_WRITE_CREDIT_EN_SHIFT));
	WREG32(mmDMA_IF_W_S_HBM_CRED_EN_0,
			(1 << DMA_IF_HBM_CRED_EN_READ_CREDIT_EN_SHIFT) |
			(1 << DMA_IF_HBM_CRED_EN_WRITE_CREDIT_EN_SHIFT));

	WREG32(mmDMA_IF_E_N_HBM_CRED_EN_1,
			(1 << DMA_IF_HBM_CRED_EN_READ_CREDIT_EN_SHIFT) |
			(1 << DMA_IF_HBM_CRED_EN_WRITE_CREDIT_EN_SHIFT));
	WREG32(mmDMA_IF_E_S_HBM_CRED_EN_1,
			(1 << DMA_IF_HBM_CRED_EN_READ_CREDIT_EN_SHIFT) |
			(1 << DMA_IF_HBM_CRED_EN_WRITE_CREDIT_EN_SHIFT));
	WREG32(mmDMA_IF_W_N_HBM_CRED_EN_1,
			(1 << DMA_IF_HBM_CRED_EN_READ_CREDIT_EN_SHIFT) |
			(1 << DMA_IF_HBM_CRED_EN_WRITE_CREDIT_EN_SHIFT));
	WREG32(mmDMA_IF_W_S_HBM_CRED_EN_1,
			(1 << DMA_IF_HBM_CRED_EN_READ_CREDIT_EN_SHIFT) |
			(1 << DMA_IF_HBM_CRED_EN_WRITE_CREDIT_EN_SHIFT));
}

static void gaudi_init_rate_limiter(struct hl_device *hdev)
{
	u32 nr, nf, od, sat, rst, timeout;
	u64 freq;

	nr = RREG32(mmPSOC_HBM_PLL_NR);
	nf = RREG32(mmPSOC_HBM_PLL_NF);
	od = RREG32(mmPSOC_HBM_PLL_OD);
	freq = (50 * (nf + 1)) / ((nr + 1) * (od + 1));

	dev_dbg(hdev->dev, "HBM frequency is %lluMHz\n", freq);

	/* Configuration is for five (5) DDMA channels */
	if (freq == 800) {
		sat = 4;
		rst = 11;
		timeout = 15;
	} else if (freq == 900) {
		sat = 4;
		rst = 15;
		timeout = 16;
	} else if (freq == 950) {
		sat = 4;
		rst = 15;
		timeout = 15;
	} else {
		dev_warn(hdev->dev,
			"unsupported HBM frequency %lluMHz, no rate-limiters\n",
			freq);
		return;
	}

	WREG32(mmDMA_IF_W_S_DOWN_RSP_MID_WGHT_0, 0x111);
	WREG32(mmDMA_IF_W_S_DOWN_RSP_MID_WGHT_1, 0x111);
	WREG32(mmDMA_IF_E_S_DOWN_RSP_MID_WGHT_0, 0x111);
	WREG32(mmDMA_IF_E_S_DOWN_RSP_MID_WGHT_1, 0x111);
	WREG32(mmDMA_IF_W_N_DOWN_RSP_MID_WGHT_0, 0x111);
	WREG32(mmDMA_IF_W_N_DOWN_RSP_MID_WGHT_1, 0x111);
	WREG32(mmDMA_IF_E_N_DOWN_RSP_MID_WGHT_0, 0x111);
	WREG32(mmDMA_IF_E_N_DOWN_RSP_MID_WGHT_1, 0x111);

	if (!hdev->rl_enable) {
		dev_info(hdev->dev, "Rate limiters disabled\n");
		return;
	}

	WREG32(mmDMA_IF_W_S_DOWN_CH0_RL_HBM_SAT, sat);
	WREG32(mmDMA_IF_W_S_DOWN_CH1_RL_HBM_SAT, sat);
	WREG32(mmDMA_IF_E_S_DOWN_CH0_RL_HBM_SAT, sat);
	WREG32(mmDMA_IF_E_S_DOWN_CH1_RL_HBM_SAT, sat);
	WREG32(mmDMA_IF_W_N_DOWN_CH0_RL_HBM_SAT, sat);
	WREG32(mmDMA_IF_W_N_DOWN_CH1_RL_HBM_SAT, sat);
	WREG32(mmDMA_IF_E_N_DOWN_CH0_RL_HBM_SAT, sat);
	WREG32(mmDMA_IF_E_N_DOWN_CH1_RL_HBM_SAT, sat);

	WREG32(mmDMA_IF_W_S_DOWN_CH0_RL_HBM_RST, rst);
	WREG32(mmDMA_IF_W_S_DOWN_CH1_RL_HBM_RST, rst);
	WREG32(mmDMA_IF_E_S_DOWN_CH0_RL_HBM_RST, rst);
	WREG32(mmDMA_IF_E_S_DOWN_CH1_RL_HBM_RST, rst);
	WREG32(mmDMA_IF_W_N_DOWN_CH0_RL_HBM_RST, rst);
	WREG32(mmDMA_IF_W_N_DOWN_CH1_RL_HBM_RST, rst);
	WREG32(mmDMA_IF_E_N_DOWN_CH0_RL_HBM_RST, rst);
	WREG32(mmDMA_IF_E_N_DOWN_CH1_RL_HBM_RST, rst);

	WREG32(mmDMA_IF_W_S_DOWN_CH0_RL_HBM_TIMEOUT, timeout);
	WREG32(mmDMA_IF_W_S_DOWN_CH1_RL_HBM_TIMEOUT, timeout);
	WREG32(mmDMA_IF_E_S_DOWN_CH0_RL_HBM_TIMEOUT, timeout);
	WREG32(mmDMA_IF_E_S_DOWN_CH1_RL_HBM_TIMEOUT, timeout);
	WREG32(mmDMA_IF_W_N_DOWN_CH0_RL_HBM_TIMEOUT, timeout);
	WREG32(mmDMA_IF_W_N_DOWN_CH1_RL_HBM_TIMEOUT, timeout);
	WREG32(mmDMA_IF_E_N_DOWN_CH0_RL_HBM_TIMEOUT, timeout);
	WREG32(mmDMA_IF_E_N_DOWN_CH1_RL_HBM_TIMEOUT, timeout);

	WREG32(mmDMA_IF_W_S_DOWN_CH0_RL_HBM_EN, 1);
	WREG32(mmDMA_IF_W_S_DOWN_CH1_RL_HBM_EN, 1);
	WREG32(mmDMA_IF_E_S_DOWN_CH0_RL_HBM_EN, 1);
	WREG32(mmDMA_IF_E_S_DOWN_CH1_RL_HBM_EN, 1);
	WREG32(mmDMA_IF_W_N_DOWN_CH0_RL_HBM_EN, 1);
	WREG32(mmDMA_IF_W_N_DOWN_CH1_RL_HBM_EN, 1);
	WREG32(mmDMA_IF_E_N_DOWN_CH0_RL_HBM_EN, 1);
	WREG32(mmDMA_IF_E_N_DOWN_CH1_RL_HBM_EN, 1);

	WREG32(mmDMA_IF_W_S_DOWN_CH0_RL_SRAM_SAT, sat);
	WREG32(mmDMA_IF_W_S_DOWN_CH1_RL_SRAM_SAT, sat);
	WREG32(mmDMA_IF_E_S_DOWN_CH0_RL_SRAM_SAT, sat);
	WREG32(mmDMA_IF_E_S_DOWN_CH1_RL_SRAM_SAT, sat);
	WREG32(mmDMA_IF_W_N_DOWN_CH0_RL_SRAM_SAT, sat);
	WREG32(mmDMA_IF_W_N_DOWN_CH1_RL_SRAM_SAT, sat);
	WREG32(mmDMA_IF_E_N_DOWN_CH0_RL_SRAM_SAT, sat);
	WREG32(mmDMA_IF_E_N_DOWN_CH1_RL_SRAM_SAT, sat);

	WREG32(mmDMA_IF_W_S_DOWN_CH0_RL_SRAM_RST, rst);
	WREG32(mmDMA_IF_W_S_DOWN_CH1_RL_SRAM_RST, rst);
	WREG32(mmDMA_IF_E_S_DOWN_CH0_RL_SRAM_RST, rst);
	WREG32(mmDMA_IF_E_S_DOWN_CH1_RL_SRAM_RST, rst);
	WREG32(mmDMA_IF_W_N_DOWN_CH0_RL_SRAM_RST, rst);
	WREG32(mmDMA_IF_W_N_DOWN_CH1_RL_SRAM_RST, rst);
	WREG32(mmDMA_IF_E_N_DOWN_CH0_RL_SRAM_RST, rst);
	WREG32(mmDMA_IF_E_N_DOWN_CH1_RL_SRAM_RST, rst);

	WREG32(mmDMA_IF_W_S_DOWN_CH0_RL_SRAM_TIMEOUT, timeout);
	WREG32(mmDMA_IF_W_S_DOWN_CH1_RL_SRAM_TIMEOUT, timeout);
	WREG32(mmDMA_IF_E_S_DOWN_CH0_RL_SRAM_TIMEOUT, timeout);
	WREG32(mmDMA_IF_E_S_DOWN_CH1_RL_SRAM_TIMEOUT, timeout);
	WREG32(mmDMA_IF_W_N_DOWN_CH0_RL_SRAM_TIMEOUT, timeout);
	WREG32(mmDMA_IF_W_N_DOWN_CH1_RL_SRAM_TIMEOUT, timeout);
	WREG32(mmDMA_IF_E_N_DOWN_CH0_RL_SRAM_TIMEOUT, timeout);
	WREG32(mmDMA_IF_E_N_DOWN_CH1_RL_SRAM_TIMEOUT, timeout);

	WREG32(mmDMA_IF_W_S_DOWN_CH0_RL_SRAM_EN, 1);
	WREG32(mmDMA_IF_W_S_DOWN_CH1_RL_SRAM_EN, 1);
	WREG32(mmDMA_IF_E_S_DOWN_CH0_RL_SRAM_EN, 1);
	WREG32(mmDMA_IF_E_S_DOWN_CH1_RL_SRAM_EN, 1);
	WREG32(mmDMA_IF_W_N_DOWN_CH0_RL_SRAM_EN, 1);
	WREG32(mmDMA_IF_W_N_DOWN_CH1_RL_SRAM_EN, 1);
	WREG32(mmDMA_IF_E_N_DOWN_CH0_RL_SRAM_EN, 1);
	WREG32(mmDMA_IF_E_N_DOWN_CH1_RL_SRAM_EN, 1);
}

static void gaudi_init_golden_registers(struct hl_device *hdev)
{
	u32 tpc_offset;
	int tpc_id, i;

	gaudi_init_e2e(hdev);

	gaudi_init_hbm_cred(hdev);

	gaudi_init_rate_limiter(hdev);

	hdev->asic_funcs->disable_clock_gating(hdev);

	for (tpc_id = 0, tpc_offset = 0;
				tpc_id < TPC_NUMBER_OF_ENGINES;
				tpc_id++, tpc_offset += TPC_CFG_OFFSET) {
		/* Mask all arithmetic interrupts from TPC */
		WREG32(mmTPC0_CFG_TPC_INTR_MASK + tpc_offset, 0x8FFF);
		/* Set 16 cache lines */
		WREG32_FIELD(TPC0_CFG_MSS_CONFIG, tpc_offset,
				ICACHE_FETCH_LINE_NUM, 2);
	}

	/* Make sure 1st 128 bytes in SRAM are 0 for Tensor DMA */
	for (i = 0 ; i < 128 ; i += 8)
		writeq(0, hdev->pcie_bar[SRAM_BAR_ID] + i);

	WREG32(mmMME0_CTRL_EUS_ROLLUP_CNT_ADD, 3);
	WREG32(mmMME1_CTRL_EUS_ROLLUP_CNT_ADD, 3);
	WREG32(mmMME2_CTRL_EUS_ROLLUP_CNT_ADD, 3);
	WREG32(mmMME3_CTRL_EUS_ROLLUP_CNT_ADD, 3);

	/* WA for H3-2081 */
	WREG32(mmPCIE_WRAP_MAX_OUTSTAND, 0x10ff);
}

static void gaudi_init_pci_dma_qman(struct hl_device *hdev, int dma_id,
					int qman_id, dma_addr_t qman_pq_addr)
{
	u32 mtr_base_en_lo, mtr_base_en_hi, mtr_base_ws_lo, mtr_base_ws_hi;
	u32 so_base_en_lo, so_base_en_hi, so_base_ws_lo, so_base_ws_hi;
	u32 q_off, dma_qm_offset;
	u32 dma_qm_err_cfg;

	dma_qm_offset = dma_id * DMA_QMAN_OFFSET;

	mtr_base_en_lo = lower_32_bits(CFG_BASE +
				mmSYNC_MNGR_E_N_SYNC_MNGR_OBJS_MON_PAY_ADDRL_0);
	mtr_base_en_hi = upper_32_bits(CFG_BASE +
				mmSYNC_MNGR_E_N_SYNC_MNGR_OBJS_MON_PAY_ADDRL_0);
	so_base_en_lo = lower_32_bits(CFG_BASE +
				mmSYNC_MNGR_E_N_SYNC_MNGR_OBJS_SOB_OBJ_0);
	so_base_en_hi = upper_32_bits(CFG_BASE +
				mmSYNC_MNGR_E_N_SYNC_MNGR_OBJS_SOB_OBJ_0);
	mtr_base_ws_lo = lower_32_bits(CFG_BASE +
				mmSYNC_MNGR_W_S_SYNC_MNGR_OBJS_MON_PAY_ADDRL_0);
	mtr_base_ws_hi = upper_32_bits(CFG_BASE +
				mmSYNC_MNGR_W_S_SYNC_MNGR_OBJS_MON_PAY_ADDRL_0);
	so_base_ws_lo = lower_32_bits(CFG_BASE +
				mmSYNC_MNGR_W_S_SYNC_MNGR_OBJS_SOB_OBJ_0);
	so_base_ws_hi = upper_32_bits(CFG_BASE +
				mmSYNC_MNGR_W_S_SYNC_MNGR_OBJS_SOB_OBJ_0);

	q_off = dma_qm_offset + qman_id * 4;

	WREG32(mmDMA0_QM_PQ_BASE_LO_0 + q_off, lower_32_bits(qman_pq_addr));
	WREG32(mmDMA0_QM_PQ_BASE_HI_0 + q_off, upper_32_bits(qman_pq_addr));

	WREG32(mmDMA0_QM_PQ_SIZE_0 + q_off, ilog2(HL_QUEUE_LENGTH));
	WREG32(mmDMA0_QM_PQ_PI_0 + q_off, 0);
	WREG32(mmDMA0_QM_PQ_CI_0 + q_off, 0);

	WREG32(mmDMA0_QM_CP_LDMA_TSIZE_OFFSET_0 + q_off, 0x74);
	WREG32(mmDMA0_QM_CP_LDMA_SRC_BASE_LO_OFFSET_0 + q_off, 0x14);
	WREG32(mmDMA0_QM_CP_LDMA_DST_BASE_LO_OFFSET_0 + q_off, 0x1C);

	WREG32(mmDMA0_QM_CP_MSG_BASE0_ADDR_LO_0 + q_off, mtr_base_en_lo);
	WREG32(mmDMA0_QM_CP_MSG_BASE0_ADDR_HI_0 + q_off, mtr_base_en_hi);
	WREG32(mmDMA0_QM_CP_MSG_BASE1_ADDR_LO_0 + q_off, so_base_en_lo);
	WREG32(mmDMA0_QM_CP_MSG_BASE1_ADDR_HI_0 + q_off, so_base_en_hi);
	WREG32(mmDMA0_QM_CP_MSG_BASE2_ADDR_LO_0 + q_off, mtr_base_ws_lo);
	WREG32(mmDMA0_QM_CP_MSG_BASE2_ADDR_HI_0 + q_off, mtr_base_ws_hi);
	WREG32(mmDMA0_QM_CP_MSG_BASE3_ADDR_LO_0 + q_off, so_base_ws_lo);
	WREG32(mmDMA0_QM_CP_MSG_BASE3_ADDR_HI_0 + q_off, so_base_ws_hi);

	WREG32(mmDMA0_QM_CP_BARRIER_CFG_0 + q_off, 0x100);

	/* The following configuration is needed only once per QMAN */
	if (qman_id == 0) {
		/* Configure RAZWI IRQ */
		dma_qm_err_cfg = PCI_DMA_QMAN_GLBL_ERR_CFG_MSG_EN_MASK;
		if (hdev->stop_on_err) {
			dma_qm_err_cfg |=
				PCI_DMA_QMAN_GLBL_ERR_CFG_STOP_ON_ERR_EN_MASK;
		}

		WREG32(mmDMA0_QM_GLBL_ERR_CFG + dma_qm_offset, dma_qm_err_cfg);
		WREG32(mmDMA0_QM_GLBL_ERR_ADDR_LO + dma_qm_offset,
			lower_32_bits(CFG_BASE +
					mmGIC_DISTRIBUTOR__5_GICD_SETSPI_NSR));
		WREG32(mmDMA0_QM_GLBL_ERR_ADDR_HI + dma_qm_offset,
			upper_32_bits(CFG_BASE +
					mmGIC_DISTRIBUTOR__5_GICD_SETSPI_NSR));
		WREG32(mmDMA0_QM_GLBL_ERR_WDATA + dma_qm_offset,
			gaudi_irq_map_table[GAUDI_EVENT_DMA0_QM].cpu_id +
									dma_id);

		WREG32(mmDMA0_QM_ARB_ERR_MSG_EN + dma_qm_offset,
				QM_ARB_ERR_MSG_EN_MASK);

		/* Increase ARB WDT to support streams architecture */
		WREG32(mmDMA0_QM_ARB_SLV_CHOISE_WDT + dma_qm_offset,
				GAUDI_ARB_WDT_TIMEOUT);

		WREG32(mmDMA0_QM_GLBL_PROT + dma_qm_offset,
				QMAN_EXTERNAL_MAKE_TRUSTED);

		WREG32(mmDMA0_QM_GLBL_CFG1 + dma_qm_offset, 0);
	}
}

static void gaudi_init_dma_core(struct hl_device *hdev, int dma_id)
{
	u32 dma_offset = dma_id * DMA_CORE_OFFSET;
	u32 dma_err_cfg = 1 << DMA0_CORE_ERR_CFG_ERR_MSG_EN_SHIFT;

	/* Set to maximum possible according to physical size */
	WREG32(mmDMA0_CORE_RD_MAX_OUTSTAND + dma_offset, 0);
	WREG32(mmDMA0_CORE_RD_MAX_SIZE + dma_offset, 0);

	/* STOP_ON bit implies no completion to operation in case of RAZWI */
	if (hdev->stop_on_err)
		dma_err_cfg |= 1 << DMA0_CORE_ERR_CFG_STOP_ON_ERR_SHIFT;

	WREG32(mmDMA0_CORE_ERR_CFG + dma_offset, dma_err_cfg);
	WREG32(mmDMA0_CORE_ERRMSG_ADDR_LO + dma_offset,
		lower_32_bits(CFG_BASE + mmGIC_DISTRIBUTOR__5_GICD_SETSPI_NSR));
	WREG32(mmDMA0_CORE_ERRMSG_ADDR_HI + dma_offset,
		upper_32_bits(CFG_BASE + mmGIC_DISTRIBUTOR__5_GICD_SETSPI_NSR));
	WREG32(mmDMA0_CORE_ERRMSG_WDATA + dma_offset,
		gaudi_irq_map_table[GAUDI_EVENT_DMA0_CORE].cpu_id + dma_id);
	WREG32(mmDMA0_CORE_PROT + dma_offset,
			1 << DMA0_CORE_PROT_ERR_VAL_SHIFT);
	/* If the channel is secured, it should be in MMU bypass mode */
	WREG32(mmDMA0_CORE_SECURE_PROPS + dma_offset,
			1 << DMA0_CORE_SECURE_PROPS_MMBP_SHIFT);
	WREG32(mmDMA0_CORE_CFG_0 + dma_offset, 1 << DMA0_CORE_CFG_0_EN_SHIFT);
}

static void gaudi_enable_qman(struct hl_device *hdev, int dma_id,
				u32 enable_mask)
{
	u32 dma_qm_offset = dma_id * DMA_QMAN_OFFSET;

	WREG32(mmDMA0_QM_GLBL_CFG0 + dma_qm_offset, enable_mask);
}

static void gaudi_init_pci_dma_qmans(struct hl_device *hdev)
{
	struct gaudi_device *gaudi = hdev->asic_specific;
	struct hl_hw_queue *q;
	int i, j, dma_id, cpu_skip, nic_skip, cq_id = 0, q_idx, msi_vec = 0;

	if (gaudi->hw_cap_initialized & HW_CAP_PCI_DMA)
		return;

	for (i = 0 ; i < PCI_DMA_NUMBER_OF_CHNLS ; i++) {
		dma_id = gaudi_dma_assignment[i];
		/*
		 * For queues after the CPU Q need to add 1 to get the correct
		 * queue. In addition, need to add the CPU EQ and NIC IRQs in
		 * order to get the correct MSI register.
		 */
		if (dma_id > 1) {
			cpu_skip = 1;
			nic_skip = NIC_NUMBER_OF_ENGINES;
		} else {
			cpu_skip = 0;
			nic_skip = 0;
		}

		for (j = 0 ; j < QMAN_STREAMS ; j++) {
			q_idx = 4 * dma_id + j + cpu_skip;
			q = &hdev->kernel_queues[q_idx];
			q->cq_id = cq_id++;
			q->msi_vec = nic_skip + cpu_skip + msi_vec++;
			gaudi_init_pci_dma_qman(hdev, dma_id, j,
						q->bus_address);
		}

		gaudi_init_dma_core(hdev, dma_id);

		gaudi_enable_qman(hdev, dma_id, PCI_DMA_QMAN_ENABLE);
	}

	gaudi->hw_cap_initialized |= HW_CAP_PCI_DMA;
}

static void gaudi_init_hbm_dma_qman(struct hl_device *hdev, int dma_id,
					int qman_id, u64 qman_base_addr)
{
	u32 mtr_base_lo, mtr_base_hi;
	u32 so_base_lo, so_base_hi;
	u32 q_off, dma_qm_offset;
	u32 dma_qm_err_cfg;

	dma_qm_offset = dma_id * DMA_QMAN_OFFSET;

	mtr_base_lo = lower_32_bits(CFG_BASE +
				mmSYNC_MNGR_E_N_SYNC_MNGR_OBJS_MON_PAY_ADDRL_0);
	mtr_base_hi = upper_32_bits(CFG_BASE +
				mmSYNC_MNGR_E_N_SYNC_MNGR_OBJS_MON_PAY_ADDRL_0);
	so_base_lo = lower_32_bits(CFG_BASE +
				mmSYNC_MNGR_E_N_SYNC_MNGR_OBJS_SOB_OBJ_0);
	so_base_hi = upper_32_bits(CFG_BASE +
				mmSYNC_MNGR_E_N_SYNC_MNGR_OBJS_SOB_OBJ_0);

	q_off = dma_qm_offset + qman_id * 4;

	if (qman_id < 4) {
		WREG32(mmDMA0_QM_PQ_BASE_LO_0 + q_off,
					lower_32_bits(qman_base_addr));
		WREG32(mmDMA0_QM_PQ_BASE_HI_0 + q_off,
					upper_32_bits(qman_base_addr));

		WREG32(mmDMA0_QM_PQ_SIZE_0 + q_off, ilog2(HBM_DMA_QMAN_LENGTH));
		WREG32(mmDMA0_QM_PQ_PI_0 + q_off, 0);
		WREG32(mmDMA0_QM_PQ_CI_0 + q_off, 0);

		WREG32(mmDMA0_QM_CP_LDMA_TSIZE_OFFSET_0 + q_off, 0x81BC);
		WREG32(mmDMA0_QM_CP_LDMA_SRC_BASE_LO_OFFSET_0 + q_off, 0x81B4);
		WREG32(mmDMA0_QM_CP_LDMA_DST_BASE_LO_OFFSET_0 + q_off, 0x1C);
	} else {
		WREG32(mmDMA0_QM_CP_LDMA_TSIZE_OFFSET_0 + q_off, 0x74);
		WREG32(mmDMA0_QM_CP_LDMA_SRC_BASE_LO_OFFSET_0 + q_off, 0x14);
		WREG32(mmDMA0_QM_CP_LDMA_DST_BASE_LO_OFFSET_0 + q_off, 0x1C);

		/* Configure RAZWI IRQ */
		dma_qm_err_cfg = HBM_DMA_QMAN_GLBL_ERR_CFG_MSG_EN_MASK;
		if (hdev->stop_on_err) {
			dma_qm_err_cfg |=
				HBM_DMA_QMAN_GLBL_ERR_CFG_STOP_ON_ERR_EN_MASK;
		}
		WREG32(mmDMA0_QM_GLBL_ERR_CFG + dma_qm_offset, dma_qm_err_cfg);

		WREG32(mmDMA0_QM_GLBL_ERR_ADDR_LO + dma_qm_offset,
			lower_32_bits(CFG_BASE +
					mmGIC_DISTRIBUTOR__5_GICD_SETSPI_NSR));
		WREG32(mmDMA0_QM_GLBL_ERR_ADDR_HI + dma_qm_offset,
			upper_32_bits(CFG_BASE +
					mmGIC_DISTRIBUTOR__5_GICD_SETSPI_NSR));
		WREG32(mmDMA0_QM_GLBL_ERR_WDATA + dma_qm_offset,
			gaudi_irq_map_table[GAUDI_EVENT_DMA0_QM].cpu_id +
									dma_id);

		WREG32(mmDMA0_QM_ARB_ERR_MSG_EN + dma_qm_offset,
				QM_ARB_ERR_MSG_EN_MASK);

		/* Increase ARB WDT to support streams architecture */
		WREG32(mmDMA0_QM_ARB_SLV_CHOISE_WDT + dma_qm_offset,
				GAUDI_ARB_WDT_TIMEOUT);

		WREG32(mmDMA0_QM_GLBL_CFG1 + dma_qm_offset, 0);
		WREG32(mmDMA0_QM_GLBL_PROT + dma_qm_offset,
				QMAN_INTERNAL_MAKE_TRUSTED);
	}

	WREG32(mmDMA0_QM_CP_MSG_BASE0_ADDR_LO_0 + q_off, mtr_base_lo);
	WREG32(mmDMA0_QM_CP_MSG_BASE0_ADDR_HI_0 + q_off, mtr_base_hi);
	WREG32(mmDMA0_QM_CP_MSG_BASE1_ADDR_LO_0 + q_off, so_base_lo);
	WREG32(mmDMA0_QM_CP_MSG_BASE1_ADDR_HI_0 + q_off, so_base_hi);
}

static void gaudi_init_hbm_dma_qmans(struct hl_device *hdev)
{
	struct gaudi_device *gaudi = hdev->asic_specific;
	struct gaudi_internal_qman_info *q;
	u64 qman_base_addr;
	int i, j, dma_id, internal_q_index;

	if (gaudi->hw_cap_initialized & HW_CAP_HBM_DMA)
		return;

	for (i = 0 ; i < HBM_DMA_NUMBER_OF_CHNLS ; i++) {
		dma_id = gaudi_dma_assignment[GAUDI_HBM_DMA_1 + i];

		for (j = 0 ; j < QMAN_STREAMS ; j++) {
			 /*
			  * Add the CPU queue in order to get the correct queue
			  * number as all internal queue are placed after it
			  */
			internal_q_index = dma_id * QMAN_STREAMS + j + 1;

			q = &gaudi->internal_qmans[internal_q_index];
			qman_base_addr = (u64) q->pq_dma_addr;
			gaudi_init_hbm_dma_qman(hdev, dma_id, j,
						qman_base_addr);
		}

		/* Initializing lower CP for HBM DMA QMAN */
		gaudi_init_hbm_dma_qman(hdev, dma_id, 4, 0);

		gaudi_init_dma_core(hdev, dma_id);

		gaudi_enable_qman(hdev, dma_id, HBM_DMA_QMAN_ENABLE);
	}

	gaudi->hw_cap_initialized |= HW_CAP_HBM_DMA;
}

static void gaudi_init_mme_qman(struct hl_device *hdev, u32 mme_offset,
					int qman_id, u64 qman_base_addr)
{
	u32 mtr_base_lo, mtr_base_hi;
	u32 so_base_lo, so_base_hi;
	u32 q_off, mme_id;
	u32 mme_qm_err_cfg;

	mtr_base_lo = lower_32_bits(CFG_BASE +
				mmSYNC_MNGR_E_N_SYNC_MNGR_OBJS_MON_PAY_ADDRL_0);
	mtr_base_hi = upper_32_bits(CFG_BASE +
				mmSYNC_MNGR_E_N_SYNC_MNGR_OBJS_MON_PAY_ADDRL_0);
	so_base_lo = lower_32_bits(CFG_BASE +
				mmSYNC_MNGR_E_N_SYNC_MNGR_OBJS_SOB_OBJ_0);
	so_base_hi = upper_32_bits(CFG_BASE +
				mmSYNC_MNGR_E_N_SYNC_MNGR_OBJS_SOB_OBJ_0);

	q_off = mme_offset + qman_id * 4;

	if (qman_id < 4) {
		WREG32(mmMME0_QM_PQ_BASE_LO_0 + q_off,
					lower_32_bits(qman_base_addr));
		WREG32(mmMME0_QM_PQ_BASE_HI_0 + q_off,
					upper_32_bits(qman_base_addr));

		WREG32(mmMME0_QM_PQ_SIZE_0 + q_off, ilog2(MME_QMAN_LENGTH));
		WREG32(mmMME0_QM_PQ_PI_0 + q_off, 0);
		WREG32(mmMME0_QM_PQ_CI_0 + q_off, 0);

		WREG32(mmMME0_QM_CP_LDMA_TSIZE_OFFSET_0 + q_off, 0x81BC);
		WREG32(mmMME0_QM_CP_LDMA_SRC_BASE_LO_OFFSET_0 + q_off, 0x81B4);
		WREG32(mmMME0_QM_CP_LDMA_DST_BASE_LO_OFFSET_0 + q_off, 0x1C);
	} else {
		WREG32(mmMME0_QM_CP_LDMA_TSIZE_OFFSET_0 + q_off, 0x74);
		WREG32(mmMME0_QM_CP_LDMA_SRC_BASE_LO_OFFSET_0 + q_off, 0x14);
		WREG32(mmMME0_QM_CP_LDMA_DST_BASE_LO_OFFSET_0 + q_off, 0x1C);

		/* Configure RAZWI IRQ */
		mme_id = mme_offset /
				(mmMME1_QM_GLBL_CFG0 - mmMME0_QM_GLBL_CFG0);

		mme_qm_err_cfg = MME_QMAN_GLBL_ERR_CFG_MSG_EN_MASK;
		if (hdev->stop_on_err) {
			mme_qm_err_cfg |=
				MME_QMAN_GLBL_ERR_CFG_STOP_ON_ERR_EN_MASK;
		}
		WREG32(mmMME0_QM_GLBL_ERR_CFG + mme_offset, mme_qm_err_cfg);
		WREG32(mmMME0_QM_GLBL_ERR_ADDR_LO + mme_offset,
			lower_32_bits(CFG_BASE +
					mmGIC_DISTRIBUTOR__5_GICD_SETSPI_NSR));
		WREG32(mmMME0_QM_GLBL_ERR_ADDR_HI + mme_offset,
			upper_32_bits(CFG_BASE +
					mmGIC_DISTRIBUTOR__5_GICD_SETSPI_NSR));
		WREG32(mmMME0_QM_GLBL_ERR_WDATA + mme_offset,
			gaudi_irq_map_table[GAUDI_EVENT_MME0_QM].cpu_id +
									mme_id);

		WREG32(mmMME0_QM_ARB_ERR_MSG_EN + mme_offset,
				QM_ARB_ERR_MSG_EN_MASK);

		/* Increase ARB WDT to support streams architecture */
		WREG32(mmMME0_QM_ARB_SLV_CHOISE_WDT + mme_offset,
				GAUDI_ARB_WDT_TIMEOUT);

		WREG32(mmMME0_QM_GLBL_CFG1 + mme_offset, 0);
		WREG32(mmMME0_QM_GLBL_PROT + mme_offset,
				QMAN_INTERNAL_MAKE_TRUSTED);
	}

	WREG32(mmMME0_QM_CP_MSG_BASE0_ADDR_LO_0 + q_off, mtr_base_lo);
	WREG32(mmMME0_QM_CP_MSG_BASE0_ADDR_HI_0 + q_off, mtr_base_hi);
	WREG32(mmMME0_QM_CP_MSG_BASE1_ADDR_LO_0 + q_off, so_base_lo);
	WREG32(mmMME0_QM_CP_MSG_BASE1_ADDR_HI_0 + q_off, so_base_hi);
}

static void gaudi_init_mme_qmans(struct hl_device *hdev)
{
	struct gaudi_device *gaudi = hdev->asic_specific;
	struct gaudi_internal_qman_info *q;
	u64 qman_base_addr;
	u32 mme_offset;
	int i, internal_q_index;

	if (gaudi->hw_cap_initialized & HW_CAP_MME)
		return;

	/*
	 * map GAUDI_QUEUE_ID_MME_0_X to the N_W_MME (mmMME2_QM_BASE)
	 * and GAUDI_QUEUE_ID_MME_1_X to the S_W_MME (mmMME0_QM_BASE)
	 */

	mme_offset = mmMME2_QM_GLBL_CFG0 - mmMME0_QM_GLBL_CFG0;

	for (i = 0 ; i < MME_NUMBER_OF_QMANS ; i++) {
		internal_q_index = GAUDI_QUEUE_ID_MME_0_0 + i;
		q = &gaudi->internal_qmans[internal_q_index];
		qman_base_addr = (u64) q->pq_dma_addr;
		gaudi_init_mme_qman(hdev, mme_offset, (i & 0x3),
					qman_base_addr);
		if (i == 3)
			mme_offset = 0;
	}

	/* Initializing lower CP for MME QMANs */
	mme_offset = mmMME2_QM_GLBL_CFG0 - mmMME0_QM_GLBL_CFG0;
	gaudi_init_mme_qman(hdev, mme_offset, 4, 0);
	gaudi_init_mme_qman(hdev, 0, 4, 0);

	WREG32(mmMME2_QM_GLBL_CFG0, QMAN_MME_ENABLE);
	WREG32(mmMME0_QM_GLBL_CFG0, QMAN_MME_ENABLE);

	gaudi->hw_cap_initialized |= HW_CAP_MME;
}

static void gaudi_init_tpc_qman(struct hl_device *hdev, u32 tpc_offset,
				int qman_id, u64 qman_base_addr)
{
	u32 mtr_base_lo, mtr_base_hi;
	u32 so_base_lo, so_base_hi;
	u32 q_off, tpc_id;
	u32 tpc_qm_err_cfg;

	mtr_base_lo = lower_32_bits(CFG_BASE +
				mmSYNC_MNGR_E_N_SYNC_MNGR_OBJS_MON_PAY_ADDRL_0);
	mtr_base_hi = upper_32_bits(CFG_BASE +
				mmSYNC_MNGR_E_N_SYNC_MNGR_OBJS_MON_PAY_ADDRL_0);
	so_base_lo = lower_32_bits(CFG_BASE +
				mmSYNC_MNGR_E_N_SYNC_MNGR_OBJS_SOB_OBJ_0);
	so_base_hi = upper_32_bits(CFG_BASE +
				mmSYNC_MNGR_E_N_SYNC_MNGR_OBJS_SOB_OBJ_0);

	q_off = tpc_offset + qman_id * 4;

	if (qman_id < 4) {
		WREG32(mmTPC0_QM_PQ_BASE_LO_0 + q_off,
					lower_32_bits(qman_base_addr));
		WREG32(mmTPC0_QM_PQ_BASE_HI_0 + q_off,
					upper_32_bits(qman_base_addr));

		WREG32(mmTPC0_QM_PQ_SIZE_0 + q_off, ilog2(TPC_QMAN_LENGTH));
		WREG32(mmTPC0_QM_PQ_PI_0 + q_off, 0);
		WREG32(mmTPC0_QM_PQ_CI_0 + q_off, 0);

		WREG32(mmTPC0_QM_CP_LDMA_TSIZE_OFFSET_0 + q_off, 0x81BC);
		WREG32(mmTPC0_QM_CP_LDMA_SRC_BASE_LO_OFFSET_0 + q_off, 0x81B4);
		WREG32(mmTPC0_QM_CP_LDMA_DST_BASE_LO_OFFSET_0 + q_off, 0x1C);
	} else {
		WREG32(mmTPC0_QM_CP_LDMA_TSIZE_OFFSET_0 + q_off, 0x74);
		WREG32(mmTPC0_QM_CP_LDMA_SRC_BASE_LO_OFFSET_0 + q_off, 0x14);
		WREG32(mmTPC0_QM_CP_LDMA_DST_BASE_LO_OFFSET_0 + q_off, 0x1C);

		/* Configure RAZWI IRQ */
		tpc_id = tpc_offset /
				(mmTPC1_QM_GLBL_CFG0 - mmTPC0_QM_GLBL_CFG0);

		tpc_qm_err_cfg = TPC_QMAN_GLBL_ERR_CFG_MSG_EN_MASK;
		if (hdev->stop_on_err) {
			tpc_qm_err_cfg |=
				TPC_QMAN_GLBL_ERR_CFG_STOP_ON_ERR_EN_MASK;
		}

		WREG32(mmTPC0_QM_GLBL_ERR_CFG + tpc_offset, tpc_qm_err_cfg);
		WREG32(mmTPC0_QM_GLBL_ERR_ADDR_LO + tpc_offset,
			lower_32_bits(CFG_BASE +
				mmGIC_DISTRIBUTOR__5_GICD_SETSPI_NSR));
		WREG32(mmTPC0_QM_GLBL_ERR_ADDR_HI + tpc_offset,
			upper_32_bits(CFG_BASE +
				mmGIC_DISTRIBUTOR__5_GICD_SETSPI_NSR));
		WREG32(mmTPC0_QM_GLBL_ERR_WDATA + tpc_offset,
			gaudi_irq_map_table[GAUDI_EVENT_TPC0_QM].cpu_id +
									tpc_id);

		WREG32(mmTPC0_QM_ARB_ERR_MSG_EN + tpc_offset,
				QM_ARB_ERR_MSG_EN_MASK);

		/* Increase ARB WDT to support streams architecture */
		WREG32(mmTPC0_QM_ARB_SLV_CHOISE_WDT + tpc_offset,
				GAUDI_ARB_WDT_TIMEOUT);

		WREG32(mmTPC0_QM_GLBL_CFG1 + tpc_offset, 0);
		WREG32(mmTPC0_QM_GLBL_PROT + tpc_offset,
				QMAN_INTERNAL_MAKE_TRUSTED);
	}

	WREG32(mmTPC0_QM_CP_MSG_BASE0_ADDR_LO_0 + q_off, mtr_base_lo);
	WREG32(mmTPC0_QM_CP_MSG_BASE0_ADDR_HI_0 + q_off, mtr_base_hi);
	WREG32(mmTPC0_QM_CP_MSG_BASE1_ADDR_LO_0 + q_off, so_base_lo);
	WREG32(mmTPC0_QM_CP_MSG_BASE1_ADDR_HI_0 + q_off, so_base_hi);
}

static void gaudi_init_tpc_qmans(struct hl_device *hdev)
{
	struct gaudi_device *gaudi = hdev->asic_specific;
	struct gaudi_internal_qman_info *q;
	u64 qman_base_addr;
	u32 so_base_hi, tpc_offset = 0;
	u32 tpc_delta = mmTPC1_CFG_SM_BASE_ADDRESS_HIGH -
			mmTPC0_CFG_SM_BASE_ADDRESS_HIGH;
	int i, tpc_id, internal_q_index;

	if (gaudi->hw_cap_initialized & HW_CAP_TPC_MASK)
		return;

	so_base_hi = upper_32_bits(CFG_BASE +
				mmSYNC_MNGR_E_N_SYNC_MNGR_OBJS_SOB_OBJ_0);

	for (tpc_id = 0 ; tpc_id < TPC_NUMBER_OF_ENGINES ; tpc_id++) {
		for (i = 0 ; i < QMAN_STREAMS ; i++) {
			internal_q_index = GAUDI_QUEUE_ID_TPC_0_0 +
						tpc_id * QMAN_STREAMS + i;
			q = &gaudi->internal_qmans[internal_q_index];
			qman_base_addr = (u64) q->pq_dma_addr;
			gaudi_init_tpc_qman(hdev, tpc_offset, i,
						qman_base_addr);

			if (i == 3) {
				/* Initializing lower CP for TPC QMAN */
				gaudi_init_tpc_qman(hdev, tpc_offset, 4, 0);

				/* Enable the QMAN and TPC channel */
				WREG32(mmTPC0_QM_GLBL_CFG0 + tpc_offset,
						QMAN_TPC_ENABLE);
			}
		}

		WREG32(mmTPC0_CFG_SM_BASE_ADDRESS_HIGH + tpc_id * tpc_delta,
				so_base_hi);

		tpc_offset += mmTPC1_QM_GLBL_CFG0 - mmTPC0_QM_GLBL_CFG0;

		gaudi->hw_cap_initialized |= 1 << (HW_CAP_TPC_SHIFT + tpc_id);
	}
}

static void gaudi_disable_pci_dma_qmans(struct hl_device *hdev)
{
	struct gaudi_device *gaudi = hdev->asic_specific;

	if (!(gaudi->hw_cap_initialized & HW_CAP_PCI_DMA))
		return;

	WREG32(mmDMA0_QM_GLBL_CFG0, 0);
	WREG32(mmDMA1_QM_GLBL_CFG0, 0);
	WREG32(mmDMA5_QM_GLBL_CFG0, 0);
}

static void gaudi_disable_hbm_dma_qmans(struct hl_device *hdev)
{
	struct gaudi_device *gaudi = hdev->asic_specific;

	if (!(gaudi->hw_cap_initialized & HW_CAP_HBM_DMA))
		return;

	WREG32(mmDMA2_QM_GLBL_CFG0, 0);
	WREG32(mmDMA3_QM_GLBL_CFG0, 0);
	WREG32(mmDMA4_QM_GLBL_CFG0, 0);
	WREG32(mmDMA6_QM_GLBL_CFG0, 0);
	WREG32(mmDMA7_QM_GLBL_CFG0, 0);
}

static void gaudi_disable_mme_qmans(struct hl_device *hdev)
{
	struct gaudi_device *gaudi = hdev->asic_specific;

	if (!(gaudi->hw_cap_initialized & HW_CAP_MME))
		return;

	WREG32(mmMME2_QM_GLBL_CFG0, 0);
	WREG32(mmMME0_QM_GLBL_CFG0, 0);
}

static void gaudi_disable_tpc_qmans(struct hl_device *hdev)
{
	struct gaudi_device *gaudi = hdev->asic_specific;
	u32 tpc_offset = 0;
	int tpc_id;

	if (!(gaudi->hw_cap_initialized & HW_CAP_TPC_MASK))
		return;

	for (tpc_id = 0 ; tpc_id < TPC_NUMBER_OF_ENGINES ; tpc_id++) {
		WREG32(mmTPC0_QM_GLBL_CFG0 + tpc_offset, 0);
		tpc_offset += mmTPC1_QM_GLBL_CFG0 - mmTPC0_QM_GLBL_CFG0;
	}
}

static void gaudi_stop_pci_dma_qmans(struct hl_device *hdev)
{
	struct gaudi_device *gaudi = hdev->asic_specific;

	if (!(gaudi->hw_cap_initialized & HW_CAP_PCI_DMA))
		return;

	/* Stop upper CPs of QMANs 0.0 to 1.3 and 5.0 to 5.3 */
	WREG32(mmDMA0_QM_GLBL_CFG1, 0xF << DMA0_QM_GLBL_CFG1_CP_STOP_SHIFT);
	WREG32(mmDMA1_QM_GLBL_CFG1, 0xF << DMA0_QM_GLBL_CFG1_CP_STOP_SHIFT);
	WREG32(mmDMA5_QM_GLBL_CFG1, 0xF << DMA0_QM_GLBL_CFG1_CP_STOP_SHIFT);
}

static void gaudi_stop_hbm_dma_qmans(struct hl_device *hdev)
{
	struct gaudi_device *gaudi = hdev->asic_specific;

	if (!(gaudi->hw_cap_initialized & HW_CAP_HBM_DMA))
		return;

	/* Stop CPs of HBM DMA QMANs */

	WREG32(mmDMA2_QM_GLBL_CFG1, 0x1F << DMA0_QM_GLBL_CFG1_CP_STOP_SHIFT);
	WREG32(mmDMA3_QM_GLBL_CFG1, 0x1F << DMA0_QM_GLBL_CFG1_CP_STOP_SHIFT);
	WREG32(mmDMA4_QM_GLBL_CFG1, 0x1F << DMA0_QM_GLBL_CFG1_CP_STOP_SHIFT);
	WREG32(mmDMA6_QM_GLBL_CFG1, 0x1F << DMA0_QM_GLBL_CFG1_CP_STOP_SHIFT);
	WREG32(mmDMA7_QM_GLBL_CFG1, 0x1F << DMA0_QM_GLBL_CFG1_CP_STOP_SHIFT);
}

static void gaudi_stop_mme_qmans(struct hl_device *hdev)
{
	struct gaudi_device *gaudi = hdev->asic_specific;

	if (!(gaudi->hw_cap_initialized & HW_CAP_MME))
		return;

	/* Stop CPs of MME QMANs */
	WREG32(mmMME2_QM_GLBL_CFG1, 0x1F << MME0_QM_GLBL_CFG1_CP_STOP_SHIFT);
	WREG32(mmMME0_QM_GLBL_CFG1, 0x1F << MME0_QM_GLBL_CFG1_CP_STOP_SHIFT);
}

static void gaudi_stop_tpc_qmans(struct hl_device *hdev)
{
	struct gaudi_device *gaudi = hdev->asic_specific;

	if (!(gaudi->hw_cap_initialized & HW_CAP_TPC_MASK))
		return;

	WREG32(mmTPC0_QM_GLBL_CFG1, 0x1F << TPC0_QM_GLBL_CFG1_CP_STOP_SHIFT);
	WREG32(mmTPC1_QM_GLBL_CFG1, 0x1F << TPC0_QM_GLBL_CFG1_CP_STOP_SHIFT);
	WREG32(mmTPC2_QM_GLBL_CFG1, 0x1F << TPC0_QM_GLBL_CFG1_CP_STOP_SHIFT);
	WREG32(mmTPC3_QM_GLBL_CFG1, 0x1F << TPC0_QM_GLBL_CFG1_CP_STOP_SHIFT);
	WREG32(mmTPC4_QM_GLBL_CFG1, 0x1F << TPC0_QM_GLBL_CFG1_CP_STOP_SHIFT);
	WREG32(mmTPC5_QM_GLBL_CFG1, 0x1F << TPC0_QM_GLBL_CFG1_CP_STOP_SHIFT);
	WREG32(mmTPC6_QM_GLBL_CFG1, 0x1F << TPC0_QM_GLBL_CFG1_CP_STOP_SHIFT);
	WREG32(mmTPC7_QM_GLBL_CFG1, 0x1F << TPC0_QM_GLBL_CFG1_CP_STOP_SHIFT);
}

static void gaudi_pci_dma_stall(struct hl_device *hdev)
{
	struct gaudi_device *gaudi = hdev->asic_specific;

	if (!(gaudi->hw_cap_initialized & HW_CAP_PCI_DMA))
		return;

	WREG32(mmDMA0_CORE_CFG_1, 1 << DMA0_CORE_CFG_1_HALT_SHIFT);
	WREG32(mmDMA1_CORE_CFG_1, 1 << DMA0_CORE_CFG_1_HALT_SHIFT);
	WREG32(mmDMA5_CORE_CFG_1, 1 << DMA0_CORE_CFG_1_HALT_SHIFT);
}

static void gaudi_hbm_dma_stall(struct hl_device *hdev)
{
	struct gaudi_device *gaudi = hdev->asic_specific;

	if (!(gaudi->hw_cap_initialized & HW_CAP_HBM_DMA))
		return;

	WREG32(mmDMA2_CORE_CFG_1, 1 << DMA0_CORE_CFG_1_HALT_SHIFT);
	WREG32(mmDMA3_CORE_CFG_1, 1 << DMA0_CORE_CFG_1_HALT_SHIFT);
	WREG32(mmDMA4_CORE_CFG_1, 1 << DMA0_CORE_CFG_1_HALT_SHIFT);
	WREG32(mmDMA6_CORE_CFG_1, 1 << DMA0_CORE_CFG_1_HALT_SHIFT);
	WREG32(mmDMA7_CORE_CFG_1, 1 << DMA0_CORE_CFG_1_HALT_SHIFT);
}

static void gaudi_mme_stall(struct hl_device *hdev)
{
	struct gaudi_device *gaudi = hdev->asic_specific;

	if (!(gaudi->hw_cap_initialized & HW_CAP_MME))
		return;

	/* WA for H3-1800 bug: do ACC and SBAB writes twice */
	WREG32(mmMME0_ACC_ACC_STALL, 1 << MME_ACC_ACC_STALL_R_SHIFT);
	WREG32(mmMME0_ACC_ACC_STALL, 1 << MME_ACC_ACC_STALL_R_SHIFT);
	WREG32(mmMME0_SBAB_SB_STALL, 1 << MME_SBAB_SB_STALL_R_SHIFT);
	WREG32(mmMME0_SBAB_SB_STALL, 1 << MME_SBAB_SB_STALL_R_SHIFT);
	WREG32(mmMME1_ACC_ACC_STALL, 1 << MME_ACC_ACC_STALL_R_SHIFT);
	WREG32(mmMME1_ACC_ACC_STALL, 1 << MME_ACC_ACC_STALL_R_SHIFT);
	WREG32(mmMME1_SBAB_SB_STALL, 1 << MME_SBAB_SB_STALL_R_SHIFT);
	WREG32(mmMME1_SBAB_SB_STALL, 1 << MME_SBAB_SB_STALL_R_SHIFT);
	WREG32(mmMME2_ACC_ACC_STALL, 1 << MME_ACC_ACC_STALL_R_SHIFT);
	WREG32(mmMME2_ACC_ACC_STALL, 1 << MME_ACC_ACC_STALL_R_SHIFT);
	WREG32(mmMME2_SBAB_SB_STALL, 1 << MME_SBAB_SB_STALL_R_SHIFT);
	WREG32(mmMME2_SBAB_SB_STALL, 1 << MME_SBAB_SB_STALL_R_SHIFT);
	WREG32(mmMME3_ACC_ACC_STALL, 1 << MME_ACC_ACC_STALL_R_SHIFT);
	WREG32(mmMME3_ACC_ACC_STALL, 1 << MME_ACC_ACC_STALL_R_SHIFT);
	WREG32(mmMME3_SBAB_SB_STALL, 1 << MME_SBAB_SB_STALL_R_SHIFT);
	WREG32(mmMME3_SBAB_SB_STALL, 1 << MME_SBAB_SB_STALL_R_SHIFT);
}

static void gaudi_tpc_stall(struct hl_device *hdev)
{
	struct gaudi_device *gaudi = hdev->asic_specific;

	if (!(gaudi->hw_cap_initialized & HW_CAP_TPC_MASK))
		return;

	WREG32(mmTPC0_CFG_TPC_STALL, 1 << TPC0_CFG_TPC_STALL_V_SHIFT);
	WREG32(mmTPC1_CFG_TPC_STALL, 1 << TPC0_CFG_TPC_STALL_V_SHIFT);
	WREG32(mmTPC2_CFG_TPC_STALL, 1 << TPC0_CFG_TPC_STALL_V_SHIFT);
	WREG32(mmTPC3_CFG_TPC_STALL, 1 << TPC0_CFG_TPC_STALL_V_SHIFT);
	WREG32(mmTPC4_CFG_TPC_STALL, 1 << TPC0_CFG_TPC_STALL_V_SHIFT);
	WREG32(mmTPC5_CFG_TPC_STALL, 1 << TPC0_CFG_TPC_STALL_V_SHIFT);
	WREG32(mmTPC6_CFG_TPC_STALL, 1 << TPC0_CFG_TPC_STALL_V_SHIFT);
	WREG32(mmTPC7_CFG_TPC_STALL, 1 << TPC0_CFG_TPC_STALL_V_SHIFT);
}

static void gaudi_set_clock_gating(struct hl_device *hdev)
{
	struct gaudi_device *gaudi = hdev->asic_specific;
	u32 qman_offset;
	int i;

	/* In case we are during debug session, don't enable the clock gate
	 * as it may interfere
	 */
	if (hdev->in_debug)
		return;

	for (i = GAUDI_PCI_DMA_1, qman_offset = 0 ; i < GAUDI_HBM_DMA_1 ; i++) {
		if (!(hdev->clock_gating_mask &
					(BIT_ULL(gaudi_dma_assignment[i]))))
			continue;

		qman_offset = gaudi_dma_assignment[i] * DMA_QMAN_OFFSET;
		WREG32(mmDMA0_QM_CGM_CFG1 + qman_offset, QMAN_CGM1_PWR_GATE_EN);
		WREG32(mmDMA0_QM_CGM_CFG + qman_offset,
				QMAN_UPPER_CP_CGM_PWR_GATE_EN);
	}

	for (i = GAUDI_HBM_DMA_1 ; i < GAUDI_DMA_MAX ; i++) {
		if (!(hdev->clock_gating_mask &
					(BIT_ULL(gaudi_dma_assignment[i]))))
			continue;

		qman_offset = gaudi_dma_assignment[i] * DMA_QMAN_OFFSET;
		WREG32(mmDMA0_QM_CGM_CFG1 + qman_offset, QMAN_CGM1_PWR_GATE_EN);
		WREG32(mmDMA0_QM_CGM_CFG + qman_offset,
				QMAN_COMMON_CP_CGM_PWR_GATE_EN);
	}

	if (hdev->clock_gating_mask & (BIT_ULL(GAUDI_ENGINE_ID_MME_0))) {
		WREG32(mmMME0_QM_CGM_CFG1, QMAN_CGM1_PWR_GATE_EN);
		WREG32(mmMME0_QM_CGM_CFG, QMAN_COMMON_CP_CGM_PWR_GATE_EN);
	}

	if (hdev->clock_gating_mask & (BIT_ULL(GAUDI_ENGINE_ID_MME_2))) {
		WREG32(mmMME2_QM_CGM_CFG1, QMAN_CGM1_PWR_GATE_EN);
		WREG32(mmMME2_QM_CGM_CFG, QMAN_COMMON_CP_CGM_PWR_GATE_EN);
	}

	for (i = 0, qman_offset = 0 ; i < TPC_NUMBER_OF_ENGINES ; i++) {
		if (!(hdev->clock_gating_mask &
					(BIT_ULL(GAUDI_ENGINE_ID_TPC_0 + i))))
			continue;

		WREG32(mmTPC0_QM_CGM_CFG1 + qman_offset,
				QMAN_CGM1_PWR_GATE_EN);
		WREG32(mmTPC0_QM_CGM_CFG + qman_offset,
				QMAN_COMMON_CP_CGM_PWR_GATE_EN);

		qman_offset += TPC_QMAN_OFFSET;
	}

	gaudi->hw_cap_initialized |= HW_CAP_CLK_GATE;
}

static void gaudi_disable_clock_gating(struct hl_device *hdev)
{
	struct gaudi_device *gaudi = hdev->asic_specific;
	u32 qman_offset;
	int i;

	if (!(gaudi->hw_cap_initialized & HW_CAP_CLK_GATE))
		return;

	for (i = 0, qman_offset = 0 ; i < DMA_NUMBER_OF_CHANNELS ; i++) {
		WREG32(mmDMA0_QM_CGM_CFG + qman_offset, 0);
		WREG32(mmDMA0_QM_CGM_CFG1 + qman_offset, 0);

		qman_offset += (mmDMA1_QM_CGM_CFG - mmDMA0_QM_CGM_CFG);
	}

	WREG32(mmMME0_QM_CGM_CFG, 0);
	WREG32(mmMME0_QM_CGM_CFG1, 0);
	WREG32(mmMME2_QM_CGM_CFG, 0);
	WREG32(mmMME2_QM_CGM_CFG1, 0);

	for (i = 0, qman_offset = 0 ; i < TPC_NUMBER_OF_ENGINES ; i++) {
		WREG32(mmTPC0_QM_CGM_CFG + qman_offset, 0);
		WREG32(mmTPC0_QM_CGM_CFG1 + qman_offset, 0);

		qman_offset += (mmTPC1_QM_CGM_CFG - mmTPC0_QM_CGM_CFG);
	}

	gaudi->hw_cap_initialized &= ~(HW_CAP_CLK_GATE);
}

static void gaudi_enable_timestamp(struct hl_device *hdev)
{
	/* Disable the timestamp counter */
	WREG32(mmPSOC_TIMESTAMP_BASE - CFG_BASE, 0);

	/* Zero the lower/upper parts of the 64-bit counter */
	WREG32(mmPSOC_TIMESTAMP_BASE - CFG_BASE + 0xC, 0);
	WREG32(mmPSOC_TIMESTAMP_BASE - CFG_BASE + 0x8, 0);

	/* Enable the counter */
	WREG32(mmPSOC_TIMESTAMP_BASE - CFG_BASE, 1);
}

static void gaudi_disable_timestamp(struct hl_device *hdev)
{
	/* Disable the timestamp counter */
	WREG32(mmPSOC_TIMESTAMP_BASE - CFG_BASE, 0);
}

static void gaudi_halt_engines(struct hl_device *hdev, bool hard_reset)
{
	u32 wait_timeout_ms, cpu_timeout_ms;

	dev_info(hdev->dev,
		"Halting compute engines and disabling interrupts\n");

	if (hdev->pldm) {
		wait_timeout_ms = GAUDI_PLDM_RESET_WAIT_MSEC;
		cpu_timeout_ms = GAUDI_PLDM_RESET_WAIT_MSEC;
	} else {
		wait_timeout_ms = GAUDI_RESET_WAIT_MSEC;
		cpu_timeout_ms = GAUDI_CPU_RESET_WAIT_MSEC;
	}

	if (hard_reset) {
		/*
		 * I don't know what is the state of the CPU so make sure it is
		 * stopped in any means necessary
		 */
		WREG32(mmPSOC_GLOBAL_CONF_KMD_MSG_TO_CPU, KMD_MSG_GOTO_WFE);
		WREG32(mmGIC_DISTRIBUTOR__5_GICD_SETSPI_NSR,
				GAUDI_EVENT_HALT_MACHINE);
		msleep(cpu_timeout_ms);
	}

	gaudi_stop_mme_qmans(hdev);
	gaudi_stop_tpc_qmans(hdev);
	gaudi_stop_hbm_dma_qmans(hdev);
	gaudi_stop_pci_dma_qmans(hdev);

	hdev->asic_funcs->disable_clock_gating(hdev);

	msleep(wait_timeout_ms);

	gaudi_pci_dma_stall(hdev);
	gaudi_hbm_dma_stall(hdev);
	gaudi_tpc_stall(hdev);
	gaudi_mme_stall(hdev);

	msleep(wait_timeout_ms);

	gaudi_disable_mme_qmans(hdev);
	gaudi_disable_tpc_qmans(hdev);
	gaudi_disable_hbm_dma_qmans(hdev);
	gaudi_disable_pci_dma_qmans(hdev);

	gaudi_disable_timestamp(hdev);

	if (hard_reset)
		gaudi_disable_msi(hdev);
	else
		gaudi_sync_irqs(hdev);
}

static int gaudi_mmu_init(struct hl_device *hdev)
{
	struct asic_fixed_properties *prop = &hdev->asic_prop;
	struct gaudi_device *gaudi = hdev->asic_specific;
	u64 hop0_addr;
	int rc, i;

	if (!hdev->mmu_enable)
		return 0;

	if (gaudi->hw_cap_initialized & HW_CAP_MMU)
		return 0;

	hdev->dram_supports_virtual_memory = false;

	for (i = 0 ; i < prop->max_asid ; i++) {
		hop0_addr = prop->mmu_pgt_addr +
				(i * prop->mmu_hop_table_size);

		rc = gaudi_mmu_update_asid_hop0_addr(hdev, i, hop0_addr);
		if (rc) {
			dev_err(hdev->dev,
				"failed to set hop0 addr for asid %d\n", i);
			goto err;
		}
	}

	/* init MMU cache manage page */
	WREG32(mmSTLB_CACHE_INV_BASE_39_8, MMU_CACHE_MNG_ADDR >> 8);
	WREG32(mmSTLB_CACHE_INV_BASE_49_40, MMU_CACHE_MNG_ADDR >> 40);

	hdev->asic_funcs->mmu_invalidate_cache(hdev, true,
					VM_TYPE_USERPTR | VM_TYPE_PHYS_PACK);

	WREG32(mmMMU_UP_MMU_ENABLE, 1);
	WREG32(mmMMU_UP_SPI_MASK, 0xF);

	WREG32(mmSTLB_HOP_CONFIGURATION,
			hdev->mmu_huge_page_opt ? 0x30440 : 0x40440);

	/*
	 * The H/W expects the first PI after init to be 1. After wraparound
	 * we'll write 0.
	 */
	gaudi->mmu_cache_inv_pi = 1;

	gaudi->hw_cap_initialized |= HW_CAP_MMU;

	return 0;

err:
	return rc;
}

static int gaudi_load_firmware_to_device(struct hl_device *hdev)
{
	void __iomem *dst;

	/* HBM scrambler must be initialized before pushing F/W to HBM */
	gaudi_init_scrambler_hbm(hdev);

	dst = hdev->pcie_bar[HBM_BAR_ID] + LINUX_FW_OFFSET;

	return hl_fw_load_fw_to_device(hdev, GAUDI_LINUX_FW_FILE, dst);
}

static int gaudi_load_boot_fit_to_device(struct hl_device *hdev)
{
	void __iomem *dst;

	dst = hdev->pcie_bar[SRAM_BAR_ID] + BOOT_FIT_SRAM_OFFSET;

	return hl_fw_load_fw_to_device(hdev, GAUDI_BOOT_FIT_FILE, dst);
}

static void gaudi_read_device_fw_version(struct hl_device *hdev,
					enum hl_fw_component fwc)
{
	const char *name;
	u32 ver_off;
	char *dest;

	switch (fwc) {
	case FW_COMP_UBOOT:
		ver_off = RREG32(mmUBOOT_VER_OFFSET);
		dest = hdev->asic_prop.uboot_ver;
		name = "U-Boot";
		break;
	case FW_COMP_PREBOOT:
		ver_off = RREG32(mmPREBOOT_VER_OFFSET);
		dest = hdev->asic_prop.preboot_ver;
		name = "Preboot";
		break;
	default:
		dev_warn(hdev->dev, "Undefined FW component: %d\n", fwc);
		return;
	}

	ver_off &= ~((u32)SRAM_BASE_ADDR);

	if (ver_off < SRAM_SIZE - VERSION_MAX_LEN) {
		memcpy_fromio(dest, hdev->pcie_bar[SRAM_BAR_ID] + ver_off,
							VERSION_MAX_LEN);
	} else {
		dev_err(hdev->dev, "%s version offset (0x%x) is above SRAM\n",
								name, ver_off);
		strcpy(dest, "unavailable");
	}
}

static int gaudi_init_cpu(struct hl_device *hdev)
{
	struct gaudi_device *gaudi = hdev->asic_specific;
	int rc;

	if (!hdev->cpu_enable)
		return 0;

	if (gaudi->hw_cap_initialized & HW_CAP_CPU)
		return 0;

	/*
	 * The device CPU works with 40 bits addresses.
	 * This register sets the extension to 50 bits.
	 */
	WREG32(mmCPU_IF_CPU_MSB_ADDR, hdev->cpu_pci_msb_addr);

	rc = hl_fw_init_cpu(hdev, mmPSOC_GLOBAL_CONF_CPU_BOOT_STATUS,
			mmPSOC_GLOBAL_CONF_KMD_MSG_TO_CPU,
			mmCPU_CMD_STATUS_TO_HOST,
			mmCPU_BOOT_ERR0,
			!hdev->bmc_enable, GAUDI_CPU_TIMEOUT_USEC,
			GAUDI_BOOT_FIT_REQ_TIMEOUT_USEC);

	if (rc)
		return rc;

	gaudi->hw_cap_initialized |= HW_CAP_CPU;

	return 0;
}

static int gaudi_init_cpu_queues(struct hl_device *hdev, u32 cpu_timeout)
{
	struct gaudi_device *gaudi = hdev->asic_specific;
	struct hl_eq *eq;
	u32 status;
	struct hl_hw_queue *cpu_pq =
			&hdev->kernel_queues[GAUDI_QUEUE_ID_CPU_PQ];
	int err;

	if (!hdev->cpu_queues_enable)
		return 0;

	if (gaudi->hw_cap_initialized & HW_CAP_CPU_Q)
		return 0;

	eq = &hdev->event_queue;

	WREG32(mmCPU_IF_PQ_BASE_ADDR_LOW, lower_32_bits(cpu_pq->bus_address));
	WREG32(mmCPU_IF_PQ_BASE_ADDR_HIGH, upper_32_bits(cpu_pq->bus_address));

	WREG32(mmCPU_IF_EQ_BASE_ADDR_LOW, lower_32_bits(eq->bus_address));
	WREG32(mmCPU_IF_EQ_BASE_ADDR_HIGH, upper_32_bits(eq->bus_address));

	WREG32(mmCPU_IF_CQ_BASE_ADDR_LOW,
			lower_32_bits(hdev->cpu_accessible_dma_address));
	WREG32(mmCPU_IF_CQ_BASE_ADDR_HIGH,
			upper_32_bits(hdev->cpu_accessible_dma_address));

	WREG32(mmCPU_IF_PQ_LENGTH, HL_QUEUE_SIZE_IN_BYTES);
	WREG32(mmCPU_IF_EQ_LENGTH, HL_EQ_SIZE_IN_BYTES);
	WREG32(mmCPU_IF_CQ_LENGTH, HL_CPU_ACCESSIBLE_MEM_SIZE);

	/* Used for EQ CI */
	WREG32(mmCPU_IF_EQ_RD_OFFS, 0);

	WREG32(mmCPU_IF_PF_PQ_PI, 0);

	if (gaudi->multi_msi_mode)
		WREG32(mmCPU_IF_QUEUE_INIT, PQ_INIT_STATUS_READY_FOR_CP);
	else
		WREG32(mmCPU_IF_QUEUE_INIT,
			PQ_INIT_STATUS_READY_FOR_CP_SINGLE_MSI);

	WREG32(mmGIC_DISTRIBUTOR__5_GICD_SETSPI_NSR, GAUDI_EVENT_PI_UPDATE);

	err = hl_poll_timeout(
		hdev,
		mmCPU_IF_QUEUE_INIT,
		status,
		(status == PQ_INIT_STATUS_READY_FOR_HOST),
		1000,
		cpu_timeout);

	if (err) {
		dev_err(hdev->dev,
			"Failed to communicate with ARM CPU (ArmCP timeout)\n");
		return -EIO;
	}

	gaudi->hw_cap_initialized |= HW_CAP_CPU_Q;
	return 0;
}

static void gaudi_pre_hw_init(struct hl_device *hdev)
{
	/* Perform read from the device to make sure device is up */
	RREG32(mmPCIE_DBI_DEVICE_ID_VENDOR_ID_REG);

	/*
	 * Let's mark in the H/W that we have reached this point. We check
	 * this value in the reset_before_init function to understand whether
	 * we need to reset the chip before doing H/W init. This register is
	 * cleared by the H/W upon H/W reset
	 */
	WREG32(mmHW_STATE, HL_DEVICE_HW_STATE_DIRTY);

	/* Set the access through PCI bars (Linux driver only) as secured */
	WREG32(mmPCIE_WRAP_LBW_PROT_OVR, (PCIE_WRAP_LBW_PROT_OVR_RD_EN_MASK |
					PCIE_WRAP_LBW_PROT_OVR_WR_EN_MASK));

	/* Perform read to flush the waiting writes to ensure configuration
	 * was set in the device
	 */
	RREG32(mmPCIE_WRAP_LBW_PROT_OVR);

	if (hdev->axi_drain) {
		WREG32(mmPCIE_WRAP_LBW_DRAIN_CFG,
			1 << PCIE_WRAP_LBW_DRAIN_CFG_EN_SHIFT);
		WREG32(mmPCIE_WRAP_HBW_DRAIN_CFG,
			1 << PCIE_WRAP_HBW_DRAIN_CFG_EN_SHIFT);

		/* Perform read to flush the DRAIN cfg */
		RREG32(mmPCIE_WRAP_HBW_DRAIN_CFG);
	} else {
		WREG32(mmPCIE_WRAP_LBW_DRAIN_CFG, 0);
		WREG32(mmPCIE_WRAP_HBW_DRAIN_CFG, 0);

		/* Perform read to flush the DRAIN cfg */
		RREG32(mmPCIE_WRAP_HBW_DRAIN_CFG);
	}

	/* Configure the reset registers. Must be done as early as possible
	 * in case we fail during H/W initialization
	 */
	WREG32(mmPSOC_GLOBAL_CONF_SOFT_RST_CFG_H,
					(CFG_RST_H_DMA_MASK |
					CFG_RST_H_MME_MASK |
					CFG_RST_H_SM_MASK |
					CFG_RST_H_TPC_MASK));

	WREG32(mmPSOC_GLOBAL_CONF_SOFT_RST_CFG_L, CFG_RST_L_TPC_MASK);

	WREG32(mmPSOC_GLOBAL_CONF_SW_ALL_RST_CFG_H,
					(CFG_RST_H_HBM_MASK |
					CFG_RST_H_TPC_MASK |
					CFG_RST_H_NIC_MASK |
					CFG_RST_H_SM_MASK |
					CFG_RST_H_DMA_MASK |
					CFG_RST_H_MME_MASK |
					CFG_RST_H_CPU_MASK |
					CFG_RST_H_MMU_MASK));

	WREG32(mmPSOC_GLOBAL_CONF_SW_ALL_RST_CFG_L,
					(CFG_RST_L_IF_MASK |
					CFG_RST_L_PSOC_MASK |
					CFG_RST_L_TPC_MASK));
}

static int gaudi_hw_init(struct hl_device *hdev)
{
	int rc;

	dev_info(hdev->dev, "Starting initialization of H/W\n");

	gaudi_pre_hw_init(hdev);

	gaudi_init_pci_dma_qmans(hdev);

	gaudi_init_hbm_dma_qmans(hdev);

	/*
	 * Before pushing u-boot/linux to device, need to set the hbm bar to
	 * base address of dram
	 */
	if (gaudi_set_hbm_bar_base(hdev, DRAM_PHYS_BASE) == U64_MAX) {
		dev_err(hdev->dev,
			"failed to map HBM bar to DRAM base address\n");
		return -EIO;
	}

	rc = gaudi_init_cpu(hdev);
	if (rc) {
		dev_err(hdev->dev, "failed to initialize CPU\n");
		return rc;
	}

	/* SRAM scrambler must be initialized after CPU is running from HBM */
	gaudi_init_scrambler_sram(hdev);

	/* This is here just in case we are working without CPU */
	gaudi_init_scrambler_hbm(hdev);

	gaudi_init_golden_registers(hdev);

	rc = gaudi_mmu_init(hdev);
	if (rc)
		return rc;

	gaudi_init_security(hdev);

	gaudi_init_mme_qmans(hdev);

	gaudi_init_tpc_qmans(hdev);

	hdev->asic_funcs->set_clock_gating(hdev);

	gaudi_enable_timestamp(hdev);

	/* MSI must be enabled before CPU queues are initialized */
	rc = gaudi_enable_msi(hdev);
	if (rc)
		goto disable_queues;

	/* must be called after MSI was enabled */
	rc = gaudi_init_cpu_queues(hdev, GAUDI_CPU_TIMEOUT_USEC);
	if (rc) {
		dev_err(hdev->dev, "failed to initialize CPU H/W queues %d\n",
			rc);
		goto disable_msi;
	}

	/* Perform read from the device to flush all configuration */
	RREG32(mmPCIE_DBI_DEVICE_ID_VENDOR_ID_REG);

	return 0;

disable_msi:
	gaudi_disable_msi(hdev);
disable_queues:
	gaudi_disable_mme_qmans(hdev);
	gaudi_disable_pci_dma_qmans(hdev);

	return rc;
}

static void gaudi_hw_fini(struct hl_device *hdev, bool hard_reset)
{
	struct gaudi_device *gaudi = hdev->asic_specific;
	u32 status, reset_timeout_ms, boot_strap = 0;

	if (hdev->pldm) {
		if (hard_reset)
			reset_timeout_ms = GAUDI_PLDM_HRESET_TIMEOUT_MSEC;
		else
			reset_timeout_ms = GAUDI_PLDM_SRESET_TIMEOUT_MSEC;
	} else {
		reset_timeout_ms = GAUDI_RESET_TIMEOUT_MSEC;
	}

	if (hard_reset) {
		/* Tell ASIC not to re-initialize PCIe */
		WREG32(mmPREBOOT_PCIE_EN, LKD_HARD_RESET_MAGIC);

		boot_strap = RREG32(mmPSOC_GLOBAL_CONF_BOOT_STRAP_PINS);
		/* H/W bug WA:
		 * rdata[31:0] = strap_read_val;
		 * wdata[31:0] = rdata[30:21],1'b0,rdata[20:0]
		 */
		boot_strap = (((boot_strap & 0x7FE00000) << 1) |
				(boot_strap & 0x001FFFFF));
		WREG32(mmPSOC_GLOBAL_CONF_BOOT_STRAP_PINS, boot_strap & ~0x2);

		/* Restart BTL/BLR upon hard-reset */
		WREG32(mmPSOC_GLOBAL_CONF_BOOT_SEQ_RE_START, 1);

		WREG32(mmPSOC_GLOBAL_CONF_SW_ALL_RST,
				1 << PSOC_GLOBAL_CONF_SW_ALL_RST_IND_SHIFT);
		dev_info(hdev->dev,
			"Issued HARD reset command, going to wait %dms\n",
			reset_timeout_ms);
	} else {
		/* Don't restart BTL/BLR upon soft-reset */
		WREG32(mmPSOC_GLOBAL_CONF_BOOT_SEQ_RE_START, 0);

		WREG32(mmPSOC_GLOBAL_CONF_SOFT_RST,
				1 << PSOC_GLOBAL_CONF_SOFT_RST_IND_SHIFT);
		dev_info(hdev->dev,
			"Issued SOFT reset command, going to wait %dms\n",
			reset_timeout_ms);
	}

	/*
	 * After hard reset, we can't poll the BTM_FSM register because the PSOC
	 * itself is in reset. Need to wait until the reset is deasserted
	 */
	msleep(reset_timeout_ms);

	status = RREG32(mmPSOC_GLOBAL_CONF_BTM_FSM);
	if (status & PSOC_GLOBAL_CONF_BTM_FSM_STATE_MASK)
		dev_err(hdev->dev,
			"Timeout while waiting for device to reset 0x%x\n",
			status);

	if (!hard_reset) {
		gaudi->hw_cap_initialized &= ~(HW_CAP_PCI_DMA | HW_CAP_MME |
						HW_CAP_TPC_MASK |
						HW_CAP_HBM_DMA);

		WREG32(mmGIC_DISTRIBUTOR__5_GICD_SETSPI_NSR,
				GAUDI_EVENT_SOFT_RESET);
		return;
	}

	/* We continue here only for hard-reset */

	WREG32(mmPSOC_GLOBAL_CONF_BOOT_STRAP_PINS, boot_strap);

	gaudi->hw_cap_initialized &= ~(HW_CAP_CPU | HW_CAP_CPU_Q |
					HW_CAP_HBM | HW_CAP_PCI_DMA |
					HW_CAP_MME | HW_CAP_TPC_MASK |
					HW_CAP_HBM_DMA | HW_CAP_PLL |
					HW_CAP_MMU |
					HW_CAP_SRAM_SCRAMBLER |
					HW_CAP_HBM_SCRAMBLER |
					HW_CAP_CLK_GATE);

	memset(gaudi->events_stat, 0, sizeof(gaudi->events_stat));
}

static int gaudi_suspend(struct hl_device *hdev)
{
	int rc;

	rc = hl_fw_send_pci_access_msg(hdev, ARMCP_PACKET_DISABLE_PCI_ACCESS);
	if (rc)
		dev_err(hdev->dev, "Failed to disable PCI access from CPU\n");

	return rc;
}

static int gaudi_resume(struct hl_device *hdev)
{
	return gaudi_init_iatu(hdev);
}

static int gaudi_cb_mmap(struct hl_device *hdev, struct vm_area_struct *vma,
		u64 kaddress, phys_addr_t paddress, u32 size)
{
	int rc;

	vma->vm_flags |= VM_IO | VM_PFNMAP | VM_DONTEXPAND | VM_DONTDUMP |
			VM_DONTCOPY | VM_NORESERVE;

	rc = remap_pfn_range(vma, vma->vm_start, paddress >> PAGE_SHIFT,
				size, vma->vm_page_prot);
	if (rc)
		dev_err(hdev->dev, "remap_pfn_range error %d", rc);

	return rc;
}

static void gaudi_ring_doorbell(struct hl_device *hdev, u32 hw_queue_id, u32 pi)
{
	struct gaudi_device *gaudi = hdev->asic_specific;
	u32 db_reg_offset, db_value, dma_qm_offset, q_off;
	int dma_id;
	bool invalid_queue = false;

	switch (hw_queue_id) {
	case GAUDI_QUEUE_ID_DMA_0_0...GAUDI_QUEUE_ID_DMA_0_3:
		dma_id = gaudi_dma_assignment[GAUDI_PCI_DMA_1];
		dma_qm_offset = dma_id * DMA_QMAN_OFFSET;
		q_off = dma_qm_offset + (hw_queue_id & 0x3) * 4;
		db_reg_offset = mmDMA0_QM_PQ_PI_0 + q_off;
		break;

	case GAUDI_QUEUE_ID_DMA_1_0...GAUDI_QUEUE_ID_DMA_1_3:
		dma_id = gaudi_dma_assignment[GAUDI_PCI_DMA_2];
		dma_qm_offset = dma_id * DMA_QMAN_OFFSET;
		q_off = dma_qm_offset + (hw_queue_id & 0x3) * 4;
		db_reg_offset = mmDMA0_QM_PQ_PI_0 + q_off;
		break;

	case GAUDI_QUEUE_ID_DMA_2_0...GAUDI_QUEUE_ID_DMA_2_3:
		dma_id = gaudi_dma_assignment[GAUDI_HBM_DMA_1];
		dma_qm_offset = dma_id * DMA_QMAN_OFFSET;
		q_off = dma_qm_offset + ((hw_queue_id - 1) & 0x3) * 4;
		db_reg_offset = mmDMA0_QM_PQ_PI_0 + q_off;
		break;

	case GAUDI_QUEUE_ID_DMA_3_0...GAUDI_QUEUE_ID_DMA_3_3:
		dma_id = gaudi_dma_assignment[GAUDI_HBM_DMA_2];
		dma_qm_offset = dma_id * DMA_QMAN_OFFSET;
		q_off = dma_qm_offset + ((hw_queue_id - 1) & 0x3) * 4;
		db_reg_offset = mmDMA0_QM_PQ_PI_0 + q_off;
		break;

	case GAUDI_QUEUE_ID_DMA_4_0...GAUDI_QUEUE_ID_DMA_4_3:
		dma_id = gaudi_dma_assignment[GAUDI_HBM_DMA_3];
		dma_qm_offset = dma_id * DMA_QMAN_OFFSET;
		q_off = dma_qm_offset + ((hw_queue_id - 1) & 0x3) * 4;
		db_reg_offset = mmDMA0_QM_PQ_PI_0 + q_off;
		break;

	case GAUDI_QUEUE_ID_DMA_5_0...GAUDI_QUEUE_ID_DMA_5_3:
		dma_id = gaudi_dma_assignment[GAUDI_PCI_DMA_3];
		dma_qm_offset = dma_id * DMA_QMAN_OFFSET;
		q_off = dma_qm_offset + ((hw_queue_id - 1) & 0x3) * 4;
		db_reg_offset = mmDMA0_QM_PQ_PI_0 + q_off;
		break;

	case GAUDI_QUEUE_ID_DMA_6_0...GAUDI_QUEUE_ID_DMA_6_3:
		dma_id = gaudi_dma_assignment[GAUDI_HBM_DMA_4];
		dma_qm_offset = dma_id * DMA_QMAN_OFFSET;
		q_off = dma_qm_offset + ((hw_queue_id - 1) & 0x3) * 4;
		db_reg_offset = mmDMA0_QM_PQ_PI_0 + q_off;
		break;

	case GAUDI_QUEUE_ID_DMA_7_0...GAUDI_QUEUE_ID_DMA_7_3:
		dma_id = gaudi_dma_assignment[GAUDI_HBM_DMA_5];
		dma_qm_offset = dma_id * DMA_QMAN_OFFSET;
		q_off = dma_qm_offset + ((hw_queue_id - 1) & 0x3) * 4;
		db_reg_offset = mmDMA0_QM_PQ_PI_0 + q_off;
		break;

	case GAUDI_QUEUE_ID_CPU_PQ:
		if (gaudi->hw_cap_initialized & HW_CAP_CPU_Q)
			db_reg_offset = mmCPU_IF_PF_PQ_PI;
		else
			invalid_queue = true;
		break;

	case GAUDI_QUEUE_ID_MME_0_0:
		db_reg_offset = mmMME2_QM_PQ_PI_0;
		break;

	case GAUDI_QUEUE_ID_MME_0_1:
		db_reg_offset = mmMME2_QM_PQ_PI_1;
		break;

	case GAUDI_QUEUE_ID_MME_0_2:
		db_reg_offset = mmMME2_QM_PQ_PI_2;
		break;

	case GAUDI_QUEUE_ID_MME_0_3:
		db_reg_offset = mmMME2_QM_PQ_PI_3;
		break;

	case GAUDI_QUEUE_ID_MME_1_0:
		db_reg_offset = mmMME0_QM_PQ_PI_0;
		break;

	case GAUDI_QUEUE_ID_MME_1_1:
		db_reg_offset = mmMME0_QM_PQ_PI_1;
		break;

	case GAUDI_QUEUE_ID_MME_1_2:
		db_reg_offset = mmMME0_QM_PQ_PI_2;
		break;

	case GAUDI_QUEUE_ID_MME_1_3:
		db_reg_offset = mmMME0_QM_PQ_PI_3;
		break;

	case GAUDI_QUEUE_ID_TPC_0_0:
		db_reg_offset = mmTPC0_QM_PQ_PI_0;
		break;

	case GAUDI_QUEUE_ID_TPC_0_1:
		db_reg_offset = mmTPC0_QM_PQ_PI_1;
		break;

	case GAUDI_QUEUE_ID_TPC_0_2:
		db_reg_offset = mmTPC0_QM_PQ_PI_2;
		break;

	case GAUDI_QUEUE_ID_TPC_0_3:
		db_reg_offset = mmTPC0_QM_PQ_PI_3;
		break;

	case GAUDI_QUEUE_ID_TPC_1_0:
		db_reg_offset = mmTPC1_QM_PQ_PI_0;
		break;

	case GAUDI_QUEUE_ID_TPC_1_1:
		db_reg_offset = mmTPC1_QM_PQ_PI_1;
		break;

	case GAUDI_QUEUE_ID_TPC_1_2:
		db_reg_offset = mmTPC1_QM_PQ_PI_2;
		break;

	case GAUDI_QUEUE_ID_TPC_1_3:
		db_reg_offset = mmTPC1_QM_PQ_PI_3;
		break;

	case GAUDI_QUEUE_ID_TPC_2_0:
		db_reg_offset = mmTPC2_QM_PQ_PI_0;
		break;

	case GAUDI_QUEUE_ID_TPC_2_1:
		db_reg_offset = mmTPC2_QM_PQ_PI_1;
		break;

	case GAUDI_QUEUE_ID_TPC_2_2:
		db_reg_offset = mmTPC2_QM_PQ_PI_2;
		break;

	case GAUDI_QUEUE_ID_TPC_2_3:
		db_reg_offset = mmTPC2_QM_PQ_PI_3;
		break;

	case GAUDI_QUEUE_ID_TPC_3_0:
		db_reg_offset = mmTPC3_QM_PQ_PI_0;
		break;

	case GAUDI_QUEUE_ID_TPC_3_1:
		db_reg_offset = mmTPC3_QM_PQ_PI_1;
		break;

	case GAUDI_QUEUE_ID_TPC_3_2:
		db_reg_offset = mmTPC3_QM_PQ_PI_2;
		break;

	case GAUDI_QUEUE_ID_TPC_3_3:
		db_reg_offset = mmTPC3_QM_PQ_PI_3;
		break;

	case GAUDI_QUEUE_ID_TPC_4_0:
		db_reg_offset = mmTPC4_QM_PQ_PI_0;
		break;

	case GAUDI_QUEUE_ID_TPC_4_1:
		db_reg_offset = mmTPC4_QM_PQ_PI_1;
		break;

	case GAUDI_QUEUE_ID_TPC_4_2:
		db_reg_offset = mmTPC4_QM_PQ_PI_2;
		break;

	case GAUDI_QUEUE_ID_TPC_4_3:
		db_reg_offset = mmTPC4_QM_PQ_PI_3;
		break;

	case GAUDI_QUEUE_ID_TPC_5_0:
		db_reg_offset = mmTPC5_QM_PQ_PI_0;
		break;

	case GAUDI_QUEUE_ID_TPC_5_1:
		db_reg_offset = mmTPC5_QM_PQ_PI_1;
		break;

	case GAUDI_QUEUE_ID_TPC_5_2:
		db_reg_offset = mmTPC5_QM_PQ_PI_2;
		break;

	case GAUDI_QUEUE_ID_TPC_5_3:
		db_reg_offset = mmTPC5_QM_PQ_PI_3;
		break;

	case GAUDI_QUEUE_ID_TPC_6_0:
		db_reg_offset = mmTPC6_QM_PQ_PI_0;
		break;

	case GAUDI_QUEUE_ID_TPC_6_1:
		db_reg_offset = mmTPC6_QM_PQ_PI_1;
		break;

	case GAUDI_QUEUE_ID_TPC_6_2:
		db_reg_offset = mmTPC6_QM_PQ_PI_2;
		break;

	case GAUDI_QUEUE_ID_TPC_6_3:
		db_reg_offset = mmTPC6_QM_PQ_PI_3;
		break;

	case GAUDI_QUEUE_ID_TPC_7_0:
		db_reg_offset = mmTPC7_QM_PQ_PI_0;
		break;

	case GAUDI_QUEUE_ID_TPC_7_1:
		db_reg_offset = mmTPC7_QM_PQ_PI_1;
		break;

	case GAUDI_QUEUE_ID_TPC_7_2:
		db_reg_offset = mmTPC7_QM_PQ_PI_2;
		break;

	case GAUDI_QUEUE_ID_TPC_7_3:
		db_reg_offset = mmTPC7_QM_PQ_PI_3;
		break;

	default:
		invalid_queue = true;
	}

	if (invalid_queue) {
		/* Should never get here */
		dev_err(hdev->dev, "h/w queue %d is invalid. Can't set pi\n",
			hw_queue_id);
		return;
	}

	db_value = pi;

	/* ring the doorbell */
	WREG32(db_reg_offset, db_value);

	if (hw_queue_id == GAUDI_QUEUE_ID_CPU_PQ)
		WREG32(mmGIC_DISTRIBUTOR__5_GICD_SETSPI_NSR,
				GAUDI_EVENT_PI_UPDATE);
}

static void gaudi_pqe_write(struct hl_device *hdev, __le64 *pqe,
				struct hl_bd *bd)
{
	__le64 *pbd = (__le64 *) bd;

	/* The QMANs are on the host memory so a simple copy suffice */
	pqe[0] = pbd[0];
	pqe[1] = pbd[1];
}

static void *gaudi_dma_alloc_coherent(struct hl_device *hdev, size_t size,
					dma_addr_t *dma_handle, gfp_t flags)
{
	void *kernel_addr = dma_alloc_coherent(&hdev->pdev->dev, size,
						dma_handle, flags);

	/* Shift to the device's base physical address of host memory */
	if (kernel_addr)
		*dma_handle += HOST_PHYS_BASE;

	return kernel_addr;
}

static void gaudi_dma_free_coherent(struct hl_device *hdev, size_t size,
		void *cpu_addr, dma_addr_t dma_handle)
{
	/* Cancel the device's base physical address of host memory */
	dma_addr_t fixed_dma_handle = dma_handle - HOST_PHYS_BASE;

	dma_free_coherent(&hdev->pdev->dev, size, cpu_addr, fixed_dma_handle);
}

static void *gaudi_get_int_queue_base(struct hl_device *hdev,
				u32 queue_id, dma_addr_t *dma_handle,
				u16 *queue_len)
{
	struct gaudi_device *gaudi = hdev->asic_specific;
	struct gaudi_internal_qman_info *q;

	if (queue_id >= GAUDI_QUEUE_ID_SIZE ||
			gaudi_queue_type[queue_id] != QUEUE_TYPE_INT) {
		dev_err(hdev->dev, "Got invalid queue id %d\n", queue_id);
		return NULL;
	}

	q = &gaudi->internal_qmans[queue_id];
	*dma_handle = q->pq_dma_addr;
	*queue_len = q->pq_size / QMAN_PQ_ENTRY_SIZE;

	return q->pq_kernel_addr;
}

static int gaudi_send_cpu_message(struct hl_device *hdev, u32 *msg,
				u16 len, u32 timeout, long *result)
{
	struct gaudi_device *gaudi = hdev->asic_specific;

	if (!(gaudi->hw_cap_initialized & HW_CAP_CPU_Q)) {
		if (result)
			*result = 0;
		return 0;
	}

	if (!timeout)
		timeout = GAUDI_MSG_TO_CPU_TIMEOUT_USEC;

	return hl_fw_send_cpu_message(hdev, GAUDI_QUEUE_ID_CPU_PQ, msg, len,
						timeout, result);
}

static int gaudi_test_queue(struct hl_device *hdev, u32 hw_queue_id)
{
	struct packet_msg_prot *fence_pkt;
	dma_addr_t pkt_dma_addr;
	u32 fence_val, tmp, timeout_usec;
	dma_addr_t fence_dma_addr;
	u32 *fence_ptr;
	int rc;

	if (hdev->pldm)
		timeout_usec = GAUDI_PLDM_TEST_QUEUE_WAIT_USEC;
	else
		timeout_usec = GAUDI_TEST_QUEUE_WAIT_USEC;

	fence_val = GAUDI_QMAN0_FENCE_VAL;

	fence_ptr = hdev->asic_funcs->asic_dma_pool_zalloc(hdev, 4, GFP_KERNEL,
							&fence_dma_addr);
	if (!fence_ptr) {
		dev_err(hdev->dev,
			"Failed to allocate memory for queue testing\n");
		return -ENOMEM;
	}

	*fence_ptr = 0;

	fence_pkt = hdev->asic_funcs->asic_dma_pool_zalloc(hdev,
					sizeof(struct packet_msg_prot),
					GFP_KERNEL, &pkt_dma_addr);
	if (!fence_pkt) {
		dev_err(hdev->dev,
			"Failed to allocate packet for queue testing\n");
		rc = -ENOMEM;
		goto free_fence_ptr;
	}

	tmp = (PACKET_MSG_PROT << GAUDI_PKT_CTL_OPCODE_SHIFT) |
			(1 << GAUDI_PKT_CTL_EB_SHIFT) |
			(1 << GAUDI_PKT_CTL_MB_SHIFT);
	fence_pkt->ctl = cpu_to_le32(tmp);
	fence_pkt->value = cpu_to_le32(fence_val);
	fence_pkt->addr = cpu_to_le64(fence_dma_addr);

	rc = hl_hw_queue_send_cb_no_cmpl(hdev, hw_queue_id,
					sizeof(struct packet_msg_prot),
					pkt_dma_addr);
	if (rc) {
		dev_err(hdev->dev,
			"Failed to send fence packet\n");
		goto free_pkt;
	}

	rc = hl_poll_timeout_memory(hdev, fence_ptr, tmp, (tmp == fence_val),
					1000, timeout_usec, true);

	hl_hw_queue_inc_ci_kernel(hdev, hw_queue_id);

	if (rc == -ETIMEDOUT) {
		dev_err(hdev->dev,
			"H/W queue %d test failed (scratch(0x%08llX) == 0x%08X)\n",
			hw_queue_id, (unsigned long long) fence_dma_addr, tmp);
		rc = -EIO;
	}

free_pkt:
	hdev->asic_funcs->asic_dma_pool_free(hdev, (void *) fence_pkt,
					pkt_dma_addr);
free_fence_ptr:
	hdev->asic_funcs->asic_dma_pool_free(hdev, (void *) fence_ptr,
					fence_dma_addr);
	return rc;
}

static int gaudi_test_cpu_queue(struct hl_device *hdev)
{
	struct gaudi_device *gaudi = hdev->asic_specific;

	/*
	 * check capability here as send_cpu_message() won't update the result
	 * value if no capability
	 */
	if (!(gaudi->hw_cap_initialized & HW_CAP_CPU_Q))
		return 0;

	return hl_fw_test_cpu_queue(hdev);
}

static int gaudi_test_queues(struct hl_device *hdev)
{
	int i, rc, ret_val = 0;

	for (i = 0 ; i < HL_MAX_QUEUES ; i++) {
		if (hdev->asic_prop.hw_queues_props[i].type == QUEUE_TYPE_EXT) {
			rc = gaudi_test_queue(hdev, i);
			if (rc)
				ret_val = -EINVAL;
		}
	}

	rc = gaudi_test_cpu_queue(hdev);
	if (rc)
		ret_val = -EINVAL;

	return ret_val;
}

static void *gaudi_dma_pool_zalloc(struct hl_device *hdev, size_t size,
		gfp_t mem_flags, dma_addr_t *dma_handle)
{
	void *kernel_addr;

	if (size > GAUDI_DMA_POOL_BLK_SIZE)
		return NULL;

	kernel_addr = dma_pool_zalloc(hdev->dma_pool, mem_flags, dma_handle);

	/* Shift to the device's base physical address of host memory */
	if (kernel_addr)
		*dma_handle += HOST_PHYS_BASE;

	return kernel_addr;
}

static void gaudi_dma_pool_free(struct hl_device *hdev, void *vaddr,
			dma_addr_t dma_addr)
{
	/* Cancel the device's base physical address of host memory */
	dma_addr_t fixed_dma_addr = dma_addr - HOST_PHYS_BASE;

	dma_pool_free(hdev->dma_pool, vaddr, fixed_dma_addr);
}

static void *gaudi_cpu_accessible_dma_pool_alloc(struct hl_device *hdev,
					size_t size, dma_addr_t *dma_handle)
{
	return hl_fw_cpu_accessible_dma_pool_alloc(hdev, size, dma_handle);
}

static void gaudi_cpu_accessible_dma_pool_free(struct hl_device *hdev,
						size_t size, void *vaddr)
{
	hl_fw_cpu_accessible_dma_pool_free(hdev, size, vaddr);
}

static int gaudi_dma_map_sg(struct hl_device *hdev, struct scatterlist *sgl,
			int nents, enum dma_data_direction dir)
{
	struct scatterlist *sg;
	int i;

	if (!dma_map_sg(&hdev->pdev->dev, sgl, nents, dir))
		return -ENOMEM;

	/* Shift to the device's base physical address of host memory */
	for_each_sg(sgl, sg, nents, i)
		sg->dma_address += HOST_PHYS_BASE;

	return 0;
}

static void gaudi_dma_unmap_sg(struct hl_device *hdev, struct scatterlist *sgl,
			int nents, enum dma_data_direction dir)
{
	struct scatterlist *sg;
	int i;

	/* Cancel the device's base physical address of host memory */
	for_each_sg(sgl, sg, nents, i)
		sg->dma_address -= HOST_PHYS_BASE;

	dma_unmap_sg(&hdev->pdev->dev, sgl, nents, dir);
}

static u32 gaudi_get_dma_desc_list_size(struct hl_device *hdev,
					struct sg_table *sgt)
{
	struct scatterlist *sg, *sg_next_iter;
	u32 count, dma_desc_cnt;
	u64 len, len_next;
	dma_addr_t addr, addr_next;

	dma_desc_cnt = 0;

	for_each_sg(sgt->sgl, sg, sgt->nents, count) {

		len = sg_dma_len(sg);
		addr = sg_dma_address(sg);

		if (len == 0)
			break;

		while ((count + 1) < sgt->nents) {
			sg_next_iter = sg_next(sg);
			len_next = sg_dma_len(sg_next_iter);
			addr_next = sg_dma_address(sg_next_iter);

			if (len_next == 0)
				break;

			if ((addr + len == addr_next) &&
				(len + len_next <= DMA_MAX_TRANSFER_SIZE)) {
				len += len_next;
				count++;
				sg = sg_next_iter;
			} else {
				break;
			}
		}

		dma_desc_cnt++;
	}

	return dma_desc_cnt * sizeof(struct packet_lin_dma);
}

static int gaudi_pin_memory_before_cs(struct hl_device *hdev,
				struct hl_cs_parser *parser,
				struct packet_lin_dma *user_dma_pkt,
				u64 addr, enum dma_data_direction dir)
{
	struct hl_userptr *userptr;
	int rc;

	if (hl_userptr_is_pinned(hdev, addr, le32_to_cpu(user_dma_pkt->tsize),
			parser->job_userptr_list, &userptr))
		goto already_pinned;

	userptr = kzalloc(sizeof(*userptr), GFP_ATOMIC);
	if (!userptr)
		return -ENOMEM;

	rc = hl_pin_host_memory(hdev, addr, le32_to_cpu(user_dma_pkt->tsize),
				userptr);
	if (rc)
		goto free_userptr;

	list_add_tail(&userptr->job_node, parser->job_userptr_list);

	rc = hdev->asic_funcs->asic_dma_map_sg(hdev, userptr->sgt->sgl,
					userptr->sgt->nents, dir);
	if (rc) {
		dev_err(hdev->dev, "failed to map sgt with DMA region\n");
		goto unpin_memory;
	}

	userptr->dma_mapped = true;
	userptr->dir = dir;

already_pinned:
	parser->patched_cb_size +=
			gaudi_get_dma_desc_list_size(hdev, userptr->sgt);

	return 0;

unpin_memory:
	hl_unpin_host_memory(hdev, userptr);
free_userptr:
	kfree(userptr);
	return rc;
}

static int gaudi_validate_dma_pkt_host(struct hl_device *hdev,
				struct hl_cs_parser *parser,
				struct packet_lin_dma *user_dma_pkt,
				bool src_in_host)
{
	enum dma_data_direction dir;
	bool skip_host_mem_pin = false, user_memset;
	u64 addr;
	int rc = 0;

	user_memset = (le32_to_cpu(user_dma_pkt->ctl) &
			GAUDI_PKT_LIN_DMA_CTL_MEMSET_MASK) >>
			GAUDI_PKT_LIN_DMA_CTL_MEMSET_SHIFT;

	if (src_in_host) {
		if (user_memset)
			skip_host_mem_pin = true;

		dev_dbg(hdev->dev, "DMA direction is HOST --> DEVICE\n");
		dir = DMA_TO_DEVICE;
		addr = le64_to_cpu(user_dma_pkt->src_addr);
	} else {
		dev_dbg(hdev->dev, "DMA direction is DEVICE --> HOST\n");
		dir = DMA_FROM_DEVICE;
		addr = (le64_to_cpu(user_dma_pkt->dst_addr) &
				GAUDI_PKT_LIN_DMA_DST_ADDR_MASK) >>
				GAUDI_PKT_LIN_DMA_DST_ADDR_SHIFT;
	}

	if (skip_host_mem_pin)
		parser->patched_cb_size += sizeof(*user_dma_pkt);
	else
		rc = gaudi_pin_memory_before_cs(hdev, parser, user_dma_pkt,
						addr, dir);

	return rc;
}

static int gaudi_validate_dma_pkt_no_mmu(struct hl_device *hdev,
				struct hl_cs_parser *parser,
				struct packet_lin_dma *user_dma_pkt)
{
	bool src_in_host = false;
	u64 dst_addr = (le64_to_cpu(user_dma_pkt->dst_addr) &
			GAUDI_PKT_LIN_DMA_DST_ADDR_MASK) >>
			GAUDI_PKT_LIN_DMA_DST_ADDR_SHIFT;

	dev_dbg(hdev->dev, "DMA packet details:\n");
	dev_dbg(hdev->dev, "source == 0x%llx\n",
				le64_to_cpu(user_dma_pkt->src_addr));
	dev_dbg(hdev->dev, "destination == 0x%llx\n", dst_addr);
	dev_dbg(hdev->dev, "size == %u\n", le32_to_cpu(user_dma_pkt->tsize));

	/*
	 * Special handling for DMA with size 0. Bypass all validations
	 * because no transactions will be done except for WR_COMP, which
	 * is not a security issue
	 */
	if (!le32_to_cpu(user_dma_pkt->tsize)) {
		parser->patched_cb_size += sizeof(*user_dma_pkt);
		return 0;
	}

	if (parser->hw_queue_id <= GAUDI_QUEUE_ID_DMA_0_3)
		src_in_host = true;

	return gaudi_validate_dma_pkt_host(hdev, parser, user_dma_pkt,
						src_in_host);
}

static int gaudi_validate_load_and_exe_pkt(struct hl_device *hdev,
					struct hl_cs_parser *parser,
					struct packet_load_and_exe *user_pkt)
{
	u32 cfg;

	cfg = le32_to_cpu(user_pkt->cfg);

	if (cfg & GAUDI_PKT_LOAD_AND_EXE_CFG_DST_MASK) {
		dev_err(hdev->dev,
			"User not allowed to use Load and Execute\n");
		return -EPERM;
	}

	parser->patched_cb_size += sizeof(struct packet_load_and_exe);

	return 0;
}

static int gaudi_validate_cb(struct hl_device *hdev,
			struct hl_cs_parser *parser, bool is_mmu)
{
	u32 cb_parsed_length = 0;
	int rc = 0;

	parser->patched_cb_size = 0;

	/* cb_user_size is more than 0 so loop will always be executed */
	while (cb_parsed_length < parser->user_cb_size) {
		enum packet_id pkt_id;
		u16 pkt_size;
		struct gaudi_packet *user_pkt;

		user_pkt = (struct gaudi_packet *) (uintptr_t)
			(parser->user_cb->kernel_address + cb_parsed_length);

		pkt_id = (enum packet_id) (
				(le64_to_cpu(user_pkt->header) &
				PACKET_HEADER_PACKET_ID_MASK) >>
					PACKET_HEADER_PACKET_ID_SHIFT);

		pkt_size = gaudi_packet_sizes[pkt_id];
		cb_parsed_length += pkt_size;
		if (cb_parsed_length > parser->user_cb_size) {
			dev_err(hdev->dev,
				"packet 0x%x is out of CB boundary\n", pkt_id);
			rc = -EINVAL;
			break;
		}

		switch (pkt_id) {
		case PACKET_MSG_PROT:
			dev_err(hdev->dev,
				"User not allowed to use MSG_PROT\n");
			rc = -EPERM;
			break;

		case PACKET_CP_DMA:
			dev_err(hdev->dev, "User not allowed to use CP_DMA\n");
			rc = -EPERM;
			break;

		case PACKET_STOP:
			dev_err(hdev->dev, "User not allowed to use STOP\n");
			rc = -EPERM;
			break;

<<<<<<< HEAD
=======
		case PACKET_WREG_BULK:
			dev_err(hdev->dev,
				"User not allowed to use WREG_BULK\n");
			rc = -EPERM;
			break;

>>>>>>> 77e5934e
		case PACKET_LOAD_AND_EXE:
			rc = gaudi_validate_load_and_exe_pkt(hdev, parser,
				(struct packet_load_and_exe *) user_pkt);
			break;

		case PACKET_LIN_DMA:
			parser->contains_dma_pkt = true;
			if (is_mmu)
				parser->patched_cb_size += pkt_size;
			else
				rc = gaudi_validate_dma_pkt_no_mmu(hdev, parser,
					(struct packet_lin_dma *) user_pkt);
			break;

		case PACKET_WREG_32:
		case PACKET_MSG_LONG:
		case PACKET_MSG_SHORT:
		case PACKET_REPEAT:
		case PACKET_FENCE:
		case PACKET_NOP:
		case PACKET_ARB_POINT:
			parser->patched_cb_size += pkt_size;
			break;

		default:
			dev_err(hdev->dev, "Invalid packet header 0x%x\n",
				pkt_id);
			rc = -EINVAL;
			break;
		}

		if (rc)
			break;
	}

	/*
	 * The new CB should have space at the end for two MSG_PROT packets:
	 * 1. A packet that will act as a completion packet
	 * 2. A packet that will generate MSI-X interrupt
	 */
	parser->patched_cb_size += sizeof(struct packet_msg_prot) * 2;

	return rc;
}

static int gaudi_patch_dma_packet(struct hl_device *hdev,
				struct hl_cs_parser *parser,
				struct packet_lin_dma *user_dma_pkt,
				struct packet_lin_dma *new_dma_pkt,
				u32 *new_dma_pkt_size)
{
	struct hl_userptr *userptr;
	struct scatterlist *sg, *sg_next_iter;
	u32 count, dma_desc_cnt, user_wrcomp_en_mask, ctl;
	u64 len, len_next;
	dma_addr_t dma_addr, dma_addr_next;
	u64 device_memory_addr, addr;
	enum dma_data_direction dir;
	struct sg_table *sgt;
	bool src_in_host = false;
	bool skip_host_mem_pin = false;
	bool user_memset;

	ctl = le32_to_cpu(user_dma_pkt->ctl);

	if (parser->hw_queue_id <= GAUDI_QUEUE_ID_DMA_0_3)
		src_in_host = true;

	user_memset = (ctl & GAUDI_PKT_LIN_DMA_CTL_MEMSET_MASK) >>
			GAUDI_PKT_LIN_DMA_CTL_MEMSET_SHIFT;

	if (src_in_host) {
		addr = le64_to_cpu(user_dma_pkt->src_addr);
		device_memory_addr = le64_to_cpu(user_dma_pkt->dst_addr);
		dir = DMA_TO_DEVICE;
		if (user_memset)
			skip_host_mem_pin = true;
	} else {
		addr = le64_to_cpu(user_dma_pkt->dst_addr);
		device_memory_addr = le64_to_cpu(user_dma_pkt->src_addr);
		dir = DMA_FROM_DEVICE;
	}

	if ((!skip_host_mem_pin) &&
		(!hl_userptr_is_pinned(hdev, addr,
					le32_to_cpu(user_dma_pkt->tsize),
					parser->job_userptr_list, &userptr))) {
		dev_err(hdev->dev, "Userptr 0x%llx + 0x%x NOT mapped\n",
				addr, user_dma_pkt->tsize);
		return -EFAULT;
	}

	if ((user_memset) && (dir == DMA_TO_DEVICE)) {
		memcpy(new_dma_pkt, user_dma_pkt, sizeof(*user_dma_pkt));
		*new_dma_pkt_size = sizeof(*user_dma_pkt);
		return 0;
	}

	user_wrcomp_en_mask = ctl & GAUDI_PKT_LIN_DMA_CTL_WRCOMP_EN_MASK;

	sgt = userptr->sgt;
	dma_desc_cnt = 0;

	for_each_sg(sgt->sgl, sg, sgt->nents, count) {
		len = sg_dma_len(sg);
		dma_addr = sg_dma_address(sg);

		if (len == 0)
			break;

		while ((count + 1) < sgt->nents) {
			sg_next_iter = sg_next(sg);
			len_next = sg_dma_len(sg_next_iter);
			dma_addr_next = sg_dma_address(sg_next_iter);

			if (len_next == 0)
				break;

			if ((dma_addr + len == dma_addr_next) &&
				(len + len_next <= DMA_MAX_TRANSFER_SIZE)) {
				len += len_next;
				count++;
				sg = sg_next_iter;
			} else {
				break;
			}
		}

		new_dma_pkt->ctl = user_dma_pkt->ctl;

		ctl = le32_to_cpu(user_dma_pkt->ctl);
		if (likely(dma_desc_cnt))
			ctl &= ~GAUDI_PKT_CTL_EB_MASK;
		ctl &= ~GAUDI_PKT_LIN_DMA_CTL_WRCOMP_EN_MASK;
		new_dma_pkt->ctl = cpu_to_le32(ctl);
		new_dma_pkt->tsize = cpu_to_le32(len);

		if (dir == DMA_TO_DEVICE) {
			new_dma_pkt->src_addr = cpu_to_le64(dma_addr);
			new_dma_pkt->dst_addr = cpu_to_le64(device_memory_addr);
		} else {
			new_dma_pkt->src_addr = cpu_to_le64(device_memory_addr);
			new_dma_pkt->dst_addr = cpu_to_le64(dma_addr);
		}

		if (!user_memset)
			device_memory_addr += len;
		dma_desc_cnt++;
		new_dma_pkt++;
	}

	if (!dma_desc_cnt) {
		dev_err(hdev->dev,
			"Error of 0 SG entries when patching DMA packet\n");
		return -EFAULT;
	}

	/* Fix the last dma packet - wrcomp must be as user set it */
	new_dma_pkt--;
	new_dma_pkt->ctl |= cpu_to_le32(user_wrcomp_en_mask);

	*new_dma_pkt_size = dma_desc_cnt * sizeof(struct packet_lin_dma);

	return 0;
}

static int gaudi_patch_cb(struct hl_device *hdev,
				struct hl_cs_parser *parser)
{
	u32 cb_parsed_length = 0;
	u32 cb_patched_cur_length = 0;
	int rc = 0;

	/* cb_user_size is more than 0 so loop will always be executed */
	while (cb_parsed_length < parser->user_cb_size) {
		enum packet_id pkt_id;
		u16 pkt_size;
		u32 new_pkt_size = 0;
		struct gaudi_packet *user_pkt, *kernel_pkt;

		user_pkt = (struct gaudi_packet *) (uintptr_t)
			(parser->user_cb->kernel_address + cb_parsed_length);
		kernel_pkt = (struct gaudi_packet *) (uintptr_t)
			(parser->patched_cb->kernel_address +
					cb_patched_cur_length);

		pkt_id = (enum packet_id) (
				(le64_to_cpu(user_pkt->header) &
				PACKET_HEADER_PACKET_ID_MASK) >>
					PACKET_HEADER_PACKET_ID_SHIFT);

		pkt_size = gaudi_packet_sizes[pkt_id];
		cb_parsed_length += pkt_size;
		if (cb_parsed_length > parser->user_cb_size) {
			dev_err(hdev->dev,
				"packet 0x%x is out of CB boundary\n", pkt_id);
			rc = -EINVAL;
			break;
		}

		switch (pkt_id) {
		case PACKET_LIN_DMA:
			rc = gaudi_patch_dma_packet(hdev, parser,
					(struct packet_lin_dma *) user_pkt,
					(struct packet_lin_dma *) kernel_pkt,
					&new_pkt_size);
			cb_patched_cur_length += new_pkt_size;
			break;

		case PACKET_MSG_PROT:
			dev_err(hdev->dev,
				"User not allowed to use MSG_PROT\n");
			rc = -EPERM;
			break;

		case PACKET_CP_DMA:
			dev_err(hdev->dev, "User not allowed to use CP_DMA\n");
			rc = -EPERM;
			break;

		case PACKET_STOP:
			dev_err(hdev->dev, "User not allowed to use STOP\n");
			rc = -EPERM;
			break;

		case PACKET_WREG_32:
		case PACKET_WREG_BULK:
		case PACKET_MSG_LONG:
		case PACKET_MSG_SHORT:
		case PACKET_REPEAT:
		case PACKET_FENCE:
		case PACKET_NOP:
		case PACKET_ARB_POINT:
		case PACKET_LOAD_AND_EXE:
			memcpy(kernel_pkt, user_pkt, pkt_size);
			cb_patched_cur_length += pkt_size;
			break;

		default:
			dev_err(hdev->dev, "Invalid packet header 0x%x\n",
				pkt_id);
			rc = -EINVAL;
			break;
		}

		if (rc)
			break;
	}

	return rc;
}

static int gaudi_parse_cb_mmu(struct hl_device *hdev,
		struct hl_cs_parser *parser)
{
	u64 patched_cb_handle;
	u32 patched_cb_size;
	struct hl_cb *user_cb;
	int rc;

	/*
	 * The new CB should have space at the end for two MSG_PROT pkt:
	 * 1. A packet that will act as a completion packet
	 * 2. A packet that will generate MSI interrupt
	 */
	parser->patched_cb_size = parser->user_cb_size +
			sizeof(struct packet_msg_prot) * 2;

	rc = hl_cb_create(hdev, &hdev->kernel_cb_mgr,
				parser->patched_cb_size,
				&patched_cb_handle, HL_KERNEL_ASID_ID);

	if (rc) {
		dev_err(hdev->dev,
			"Failed to allocate patched CB for DMA CS %d\n",
			rc);
		return rc;
	}

	patched_cb_handle >>= PAGE_SHIFT;
	parser->patched_cb = hl_cb_get(hdev, &hdev->kernel_cb_mgr,
				(u32) patched_cb_handle);
	/* hl_cb_get should never fail here so use kernel WARN */
	WARN(!parser->patched_cb, "DMA CB handle invalid 0x%x\n",
			(u32) patched_cb_handle);
	if (!parser->patched_cb) {
		rc = -EFAULT;
		goto out;
	}

	/*
	 * The check that parser->user_cb_size <= parser->user_cb->size was done
	 * in validate_queue_index().
	 */
	memcpy((void *) (uintptr_t) parser->patched_cb->kernel_address,
		(void *) (uintptr_t) parser->user_cb->kernel_address,
		parser->user_cb_size);

	patched_cb_size = parser->patched_cb_size;

	/* Validate patched CB instead of user CB */
	user_cb = parser->user_cb;
	parser->user_cb = parser->patched_cb;
	rc = gaudi_validate_cb(hdev, parser, true);
	parser->user_cb = user_cb;

	if (rc) {
		hl_cb_put(parser->patched_cb);
		goto out;
	}

	if (patched_cb_size != parser->patched_cb_size) {
		dev_err(hdev->dev, "user CB size mismatch\n");
		hl_cb_put(parser->patched_cb);
		rc = -EINVAL;
		goto out;
	}

out:
	/*
	 * Always call cb destroy here because we still have 1 reference
	 * to it by calling cb_get earlier. After the job will be completed,
	 * cb_put will release it, but here we want to remove it from the
	 * idr
	 */
	hl_cb_destroy(hdev, &hdev->kernel_cb_mgr,
					patched_cb_handle << PAGE_SHIFT);

	return rc;
}

static int gaudi_parse_cb_no_mmu(struct hl_device *hdev,
		struct hl_cs_parser *parser)
{
	u64 patched_cb_handle;
	int rc;

	rc = gaudi_validate_cb(hdev, parser, false);

	if (rc)
		goto free_userptr;

	rc = hl_cb_create(hdev, &hdev->kernel_cb_mgr,
				parser->patched_cb_size,
				&patched_cb_handle, HL_KERNEL_ASID_ID);
	if (rc) {
		dev_err(hdev->dev,
			"Failed to allocate patched CB for DMA CS %d\n", rc);
		goto free_userptr;
	}

	patched_cb_handle >>= PAGE_SHIFT;
	parser->patched_cb = hl_cb_get(hdev, &hdev->kernel_cb_mgr,
				(u32) patched_cb_handle);
	/* hl_cb_get should never fail here so use kernel WARN */
	WARN(!parser->patched_cb, "DMA CB handle invalid 0x%x\n",
			(u32) patched_cb_handle);
	if (!parser->patched_cb) {
		rc = -EFAULT;
		goto out;
	}

	rc = gaudi_patch_cb(hdev, parser);

	if (rc)
		hl_cb_put(parser->patched_cb);

out:
	/*
	 * Always call cb destroy here because we still have 1 reference
	 * to it by calling cb_get earlier. After the job will be completed,
	 * cb_put will release it, but here we want to remove it from the
	 * idr
	 */
	hl_cb_destroy(hdev, &hdev->kernel_cb_mgr,
				patched_cb_handle << PAGE_SHIFT);

free_userptr:
	if (rc)
		hl_userptr_delete_list(hdev, parser->job_userptr_list);
	return rc;
}

static int gaudi_parse_cb_no_ext_queue(struct hl_device *hdev,
					struct hl_cs_parser *parser)
{
	struct asic_fixed_properties *asic_prop = &hdev->asic_prop;

	/* For internal queue jobs just check if CB address is valid */
	if (hl_mem_area_inside_range((u64) (uintptr_t) parser->user_cb,
					parser->user_cb_size,
					asic_prop->sram_user_base_address,
					asic_prop->sram_end_address))
		return 0;

	if (hl_mem_area_inside_range((u64) (uintptr_t) parser->user_cb,
					parser->user_cb_size,
					asic_prop->dram_user_base_address,
					asic_prop->dram_end_address))
		return 0;

	/* PMMU and HPMMU addresses are equal, check only one of them */
	if (hl_mem_area_inside_range((u64) (uintptr_t) parser->user_cb,
					parser->user_cb_size,
					asic_prop->pmmu.start_addr,
					asic_prop->pmmu.end_addr))
		return 0;

	dev_err(hdev->dev,
		"CB address 0x%px + 0x%x for internal QMAN is not valid\n",
		parser->user_cb, parser->user_cb_size);

	return -EFAULT;
}

static int gaudi_cs_parser(struct hl_device *hdev, struct hl_cs_parser *parser)
{
	struct gaudi_device *gaudi = hdev->asic_specific;

	if (parser->queue_type == QUEUE_TYPE_INT)
		return gaudi_parse_cb_no_ext_queue(hdev, parser);

	if (gaudi->hw_cap_initialized & HW_CAP_MMU)
		return gaudi_parse_cb_mmu(hdev, parser);
	else
		return gaudi_parse_cb_no_mmu(hdev, parser);
}

static void gaudi_add_end_of_cb_packets(struct hl_device *hdev,
					u64 kernel_address, u32 len,
					u64 cq_addr, u32 cq_val, u32 msi_vec,
					bool eb)
{
	struct gaudi_device *gaudi = hdev->asic_specific;
	struct packet_msg_prot *cq_pkt;
	u32 tmp;

	cq_pkt = (struct packet_msg_prot *) (uintptr_t)
		(kernel_address + len - (sizeof(struct packet_msg_prot) * 2));

	tmp = (PACKET_MSG_PROT << GAUDI_PKT_CTL_OPCODE_SHIFT) |
			(1 << GAUDI_PKT_CTL_MB_SHIFT);

	if (eb)
		tmp |= (1 << GAUDI_PKT_CTL_EB_SHIFT);

	cq_pkt->ctl = cpu_to_le32(tmp);
	cq_pkt->value = cpu_to_le32(cq_val);
	cq_pkt->addr = cpu_to_le64(cq_addr);

	cq_pkt++;

	tmp = (PACKET_MSG_PROT << GAUDI_PKT_CTL_OPCODE_SHIFT) |
			(1 << GAUDI_PKT_CTL_MB_SHIFT);
	cq_pkt->ctl = cpu_to_le32(tmp);
	cq_pkt->value = cpu_to_le32(1);

	if (!gaudi->multi_msi_mode)
		msi_vec = 0;

	cq_pkt->addr = cpu_to_le64(CFG_BASE + mmPCIE_MSI_INTR_0 + msi_vec * 4);
}

static void gaudi_update_eq_ci(struct hl_device *hdev, u32 val)
{
	WREG32(mmCPU_IF_EQ_RD_OFFS, val);
}

static int gaudi_memset_device_memory(struct hl_device *hdev, u64 addr,
					u32 size, u64 val)
{
	struct packet_lin_dma *lin_dma_pkt;
	struct hl_cs_job *job;
	u32 cb_size, ctl;
	struct hl_cb *cb;
	int rc;

	cb = hl_cb_kernel_create(hdev, PAGE_SIZE);
	if (!cb)
		return -EFAULT;

	lin_dma_pkt = (struct packet_lin_dma *) (uintptr_t) cb->kernel_address;
	memset(lin_dma_pkt, 0, sizeof(*lin_dma_pkt));
	cb_size = sizeof(*lin_dma_pkt);

	ctl = ((PACKET_LIN_DMA << GAUDI_PKT_CTL_OPCODE_SHIFT) |
			(1 << GAUDI_PKT_LIN_DMA_CTL_MEMSET_SHIFT) |
			(1 << GAUDI_PKT_LIN_DMA_CTL_LIN_SHIFT) |
			(1 << GAUDI_PKT_CTL_RB_SHIFT) |
			(1 << GAUDI_PKT_CTL_MB_SHIFT));
	lin_dma_pkt->ctl = cpu_to_le32(ctl);
	lin_dma_pkt->src_addr = cpu_to_le64(val);
	lin_dma_pkt->dst_addr |= cpu_to_le64(addr);
	lin_dma_pkt->tsize = cpu_to_le32(size);

	job = hl_cs_allocate_job(hdev, QUEUE_TYPE_EXT, true);
	if (!job) {
		dev_err(hdev->dev, "Failed to allocate a new job\n");
		rc = -ENOMEM;
		goto release_cb;
	}

	job->id = 0;
	job->user_cb = cb;
	job->user_cb->cs_cnt++;
	job->user_cb_size = cb_size;
	job->hw_queue_id = GAUDI_QUEUE_ID_DMA_0_0;
	job->patched_cb = job->user_cb;
	job->job_cb_size = job->user_cb_size + sizeof(struct packet_msg_prot);

	hl_debugfs_add_job(hdev, job);

	rc = gaudi_send_job_on_qman0(hdev, job);

	hl_debugfs_remove_job(hdev, job);
	kfree(job);
	cb->cs_cnt--;

release_cb:
	hl_cb_put(cb);
	hl_cb_destroy(hdev, &hdev->kernel_cb_mgr, cb->id << PAGE_SHIFT);

	return rc;
}

static void gaudi_restore_sm_registers(struct hl_device *hdev)
{
	int i;

	for (i = 0 ; i < NUM_OF_SOB_IN_BLOCK << 2 ; i += 4) {
		WREG32(mmSYNC_MNGR_E_N_SYNC_MNGR_OBJS_SOB_OBJ_0 + i, 0);
		WREG32(mmSYNC_MNGR_E_S_SYNC_MNGR_OBJS_SOB_OBJ_0 + i, 0);
		WREG32(mmSYNC_MNGR_W_N_SYNC_MNGR_OBJS_SOB_OBJ_0 + i, 0);
	}

	for (i = 0 ; i < NUM_OF_MONITORS_IN_BLOCK << 2 ; i += 4) {
		WREG32(mmSYNC_MNGR_E_N_SYNC_MNGR_OBJS_MON_STATUS_0 + i, 0);
		WREG32(mmSYNC_MNGR_E_S_SYNC_MNGR_OBJS_MON_STATUS_0 + i, 0);
		WREG32(mmSYNC_MNGR_W_N_SYNC_MNGR_OBJS_MON_STATUS_0 + i, 0);
	}

	i = GAUDI_FIRST_AVAILABLE_W_S_SYNC_OBJECT * 4;

	for (; i < NUM_OF_SOB_IN_BLOCK << 2 ; i += 4)
		WREG32(mmSYNC_MNGR_W_S_SYNC_MNGR_OBJS_SOB_OBJ_0 + i, 0);

	i = GAUDI_FIRST_AVAILABLE_W_S_MONITOR * 4;

	for (; i < NUM_OF_MONITORS_IN_BLOCK << 2 ; i += 4)
		WREG32(mmSYNC_MNGR_W_S_SYNC_MNGR_OBJS_MON_STATUS_0 + i, 0);
}

static void gaudi_restore_dma_registers(struct hl_device *hdev)
{
	u32 sob_delta = mmSYNC_MNGR_E_N_SYNC_MNGR_OBJS_SOB_OBJ_1 -
			mmSYNC_MNGR_E_N_SYNC_MNGR_OBJS_SOB_OBJ_0;
	int i;

	for (i = 0 ; i < DMA_NUMBER_OF_CHANNELS ; i++) {
		u64 sob_addr = CFG_BASE +
				mmSYNC_MNGR_E_N_SYNC_MNGR_OBJS_SOB_OBJ_0 +
				(i * sob_delta);
		u32 dma_offset = i * DMA_CORE_OFFSET;

		WREG32(mmDMA0_CORE_WR_COMP_ADDR_LO + dma_offset,
				lower_32_bits(sob_addr));
		WREG32(mmDMA0_CORE_WR_COMP_ADDR_HI + dma_offset,
				upper_32_bits(sob_addr));
		WREG32(mmDMA0_CORE_WR_COMP_WDATA + dma_offset, 0x80000001);

		/* For DMAs 2-7, need to restore WR_AWUSER_31_11 as it can be
		 * modified by the user for SRAM reduction
		 */
		if (i > 1)
			WREG32(mmDMA0_CORE_WR_AWUSER_31_11 + dma_offset,
								0x00000001);
	}
}

static void gaudi_restore_qm_registers(struct hl_device *hdev)
{
	u32 qman_offset;
	int i;

	for (i = 0 ; i < DMA_NUMBER_OF_CHANNELS ; i++) {
		qman_offset = i * DMA_QMAN_OFFSET;
		WREG32(mmDMA0_QM_ARB_CFG_0 + qman_offset, 0);
	}

	for (i = 0 ; i < MME_NUMBER_OF_MASTER_ENGINES ; i++) {
		qman_offset = i * (mmMME2_QM_BASE - mmMME0_QM_BASE);
		WREG32(mmMME0_QM_ARB_CFG_0 + qman_offset, 0);
	}

	for (i = 0 ; i < TPC_NUMBER_OF_ENGINES ; i++) {
		qman_offset = i * TPC_QMAN_OFFSET;
		WREG32(mmTPC0_QM_ARB_CFG_0 + qman_offset, 0);
	}
}

static void gaudi_restore_user_registers(struct hl_device *hdev)
{
	gaudi_restore_sm_registers(hdev);
	gaudi_restore_dma_registers(hdev);
	gaudi_restore_qm_registers(hdev);
}

static int gaudi_context_switch(struct hl_device *hdev, u32 asid)
{
	struct asic_fixed_properties *prop = &hdev->asic_prop;
	u64 addr = prop->sram_user_base_address;
	u32 size = hdev->pldm ? 0x10000 :
			(prop->sram_size - SRAM_USER_BASE_OFFSET);
	u64 val = 0x7777777777777777ull;
	int rc;

	rc = gaudi_memset_device_memory(hdev, addr, size, val);
	if (rc) {
		dev_err(hdev->dev, "Failed to clear SRAM in context switch\n");
		return rc;
	}

	gaudi_mmu_prepare(hdev, asid);

	gaudi_restore_user_registers(hdev);

	return 0;
}

static int gaudi_mmu_clear_pgt_range(struct hl_device *hdev)
{
	struct asic_fixed_properties *prop = &hdev->asic_prop;
	struct gaudi_device *gaudi = hdev->asic_specific;
	u64 addr = prop->mmu_pgt_addr;
	u32 size = prop->mmu_pgt_size + MMU_CACHE_MNG_SIZE;

	if (!(gaudi->hw_cap_initialized & HW_CAP_MMU))
		return 0;

	return gaudi_memset_device_memory(hdev, addr, size, 0);
}

static void gaudi_restore_phase_topology(struct hl_device *hdev)
{

}

static int gaudi_debugfs_read32(struct hl_device *hdev, u64 addr, u32 *val)
{
	struct asic_fixed_properties *prop = &hdev->asic_prop;
	struct gaudi_device *gaudi = hdev->asic_specific;
	u64 hbm_bar_addr;
	int rc = 0;

	if ((addr >= CFG_BASE) && (addr < CFG_BASE + CFG_SIZE)) {

		if ((gaudi->hw_cap_initialized & HW_CAP_CLK_GATE) &&
				(hdev->clock_gating_mask &
						GAUDI_CLK_GATE_DEBUGFS_MASK)) {

			dev_err_ratelimited(hdev->dev,
				"Can't read register - clock gating is enabled!\n");
			rc = -EFAULT;
		} else {
			*val = RREG32(addr - CFG_BASE);
		}

	} else if ((addr >= SRAM_BASE_ADDR) &&
			(addr < SRAM_BASE_ADDR + SRAM_BAR_SIZE)) {
		*val = readl(hdev->pcie_bar[SRAM_BAR_ID] +
				(addr - SRAM_BASE_ADDR));
	} else if (addr < DRAM_PHYS_BASE + hdev->asic_prop.dram_size) {
		u64 bar_base_addr = DRAM_PHYS_BASE +
				(addr & ~(prop->dram_pci_bar_size - 0x1ull));

		hbm_bar_addr = gaudi_set_hbm_bar_base(hdev, bar_base_addr);
		if (hbm_bar_addr != U64_MAX) {
			*val = readl(hdev->pcie_bar[HBM_BAR_ID] +
						(addr - bar_base_addr));

			hbm_bar_addr = gaudi_set_hbm_bar_base(hdev,
						hbm_bar_addr);
		}
		if (hbm_bar_addr == U64_MAX)
			rc = -EIO;
	} else if (addr >= HOST_PHYS_BASE && !iommu_present(&pci_bus_type)) {
		*val = *(u32 *) phys_to_virt(addr - HOST_PHYS_BASE);
	} else {
		rc = -EFAULT;
	}

	return rc;
}

static int gaudi_debugfs_write32(struct hl_device *hdev, u64 addr, u32 val)
{
	struct asic_fixed_properties *prop = &hdev->asic_prop;
	struct gaudi_device *gaudi = hdev->asic_specific;
	u64 hbm_bar_addr;
	int rc = 0;

	if ((addr >= CFG_BASE) && (addr < CFG_BASE + CFG_SIZE)) {

		if ((gaudi->hw_cap_initialized & HW_CAP_CLK_GATE) &&
				(hdev->clock_gating_mask &
						GAUDI_CLK_GATE_DEBUGFS_MASK)) {

			dev_err_ratelimited(hdev->dev,
				"Can't write register - clock gating is enabled!\n");
			rc = -EFAULT;
		} else {
			WREG32(addr - CFG_BASE, val);
		}

	} else if ((addr >= SRAM_BASE_ADDR) &&
			(addr < SRAM_BASE_ADDR + SRAM_BAR_SIZE)) {
		writel(val, hdev->pcie_bar[SRAM_BAR_ID] +
					(addr - SRAM_BASE_ADDR));
	} else if (addr < DRAM_PHYS_BASE + hdev->asic_prop.dram_size) {
		u64 bar_base_addr = DRAM_PHYS_BASE +
				(addr & ~(prop->dram_pci_bar_size - 0x1ull));

		hbm_bar_addr = gaudi_set_hbm_bar_base(hdev, bar_base_addr);
		if (hbm_bar_addr != U64_MAX) {
			writel(val, hdev->pcie_bar[HBM_BAR_ID] +
						(addr - bar_base_addr));

			hbm_bar_addr = gaudi_set_hbm_bar_base(hdev,
						hbm_bar_addr);
		}
		if (hbm_bar_addr == U64_MAX)
			rc = -EIO;
	} else if (addr >= HOST_PHYS_BASE && !iommu_present(&pci_bus_type)) {
		*(u32 *) phys_to_virt(addr - HOST_PHYS_BASE) = val;
	} else {
		rc = -EFAULT;
	}

	return rc;
}

static int gaudi_debugfs_read64(struct hl_device *hdev, u64 addr, u64 *val)
{
	struct asic_fixed_properties *prop = &hdev->asic_prop;
	struct gaudi_device *gaudi = hdev->asic_specific;
	u64 hbm_bar_addr;
	int rc = 0;

	if ((addr >= CFG_BASE) && (addr <= CFG_BASE + CFG_SIZE - sizeof(u64))) {

		if ((gaudi->hw_cap_initialized & HW_CAP_CLK_GATE) &&
				(hdev->clock_gating_mask &
						GAUDI_CLK_GATE_DEBUGFS_MASK)) {

			dev_err_ratelimited(hdev->dev,
				"Can't read register - clock gating is enabled!\n");
			rc = -EFAULT;
		} else {
			u32 val_l = RREG32(addr - CFG_BASE);
			u32 val_h = RREG32(addr + sizeof(u32) - CFG_BASE);

			*val = (((u64) val_h) << 32) | val_l;
		}

	} else if ((addr >= SRAM_BASE_ADDR) &&
		   (addr <= SRAM_BASE_ADDR + SRAM_BAR_SIZE - sizeof(u64))) {
		*val = readq(hdev->pcie_bar[SRAM_BAR_ID] +
				(addr - SRAM_BASE_ADDR));
	} else if (addr <=
		    DRAM_PHYS_BASE + hdev->asic_prop.dram_size - sizeof(u64)) {
		u64 bar_base_addr = DRAM_PHYS_BASE +
				(addr & ~(prop->dram_pci_bar_size - 0x1ull));

		hbm_bar_addr = gaudi_set_hbm_bar_base(hdev, bar_base_addr);
		if (hbm_bar_addr != U64_MAX) {
			*val = readq(hdev->pcie_bar[HBM_BAR_ID] +
						(addr - bar_base_addr));

			hbm_bar_addr = gaudi_set_hbm_bar_base(hdev,
						hbm_bar_addr);
		}
		if (hbm_bar_addr == U64_MAX)
			rc = -EIO;
	} else if (addr >= HOST_PHYS_BASE && !iommu_present(&pci_bus_type)) {
		*val = *(u64 *) phys_to_virt(addr - HOST_PHYS_BASE);
	} else {
		rc = -EFAULT;
	}

	return rc;
}

static int gaudi_debugfs_write64(struct hl_device *hdev, u64 addr, u64 val)
{
	struct asic_fixed_properties *prop = &hdev->asic_prop;
	struct gaudi_device *gaudi = hdev->asic_specific;
	u64 hbm_bar_addr;
	int rc = 0;

	if ((addr >= CFG_BASE) && (addr <= CFG_BASE + CFG_SIZE - sizeof(u64))) {

		if ((gaudi->hw_cap_initialized & HW_CAP_CLK_GATE) &&
				(hdev->clock_gating_mask &
						GAUDI_CLK_GATE_DEBUGFS_MASK)) {

			dev_err_ratelimited(hdev->dev,
				"Can't write register - clock gating is enabled!\n");
			rc = -EFAULT;
		} else {
			WREG32(addr - CFG_BASE, lower_32_bits(val));
			WREG32(addr + sizeof(u32) - CFG_BASE,
				upper_32_bits(val));
		}

	} else if ((addr >= SRAM_BASE_ADDR) &&
		   (addr <= SRAM_BASE_ADDR + SRAM_BAR_SIZE - sizeof(u64))) {
		writeq(val, hdev->pcie_bar[SRAM_BAR_ID] +
					(addr - SRAM_BASE_ADDR));
	} else if (addr <=
		    DRAM_PHYS_BASE + hdev->asic_prop.dram_size - sizeof(u64)) {
		u64 bar_base_addr = DRAM_PHYS_BASE +
				(addr & ~(prop->dram_pci_bar_size - 0x1ull));

		hbm_bar_addr = gaudi_set_hbm_bar_base(hdev, bar_base_addr);
		if (hbm_bar_addr != U64_MAX) {
			writeq(val, hdev->pcie_bar[HBM_BAR_ID] +
						(addr - bar_base_addr));

			hbm_bar_addr = gaudi_set_hbm_bar_base(hdev,
						hbm_bar_addr);
		}
		if (hbm_bar_addr == U64_MAX)
			rc = -EIO;
	} else if (addr >= HOST_PHYS_BASE && !iommu_present(&pci_bus_type)) {
		*(u64 *) phys_to_virt(addr - HOST_PHYS_BASE) = val;
	} else {
		rc = -EFAULT;
	}

	return rc;
}

static u64 gaudi_read_pte(struct hl_device *hdev, u64 addr)
{
	struct gaudi_device *gaudi = hdev->asic_specific;

	if (hdev->hard_reset_pending)
		return U64_MAX;

	return readq(hdev->pcie_bar[HBM_BAR_ID] +
			(addr - gaudi->hbm_bar_cur_addr));
}

static void gaudi_write_pte(struct hl_device *hdev, u64 addr, u64 val)
{
	struct gaudi_device *gaudi = hdev->asic_specific;

	if (hdev->hard_reset_pending)
		return;

	writeq(val, hdev->pcie_bar[HBM_BAR_ID] +
			(addr - gaudi->hbm_bar_cur_addr));
}

static void gaudi_mmu_prepare_reg(struct hl_device *hdev, u64 reg, u32 asid)
{
	/* mask to zero the MMBP and ASID bits */
	WREG32_AND(reg, ~0x7FF);
	WREG32_OR(reg, asid);
}

static void gaudi_mmu_prepare(struct hl_device *hdev, u32 asid)
{
	struct gaudi_device *gaudi = hdev->asic_specific;

	if (!(gaudi->hw_cap_initialized & HW_CAP_MMU))
		return;

	if (asid & ~DMA0_QM_GLBL_NON_SECURE_PROPS_0_ASID_MASK) {
		WARN(1, "asid %u is too big\n", asid);
		return;
	}

	mutex_lock(&gaudi->clk_gate_mutex);

	hdev->asic_funcs->disable_clock_gating(hdev);

	gaudi_mmu_prepare_reg(hdev, mmDMA0_QM_GLBL_NON_SECURE_PROPS_0, asid);
	gaudi_mmu_prepare_reg(hdev, mmDMA0_QM_GLBL_NON_SECURE_PROPS_1, asid);
	gaudi_mmu_prepare_reg(hdev, mmDMA0_QM_GLBL_NON_SECURE_PROPS_2, asid);
	gaudi_mmu_prepare_reg(hdev, mmDMA0_QM_GLBL_NON_SECURE_PROPS_3, asid);
	gaudi_mmu_prepare_reg(hdev, mmDMA0_QM_GLBL_NON_SECURE_PROPS_4, asid);

	gaudi_mmu_prepare_reg(hdev, mmDMA1_QM_GLBL_NON_SECURE_PROPS_0, asid);
	gaudi_mmu_prepare_reg(hdev, mmDMA1_QM_GLBL_NON_SECURE_PROPS_1, asid);
	gaudi_mmu_prepare_reg(hdev, mmDMA1_QM_GLBL_NON_SECURE_PROPS_2, asid);
	gaudi_mmu_prepare_reg(hdev, mmDMA1_QM_GLBL_NON_SECURE_PROPS_3, asid);
	gaudi_mmu_prepare_reg(hdev, mmDMA1_QM_GLBL_NON_SECURE_PROPS_4, asid);

	gaudi_mmu_prepare_reg(hdev, mmDMA2_QM_GLBL_NON_SECURE_PROPS_0, asid);
	gaudi_mmu_prepare_reg(hdev, mmDMA2_QM_GLBL_NON_SECURE_PROPS_1, asid);
	gaudi_mmu_prepare_reg(hdev, mmDMA2_QM_GLBL_NON_SECURE_PROPS_2, asid);
	gaudi_mmu_prepare_reg(hdev, mmDMA2_QM_GLBL_NON_SECURE_PROPS_3, asid);
	gaudi_mmu_prepare_reg(hdev, mmDMA2_QM_GLBL_NON_SECURE_PROPS_4, asid);

	gaudi_mmu_prepare_reg(hdev, mmDMA3_QM_GLBL_NON_SECURE_PROPS_0, asid);
	gaudi_mmu_prepare_reg(hdev, mmDMA3_QM_GLBL_NON_SECURE_PROPS_1, asid);
	gaudi_mmu_prepare_reg(hdev, mmDMA3_QM_GLBL_NON_SECURE_PROPS_2, asid);
	gaudi_mmu_prepare_reg(hdev, mmDMA3_QM_GLBL_NON_SECURE_PROPS_3, asid);
	gaudi_mmu_prepare_reg(hdev, mmDMA3_QM_GLBL_NON_SECURE_PROPS_4, asid);

	gaudi_mmu_prepare_reg(hdev, mmDMA4_QM_GLBL_NON_SECURE_PROPS_0, asid);
	gaudi_mmu_prepare_reg(hdev, mmDMA4_QM_GLBL_NON_SECURE_PROPS_1, asid);
	gaudi_mmu_prepare_reg(hdev, mmDMA4_QM_GLBL_NON_SECURE_PROPS_2, asid);
	gaudi_mmu_prepare_reg(hdev, mmDMA4_QM_GLBL_NON_SECURE_PROPS_3, asid);
	gaudi_mmu_prepare_reg(hdev, mmDMA4_QM_GLBL_NON_SECURE_PROPS_4, asid);

	gaudi_mmu_prepare_reg(hdev, mmDMA5_QM_GLBL_NON_SECURE_PROPS_0, asid);
	gaudi_mmu_prepare_reg(hdev, mmDMA5_QM_GLBL_NON_SECURE_PROPS_1, asid);
	gaudi_mmu_prepare_reg(hdev, mmDMA5_QM_GLBL_NON_SECURE_PROPS_2, asid);
	gaudi_mmu_prepare_reg(hdev, mmDMA5_QM_GLBL_NON_SECURE_PROPS_3, asid);
	gaudi_mmu_prepare_reg(hdev, mmDMA5_QM_GLBL_NON_SECURE_PROPS_4, asid);

	gaudi_mmu_prepare_reg(hdev, mmDMA6_QM_GLBL_NON_SECURE_PROPS_0, asid);
	gaudi_mmu_prepare_reg(hdev, mmDMA6_QM_GLBL_NON_SECURE_PROPS_1, asid);
	gaudi_mmu_prepare_reg(hdev, mmDMA6_QM_GLBL_NON_SECURE_PROPS_2, asid);
	gaudi_mmu_prepare_reg(hdev, mmDMA6_QM_GLBL_NON_SECURE_PROPS_3, asid);
	gaudi_mmu_prepare_reg(hdev, mmDMA6_QM_GLBL_NON_SECURE_PROPS_4, asid);

	gaudi_mmu_prepare_reg(hdev, mmDMA7_QM_GLBL_NON_SECURE_PROPS_0, asid);
	gaudi_mmu_prepare_reg(hdev, mmDMA7_QM_GLBL_NON_SECURE_PROPS_1, asid);
	gaudi_mmu_prepare_reg(hdev, mmDMA7_QM_GLBL_NON_SECURE_PROPS_2, asid);
	gaudi_mmu_prepare_reg(hdev, mmDMA7_QM_GLBL_NON_SECURE_PROPS_3, asid);
	gaudi_mmu_prepare_reg(hdev, mmDMA7_QM_GLBL_NON_SECURE_PROPS_4, asid);

	gaudi_mmu_prepare_reg(hdev, mmDMA0_CORE_NON_SECURE_PROPS, asid);
	gaudi_mmu_prepare_reg(hdev, mmDMA1_CORE_NON_SECURE_PROPS, asid);
	gaudi_mmu_prepare_reg(hdev, mmDMA2_CORE_NON_SECURE_PROPS, asid);
	gaudi_mmu_prepare_reg(hdev, mmDMA3_CORE_NON_SECURE_PROPS, asid);
	gaudi_mmu_prepare_reg(hdev, mmDMA4_CORE_NON_SECURE_PROPS, asid);
	gaudi_mmu_prepare_reg(hdev, mmDMA5_CORE_NON_SECURE_PROPS, asid);
	gaudi_mmu_prepare_reg(hdev, mmDMA6_CORE_NON_SECURE_PROPS, asid);
	gaudi_mmu_prepare_reg(hdev, mmDMA7_CORE_NON_SECURE_PROPS, asid);

	gaudi_mmu_prepare_reg(hdev, mmTPC0_QM_GLBL_NON_SECURE_PROPS_0, asid);
	gaudi_mmu_prepare_reg(hdev, mmTPC0_QM_GLBL_NON_SECURE_PROPS_1, asid);
	gaudi_mmu_prepare_reg(hdev, mmTPC0_QM_GLBL_NON_SECURE_PROPS_2, asid);
	gaudi_mmu_prepare_reg(hdev, mmTPC0_QM_GLBL_NON_SECURE_PROPS_3, asid);
	gaudi_mmu_prepare_reg(hdev, mmTPC0_QM_GLBL_NON_SECURE_PROPS_4, asid);
	gaudi_mmu_prepare_reg(hdev, mmTPC0_CFG_ARUSER_LO, asid);
	gaudi_mmu_prepare_reg(hdev, mmTPC0_CFG_AWUSER_LO, asid);

	gaudi_mmu_prepare_reg(hdev, mmTPC1_QM_GLBL_NON_SECURE_PROPS_0, asid);
	gaudi_mmu_prepare_reg(hdev, mmTPC1_QM_GLBL_NON_SECURE_PROPS_1, asid);
	gaudi_mmu_prepare_reg(hdev, mmTPC1_QM_GLBL_NON_SECURE_PROPS_2, asid);
	gaudi_mmu_prepare_reg(hdev, mmTPC1_QM_GLBL_NON_SECURE_PROPS_3, asid);
	gaudi_mmu_prepare_reg(hdev, mmTPC1_QM_GLBL_NON_SECURE_PROPS_4, asid);
	gaudi_mmu_prepare_reg(hdev, mmTPC1_CFG_ARUSER_LO, asid);
	gaudi_mmu_prepare_reg(hdev, mmTPC1_CFG_AWUSER_LO, asid);

	gaudi_mmu_prepare_reg(hdev, mmTPC2_QM_GLBL_NON_SECURE_PROPS_0, asid);
	gaudi_mmu_prepare_reg(hdev, mmTPC2_QM_GLBL_NON_SECURE_PROPS_1, asid);
	gaudi_mmu_prepare_reg(hdev, mmTPC2_QM_GLBL_NON_SECURE_PROPS_2, asid);
	gaudi_mmu_prepare_reg(hdev, mmTPC2_QM_GLBL_NON_SECURE_PROPS_3, asid);
	gaudi_mmu_prepare_reg(hdev, mmTPC2_QM_GLBL_NON_SECURE_PROPS_4, asid);
	gaudi_mmu_prepare_reg(hdev, mmTPC2_CFG_ARUSER_LO, asid);
	gaudi_mmu_prepare_reg(hdev, mmTPC2_CFG_AWUSER_LO, asid);

	gaudi_mmu_prepare_reg(hdev, mmTPC3_QM_GLBL_NON_SECURE_PROPS_0, asid);
	gaudi_mmu_prepare_reg(hdev, mmTPC3_QM_GLBL_NON_SECURE_PROPS_1, asid);
	gaudi_mmu_prepare_reg(hdev, mmTPC3_QM_GLBL_NON_SECURE_PROPS_2, asid);
	gaudi_mmu_prepare_reg(hdev, mmTPC3_QM_GLBL_NON_SECURE_PROPS_3, asid);
	gaudi_mmu_prepare_reg(hdev, mmTPC3_QM_GLBL_NON_SECURE_PROPS_4, asid);
	gaudi_mmu_prepare_reg(hdev, mmTPC3_CFG_ARUSER_LO, asid);
	gaudi_mmu_prepare_reg(hdev, mmTPC3_CFG_AWUSER_LO, asid);

	gaudi_mmu_prepare_reg(hdev, mmTPC4_QM_GLBL_NON_SECURE_PROPS_0, asid);
	gaudi_mmu_prepare_reg(hdev, mmTPC4_QM_GLBL_NON_SECURE_PROPS_1, asid);
	gaudi_mmu_prepare_reg(hdev, mmTPC4_QM_GLBL_NON_SECURE_PROPS_2, asid);
	gaudi_mmu_prepare_reg(hdev, mmTPC4_QM_GLBL_NON_SECURE_PROPS_3, asid);
	gaudi_mmu_prepare_reg(hdev, mmTPC4_QM_GLBL_NON_SECURE_PROPS_4, asid);
	gaudi_mmu_prepare_reg(hdev, mmTPC4_CFG_ARUSER_LO, asid);
	gaudi_mmu_prepare_reg(hdev, mmTPC4_CFG_AWUSER_LO, asid);

	gaudi_mmu_prepare_reg(hdev, mmTPC5_QM_GLBL_NON_SECURE_PROPS_0, asid);
	gaudi_mmu_prepare_reg(hdev, mmTPC5_QM_GLBL_NON_SECURE_PROPS_1, asid);
	gaudi_mmu_prepare_reg(hdev, mmTPC5_QM_GLBL_NON_SECURE_PROPS_2, asid);
	gaudi_mmu_prepare_reg(hdev, mmTPC5_QM_GLBL_NON_SECURE_PROPS_3, asid);
	gaudi_mmu_prepare_reg(hdev, mmTPC5_QM_GLBL_NON_SECURE_PROPS_4, asid);
	gaudi_mmu_prepare_reg(hdev, mmTPC5_CFG_ARUSER_LO, asid);
	gaudi_mmu_prepare_reg(hdev, mmTPC5_CFG_AWUSER_LO, asid);

	gaudi_mmu_prepare_reg(hdev, mmTPC6_QM_GLBL_NON_SECURE_PROPS_0, asid);
	gaudi_mmu_prepare_reg(hdev, mmTPC6_QM_GLBL_NON_SECURE_PROPS_1, asid);
	gaudi_mmu_prepare_reg(hdev, mmTPC6_QM_GLBL_NON_SECURE_PROPS_2, asid);
	gaudi_mmu_prepare_reg(hdev, mmTPC6_QM_GLBL_NON_SECURE_PROPS_3, asid);
	gaudi_mmu_prepare_reg(hdev, mmTPC6_QM_GLBL_NON_SECURE_PROPS_4, asid);
	gaudi_mmu_prepare_reg(hdev, mmTPC6_CFG_ARUSER_LO, asid);
	gaudi_mmu_prepare_reg(hdev, mmTPC6_CFG_AWUSER_LO, asid);

	gaudi_mmu_prepare_reg(hdev, mmTPC7_QM_GLBL_NON_SECURE_PROPS_0, asid);
	gaudi_mmu_prepare_reg(hdev, mmTPC7_QM_GLBL_NON_SECURE_PROPS_1, asid);
	gaudi_mmu_prepare_reg(hdev, mmTPC7_QM_GLBL_NON_SECURE_PROPS_2, asid);
	gaudi_mmu_prepare_reg(hdev, mmTPC7_QM_GLBL_NON_SECURE_PROPS_3, asid);
	gaudi_mmu_prepare_reg(hdev, mmTPC7_QM_GLBL_NON_SECURE_PROPS_4, asid);
	gaudi_mmu_prepare_reg(hdev, mmTPC7_CFG_ARUSER_LO, asid);
	gaudi_mmu_prepare_reg(hdev, mmTPC7_CFG_AWUSER_LO, asid);

	gaudi_mmu_prepare_reg(hdev, mmMME0_QM_GLBL_NON_SECURE_PROPS_0, asid);
	gaudi_mmu_prepare_reg(hdev, mmMME0_QM_GLBL_NON_SECURE_PROPS_1, asid);
	gaudi_mmu_prepare_reg(hdev, mmMME0_QM_GLBL_NON_SECURE_PROPS_2, asid);
	gaudi_mmu_prepare_reg(hdev, mmMME0_QM_GLBL_NON_SECURE_PROPS_3, asid);
	gaudi_mmu_prepare_reg(hdev, mmMME0_QM_GLBL_NON_SECURE_PROPS_4, asid);
	gaudi_mmu_prepare_reg(hdev, mmMME2_QM_GLBL_NON_SECURE_PROPS_0, asid);
	gaudi_mmu_prepare_reg(hdev, mmMME2_QM_GLBL_NON_SECURE_PROPS_1, asid);
	gaudi_mmu_prepare_reg(hdev, mmMME2_QM_GLBL_NON_SECURE_PROPS_2, asid);
	gaudi_mmu_prepare_reg(hdev, mmMME2_QM_GLBL_NON_SECURE_PROPS_3, asid);
	gaudi_mmu_prepare_reg(hdev, mmMME2_QM_GLBL_NON_SECURE_PROPS_4, asid);

	gaudi_mmu_prepare_reg(hdev, mmMME0_SBAB_ARUSER0, asid);
	gaudi_mmu_prepare_reg(hdev, mmMME0_SBAB_ARUSER1, asid);
	gaudi_mmu_prepare_reg(hdev, mmMME1_SBAB_ARUSER0, asid);
	gaudi_mmu_prepare_reg(hdev, mmMME1_SBAB_ARUSER1, asid);
	gaudi_mmu_prepare_reg(hdev, mmMME2_SBAB_ARUSER0, asid);
	gaudi_mmu_prepare_reg(hdev, mmMME2_SBAB_ARUSER1, asid);
	gaudi_mmu_prepare_reg(hdev, mmMME3_SBAB_ARUSER0, asid);
	gaudi_mmu_prepare_reg(hdev, mmMME3_SBAB_ARUSER1, asid);
	gaudi_mmu_prepare_reg(hdev, mmMME0_ACC_WBC, asid);
	gaudi_mmu_prepare_reg(hdev, mmMME1_ACC_WBC, asid);
	gaudi_mmu_prepare_reg(hdev, mmMME2_ACC_WBC, asid);
	gaudi_mmu_prepare_reg(hdev, mmMME3_ACC_WBC, asid);

	gaudi_mmu_prepare_reg(hdev, mmPSOC_GLOBAL_CONF_TRACE_ARUSER, asid);
	gaudi_mmu_prepare_reg(hdev, mmPSOC_GLOBAL_CONF_TRACE_AWUSER, asid);

	hdev->asic_funcs->set_clock_gating(hdev);

	mutex_unlock(&gaudi->clk_gate_mutex);
}

static int gaudi_send_job_on_qman0(struct hl_device *hdev,
		struct hl_cs_job *job)
{
	struct packet_msg_prot *fence_pkt;
	u32 *fence_ptr;
	dma_addr_t fence_dma_addr;
	struct hl_cb *cb;
	u32 tmp, timeout, dma_offset;
	int rc;

	if (hdev->pldm)
		timeout = GAUDI_PLDM_QMAN0_TIMEOUT_USEC;
	else
		timeout = HL_DEVICE_TIMEOUT_USEC;

	if (!hdev->asic_funcs->is_device_idle(hdev, NULL, NULL)) {
		dev_err_ratelimited(hdev->dev,
			"Can't send driver job on QMAN0 because the device is not idle\n");
		return -EBUSY;
	}

	fence_ptr = hdev->asic_funcs->asic_dma_pool_zalloc(hdev, 4, GFP_KERNEL,
							&fence_dma_addr);
	if (!fence_ptr) {
		dev_err(hdev->dev,
			"Failed to allocate fence memory for QMAN0\n");
		return -ENOMEM;
	}

	cb = job->patched_cb;

	fence_pkt = (struct packet_msg_prot *) (uintptr_t) (cb->kernel_address +
			job->job_cb_size - sizeof(struct packet_msg_prot));

	tmp = (PACKET_MSG_PROT << GAUDI_PKT_CTL_OPCODE_SHIFT) |
			(1 << GAUDI_PKT_CTL_EB_SHIFT) |
			(1 << GAUDI_PKT_CTL_MB_SHIFT);
	fence_pkt->ctl = cpu_to_le32(tmp);
	fence_pkt->value = cpu_to_le32(GAUDI_QMAN0_FENCE_VAL);
	fence_pkt->addr = cpu_to_le64(fence_dma_addr);

	dma_offset = gaudi_dma_assignment[GAUDI_PCI_DMA_1] * DMA_CORE_OFFSET;

	WREG32_OR(mmDMA0_CORE_PROT + dma_offset, BIT(DMA0_CORE_PROT_VAL_SHIFT));

	rc = hl_hw_queue_send_cb_no_cmpl(hdev, GAUDI_QUEUE_ID_DMA_0_0,
					job->job_cb_size, cb->bus_address);
	if (rc) {
		dev_err(hdev->dev, "Failed to send CB on QMAN0, %d\n", rc);
		goto free_fence_ptr;
	}

	rc = hl_poll_timeout_memory(hdev, fence_ptr, tmp,
				(tmp == GAUDI_QMAN0_FENCE_VAL), 1000,
				timeout, true);

	hl_hw_queue_inc_ci_kernel(hdev, GAUDI_QUEUE_ID_DMA_0_0);

	if (rc == -ETIMEDOUT) {
		dev_err(hdev->dev, "QMAN0 Job timeout (0x%x)\n", tmp);
		goto free_fence_ptr;
	}

free_fence_ptr:
	WREG32_AND(mmDMA0_CORE_PROT + dma_offset,
			~BIT(DMA0_CORE_PROT_VAL_SHIFT));

	hdev->asic_funcs->asic_dma_pool_free(hdev, (void *) fence_ptr,
					fence_dma_addr);
	return rc;
}

static void gaudi_get_event_desc(u16 event_type, char *desc, size_t size)
{
	if (event_type >= GAUDI_EVENT_SIZE)
		goto event_not_supported;

	if (!gaudi_irq_map_table[event_type].valid)
		goto event_not_supported;

	snprintf(desc, size, gaudi_irq_map_table[event_type].name);

	return;

event_not_supported:
	snprintf(desc, size, "N/A");
}

static const char *gaudi_get_razwi_initiator_dma_name(struct hl_device *hdev,
							u32 x_y, bool is_write)
{
	u32 dma_id[2], dma_offset, err_cause[2], mask, i;

	mask = is_write ? DMA0_CORE_ERR_CAUSE_HBW_WR_ERR_MASK :
				DMA0_CORE_ERR_CAUSE_HBW_RD_ERR_MASK;

	switch (x_y) {
	case RAZWI_INITIATOR_ID_X_Y_DMA_IF_W_S_0:
	case RAZWI_INITIATOR_ID_X_Y_DMA_IF_W_S_1:
		dma_id[0] = 0;
		dma_id[1] = 2;
		break;
	case RAZWI_INITIATOR_ID_X_Y_DMA_IF_E_S_0:
	case RAZWI_INITIATOR_ID_X_Y_DMA_IF_E_S_1:
		dma_id[0] = 1;
		dma_id[1] = 3;
		break;
	case RAZWI_INITIATOR_ID_X_Y_DMA_IF_W_N_0:
	case RAZWI_INITIATOR_ID_X_Y_DMA_IF_W_N_1:
		dma_id[0] = 4;
		dma_id[1] = 6;
		break;
	case RAZWI_INITIATOR_ID_X_Y_DMA_IF_E_N_0:
	case RAZWI_INITIATOR_ID_X_Y_DMA_IF_E_N_1:
		dma_id[0] = 5;
		dma_id[1] = 7;
		break;
	default:
		goto unknown_initiator;
	}

	for (i = 0 ; i < 2 ; i++) {
		dma_offset = dma_id[i] * DMA_CORE_OFFSET;
		err_cause[i] = RREG32(mmDMA0_CORE_ERR_CAUSE + dma_offset);
	}

	switch (x_y) {
	case RAZWI_INITIATOR_ID_X_Y_DMA_IF_W_S_0:
	case RAZWI_INITIATOR_ID_X_Y_DMA_IF_W_S_1:
		if ((err_cause[0] & mask) && !(err_cause[1] & mask))
			return "DMA0";
		else if (!(err_cause[0] & mask) && (err_cause[1] & mask))
			return "DMA2";
		else
			return "DMA0 or DMA2";
	case RAZWI_INITIATOR_ID_X_Y_DMA_IF_E_S_0:
	case RAZWI_INITIATOR_ID_X_Y_DMA_IF_E_S_1:
		if ((err_cause[0] & mask) && !(err_cause[1] & mask))
			return "DMA1";
		else if (!(err_cause[0] & mask) && (err_cause[1] & mask))
			return "DMA3";
		else
			return "DMA1 or DMA3";
	case RAZWI_INITIATOR_ID_X_Y_DMA_IF_W_N_0:
	case RAZWI_INITIATOR_ID_X_Y_DMA_IF_W_N_1:
		if ((err_cause[0] & mask) && !(err_cause[1] & mask))
			return "DMA4";
		else if (!(err_cause[0] & mask) && (err_cause[1] & mask))
			return "DMA6";
		else
			return "DMA4 or DMA6";
	case RAZWI_INITIATOR_ID_X_Y_DMA_IF_E_N_0:
	case RAZWI_INITIATOR_ID_X_Y_DMA_IF_E_N_1:
		if ((err_cause[0] & mask) && !(err_cause[1] & mask))
			return "DMA5";
		else if (!(err_cause[0] & mask) && (err_cause[1] & mask))
			return "DMA7";
		else
			return "DMA5 or DMA7";
	}

unknown_initiator:
	return "unknown initiator";
}

static const char *gaudi_get_razwi_initiator_name(struct hl_device *hdev,
							bool is_write)
{
	u32 val, x_y, axi_id;

	val = is_write ? RREG32(mmMMU_UP_RAZWI_WRITE_ID) :
				RREG32(mmMMU_UP_RAZWI_READ_ID);
	x_y = val & ((RAZWI_INITIATOR_Y_MASK << RAZWI_INITIATOR_Y_SHIFT) |
			(RAZWI_INITIATOR_X_MASK << RAZWI_INITIATOR_X_SHIFT));
	axi_id = val & (RAZWI_INITIATOR_AXI_ID_MASK <<
			RAZWI_INITIATOR_AXI_ID_SHIFT);

	switch (x_y) {
	case RAZWI_INITIATOR_ID_X_Y_TPC0_NIC0:
		if (axi_id == RAZWI_INITIATOR_ID_AXI_ID(AXI_ID_TPC))
			return "TPC0";
		if (axi_id == RAZWI_INITIATOR_ID_AXI_ID(AXI_ID_NIC))
			return "NIC0";
		break;
	case RAZWI_INITIATOR_ID_X_Y_TPC1:
		return "TPC1";
	case RAZWI_INITIATOR_ID_X_Y_MME0_0:
	case RAZWI_INITIATOR_ID_X_Y_MME0_1:
		return "MME0";
	case RAZWI_INITIATOR_ID_X_Y_MME1_0:
	case RAZWI_INITIATOR_ID_X_Y_MME1_1:
		return "MME1";
	case RAZWI_INITIATOR_ID_X_Y_TPC2:
		return "TPC2";
	case RAZWI_INITIATOR_ID_X_Y_TPC3_PCI_CPU_PSOC:
		if (axi_id == RAZWI_INITIATOR_ID_AXI_ID(AXI_ID_TPC))
			return "TPC3";
		if (axi_id == RAZWI_INITIATOR_ID_AXI_ID(AXI_ID_PCI))
			return "PCI";
		if (axi_id == RAZWI_INITIATOR_ID_AXI_ID(AXI_ID_CPU))
			return "CPU";
		if (axi_id == RAZWI_INITIATOR_ID_AXI_ID(AXI_ID_PSOC))
			return "PSOC";
		break;
	case RAZWI_INITIATOR_ID_X_Y_DMA_IF_W_S_0:
	case RAZWI_INITIATOR_ID_X_Y_DMA_IF_W_S_1:
	case RAZWI_INITIATOR_ID_X_Y_DMA_IF_E_S_0:
	case RAZWI_INITIATOR_ID_X_Y_DMA_IF_E_S_1:
	case RAZWI_INITIATOR_ID_X_Y_DMA_IF_W_N_0:
	case RAZWI_INITIATOR_ID_X_Y_DMA_IF_W_N_1:
	case RAZWI_INITIATOR_ID_X_Y_DMA_IF_E_N_0:
	case RAZWI_INITIATOR_ID_X_Y_DMA_IF_E_N_1:
		return gaudi_get_razwi_initiator_dma_name(hdev, x_y, is_write);
	case RAZWI_INITIATOR_ID_X_Y_TPC4_NIC1_NIC2:
		if (axi_id == RAZWI_INITIATOR_ID_AXI_ID(AXI_ID_TPC))
			return "TPC4";
		if (axi_id == RAZWI_INITIATOR_ID_AXI_ID(AXI_ID_NIC))
			return "NIC1";
		if (axi_id == RAZWI_INITIATOR_ID_AXI_ID(AXI_ID_NIC_FT))
			return "NIC2";
		break;
	case RAZWI_INITIATOR_ID_X_Y_TPC5:
		return "TPC5";
	case RAZWI_INITIATOR_ID_X_Y_MME2_0:
	case RAZWI_INITIATOR_ID_X_Y_MME2_1:
		return "MME2";
	case RAZWI_INITIATOR_ID_X_Y_MME3_0:
	case RAZWI_INITIATOR_ID_X_Y_MME3_1:
		return "MME3";
	case RAZWI_INITIATOR_ID_X_Y_TPC6:
		return "TPC6";
	case RAZWI_INITIATOR_ID_X_Y_TPC7_NIC4_NIC5:
		if (axi_id == RAZWI_INITIATOR_ID_AXI_ID(AXI_ID_TPC))
			return "TPC7";
		if (axi_id == RAZWI_INITIATOR_ID_AXI_ID(AXI_ID_NIC))
			return "NIC4";
		if (axi_id == RAZWI_INITIATOR_ID_AXI_ID(AXI_ID_NIC_FT))
			return "NIC5";
		break;
	default:
		break;
	}

	dev_err(hdev->dev,
		"Unknown RAZWI initiator ID 0x%x [Y=%d, X=%d, AXI_ID=%d]\n",
		val,
		(val >> RAZWI_INITIATOR_Y_SHIFT) & RAZWI_INITIATOR_Y_MASK,
		(val >> RAZWI_INITIATOR_X_SHIFT) & RAZWI_INITIATOR_X_MASK,
		(val >> RAZWI_INITIATOR_AXI_ID_SHIFT) &
			RAZWI_INITIATOR_AXI_ID_MASK);

	return "unknown initiator";
}

static void gaudi_print_razwi_info(struct hl_device *hdev)
{
	if (RREG32(mmMMU_UP_RAZWI_WRITE_VLD)) {
		dev_err_ratelimited(hdev->dev,
			"RAZWI event caused by illegal write of %s\n",
			gaudi_get_razwi_initiator_name(hdev, true));
		WREG32(mmMMU_UP_RAZWI_WRITE_VLD, 0);
	}

	if (RREG32(mmMMU_UP_RAZWI_READ_VLD)) {
		dev_err_ratelimited(hdev->dev,
			"RAZWI event caused by illegal read of %s\n",
			gaudi_get_razwi_initiator_name(hdev, false));
		WREG32(mmMMU_UP_RAZWI_READ_VLD, 0);
	}
}

static void gaudi_print_mmu_error_info(struct hl_device *hdev)
{
	struct gaudi_device *gaudi = hdev->asic_specific;
	u64 addr;
	u32 val;

	if (!(gaudi->hw_cap_initialized & HW_CAP_MMU))
		return;

	val = RREG32(mmMMU_UP_PAGE_ERROR_CAPTURE);
	if (val & MMU_UP_PAGE_ERROR_CAPTURE_ENTRY_VALID_MASK) {
		addr = val & MMU_UP_PAGE_ERROR_CAPTURE_VA_49_32_MASK;
		addr <<= 32;
		addr |= RREG32(mmMMU_UP_PAGE_ERROR_CAPTURE_VA);

		dev_err_ratelimited(hdev->dev, "MMU page fault on va 0x%llx\n",
					addr);

		WREG32(mmMMU_UP_PAGE_ERROR_CAPTURE, 0);
	}

	val = RREG32(mmMMU_UP_ACCESS_ERROR_CAPTURE);
	if (val & MMU_UP_ACCESS_ERROR_CAPTURE_ENTRY_VALID_MASK) {
		addr = val & MMU_UP_ACCESS_ERROR_CAPTURE_VA_49_32_MASK;
		addr <<= 32;
		addr |= RREG32(mmMMU_UP_ACCESS_ERROR_CAPTURE_VA);

		dev_err_ratelimited(hdev->dev,
				"MMU access error on va 0x%llx\n", addr);

		WREG32(mmMMU_UP_ACCESS_ERROR_CAPTURE, 0);
	}
}

/*
 *  +-------------------+------------------------------------------------------+
 *  | Configuration Reg |                     Description                      |
 *  |      Address      |                                                      |
 *  +-------------------+------------------------------------------------------+
 *  |  0xF30 - 0xF3F    |ECC single error indication (1 bit per memory wrapper)|
 *  |                   |0xF30 memory wrappers 31:0 (MSB to LSB)               |
 *  |                   |0xF34 memory wrappers 63:32                           |
 *  |                   |0xF38 memory wrappers 95:64                           |
 *  |                   |0xF3C memory wrappers 127:96                          |
 *  +-------------------+------------------------------------------------------+
 *  |  0xF40 - 0xF4F    |ECC double error indication (1 bit per memory wrapper)|
 *  |                   |0xF40 memory wrappers 31:0 (MSB to LSB)               |
 *  |                   |0xF44 memory wrappers 63:32                           |
 *  |                   |0xF48 memory wrappers 95:64                           |
 *  |                   |0xF4C memory wrappers 127:96                          |
 *  +-------------------+------------------------------------------------------+
 */
static void gaudi_print_ecc_info_generic(struct hl_device *hdev,
					const char *block_name,
					u64 block_address, int num_memories,
					bool derr, bool disable_clock_gating)
{
	struct gaudi_device *gaudi = hdev->asic_specific;
	int num_mem_regs = num_memories / 32 + ((num_memories % 32) ? 1 : 0);

	if (block_address >= CFG_BASE)
		block_address -= CFG_BASE;

	if (derr)
		block_address += GAUDI_ECC_DERR0_OFFSET;
	else
		block_address += GAUDI_ECC_SERR0_OFFSET;

	if (disable_clock_gating) {
		mutex_lock(&gaudi->clk_gate_mutex);
		hdev->asic_funcs->disable_clock_gating(hdev);
	}

	switch (num_mem_regs) {
	case 1:
		dev_err(hdev->dev,
			"%s ECC indication: 0x%08x\n",
			block_name, RREG32(block_address));
		break;
	case 2:
		dev_err(hdev->dev,
			"%s ECC indication: 0x%08x 0x%08x\n",
			block_name,
			RREG32(block_address), RREG32(block_address + 4));
		break;
	case 3:
		dev_err(hdev->dev,
			"%s ECC indication: 0x%08x 0x%08x 0x%08x\n",
			block_name,
			RREG32(block_address), RREG32(block_address + 4),
			RREG32(block_address + 8));
		break;
	case 4:
		dev_err(hdev->dev,
			"%s ECC indication: 0x%08x 0x%08x 0x%08x 0x%08x\n",
			block_name,
			RREG32(block_address), RREG32(block_address + 4),
			RREG32(block_address + 8), RREG32(block_address + 0xc));
		break;
	default:
		break;

	}

	if (disable_clock_gating) {
		hdev->asic_funcs->set_clock_gating(hdev);
		mutex_unlock(&gaudi->clk_gate_mutex);
	}
}

static void gaudi_handle_qman_err_generic(struct hl_device *hdev,
					  const char *qm_name,
					  u64 glbl_sts_addr,
					  u64 arb_err_addr)
{
	u32 i, j, glbl_sts_val, arb_err_val, glbl_sts_clr_val;
	char reg_desc[32];

	/* Iterate through all stream GLBL_STS1 registers + Lower CP */
	for (i = 0 ; i < QMAN_STREAMS + 1 ; i++) {
		glbl_sts_clr_val = 0;
		glbl_sts_val = RREG32(glbl_sts_addr + 4 * i);

		if (!glbl_sts_val)
			continue;

		if (i == QMAN_STREAMS)
			snprintf(reg_desc, ARRAY_SIZE(reg_desc), "LowerCP");
		else
			snprintf(reg_desc, ARRAY_SIZE(reg_desc), "stream%u", i);

		for (j = 0 ; j < GAUDI_NUM_OF_QM_ERR_CAUSE ; j++) {
			if (glbl_sts_val & BIT(j)) {
				dev_err_ratelimited(hdev->dev,
						"%s %s. err cause: %s\n",
						qm_name, reg_desc,
						gaudi_qman_error_cause[j]);
				glbl_sts_clr_val |= BIT(j);
			}
		}

		/* Write 1 clear errors */
		WREG32(glbl_sts_addr + 4 * i, glbl_sts_clr_val);
	}

	arb_err_val = RREG32(arb_err_addr);

	if (!arb_err_val)
		return;

	for (j = 0 ; j < GAUDI_NUM_OF_QM_ARB_ERR_CAUSE ; j++) {
		if (arb_err_val & BIT(j)) {
			dev_err_ratelimited(hdev->dev,
					"%s ARB_ERR. err cause: %s\n",
					qm_name,
					gaudi_qman_arb_error_cause[j]);
		}
	}
}

static void gaudi_print_ecc_info(struct hl_device *hdev, u16 event_type)
{
	u64 block_address;
	u8 index;
	int num_memories;
	char desc[32];
	bool derr;
	bool disable_clock_gating;

	switch (event_type) {
	case GAUDI_EVENT_PCIE_CORE_SERR:
		snprintf(desc, ARRAY_SIZE(desc), "%s", "PCIE_CORE");
		block_address = mmPCIE_CORE_BASE;
		num_memories = 51;
		derr = false;
		disable_clock_gating = false;
		break;
	case GAUDI_EVENT_PCIE_CORE_DERR:
		snprintf(desc, ARRAY_SIZE(desc), "%s", "PCIE_CORE");
		block_address = mmPCIE_CORE_BASE;
		num_memories = 51;
		derr = true;
		disable_clock_gating = false;
		break;
	case GAUDI_EVENT_PCIE_IF_SERR:
		snprintf(desc, ARRAY_SIZE(desc), "%s", "PCIE_WRAP");
		block_address = mmPCIE_WRAP_BASE;
		num_memories = 11;
		derr = false;
		disable_clock_gating = false;
		break;
	case GAUDI_EVENT_PCIE_IF_DERR:
		snprintf(desc, ARRAY_SIZE(desc), "%s", "PCIE_WRAP");
		block_address = mmPCIE_WRAP_BASE;
		num_memories = 11;
		derr = true;
		disable_clock_gating = false;
		break;
	case GAUDI_EVENT_PCIE_PHY_SERR:
		snprintf(desc, ARRAY_SIZE(desc), "%s", "PCIE_PHY");
		block_address = mmPCIE_PHY_BASE;
		num_memories = 4;
		derr = false;
		disable_clock_gating = false;
		break;
	case GAUDI_EVENT_PCIE_PHY_DERR:
		snprintf(desc, ARRAY_SIZE(desc), "%s", "PCIE_PHY");
		block_address = mmPCIE_PHY_BASE;
		num_memories = 4;
		derr = true;
		disable_clock_gating = false;
		break;
	case GAUDI_EVENT_TPC0_SERR ... GAUDI_EVENT_TPC7_SERR:
		index = event_type - GAUDI_EVENT_TPC0_SERR;
		block_address = mmTPC0_CFG_BASE + index * TPC_CFG_OFFSET;
		snprintf(desc, ARRAY_SIZE(desc), "%s%d", "TPC", index);
		num_memories = 90;
		derr = false;
		disable_clock_gating = true;
		break;
	case GAUDI_EVENT_TPC0_DERR ... GAUDI_EVENT_TPC7_DERR:
		index = event_type - GAUDI_EVENT_TPC0_DERR;
		block_address =
			mmTPC0_CFG_BASE + index * TPC_CFG_OFFSET;
		snprintf(desc, ARRAY_SIZE(desc), "%s%d", "TPC", index);
		num_memories = 90;
		derr = true;
		disable_clock_gating = true;
		break;
	case GAUDI_EVENT_MME0_ACC_SERR:
	case GAUDI_EVENT_MME1_ACC_SERR:
	case GAUDI_EVENT_MME2_ACC_SERR:
	case GAUDI_EVENT_MME3_ACC_SERR:
		index = (event_type - GAUDI_EVENT_MME0_ACC_SERR) / 4;
		block_address = mmMME0_ACC_BASE + index * MME_ACC_OFFSET;
		snprintf(desc, ARRAY_SIZE(desc), "MME%d_ACC", index);
		num_memories = 128;
		derr = false;
		disable_clock_gating = true;
		break;
	case GAUDI_EVENT_MME0_ACC_DERR:
	case GAUDI_EVENT_MME1_ACC_DERR:
	case GAUDI_EVENT_MME2_ACC_DERR:
	case GAUDI_EVENT_MME3_ACC_DERR:
		index = (event_type - GAUDI_EVENT_MME0_ACC_DERR) / 4;
		block_address = mmMME0_ACC_BASE + index * MME_ACC_OFFSET;
		snprintf(desc, ARRAY_SIZE(desc), "MME%d_ACC", index);
		num_memories = 128;
		derr = true;
		disable_clock_gating = true;
		break;
	case GAUDI_EVENT_MME0_SBAB_SERR:
	case GAUDI_EVENT_MME1_SBAB_SERR:
	case GAUDI_EVENT_MME2_SBAB_SERR:
	case GAUDI_EVENT_MME3_SBAB_SERR:
		index = (event_type - GAUDI_EVENT_MME0_SBAB_SERR) / 4;
		block_address = mmMME0_SBAB_BASE + index * MME_ACC_OFFSET;
		snprintf(desc, ARRAY_SIZE(desc), "MME%d_SBAB", index);
		num_memories = 33;
		derr = false;
		disable_clock_gating = true;
		break;
	case GAUDI_EVENT_MME0_SBAB_DERR:
	case GAUDI_EVENT_MME1_SBAB_DERR:
	case GAUDI_EVENT_MME2_SBAB_DERR:
	case GAUDI_EVENT_MME3_SBAB_DERR:
		index = (event_type - GAUDI_EVENT_MME0_SBAB_DERR) / 4;
		block_address = mmMME0_SBAB_BASE + index * MME_ACC_OFFSET;
		snprintf(desc, ARRAY_SIZE(desc), "MME%d_SBAB", index);
		num_memories = 33;
		derr = true;
		disable_clock_gating = true;
		break;
	case GAUDI_EVENT_DMA0_SERR_ECC ... GAUDI_EVENT_DMA7_SERR_ECC:
		index = event_type - GAUDI_EVENT_DMA0_SERR_ECC;
		block_address = mmDMA0_CORE_BASE + index * DMA_CORE_OFFSET;
		snprintf(desc, ARRAY_SIZE(desc), "DMA%d_CORE", index);
		num_memories = 16;
		derr = false;
		disable_clock_gating = false;
		break;
	case GAUDI_EVENT_DMA0_DERR_ECC ... GAUDI_EVENT_DMA7_DERR_ECC:
		index = event_type - GAUDI_EVENT_DMA0_DERR_ECC;
		block_address = mmDMA0_CORE_BASE + index * DMA_CORE_OFFSET;
		snprintf(desc, ARRAY_SIZE(desc), "DMA%d_CORE", index);
		num_memories = 16;
		derr = true;
		disable_clock_gating = false;
		break;
	case GAUDI_EVENT_CPU_IF_ECC_SERR:
		block_address = mmCPU_IF_BASE;
		snprintf(desc, ARRAY_SIZE(desc), "%s", "CPU");
		num_memories = 4;
		derr = false;
		disable_clock_gating = false;
		break;
	case GAUDI_EVENT_CPU_IF_ECC_DERR:
		block_address = mmCPU_IF_BASE;
		snprintf(desc, ARRAY_SIZE(desc), "%s", "CPU");
		num_memories = 4;
		derr = true;
		disable_clock_gating = false;
		break;
	case GAUDI_EVENT_PSOC_MEM_SERR:
		block_address = mmPSOC_GLOBAL_CONF_BASE;
		snprintf(desc, ARRAY_SIZE(desc), "%s", "CPU");
		num_memories = 4;
		derr = false;
		disable_clock_gating = false;
		break;
	case GAUDI_EVENT_PSOC_MEM_DERR:
		block_address = mmPSOC_GLOBAL_CONF_BASE;
		snprintf(desc, ARRAY_SIZE(desc), "%s", "CPU");
		num_memories = 4;
		derr = true;
		disable_clock_gating = false;
		break;
	case GAUDI_EVENT_PSOC_CORESIGHT_SERR:
		block_address = mmPSOC_CS_TRACE_BASE;
		snprintf(desc, ARRAY_SIZE(desc), "%s", "CPU");
		num_memories = 2;
		derr = false;
		disable_clock_gating = false;
		break;
	case GAUDI_EVENT_PSOC_CORESIGHT_DERR:
		block_address = mmPSOC_CS_TRACE_BASE;
		snprintf(desc, ARRAY_SIZE(desc), "%s", "CPU");
		num_memories = 2;
		derr = true;
		disable_clock_gating = false;
		break;
	case GAUDI_EVENT_SRAM0_SERR ... GAUDI_EVENT_SRAM28_SERR:
		index = event_type - GAUDI_EVENT_SRAM0_SERR;
		block_address =
			mmSRAM_Y0_X0_BANK_BASE + index * SRAM_BANK_OFFSET;
		snprintf(desc, ARRAY_SIZE(desc), "SRAM%d", index);
		num_memories = 2;
		derr = false;
		disable_clock_gating = false;
		break;
	case GAUDI_EVENT_SRAM0_DERR ... GAUDI_EVENT_SRAM28_DERR:
		index = event_type - GAUDI_EVENT_SRAM0_DERR;
		block_address =
			mmSRAM_Y0_X0_BANK_BASE + index * SRAM_BANK_OFFSET;
		snprintf(desc, ARRAY_SIZE(desc), "SRAM%d", index);
		num_memories = 2;
		derr = true;
		disable_clock_gating = false;
		break;
	case GAUDI_EVENT_DMA_IF0_SERR ... GAUDI_EVENT_DMA_IF3_SERR:
		index = event_type - GAUDI_EVENT_DMA_IF0_SERR;
		block_address = mmDMA_IF_W_S_BASE +
				index * (mmDMA_IF_E_S_BASE - mmDMA_IF_W_S_BASE);
		snprintf(desc, ARRAY_SIZE(desc), "DMA_IF%d", index);
		num_memories = 60;
		derr = false;
		disable_clock_gating = false;
		break;
	case GAUDI_EVENT_DMA_IF0_DERR ... GAUDI_EVENT_DMA_IF3_DERR:
		index = event_type - GAUDI_EVENT_DMA_IF0_DERR;
		block_address = mmDMA_IF_W_S_BASE +
				index * (mmDMA_IF_E_S_BASE - mmDMA_IF_W_S_BASE);
		snprintf(desc, ARRAY_SIZE(desc), "DMA_IF%d", index);
		derr = true;
		num_memories = 60;
		disable_clock_gating = false;
		break;
	case GAUDI_EVENT_HBM_0_SERR ... GAUDI_EVENT_HBM_3_SERR:
		index = event_type - GAUDI_EVENT_HBM_0_SERR;
		/* HBM Registers are at different offsets */
		block_address = mmHBM0_BASE + 0x8000 +
				index * (mmHBM1_BASE - mmHBM0_BASE);
		snprintf(desc, ARRAY_SIZE(desc), "HBM%d", index);
		derr = false;
		num_memories = 64;
		disable_clock_gating = false;
		break;
	case GAUDI_EVENT_HBM_0_DERR ... GAUDI_EVENT_HBM_3_DERR:
		index = event_type - GAUDI_EVENT_HBM_0_SERR;
		/* HBM Registers are at different offsets */
		block_address = mmHBM0_BASE + 0x8000 +
				index * (mmHBM1_BASE - mmHBM0_BASE);
		snprintf(desc, ARRAY_SIZE(desc), "HBM%d", index);
		derr = true;
		num_memories = 64;
		disable_clock_gating = false;
		break;
	default:
		return;
	}

	gaudi_print_ecc_info_generic(hdev, desc, block_address, num_memories,
					derr, disable_clock_gating);
}

static void gaudi_handle_qman_err(struct hl_device *hdev, u16 event_type)
{
	u64 glbl_sts_addr, arb_err_addr;
	u8 index;
	char desc[32];

	switch (event_type) {
	case GAUDI_EVENT_TPC0_QM ... GAUDI_EVENT_TPC7_QM:
		index = event_type - GAUDI_EVENT_TPC0_QM;
		glbl_sts_addr =
			mmTPC0_QM_GLBL_STS1_0 + index * TPC_QMAN_OFFSET;
		arb_err_addr =
			mmTPC0_QM_ARB_ERR_CAUSE + index * TPC_QMAN_OFFSET;
		snprintf(desc, ARRAY_SIZE(desc), "%s%d", "TPC_QM", index);
		break;
	case GAUDI_EVENT_MME0_QM ... GAUDI_EVENT_MME2_QM:
		index = event_type - GAUDI_EVENT_MME0_QM;
		glbl_sts_addr =
			mmMME0_QM_GLBL_STS1_0 + index * MME_QMAN_OFFSET;
		arb_err_addr =
			mmMME0_QM_ARB_ERR_CAUSE + index * MME_QMAN_OFFSET;
		snprintf(desc, ARRAY_SIZE(desc), "%s%d", "MME_QM", index);
		break;
	case GAUDI_EVENT_DMA0_QM ... GAUDI_EVENT_DMA7_QM:
		index = event_type - GAUDI_EVENT_DMA0_QM;
		glbl_sts_addr =
			mmDMA0_QM_GLBL_STS1_0 + index * DMA_QMAN_OFFSET;
		arb_err_addr =
			mmDMA0_QM_ARB_ERR_CAUSE + index * DMA_QMAN_OFFSET;
		snprintf(desc, ARRAY_SIZE(desc), "%s%d", "DMA_QM", index);
		break;
	default:
		return;
	}

	gaudi_handle_qman_err_generic(hdev, desc, glbl_sts_addr, arb_err_addr);
}

static void gaudi_print_irq_info(struct hl_device *hdev, u16 event_type,
					bool razwi)
{
	char desc[64] = "";

	gaudi_get_event_desc(event_type, desc, sizeof(desc));
	dev_err_ratelimited(hdev->dev, "Received H/W interrupt %d [\"%s\"]\n",
		event_type, desc);

	gaudi_print_ecc_info(hdev, event_type);

	if (razwi) {
		gaudi_print_razwi_info(hdev);
		gaudi_print_mmu_error_info(hdev);
	}
}

static int gaudi_soft_reset_late_init(struct hl_device *hdev)
{
	struct gaudi_device *gaudi = hdev->asic_specific;

	/* Unmask all IRQs since some could have been received
	 * during the soft reset
	 */
	return hl_fw_unmask_irq_arr(hdev, gaudi->events, sizeof(gaudi->events));
}

static int gaudi_hbm_read_interrupts(struct hl_device *hdev, int device)
{
	int ch, err = 0;
	u32 base, val, val2;

	base = GAUDI_HBM_CFG_BASE + device * GAUDI_HBM_CFG_OFFSET;
	for (ch = 0 ; ch < GAUDI_HBM_CHANNELS ; ch++) {
		val = RREG32_MASK(base + ch * 0x1000 + 0x06C, 0x0000FFFF);
		val = (val & 0xFF) | ((val >> 8) & 0xFF);
		if (val) {
			err = 1;
			dev_err(hdev->dev,
				"HBM%d pc%d interrupts info: WR_PAR=%d, RD_PAR=%d, CA_PAR=%d, SERR=%d, DERR=%d\n",
				device, ch * 2, val & 0x1, (val >> 1) & 0x1,
				(val >> 2) & 0x1, (val >> 3) & 0x1,
				(val >> 4) & 0x1);

			val2 = RREG32(base + ch * 0x1000 + 0x060);
			dev_err(hdev->dev,
				"HBM%d pc%d ECC info: 1ST_ERR_ADDR=0x%x, 1ST_ERR_TYPE=%d, SEC_CONT_CNT=%d, SEC_CNT=%d, DED_CNT=%d\n",
				device, ch * 2,
				RREG32(base + ch * 0x1000 + 0x064),
				(val2 & 0x200) >> 9, (val2 & 0xFC00) >> 10,
				(val2 & 0xFF0000) >> 16,
				(val2 & 0xFF000000) >> 24);
		}

		val = RREG32_MASK(base + ch * 0x1000 + 0x07C, 0x0000FFFF);
		val = (val & 0xFF) | ((val >> 8) & 0xFF);
		if (val) {
			err = 1;
			dev_err(hdev->dev,
				"HBM%d pc%d interrupts info: WR_PAR=%d, RD_PAR=%d, CA_PAR=%d, SERR=%d, DERR=%d\n",
				device, ch * 2 + 1, val & 0x1, (val >> 1) & 0x1,
				(val >> 2) & 0x1, (val >> 3) & 0x1,
				(val >> 4) & 0x1);

			val2 = RREG32(base + ch * 0x1000 + 0x070);
			dev_err(hdev->dev,
				"HBM%d pc%d ECC info: 1ST_ERR_ADDR=0x%x, 1ST_ERR_TYPE=%d, SEC_CONT_CNT=%d, SEC_CNT=%d, DED_CNT=%d\n",
				device, ch * 2 + 1,
				RREG32(base + ch * 0x1000 + 0x074),
				(val2 & 0x200) >> 9, (val2 & 0xFC00) >> 10,
				(val2 & 0xFF0000) >> 16,
				(val2 & 0xFF000000) >> 24);
		}

		/* Clear interrupts */
		RMWREG32(base + (ch * 0x1000) + 0x060, 0x1C8, 0x1FF);
		RMWREG32(base + (ch * 0x1000) + 0x070, 0x1C8, 0x1FF);
		WREG32(base + (ch * 0x1000) + 0x06C, 0x1F1F);
		WREG32(base + (ch * 0x1000) + 0x07C, 0x1F1F);
		RMWREG32(base + (ch * 0x1000) + 0x060, 0x0, 0xF);
		RMWREG32(base + (ch * 0x1000) + 0x070, 0x0, 0xF);
	}

	val  = RREG32(base + 0x8F30);
	val2 = RREG32(base + 0x8F34);
	if (val | val2) {
		err = 1;
		dev_err(hdev->dev,
			"HBM %d MC SRAM SERR info: Reg 0x8F30=0x%x, Reg 0x8F34=0x%x\n",
			device, val, val2);
	}
	val  = RREG32(base + 0x8F40);
	val2 = RREG32(base + 0x8F44);
	if (val | val2) {
		err = 1;
		dev_err(hdev->dev,
			"HBM %d MC SRAM DERR info: Reg 0x8F40=0x%x, Reg 0x8F44=0x%x\n",
			device, val, val2);
	}

	return err;
}

static int gaudi_hbm_event_to_dev(u16 hbm_event_type)
{
	switch (hbm_event_type) {
	case GAUDI_EVENT_HBM0_SPI_0:
	case GAUDI_EVENT_HBM0_SPI_1:
		return 0;
	case GAUDI_EVENT_HBM1_SPI_0:
	case GAUDI_EVENT_HBM1_SPI_1:
		return 1;
	case GAUDI_EVENT_HBM2_SPI_0:
	case GAUDI_EVENT_HBM2_SPI_1:
		return 2;
	case GAUDI_EVENT_HBM3_SPI_0:
	case GAUDI_EVENT_HBM3_SPI_1:
		return 3;
	default:
		break;
	}

	/* Should never happen */
	return 0;
}

static bool gaudi_tpc_read_interrupts(struct hl_device *hdev, u8 tpc_id,
					char *interrupt_name)
{
	struct gaudi_device *gaudi = hdev->asic_specific;
	u32 tpc_offset = tpc_id * TPC_CFG_OFFSET, tpc_interrupts_cause, i;
	bool soft_reset_required = false;

	/* Accessing the TPC_INTR_CAUSE registers requires disabling the clock
	 * gating, and thus cannot be done in ArmCP and should be done instead
	 * by the driver.
	 */

	mutex_lock(&gaudi->clk_gate_mutex);

	hdev->asic_funcs->disable_clock_gating(hdev);

	tpc_interrupts_cause = RREG32(mmTPC0_CFG_TPC_INTR_CAUSE + tpc_offset) &
				TPC0_CFG_TPC_INTR_CAUSE_CAUSE_MASK;

	for (i = 0 ; i < GAUDI_NUM_OF_TPC_INTR_CAUSE ; i++)
		if (tpc_interrupts_cause & BIT(i)) {
			dev_err_ratelimited(hdev->dev,
					"TPC%d_%s interrupt cause: %s\n",
					tpc_id, interrupt_name,
					gaudi_tpc_interrupts_cause[i]);
			/* If this is QM error, we need to soft-reset */
			if (i == 15)
				soft_reset_required = true;
		}

	/* Clear interrupts */
	WREG32(mmTPC0_CFG_TPC_INTR_CAUSE + tpc_offset, 0);

	hdev->asic_funcs->set_clock_gating(hdev);

	mutex_unlock(&gaudi->clk_gate_mutex);

	return soft_reset_required;
}

static int tpc_dec_event_to_tpc_id(u16 tpc_dec_event_type)
{
	return (tpc_dec_event_type - GAUDI_EVENT_TPC0_DEC) >> 1;
}

static int tpc_krn_event_to_tpc_id(u16 tpc_dec_event_type)
{
	return (tpc_dec_event_type - GAUDI_EVENT_TPC0_KRN_ERR) / 6;
}

static void gaudi_print_clk_change_info(struct hl_device *hdev,
					u16 event_type)
{
	switch (event_type) {
	case GAUDI_EVENT_FIX_POWER_ENV_S:
		dev_info_ratelimited(hdev->dev,
			"Clock throttling due to power consumption\n");
		break;

	case GAUDI_EVENT_FIX_POWER_ENV_E:
		dev_info_ratelimited(hdev->dev,
			"Power envelop is safe, back to optimal clock\n");
		break;

	case GAUDI_EVENT_FIX_THERMAL_ENV_S:
		dev_info_ratelimited(hdev->dev,
			"Clock throttling due to overheating\n");
		break;

	case GAUDI_EVENT_FIX_THERMAL_ENV_E:
		dev_info_ratelimited(hdev->dev,
			"Thermal envelop is safe, back to optimal clock\n");
		break;

	default:
		dev_err(hdev->dev, "Received invalid clock change event %d\n",
			event_type);
		break;
	}
}

static void gaudi_handle_eqe(struct hl_device *hdev,
				struct hl_eq_entry *eq_entry)
{
	struct gaudi_device *gaudi = hdev->asic_specific;
	u32 ctl = le32_to_cpu(eq_entry->hdr.ctl);
	u16 event_type = ((ctl & EQ_CTL_EVENT_TYPE_MASK)
			>> EQ_CTL_EVENT_TYPE_SHIFT);
	u8 cause;
	bool reset_required;

	gaudi->events_stat[event_type]++;
	gaudi->events_stat_aggregate[event_type]++;

	switch (event_type) {
	case GAUDI_EVENT_PCIE_CORE_DERR:
	case GAUDI_EVENT_PCIE_IF_DERR:
	case GAUDI_EVENT_PCIE_PHY_DERR:
	case GAUDI_EVENT_TPC0_DERR ... GAUDI_EVENT_TPC7_DERR:
	case GAUDI_EVENT_MME0_ACC_DERR:
	case GAUDI_EVENT_MME0_SBAB_DERR:
	case GAUDI_EVENT_MME1_ACC_DERR:
	case GAUDI_EVENT_MME1_SBAB_DERR:
	case GAUDI_EVENT_MME2_ACC_DERR:
	case GAUDI_EVENT_MME2_SBAB_DERR:
	case GAUDI_EVENT_MME3_ACC_DERR:
	case GAUDI_EVENT_MME3_SBAB_DERR:
	case GAUDI_EVENT_DMA0_DERR_ECC ... GAUDI_EVENT_DMA7_DERR_ECC:
		fallthrough;
	case GAUDI_EVENT_CPU_IF_ECC_DERR:
	case GAUDI_EVENT_PSOC_MEM_DERR:
	case GAUDI_EVENT_PSOC_CORESIGHT_DERR:
	case GAUDI_EVENT_SRAM0_DERR ... GAUDI_EVENT_SRAM28_DERR:
	case GAUDI_EVENT_DMA_IF0_DERR ... GAUDI_EVENT_DMA_IF3_DERR:
		fallthrough;
	case GAUDI_EVENT_GIC500:
	case GAUDI_EVENT_HBM_0_DERR ... GAUDI_EVENT_HBM_3_DERR:
	case GAUDI_EVENT_MMU_DERR:
	case GAUDI_EVENT_AXI_ECC:
	case GAUDI_EVENT_L2_RAM_ECC:
	case GAUDI_EVENT_PLL0 ... GAUDI_EVENT_PLL17:
		gaudi_print_irq_info(hdev, event_type, false);
		if (hdev->hard_reset_on_fw_events)
			hl_device_reset(hdev, true, false);
		break;

	case GAUDI_EVENT_HBM0_SPI_0:
	case GAUDI_EVENT_HBM1_SPI_0:
	case GAUDI_EVENT_HBM2_SPI_0:
	case GAUDI_EVENT_HBM3_SPI_0:
		gaudi_print_irq_info(hdev, event_type, false);
		gaudi_hbm_read_interrupts(hdev,
					  gaudi_hbm_event_to_dev(event_type));
		if (hdev->hard_reset_on_fw_events)
			hl_device_reset(hdev, true, false);
		break;

	case GAUDI_EVENT_HBM0_SPI_1:
	case GAUDI_EVENT_HBM1_SPI_1:
	case GAUDI_EVENT_HBM2_SPI_1:
	case GAUDI_EVENT_HBM3_SPI_1:
		gaudi_print_irq_info(hdev, event_type, false);
		gaudi_hbm_read_interrupts(hdev,
					  gaudi_hbm_event_to_dev(event_type));
		break;

	case GAUDI_EVENT_TPC0_DEC:
	case GAUDI_EVENT_TPC1_DEC:
	case GAUDI_EVENT_TPC2_DEC:
	case GAUDI_EVENT_TPC3_DEC:
	case GAUDI_EVENT_TPC4_DEC:
	case GAUDI_EVENT_TPC5_DEC:
	case GAUDI_EVENT_TPC6_DEC:
	case GAUDI_EVENT_TPC7_DEC:
		gaudi_print_irq_info(hdev, event_type, true);
		reset_required = gaudi_tpc_read_interrupts(hdev,
					tpc_dec_event_to_tpc_id(event_type),
					"AXI_SLV_DEC_Error");
		if (reset_required) {
			dev_err(hdev->dev, "hard reset required due to %s\n",
				gaudi_irq_map_table[event_type].name);

			if (hdev->hard_reset_on_fw_events)
				hl_device_reset(hdev, true, false);
		} else {
			hl_fw_unmask_irq(hdev, event_type);
		}
		break;

	case GAUDI_EVENT_TPC0_KRN_ERR:
	case GAUDI_EVENT_TPC1_KRN_ERR:
	case GAUDI_EVENT_TPC2_KRN_ERR:
	case GAUDI_EVENT_TPC3_KRN_ERR:
	case GAUDI_EVENT_TPC4_KRN_ERR:
	case GAUDI_EVENT_TPC5_KRN_ERR:
	case GAUDI_EVENT_TPC6_KRN_ERR:
	case GAUDI_EVENT_TPC7_KRN_ERR:
		gaudi_print_irq_info(hdev, event_type, true);
		reset_required = gaudi_tpc_read_interrupts(hdev,
					tpc_krn_event_to_tpc_id(event_type),
					"KRN_ERR");
		if (reset_required) {
			dev_err(hdev->dev, "hard reset required due to %s\n",
				gaudi_irq_map_table[event_type].name);

			if (hdev->hard_reset_on_fw_events)
				hl_device_reset(hdev, true, false);
		} else {
			hl_fw_unmask_irq(hdev, event_type);
		}
		break;

	case GAUDI_EVENT_PCIE_CORE_SERR:
	case GAUDI_EVENT_PCIE_IF_SERR:
	case GAUDI_EVENT_PCIE_PHY_SERR:
	case GAUDI_EVENT_TPC0_SERR ... GAUDI_EVENT_TPC7_SERR:
	case GAUDI_EVENT_MME0_ACC_SERR:
	case GAUDI_EVENT_MME0_SBAB_SERR:
	case GAUDI_EVENT_MME1_ACC_SERR:
	case GAUDI_EVENT_MME1_SBAB_SERR:
	case GAUDI_EVENT_MME2_ACC_SERR:
	case GAUDI_EVENT_MME2_SBAB_SERR:
	case GAUDI_EVENT_MME3_ACC_SERR:
	case GAUDI_EVENT_MME3_SBAB_SERR:
	case GAUDI_EVENT_DMA0_SERR_ECC ... GAUDI_EVENT_DMA7_SERR_ECC:
	case GAUDI_EVENT_CPU_IF_ECC_SERR:
	case GAUDI_EVENT_PSOC_MEM_SERR:
	case GAUDI_EVENT_PSOC_CORESIGHT_SERR:
	case GAUDI_EVENT_SRAM0_SERR ... GAUDI_EVENT_SRAM28_SERR:
	case GAUDI_EVENT_DMA_IF0_SERR ... GAUDI_EVENT_DMA_IF3_SERR:
	case GAUDI_EVENT_HBM_0_SERR ... GAUDI_EVENT_HBM_3_SERR:
		fallthrough;
	case GAUDI_EVENT_MMU_SERR:
	case GAUDI_EVENT_PCIE_DEC:
	case GAUDI_EVENT_MME0_WBC_RSP:
	case GAUDI_EVENT_MME0_SBAB0_RSP:
	case GAUDI_EVENT_MME1_WBC_RSP:
	case GAUDI_EVENT_MME1_SBAB0_RSP:
	case GAUDI_EVENT_MME2_WBC_RSP:
	case GAUDI_EVENT_MME2_SBAB0_RSP:
	case GAUDI_EVENT_MME3_WBC_RSP:
	case GAUDI_EVENT_MME3_SBAB0_RSP:
	case GAUDI_EVENT_CPU_AXI_SPLITTER:
	case GAUDI_EVENT_PSOC_AXI_DEC:
	case GAUDI_EVENT_PSOC_PRSTN_FALL:
	case GAUDI_EVENT_MMU_PAGE_FAULT:
	case GAUDI_EVENT_MMU_WR_PERM:
	case GAUDI_EVENT_RAZWI_OR_ADC:
	case GAUDI_EVENT_TPC0_QM ... GAUDI_EVENT_TPC7_QM:
	case GAUDI_EVENT_MME0_QM ... GAUDI_EVENT_MME2_QM:
	case GAUDI_EVENT_DMA0_QM ... GAUDI_EVENT_DMA7_QM:
		fallthrough;
	case GAUDI_EVENT_DMA0_CORE ... GAUDI_EVENT_DMA7_CORE:
		gaudi_print_irq_info(hdev, event_type, true);
		gaudi_handle_qman_err(hdev, event_type);
		hl_fw_unmask_irq(hdev, event_type);
		break;

	case GAUDI_EVENT_RAZWI_OR_ADC_SW:
		gaudi_print_irq_info(hdev, event_type, true);
		if (hdev->hard_reset_on_fw_events)
			hl_device_reset(hdev, true, false);
		break;

	case GAUDI_EVENT_TPC0_BMON_SPMU:
	case GAUDI_EVENT_TPC1_BMON_SPMU:
	case GAUDI_EVENT_TPC2_BMON_SPMU:
	case GAUDI_EVENT_TPC3_BMON_SPMU:
	case GAUDI_EVENT_TPC4_BMON_SPMU:
	case GAUDI_EVENT_TPC5_BMON_SPMU:
	case GAUDI_EVENT_TPC6_BMON_SPMU:
	case GAUDI_EVENT_TPC7_BMON_SPMU:
	case GAUDI_EVENT_DMA_BM_CH0 ... GAUDI_EVENT_DMA_BM_CH7:
		gaudi_print_irq_info(hdev, event_type, false);
		hl_fw_unmask_irq(hdev, event_type);
		break;

	case GAUDI_EVENT_FIX_POWER_ENV_S ... GAUDI_EVENT_FIX_THERMAL_ENV_E:
		gaudi_print_clk_change_info(hdev, event_type);
		hl_fw_unmask_irq(hdev, event_type);
		break;

	case GAUDI_EVENT_PSOC_GPIO_U16_0:
		cause = le64_to_cpu(eq_entry->data[0]) & 0xFF;
		dev_err(hdev->dev,
			"Received high temp H/W interrupt %d (cause %d)\n",
			event_type, cause);
		break;

	default:
		dev_err(hdev->dev, "Received invalid H/W interrupt %d\n",
				event_type);
		break;
	}
}

static void *gaudi_get_events_stat(struct hl_device *hdev, bool aggregate,
					u32 *size)
{
	struct gaudi_device *gaudi = hdev->asic_specific;

	if (aggregate) {
		*size = (u32) sizeof(gaudi->events_stat_aggregate);
		return gaudi->events_stat_aggregate;
	}

	*size = (u32) sizeof(gaudi->events_stat);
	return gaudi->events_stat;
}

static int gaudi_mmu_invalidate_cache(struct hl_device *hdev, bool is_hard,
					u32 flags)
{
	struct gaudi_device *gaudi = hdev->asic_specific;
	u32 status, timeout_usec;
	int rc;

	if (!(gaudi->hw_cap_initialized & HW_CAP_MMU) ||
		hdev->hard_reset_pending)
		return 0;

	if (hdev->pldm)
		timeout_usec = GAUDI_PLDM_MMU_TIMEOUT_USEC;
	else
		timeout_usec = MMU_CONFIG_TIMEOUT_USEC;

	mutex_lock(&hdev->mmu_cache_lock);

	/* L0 & L1 invalidation */
	WREG32(mmSTLB_INV_PS, 3);
	WREG32(mmSTLB_CACHE_INV, gaudi->mmu_cache_inv_pi++);
	WREG32(mmSTLB_INV_PS, 2);

	rc = hl_poll_timeout(
		hdev,
		mmSTLB_INV_PS,
		status,
		!status,
		1000,
		timeout_usec);

	WREG32(mmSTLB_INV_SET, 0);

	mutex_unlock(&hdev->mmu_cache_lock);

	if (rc) {
		dev_err_ratelimited(hdev->dev,
					"MMU cache invalidation timeout\n");
		hl_device_reset(hdev, true, false);
	}

	return rc;
}

static int gaudi_mmu_invalidate_cache_range(struct hl_device *hdev,
				bool is_hard, u32 asid, u64 va, u64 size)
{
	struct gaudi_device *gaudi = hdev->asic_specific;
	u32 status, timeout_usec;
	u32 inv_data;
	u32 pi;
	int rc;

	if (!(gaudi->hw_cap_initialized & HW_CAP_MMU) ||
		hdev->hard_reset_pending)
		return 0;

	mutex_lock(&hdev->mmu_cache_lock);

	if (hdev->pldm)
		timeout_usec = GAUDI_PLDM_MMU_TIMEOUT_USEC;
	else
		timeout_usec = MMU_CONFIG_TIMEOUT_USEC;

	/*
	 * TODO: currently invalidate entire L0 & L1 as in regular hard
	 * invalidation. Need to apply invalidation of specific cache
	 * lines with mask of ASID & VA & size.
	 * Note that L1 with be flushed entirely in any case.
	 */

	/* L0 & L1 invalidation */
	inv_data = RREG32(mmSTLB_CACHE_INV);
	/* PI is 8 bit */
	pi = ((inv_data & STLB_CACHE_INV_PRODUCER_INDEX_MASK) + 1) & 0xFF;
	WREG32(mmSTLB_CACHE_INV,
		(inv_data & STLB_CACHE_INV_INDEX_MASK_MASK) | pi);

	rc = hl_poll_timeout(
		hdev,
		mmSTLB_INV_CONSUMER_INDEX,
		status,
		status == pi,
		1000,
		timeout_usec);

	mutex_unlock(&hdev->mmu_cache_lock);

	if (rc) {
		dev_err_ratelimited(hdev->dev,
					"MMU cache invalidation timeout\n");
		hl_device_reset(hdev, true, false);
	}

	return rc;
}

static int gaudi_mmu_update_asid_hop0_addr(struct hl_device *hdev,
					u32 asid, u64 phys_addr)
{
	u32 status, timeout_usec;
	int rc;

	if (hdev->pldm)
		timeout_usec = GAUDI_PLDM_MMU_TIMEOUT_USEC;
	else
		timeout_usec = MMU_CONFIG_TIMEOUT_USEC;

	WREG32(MMU_ASID, asid);
	WREG32(MMU_HOP0_PA43_12, phys_addr >> MMU_HOP0_PA43_12_SHIFT);
	WREG32(MMU_HOP0_PA49_44, phys_addr >> MMU_HOP0_PA49_44_SHIFT);
	WREG32(MMU_BUSY, 0x80000000);

	rc = hl_poll_timeout(
		hdev,
		MMU_BUSY,
		status,
		!(status & 0x80000000),
		1000,
		timeout_usec);

	if (rc) {
		dev_err(hdev->dev,
			"Timeout during MMU hop0 config of asid %d\n", asid);
		return rc;
	}

	return 0;
}

static int gaudi_send_heartbeat(struct hl_device *hdev)
{
	struct gaudi_device *gaudi = hdev->asic_specific;

	if (!(gaudi->hw_cap_initialized & HW_CAP_CPU_Q))
		return 0;

	return hl_fw_send_heartbeat(hdev);
}

static int gaudi_armcp_info_get(struct hl_device *hdev)
{
	struct gaudi_device *gaudi = hdev->asic_specific;
	struct asic_fixed_properties *prop = &hdev->asic_prop;
	int rc;

	if (!(gaudi->hw_cap_initialized & HW_CAP_CPU_Q))
		return 0;

	rc = hl_fw_armcp_info_get(hdev);
	if (rc)
		return rc;

	if (!strlen(prop->armcp_info.card_name))
		strncpy(prop->armcp_info.card_name, GAUDI_DEFAULT_CARD_NAME,
				CARD_NAME_MAX_LEN);

	return 0;
}

static bool gaudi_is_device_idle(struct hl_device *hdev, u32 *mask,
					struct seq_file *s)
{
	struct gaudi_device *gaudi = hdev->asic_specific;
	const char *fmt = "%-5d%-9s%#-14x%#-12x%#x\n";
	const char *mme_slave_fmt = "%-5d%-9s%-14s%-12s%#x\n";
	u32 qm_glbl_sts0, qm_cgm_sts, dma_core_sts0, tpc_cfg_sts, mme_arch_sts;
	bool is_idle = true, is_eng_idle, is_slave;
	u64 offset;
	int i, dma_id;

	mutex_lock(&gaudi->clk_gate_mutex);

	hdev->asic_funcs->disable_clock_gating(hdev);

	if (s)
		seq_puts(s,
			"\nDMA  is_idle  QM_GLBL_STS0  QM_CGM_STS  DMA_CORE_STS0\n"
			"---  -------  ------------  ----------  -------------\n");

	for (i = 0 ; i < DMA_NUMBER_OF_CHNLS ; i++) {
		dma_id = gaudi_dma_assignment[i];
		offset = dma_id * DMA_QMAN_OFFSET;

		qm_glbl_sts0 = RREG32(mmDMA0_QM_GLBL_STS0 + offset);
		qm_cgm_sts = RREG32(mmDMA0_QM_CGM_STS + offset);
		dma_core_sts0 = RREG32(mmDMA0_CORE_STS0 + offset);
		is_eng_idle = IS_QM_IDLE(qm_glbl_sts0, qm_cgm_sts) &&
				IS_DMA_IDLE(dma_core_sts0);
		is_idle &= is_eng_idle;

		if (mask)
			*mask |= !is_eng_idle <<
					(GAUDI_ENGINE_ID_DMA_0 + dma_id);
		if (s)
			seq_printf(s, fmt, dma_id,
				is_eng_idle ? "Y" : "N", qm_glbl_sts0,
				qm_cgm_sts, dma_core_sts0);
	}

	if (s)
		seq_puts(s,
			"\nTPC  is_idle  QM_GLBL_STS0  QM_CGM_STS  CFG_STATUS\n"
			"---  -------  ------------  ----------  ----------\n");

	for (i = 0 ; i < TPC_NUMBER_OF_ENGINES ; i++) {
		offset = i * TPC_QMAN_OFFSET;
		qm_glbl_sts0 = RREG32(mmTPC0_QM_GLBL_STS0 + offset);
		qm_cgm_sts = RREG32(mmTPC0_QM_CGM_STS + offset);
		tpc_cfg_sts = RREG32(mmTPC0_CFG_STATUS + offset);
		is_eng_idle = IS_QM_IDLE(qm_glbl_sts0, qm_cgm_sts) &&
				IS_TPC_IDLE(tpc_cfg_sts);
		is_idle &= is_eng_idle;

		if (mask)
			*mask |= !is_eng_idle << (GAUDI_ENGINE_ID_TPC_0 + i);
		if (s)
			seq_printf(s, fmt, i,
				is_eng_idle ? "Y" : "N",
				qm_glbl_sts0, qm_cgm_sts, tpc_cfg_sts);
	}

	if (s)
		seq_puts(s,
			"\nMME  is_idle  QM_GLBL_STS0  QM_CGM_STS  ARCH_STATUS\n"
			"---  -------  ------------  ----------  -----------\n");

	for (i = 0 ; i < MME_NUMBER_OF_ENGINES ; i++) {
		offset = i * MME_QMAN_OFFSET;
		mme_arch_sts = RREG32(mmMME0_CTRL_ARCH_STATUS + offset);
		is_eng_idle = IS_MME_IDLE(mme_arch_sts);

		/* MME 1 & 3 are slaves, no need to check their QMANs */
		is_slave = i % 2;
		if (!is_slave) {
			qm_glbl_sts0 = RREG32(mmMME0_QM_GLBL_STS0 + offset);
			qm_cgm_sts = RREG32(mmMME0_QM_CGM_STS + offset);
			is_eng_idle &= IS_QM_IDLE(qm_glbl_sts0, qm_cgm_sts);
		}

		is_idle &= is_eng_idle;

		if (mask)
			*mask |= !is_eng_idle << (GAUDI_ENGINE_ID_MME_0 + i);
		if (s) {
			if (!is_slave)
				seq_printf(s, fmt, i,
					is_eng_idle ? "Y" : "N",
					qm_glbl_sts0, qm_cgm_sts, mme_arch_sts);
			else
				seq_printf(s, mme_slave_fmt, i,
					is_eng_idle ? "Y" : "N", "-",
					"-", mme_arch_sts);
		}
	}

	if (s)
		seq_puts(s, "\n");

	hdev->asic_funcs->set_clock_gating(hdev);

	mutex_unlock(&gaudi->clk_gate_mutex);

	return is_idle;
}

static void gaudi_hw_queues_lock(struct hl_device *hdev)
	__acquires(&gaudi->hw_queues_lock)
{
	struct gaudi_device *gaudi = hdev->asic_specific;

	spin_lock(&gaudi->hw_queues_lock);
}

static void gaudi_hw_queues_unlock(struct hl_device *hdev)
	__releases(&gaudi->hw_queues_lock)
{
	struct gaudi_device *gaudi = hdev->asic_specific;

	spin_unlock(&gaudi->hw_queues_lock);
}

static u32 gaudi_get_pci_id(struct hl_device *hdev)
{
	return hdev->pdev->device;
}

static int gaudi_get_eeprom_data(struct hl_device *hdev, void *data,
				size_t max_size)
{
	struct gaudi_device *gaudi = hdev->asic_specific;

	if (!(gaudi->hw_cap_initialized & HW_CAP_CPU_Q))
		return 0;

	return hl_fw_get_eeprom_data(hdev, data, max_size);
}

/*
 * this function should be used only during initialization and/or after reset,
 * when there are no active users.
 */
static int gaudi_run_tpc_kernel(struct hl_device *hdev, u64 tpc_kernel,
				u32 tpc_id)
{
	struct gaudi_device *gaudi = hdev->asic_specific;
	u64 kernel_timeout;
	u32 status, offset;
	int rc;

	offset = tpc_id * (mmTPC1_CFG_STATUS - mmTPC0_CFG_STATUS);

	if (hdev->pldm)
		kernel_timeout = GAUDI_PLDM_TPC_KERNEL_WAIT_USEC;
	else
		kernel_timeout = HL_DEVICE_TIMEOUT_USEC;

	mutex_lock(&gaudi->clk_gate_mutex);

	hdev->asic_funcs->disable_clock_gating(hdev);

	WREG32(mmTPC0_CFG_QM_KERNEL_BASE_ADDRESS_LOW + offset,
			lower_32_bits(tpc_kernel));
	WREG32(mmTPC0_CFG_QM_KERNEL_BASE_ADDRESS_HIGH + offset,
			upper_32_bits(tpc_kernel));

	WREG32(mmTPC0_CFG_ICACHE_BASE_ADDERESS_LOW + offset,
			lower_32_bits(tpc_kernel));
	WREG32(mmTPC0_CFG_ICACHE_BASE_ADDERESS_HIGH + offset,
			upper_32_bits(tpc_kernel));
	/* set a valid LUT pointer, content is of no significance */
	WREG32(mmTPC0_CFG_LUT_FUNC256_BASE_ADDR_LO + offset,
			lower_32_bits(tpc_kernel));
	WREG32(mmTPC0_CFG_LUT_FUNC256_BASE_ADDR_HI + offset,
			upper_32_bits(tpc_kernel));

	WREG32(mmTPC0_CFG_QM_SYNC_OBJECT_ADDR + offset,
			lower_32_bits(CFG_BASE +
				mmSYNC_MNGR_E_N_SYNC_MNGR_OBJS_SOB_OBJ_0));

	WREG32(mmTPC0_CFG_TPC_CMD + offset,
			(1 << TPC0_CFG_TPC_CMD_ICACHE_INVALIDATE_SHIFT |
			1 << TPC0_CFG_TPC_CMD_ICACHE_PREFETCH_64KB_SHIFT));
	/* wait a bit for the engine to start executing */
	usleep_range(1000, 1500);

	/* wait until engine has finished executing */
	rc = hl_poll_timeout(
		hdev,
		mmTPC0_CFG_STATUS + offset,
		status,
		(status & TPC0_CFG_STATUS_VECTOR_PIPE_EMPTY_MASK) ==
				TPC0_CFG_STATUS_VECTOR_PIPE_EMPTY_MASK,
		1000,
		kernel_timeout);

	if (rc) {
		dev_err(hdev->dev,
			"Timeout while waiting for TPC%d icache prefetch\n",
			tpc_id);
		hdev->asic_funcs->set_clock_gating(hdev);
		mutex_unlock(&gaudi->clk_gate_mutex);
		return -EIO;
	}

	WREG32(mmTPC0_CFG_TPC_EXECUTE + offset,
			1 << TPC0_CFG_TPC_EXECUTE_V_SHIFT);

	/* wait a bit for the engine to start executing */
	usleep_range(1000, 1500);

	/* wait until engine has finished executing */
	rc = hl_poll_timeout(
		hdev,
		mmTPC0_CFG_STATUS + offset,
		status,
		(status & TPC0_CFG_STATUS_VECTOR_PIPE_EMPTY_MASK) ==
				TPC0_CFG_STATUS_VECTOR_PIPE_EMPTY_MASK,
		1000,
		kernel_timeout);

	rc = hl_poll_timeout(
		hdev,
		mmTPC0_CFG_WQ_INFLIGHT_CNTR + offset,
		status,
		(status == 0),
		1000,
		kernel_timeout);

	hdev->asic_funcs->set_clock_gating(hdev);
	mutex_unlock(&gaudi->clk_gate_mutex);

	if (rc) {
		dev_err(hdev->dev,
			"Timeout while waiting for TPC%d kernel to execute\n",
			tpc_id);
		return -EIO;
	}

	return 0;
}

static enum hl_device_hw_state gaudi_get_hw_state(struct hl_device *hdev)
{
	return RREG32(mmHW_STATE);
}

static u32 gaudi_get_queue_id_for_cq(struct hl_device *hdev, u32 cq_idx)
{
	return gaudi_cq_assignment[cq_idx];
}

static void gaudi_ext_queue_init(struct hl_device *hdev, u32 q_idx)
{
	struct gaudi_device *gaudi = hdev->asic_specific;
	struct hl_hw_queue *hw_queue = &hdev->kernel_queues[q_idx];
	struct hl_hw_sob *hw_sob;
	int sob, ext_idx = gaudi->ext_queue_idx++;

	/*
	 * The external queues might not sit sequentially, hence use the
	 * real external queue index for the SOB/MON base id.
	 */
	hw_queue->base_sob_id = ext_idx * HL_RSVD_SOBS;
	hw_queue->base_mon_id = ext_idx * HL_RSVD_MONS;
	hw_queue->next_sob_val = 1;
	hw_queue->curr_sob_offset = 0;

	for (sob = 0 ; sob < HL_RSVD_SOBS ; sob++) {
		hw_sob = &hw_queue->hw_sob[sob];
		hw_sob->hdev = hdev;
		hw_sob->sob_id = hw_queue->base_sob_id + sob;
		hw_sob->q_idx = q_idx;
		kref_init(&hw_sob->kref);
	}
}

static void gaudi_ext_queue_reset(struct hl_device *hdev, u32 q_idx)
{
	struct hl_hw_queue *hw_queue = &hdev->kernel_queues[q_idx];

	/*
	 * In case we got here due to a stuck CS, the refcnt might be bigger
	 * than 1 and therefore we reset it.
	 */
	kref_init(&hw_queue->hw_sob[hw_queue->curr_sob_offset].kref);
	hw_queue->curr_sob_offset = 0;
	hw_queue->next_sob_val = 1;
}

static u32 gaudi_get_signal_cb_size(struct hl_device *hdev)
{
	return sizeof(struct packet_msg_short) +
			sizeof(struct packet_msg_prot) * 2;
}

static u32 gaudi_get_wait_cb_size(struct hl_device *hdev)
{
	return sizeof(struct packet_msg_short) * 4 +
			sizeof(struct packet_fence) +
			sizeof(struct packet_msg_prot) * 2;
}

static void gaudi_gen_signal_cb(struct hl_device *hdev, void *data, u16 sob_id)
{
	struct hl_cb *cb = (struct hl_cb *) data;
	struct packet_msg_short *pkt;
	u32 value, ctl;

	pkt = (struct packet_msg_short *) (uintptr_t) cb->kernel_address;
	memset(pkt, 0, sizeof(*pkt));

	value = 1 << GAUDI_PKT_SHORT_VAL_SOB_SYNC_VAL_SHIFT; /* inc by 1 */
	value |= 1 << GAUDI_PKT_SHORT_VAL_SOB_MOD_SHIFT; /* add mode */

	ctl = (sob_id * 4) << GAUDI_PKT_SHORT_CTL_ADDR_SHIFT; /* SOB id */
	ctl |= 0 << GAUDI_PKT_SHORT_CTL_OP_SHIFT; /* write the value */
	ctl |= 3 << GAUDI_PKT_SHORT_CTL_BASE_SHIFT; /* W_S SOB base */
	ctl |= PACKET_MSG_SHORT << GAUDI_PKT_SHORT_CTL_OPCODE_SHIFT;
	ctl |= 1 << GAUDI_PKT_SHORT_CTL_EB_SHIFT;
	ctl |= 1 << GAUDI_PKT_SHORT_CTL_RB_SHIFT;
	ctl |= 1 << GAUDI_PKT_SHORT_CTL_MB_SHIFT;

	pkt->value = cpu_to_le32(value);
	pkt->ctl = cpu_to_le32(ctl);
}

static u32 gaudi_add_mon_msg_short(struct packet_msg_short *pkt, u32 value,
					u16 addr)
{
	u32 ctl, pkt_size = sizeof(*pkt);

	memset(pkt, 0, pkt_size);

	ctl = addr << GAUDI_PKT_SHORT_CTL_ADDR_SHIFT;
	ctl |= 2 << GAUDI_PKT_SHORT_CTL_BASE_SHIFT; /* W_S MON base */
	ctl |= PACKET_MSG_SHORT << GAUDI_PKT_SHORT_CTL_OPCODE_SHIFT;
	ctl |= 0 << GAUDI_PKT_SHORT_CTL_EB_SHIFT;
	ctl |= 1 << GAUDI_PKT_SHORT_CTL_RB_SHIFT;
	ctl |= 0 << GAUDI_PKT_SHORT_CTL_MB_SHIFT; /* only last pkt needs MB */

	pkt->value = cpu_to_le32(value);
	pkt->ctl = cpu_to_le32(ctl);

	return pkt_size;
}

static u32 gaudi_add_arm_monitor_pkt(struct packet_msg_short *pkt, u16 sob_id,
					u16 sob_val, u16 addr)
{
	u32 ctl, value, pkt_size = sizeof(*pkt);
	u8 mask = ~(1 << (sob_id & 0x7));

	memset(pkt, 0, pkt_size);

	value = (sob_id / 8) << GAUDI_PKT_SHORT_VAL_MON_SYNC_GID_SHIFT;
	value |= sob_val << GAUDI_PKT_SHORT_VAL_MON_SYNC_VAL_SHIFT;
	value |= 0 << GAUDI_PKT_SHORT_VAL_MON_MODE_SHIFT; /* GREATER_OR_EQUAL */
	value |= mask << GAUDI_PKT_SHORT_VAL_MON_MASK_SHIFT;

	ctl = addr << GAUDI_PKT_SHORT_CTL_ADDR_SHIFT;
	ctl |= 0 << GAUDI_PKT_SHORT_CTL_OP_SHIFT; /* write the value */
	ctl |= 2 << GAUDI_PKT_SHORT_CTL_BASE_SHIFT; /* W_S MON base */
	ctl |= PACKET_MSG_SHORT << GAUDI_PKT_SHORT_CTL_OPCODE_SHIFT;
	ctl |= 0 << GAUDI_PKT_SHORT_CTL_EB_SHIFT;
	ctl |= 1 << GAUDI_PKT_SHORT_CTL_RB_SHIFT;
	ctl |= 1 << GAUDI_PKT_SHORT_CTL_MB_SHIFT;

	pkt->value = cpu_to_le32(value);
	pkt->ctl = cpu_to_le32(ctl);

	return pkt_size;
}

static u32 gaudi_add_fence_pkt(struct packet_fence *pkt)
{
	u32 ctl, cfg, pkt_size = sizeof(*pkt);

	memset(pkt, 0, pkt_size);

	cfg = 1 << GAUDI_PKT_FENCE_CFG_DEC_VAL_SHIFT;
	cfg |= 1 << GAUDI_PKT_FENCE_CFG_TARGET_VAL_SHIFT;
	cfg |= 2 << GAUDI_PKT_FENCE_CFG_ID_SHIFT;

	ctl = 0 << GAUDI_PKT_FENCE_CTL_PRED_SHIFT;
	ctl |= PACKET_FENCE << GAUDI_PKT_FENCE_CTL_OPCODE_SHIFT;
	ctl |= 0 << GAUDI_PKT_FENCE_CTL_EB_SHIFT;
	ctl |= 1 << GAUDI_PKT_FENCE_CTL_RB_SHIFT;
	ctl |= 1 << GAUDI_PKT_FENCE_CTL_MB_SHIFT;

	pkt->cfg = cpu_to_le32(cfg);
	pkt->ctl = cpu_to_le32(ctl);

	return pkt_size;
}

static void gaudi_gen_wait_cb(struct hl_device *hdev, void *data, u16 sob_id,
			u16 sob_val, u16 mon_id, u32 q_idx)
{
	struct hl_cb *cb = (struct hl_cb *) data;
	void *buf = (void *) (uintptr_t) cb->kernel_address;
	u64 monitor_base, fence_addr = 0;
	u32 size = 0;
	u16 msg_addr_offset;

	switch (q_idx) {
	case GAUDI_QUEUE_ID_DMA_0_0:
		fence_addr = mmDMA0_QM_CP_FENCE2_RDATA_0;
		break;
	case GAUDI_QUEUE_ID_DMA_0_1:
		fence_addr = mmDMA0_QM_CP_FENCE2_RDATA_1;
		break;
	case GAUDI_QUEUE_ID_DMA_0_2:
		fence_addr = mmDMA0_QM_CP_FENCE2_RDATA_2;
		break;
	case GAUDI_QUEUE_ID_DMA_0_3:
		fence_addr = mmDMA0_QM_CP_FENCE2_RDATA_3;
		break;
	case GAUDI_QUEUE_ID_DMA_1_0:
		fence_addr = mmDMA1_QM_CP_FENCE2_RDATA_0;
		break;
	case GAUDI_QUEUE_ID_DMA_1_1:
		fence_addr = mmDMA1_QM_CP_FENCE2_RDATA_1;
		break;
	case GAUDI_QUEUE_ID_DMA_1_2:
		fence_addr = mmDMA1_QM_CP_FENCE2_RDATA_2;
		break;
	case GAUDI_QUEUE_ID_DMA_1_3:
		fence_addr = mmDMA1_QM_CP_FENCE2_RDATA_3;
		break;
	case GAUDI_QUEUE_ID_DMA_5_0:
		fence_addr = mmDMA5_QM_CP_FENCE2_RDATA_0;
		break;
	case GAUDI_QUEUE_ID_DMA_5_1:
		fence_addr = mmDMA5_QM_CP_FENCE2_RDATA_1;
		break;
	case GAUDI_QUEUE_ID_DMA_5_2:
		fence_addr = mmDMA5_QM_CP_FENCE2_RDATA_2;
		break;
	case GAUDI_QUEUE_ID_DMA_5_3:
		fence_addr = mmDMA5_QM_CP_FENCE2_RDATA_3;
		break;
	default:
		/* queue index should be valid here */
		dev_crit(hdev->dev, "wrong queue id %d for wait packet\n",
				q_idx);
		return;
	}

	fence_addr += CFG_BASE;

	/*
	 * monitor_base should be the content of the base0 address registers,
	 * so it will be added to the msg short offsets
	 */
	monitor_base = mmSYNC_MNGR_W_S_SYNC_MNGR_OBJS_MON_PAY_ADDRL_0;

	/* First monitor config packet: low address of the sync */
	msg_addr_offset =
		(mmSYNC_MNGR_W_S_SYNC_MNGR_OBJS_MON_PAY_ADDRL_0 + mon_id * 4) -
				monitor_base;

	size += gaudi_add_mon_msg_short(buf + size, (u32) fence_addr,
					msg_addr_offset);

	/* Second monitor config packet: high address of the sync */
	msg_addr_offset =
		(mmSYNC_MNGR_W_S_SYNC_MNGR_OBJS_MON_PAY_ADDRH_0 + mon_id * 4) -
				monitor_base;

	size += gaudi_add_mon_msg_short(buf + size, (u32) (fence_addr >> 32),
					msg_addr_offset);

	/*
	 * Third monitor config packet: the payload, i.e. what to write when the
	 * sync triggers
	 */
	msg_addr_offset =
		(mmSYNC_MNGR_W_S_SYNC_MNGR_OBJS_MON_PAY_DATA_0 + mon_id * 4) -
				monitor_base;

	size += gaudi_add_mon_msg_short(buf + size, 1, msg_addr_offset);

	/* Fourth monitor config packet: bind the monitor to a sync object */
	msg_addr_offset =
		(mmSYNC_MNGR_W_S_SYNC_MNGR_OBJS_MON_ARM_0 + mon_id * 4) -
				monitor_base;
	size += gaudi_add_arm_monitor_pkt(buf + size, sob_id, sob_val,
						msg_addr_offset);

	/* Fence packet */
	size += gaudi_add_fence_pkt(buf + size);
}

static void gaudi_reset_sob(struct hl_device *hdev, void *data)
{
	struct hl_hw_sob *hw_sob = (struct hl_hw_sob *) data;

	dev_dbg(hdev->dev, "reset SOB, q_idx: %d, sob_id: %d\n", hw_sob->q_idx,
		hw_sob->sob_id);

	WREG32(mmSYNC_MNGR_W_S_SYNC_MNGR_OBJS_SOB_OBJ_0 + hw_sob->sob_id * 4,
		0);

	kref_init(&hw_sob->kref);
}

static void gaudi_set_dma_mask_from_fw(struct hl_device *hdev)
{
	if (RREG32(mmPSOC_GLOBAL_CONF_NON_RST_FLOPS_0) ==
							HL_POWER9_HOST_MAGIC) {
		hdev->power9_64bit_dma_enable = 1;
		hdev->dma_mask = 64;
	} else {
		hdev->power9_64bit_dma_enable = 0;
		hdev->dma_mask = 48;
	}
}

static u64 gaudi_get_device_time(struct hl_device *hdev)
{
	u64 device_time = ((u64) RREG32(mmPSOC_TIMESTAMP_CNTCVU)) << 32;

	return device_time | RREG32(mmPSOC_TIMESTAMP_CNTCVL);
}

static const struct hl_asic_funcs gaudi_funcs = {
	.early_init = gaudi_early_init,
	.early_fini = gaudi_early_fini,
	.late_init = gaudi_late_init,
	.late_fini = gaudi_late_fini,
	.sw_init = gaudi_sw_init,
	.sw_fini = gaudi_sw_fini,
	.hw_init = gaudi_hw_init,
	.hw_fini = gaudi_hw_fini,
	.halt_engines = gaudi_halt_engines,
	.suspend = gaudi_suspend,
	.resume = gaudi_resume,
	.cb_mmap = gaudi_cb_mmap,
	.ring_doorbell = gaudi_ring_doorbell,
	.pqe_write = gaudi_pqe_write,
	.asic_dma_alloc_coherent = gaudi_dma_alloc_coherent,
	.asic_dma_free_coherent = gaudi_dma_free_coherent,
	.get_int_queue_base = gaudi_get_int_queue_base,
	.test_queues = gaudi_test_queues,
	.asic_dma_pool_zalloc = gaudi_dma_pool_zalloc,
	.asic_dma_pool_free = gaudi_dma_pool_free,
	.cpu_accessible_dma_pool_alloc = gaudi_cpu_accessible_dma_pool_alloc,
	.cpu_accessible_dma_pool_free = gaudi_cpu_accessible_dma_pool_free,
	.hl_dma_unmap_sg = gaudi_dma_unmap_sg,
	.cs_parser = gaudi_cs_parser,
	.asic_dma_map_sg = gaudi_dma_map_sg,
	.get_dma_desc_list_size = gaudi_get_dma_desc_list_size,
	.add_end_of_cb_packets = gaudi_add_end_of_cb_packets,
	.update_eq_ci = gaudi_update_eq_ci,
	.context_switch = gaudi_context_switch,
	.restore_phase_topology = gaudi_restore_phase_topology,
	.debugfs_read32 = gaudi_debugfs_read32,
	.debugfs_write32 = gaudi_debugfs_write32,
	.debugfs_read64 = gaudi_debugfs_read64,
	.debugfs_write64 = gaudi_debugfs_write64,
	.add_device_attr = gaudi_add_device_attr,
	.handle_eqe = gaudi_handle_eqe,
	.set_pll_profile = gaudi_set_pll_profile,
	.get_events_stat = gaudi_get_events_stat,
	.read_pte = gaudi_read_pte,
	.write_pte = gaudi_write_pte,
	.mmu_invalidate_cache = gaudi_mmu_invalidate_cache,
	.mmu_invalidate_cache_range = gaudi_mmu_invalidate_cache_range,
	.send_heartbeat = gaudi_send_heartbeat,
	.set_clock_gating = gaudi_set_clock_gating,
	.disable_clock_gating = gaudi_disable_clock_gating,
	.debug_coresight = gaudi_debug_coresight,
	.is_device_idle = gaudi_is_device_idle,
	.soft_reset_late_init = gaudi_soft_reset_late_init,
	.hw_queues_lock = gaudi_hw_queues_lock,
	.hw_queues_unlock = gaudi_hw_queues_unlock,
	.get_pci_id = gaudi_get_pci_id,
	.get_eeprom_data = gaudi_get_eeprom_data,
	.send_cpu_message = gaudi_send_cpu_message,
	.get_hw_state = gaudi_get_hw_state,
	.pci_bars_map = gaudi_pci_bars_map,
	.set_dram_bar_base = gaudi_set_hbm_bar_base,
	.init_iatu = gaudi_init_iatu,
	.rreg = hl_rreg,
	.wreg = hl_wreg,
	.halt_coresight = gaudi_halt_coresight,
	.get_clk_rate = gaudi_get_clk_rate,
	.get_queue_id_for_cq = gaudi_get_queue_id_for_cq,
	.read_device_fw_version = gaudi_read_device_fw_version,
	.load_firmware_to_device = gaudi_load_firmware_to_device,
	.load_boot_fit_to_device = gaudi_load_boot_fit_to_device,
	.ext_queue_init = gaudi_ext_queue_init,
	.ext_queue_reset = gaudi_ext_queue_reset,
	.get_signal_cb_size = gaudi_get_signal_cb_size,
	.get_wait_cb_size = gaudi_get_wait_cb_size,
	.gen_signal_cb = gaudi_gen_signal_cb,
	.gen_wait_cb = gaudi_gen_wait_cb,
	.reset_sob = gaudi_reset_sob,
	.set_dma_mask_from_fw = gaudi_set_dma_mask_from_fw,
	.get_device_time = gaudi_get_device_time
};

/**
 * gaudi_set_asic_funcs - set GAUDI function pointers
 *
 * @*hdev: pointer to hl_device structure
 *
 */
void gaudi_set_asic_funcs(struct hl_device *hdev)
{
	hdev->asic_funcs = &gaudi_funcs;
}<|MERGE_RESOLUTION|>--- conflicted
+++ resolved
@@ -98,14 +98,11 @@
 #define GAUDI_NUM_OF_QM_ARB_ERR_CAUSE	3
 
 #define GAUDI_ARB_WDT_TIMEOUT		0x1000000
-<<<<<<< HEAD
-=======
 
 #define GAUDI_CLK_GATE_DEBUGFS_MASK	(\
 		BIT(GAUDI_ENGINE_ID_MME_0) |\
 		BIT(GAUDI_ENGINE_ID_MME_2) |\
 		GENMASK_ULL(GAUDI_ENGINE_ID_TPC_7, GAUDI_ENGINE_ID_TPC_0))
->>>>>>> 77e5934e
 
 static const char gaudi_irq_name[GAUDI_MSI_ENTRIES][GAUDI_MAX_STRING_LEN] = {
 		"gaudi cq 0_0", "gaudi cq 0_1", "gaudi cq 0_2", "gaudi cq 0_3",
@@ -3888,15 +3885,12 @@
 			rc = -EPERM;
 			break;
 
-<<<<<<< HEAD
-=======
 		case PACKET_WREG_BULK:
 			dev_err(hdev->dev,
 				"User not allowed to use WREG_BULK\n");
 			rc = -EPERM;
 			break;
 
->>>>>>> 77e5934e
 		case PACKET_LOAD_AND_EXE:
 			rc = gaudi_validate_load_and_exe_pkt(hdev, parser,
 				(struct packet_load_and_exe *) user_pkt);
