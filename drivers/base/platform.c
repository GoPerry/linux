// SPDX-License-Identifier: GPL-2.0
/*
 * platform.c - platform 'pseudo' bus for legacy devices
 *
 * Copyright (c) 2002-3 Patrick Mochel
 * Copyright (c) 2002-3 Open Source Development Labs
 *
 * Please see Documentation/driver-api/driver-model/platform.rst for more
 * information.
 */

#include <linux/string.h>
#include <linux/platform_device.h>
#include <linux/of_device.h>
#include <linux/of_irq.h>
#include <linux/module.h>
#include <linux/init.h>
#include <linux/interrupt.h>
#include <linux/ioport.h>
#include <linux/dma-mapping.h>
#include <linux/memblock.h>
#include <linux/err.h>
#include <linux/slab.h>
#include <linux/pm_runtime.h>
#include <linux/pm_domain.h>
#include <linux/idr.h>
#include <linux/acpi.h>
#include <linux/clk/clk-conf.h>
#include <linux/limits.h>
#include <linux/property.h>
#include <linux/kmemleak.h>
#include <linux/types.h>

#include "base.h"
#include "power/power.h"

/* For automatically allocated device IDs */
static DEFINE_IDA(platform_devid_ida);

struct device platform_bus = {
	.init_name	= "platform",
};
EXPORT_SYMBOL_GPL(platform_bus);

/**
 * platform_get_resource - get a resource for a device
 * @dev: platform device
 * @type: resource type
 * @num: resource index
 *
 * Return: a pointer to the resource or NULL on failure.
 */
struct resource *platform_get_resource(struct platform_device *dev,
				       unsigned int type, unsigned int num)
{
	u32 i;

	for (i = 0; i < dev->num_resources; i++) {
		struct resource *r = &dev->resource[i];

		if (type == resource_type(r) && num-- == 0)
			return r;
	}
	return NULL;
}
EXPORT_SYMBOL_GPL(platform_get_resource);

struct resource *platform_get_mem_or_io(struct platform_device *dev,
					unsigned int num)
{
	u32 i;

	for (i = 0; i < dev->num_resources; i++) {
		struct resource *r = &dev->resource[i];

		if ((resource_type(r) & (IORESOURCE_MEM|IORESOURCE_IO)) && num-- == 0)
			return r;
	}
	return NULL;
}
EXPORT_SYMBOL_GPL(platform_get_mem_or_io);

#ifdef CONFIG_HAS_IOMEM
/**
 * devm_platform_get_and_ioremap_resource - call devm_ioremap_resource() for a
 *					    platform device and get resource
 *
 * @pdev: platform device to use both for memory resource lookup as well as
 *        resource management
 * @index: resource index
 * @res: optional output parameter to store a pointer to the obtained resource.
 *
 * Return: a pointer to the remapped memory or an ERR_PTR() encoded error code
 * on failure.
 */
void __iomem *
devm_platform_get_and_ioremap_resource(struct platform_device *pdev,
				unsigned int index, struct resource **res)
{
	struct resource *r;

	r = platform_get_resource(pdev, IORESOURCE_MEM, index);
	if (res)
		*res = r;
	return devm_ioremap_resource(&pdev->dev, r);
}
EXPORT_SYMBOL_GPL(devm_platform_get_and_ioremap_resource);

/**
 * devm_platform_ioremap_resource - call devm_ioremap_resource() for a platform
 *				    device
 *
 * @pdev: platform device to use both for memory resource lookup as well as
 *        resource management
 * @index: resource index
 *
 * Return: a pointer to the remapped memory or an ERR_PTR() encoded error code
 * on failure.
 */
void __iomem *devm_platform_ioremap_resource(struct platform_device *pdev,
					     unsigned int index)
{
	return devm_platform_get_and_ioremap_resource(pdev, index, NULL);
}
EXPORT_SYMBOL_GPL(devm_platform_ioremap_resource);

/**
 * devm_platform_ioremap_resource_wc - write-combined variant of
 *                                     devm_platform_ioremap_resource()
 *
 * @pdev: platform device to use both for memory resource lookup as well as
 *        resource management
 * @index: resource index
 *
 * Return: a pointer to the remapped memory or an ERR_PTR() encoded error code
 * on failure.
 */
void __iomem *devm_platform_ioremap_resource_wc(struct platform_device *pdev,
						unsigned int index)
{
	struct resource *res;

	res = platform_get_resource(pdev, IORESOURCE_MEM, index);
	return devm_ioremap_resource_wc(&pdev->dev, res);
}

/**
 * devm_platform_ioremap_resource_byname - call devm_ioremap_resource for
 *					   a platform device, retrieve the
 *					   resource by name
 *
 * @pdev: platform device to use both for memory resource lookup as well as
 *	  resource management
 * @name: name of the resource
 *
 * Return: a pointer to the remapped memory or an ERR_PTR() encoded error code
 * on failure.
 */
void __iomem *
devm_platform_ioremap_resource_byname(struct platform_device *pdev,
				      const char *name)
{
	struct resource *res;

	res = platform_get_resource_byname(pdev, IORESOURCE_MEM, name);
	return devm_ioremap_resource(&pdev->dev, res);
}
EXPORT_SYMBOL_GPL(devm_platform_ioremap_resource_byname);
#endif /* CONFIG_HAS_IOMEM */

/**
 * platform_get_irq_optional - get an optional IRQ for a device
 * @dev: platform device
 * @num: IRQ number index
 *
 * Gets an IRQ for a platform device. Device drivers should check the return
 * value for errors so as to not pass a negative integer value to the
 * request_irq() APIs. This is the same as platform_get_irq(), except that it
 * does not print an error message if an IRQ can not be obtained.
 *
 * For example::
 *
 *		int irq = platform_get_irq_optional(pdev, 0);
 *		if (irq < 0)
 *			return irq;
 *
 * Return: non-zero IRQ number on success, negative error number on failure.
 */
int platform_get_irq_optional(struct platform_device *dev, unsigned int num)
{
	int ret;
#ifdef CONFIG_SPARC
	/* sparc does not have irqs represented as IORESOURCE_IRQ resources */
	if (!dev || num >= dev->archdata.num_irqs)
		return -ENXIO;
	ret = dev->archdata.irqs[num];
	goto out;
#else
	struct resource *r;

	if (IS_ENABLED(CONFIG_OF_IRQ) && dev->dev.of_node) {
		ret = of_irq_get(dev->dev.of_node, num);
		if (ret > 0 || ret == -EPROBE_DEFER)
			goto out;
	}

	r = platform_get_resource(dev, IORESOURCE_IRQ, num);
	if (has_acpi_companion(&dev->dev)) {
		if (r && r->flags & IORESOURCE_DISABLED) {
			ret = acpi_irq_get(ACPI_HANDLE(&dev->dev), num, r);
			if (ret)
				goto out;
		}
	}

	/*
	 * The resources may pass trigger flags to the irqs that need
	 * to be set up. It so happens that the trigger flags for
	 * IORESOURCE_BITS correspond 1-to-1 to the IRQF_TRIGGER*
	 * settings.
	 */
	if (r && r->flags & IORESOURCE_BITS) {
		struct irq_data *irqd;

		irqd = irq_get_irq_data(r->start);
		if (!irqd) {
			ret = -ENXIO;
			goto out;
		}
		irqd_set_trigger_type(irqd, r->flags & IORESOURCE_BITS);
	}

	if (r) {
		ret = r->start;
		goto out;
	}

	/*
	 * For the index 0 interrupt, allow falling back to GpioInt
	 * resources. While a device could have both Interrupt and GpioInt
	 * resources, making this fallback ambiguous, in many common cases
	 * the device will only expose one IRQ, and this fallback
	 * allows a common code path across either kind of resource.
	 */
	if (num == 0 && has_acpi_companion(&dev->dev)) {
		ret = acpi_dev_gpio_irq_get(ACPI_COMPANION(&dev->dev), num);
		/* Our callers expect -ENXIO for missing IRQs. */
		if (ret >= 0 || ret == -EPROBE_DEFER)
			goto out;
	}

	ret = -ENXIO;
#endif
out:
	WARN(ret == 0, "0 is an invalid IRQ number\n");
	return ret;
}
EXPORT_SYMBOL_GPL(platform_get_irq_optional);

/**
 * platform_get_irq - get an IRQ for a device
 * @dev: platform device
 * @num: IRQ number index
 *
 * Gets an IRQ for a platform device and prints an error message if finding the
 * IRQ fails. Device drivers should check the return value for errors so as to
 * not pass a negative integer value to the request_irq() APIs.
 *
 * For example::
 *
 *		int irq = platform_get_irq(pdev, 0);
 *		if (irq < 0)
 *			return irq;
 *
 * Return: non-zero IRQ number on success, negative error number on failure.
 */
int platform_get_irq(struct platform_device *dev, unsigned int num)
{
	int ret;

	ret = platform_get_irq_optional(dev, num);
	if (ret < 0 && ret != -EPROBE_DEFER)
		dev_err(&dev->dev, "IRQ index %u not found\n", num);

	return ret;
}
EXPORT_SYMBOL_GPL(platform_get_irq);

/**
 * platform_irq_count - Count the number of IRQs a platform device uses
 * @dev: platform device
 *
 * Return: Number of IRQs a platform device uses or EPROBE_DEFER
 */
int platform_irq_count(struct platform_device *dev)
{
	int ret, nr = 0;

	while ((ret = platform_get_irq_optional(dev, nr)) >= 0)
		nr++;

	if (ret == -EPROBE_DEFER)
		return ret;

	return nr;
}
EXPORT_SYMBOL_GPL(platform_irq_count);

struct irq_affinity_devres {
	unsigned int count;
	unsigned int irq[];
};

static void platform_disable_acpi_irq(struct platform_device *pdev, int index)
{
	struct resource *r;

	r = platform_get_resource(pdev, IORESOURCE_IRQ, index);
	if (r)
		irqresource_disabled(r, 0);
}

static void devm_platform_get_irqs_affinity_release(struct device *dev,
						    void *res)
{
	struct irq_affinity_devres *ptr = res;
	int i;

	for (i = 0; i < ptr->count; i++) {
		irq_dispose_mapping(ptr->irq[i]);

		if (has_acpi_companion(dev))
			platform_disable_acpi_irq(to_platform_device(dev), i);
	}
}

/**
 * devm_platform_get_irqs_affinity - devm method to get a set of IRQs for a
 *				device using an interrupt affinity descriptor
 * @dev: platform device pointer
 * @affd: affinity descriptor
 * @minvec: minimum count of interrupt vectors
 * @maxvec: maximum count of interrupt vectors
 * @irqs: pointer holder for IRQ numbers
 *
 * Gets a set of IRQs for a platform device, and updates IRQ afffinty according
 * to the passed affinity descriptor
 *
 * Return: Number of vectors on success, negative error number on failure.
 */
int devm_platform_get_irqs_affinity(struct platform_device *dev,
				    struct irq_affinity *affd,
				    unsigned int minvec,
				    unsigned int maxvec,
				    int **irqs)
{
	struct irq_affinity_devres *ptr;
	struct irq_affinity_desc *desc;
	size_t size;
	int i, ret, nvec;

	if (!affd)
		return -EPERM;

	if (maxvec < minvec)
		return -ERANGE;

	nvec = platform_irq_count(dev);
<<<<<<< HEAD
=======
	if (nvec < 0)
		return nvec;
>>>>>>> 6ee1d745

	if (nvec < minvec)
		return -ENOSPC;

	nvec = irq_calc_affinity_vectors(minvec, nvec, affd);
	if (nvec < minvec)
		return -ENOSPC;

	if (nvec > maxvec)
		nvec = maxvec;

	size = sizeof(*ptr) + sizeof(unsigned int) * nvec;
	ptr = devres_alloc(devm_platform_get_irqs_affinity_release, size,
			   GFP_KERNEL);
	if (!ptr)
		return -ENOMEM;

	ptr->count = nvec;

	for (i = 0; i < nvec; i++) {
		int irq = platform_get_irq(dev, i);
		if (irq < 0) {
			ret = irq;
			goto err_free_devres;
		}
		ptr->irq[i] = irq;
	}

	desc = irq_create_affinity_masks(nvec, affd);
	if (!desc) {
		ret = -ENOMEM;
		goto err_free_devres;
	}

	for (i = 0; i < nvec; i++) {
		ret = irq_update_affinity_desc(ptr->irq[i], &desc[i]);
		if (ret) {
			dev_err(&dev->dev, "failed to update irq%d affinity descriptor (%d)\n",
				ptr->irq[i], ret);
			goto err_free_desc;
		}
	}

	devres_add(&dev->dev, ptr);

	kfree(desc);

	*irqs = ptr->irq;

	return nvec;

err_free_desc:
	kfree(desc);
err_free_devres:
	devres_free(ptr);
	return ret;
}
EXPORT_SYMBOL_GPL(devm_platform_get_irqs_affinity);

/**
 * platform_get_resource_byname - get a resource for a device by name
 * @dev: platform device
 * @type: resource type
 * @name: resource name
 */
struct resource *platform_get_resource_byname(struct platform_device *dev,
					      unsigned int type,
					      const char *name)
{
	u32 i;

	for (i = 0; i < dev->num_resources; i++) {
		struct resource *r = &dev->resource[i];

		if (unlikely(!r->name))
			continue;

		if (type == resource_type(r) && !strcmp(r->name, name))
			return r;
	}
	return NULL;
}
EXPORT_SYMBOL_GPL(platform_get_resource_byname);

static int __platform_get_irq_byname(struct platform_device *dev,
				     const char *name)
{
	struct resource *r;
	int ret;

	if (IS_ENABLED(CONFIG_OF_IRQ) && dev->dev.of_node) {
		ret = of_irq_get_byname(dev->dev.of_node, name);
		if (ret > 0 || ret == -EPROBE_DEFER)
			return ret;
	}

	r = platform_get_resource_byname(dev, IORESOURCE_IRQ, name);
	if (r) {
		WARN(r->start == 0, "0 is an invalid IRQ number\n");
		return r->start;
	}

	return -ENXIO;
}

/**
 * platform_get_irq_byname - get an IRQ for a device by name
 * @dev: platform device
 * @name: IRQ name
 *
 * Get an IRQ like platform_get_irq(), but then by name rather then by index.
 *
 * Return: non-zero IRQ number on success, negative error number on failure.
 */
int platform_get_irq_byname(struct platform_device *dev, const char *name)
{
	int ret;

	ret = __platform_get_irq_byname(dev, name);
	if (ret < 0 && ret != -EPROBE_DEFER)
		dev_err(&dev->dev, "IRQ %s not found\n", name);

	return ret;
}
EXPORT_SYMBOL_GPL(platform_get_irq_byname);

/**
 * platform_get_irq_byname_optional - get an optional IRQ for a device by name
 * @dev: platform device
 * @name: IRQ name
 *
 * Get an optional IRQ by name like platform_get_irq_byname(). Except that it
 * does not print an error message if an IRQ can not be obtained.
 *
 * Return: non-zero IRQ number on success, negative error number on failure.
 */
int platform_get_irq_byname_optional(struct platform_device *dev,
				     const char *name)
{
	return __platform_get_irq_byname(dev, name);
}
EXPORT_SYMBOL_GPL(platform_get_irq_byname_optional);

/**
 * platform_add_devices - add a numbers of platform devices
 * @devs: array of platform devices to add
 * @num: number of platform devices in array
 */
int platform_add_devices(struct platform_device **devs, int num)
{
	int i, ret = 0;

	for (i = 0; i < num; i++) {
		ret = platform_device_register(devs[i]);
		if (ret) {
			while (--i >= 0)
				platform_device_unregister(devs[i]);
			break;
		}
	}

	return ret;
}
EXPORT_SYMBOL_GPL(platform_add_devices);

struct platform_object {
	struct platform_device pdev;
	char name[];
};

/*
 * Set up default DMA mask for platform devices if the they weren't
 * previously set by the architecture / DT.
 */
static void setup_pdev_dma_masks(struct platform_device *pdev)
{
	pdev->dev.dma_parms = &pdev->dma_parms;

	if (!pdev->dev.coherent_dma_mask)
		pdev->dev.coherent_dma_mask = DMA_BIT_MASK(32);
	if (!pdev->dev.dma_mask) {
		pdev->platform_dma_mask = DMA_BIT_MASK(32);
		pdev->dev.dma_mask = &pdev->platform_dma_mask;
	}
};

/**
 * platform_device_put - destroy a platform device
 * @pdev: platform device to free
 *
 * Free all memory associated with a platform device.  This function must
 * _only_ be externally called in error cases.  All other usage is a bug.
 */
void platform_device_put(struct platform_device *pdev)
{
	if (!IS_ERR_OR_NULL(pdev))
		put_device(&pdev->dev);
}
EXPORT_SYMBOL_GPL(platform_device_put);

static void platform_device_release(struct device *dev)
{
	struct platform_object *pa = container_of(dev, struct platform_object,
						  pdev.dev);

	of_device_node_put(&pa->pdev.dev);
	kfree(pa->pdev.dev.platform_data);
	kfree(pa->pdev.mfd_cell);
	kfree(pa->pdev.resource);
	kfree(pa->pdev.driver_override);
	kfree(pa);
}

/**
 * platform_device_alloc - create a platform device
 * @name: base name of the device we're adding
 * @id: instance id
 *
 * Create a platform device object which can have other objects attached
 * to it, and which will have attached objects freed when it is released.
 */
struct platform_device *platform_device_alloc(const char *name, int id)
{
	struct platform_object *pa;

	pa = kzalloc(sizeof(*pa) + strlen(name) + 1, GFP_KERNEL);
	if (pa) {
		strcpy(pa->name, name);
		pa->pdev.name = pa->name;
		pa->pdev.id = id;
		device_initialize(&pa->pdev.dev);
		pa->pdev.dev.release = platform_device_release;
		setup_pdev_dma_masks(&pa->pdev);
	}

	return pa ? &pa->pdev : NULL;
}
EXPORT_SYMBOL_GPL(platform_device_alloc);

/**
 * platform_device_add_resources - add resources to a platform device
 * @pdev: platform device allocated by platform_device_alloc to add resources to
 * @res: set of resources that needs to be allocated for the device
 * @num: number of resources
 *
 * Add a copy of the resources to the platform device.  The memory
 * associated with the resources will be freed when the platform device is
 * released.
 */
int platform_device_add_resources(struct platform_device *pdev,
				  const struct resource *res, unsigned int num)
{
	struct resource *r = NULL;

	if (res) {
		r = kmemdup(res, sizeof(struct resource) * num, GFP_KERNEL);
		if (!r)
			return -ENOMEM;
	}

	kfree(pdev->resource);
	pdev->resource = r;
	pdev->num_resources = num;
	return 0;
}
EXPORT_SYMBOL_GPL(platform_device_add_resources);

/**
 * platform_device_add_data - add platform-specific data to a platform device
 * @pdev: platform device allocated by platform_device_alloc to add resources to
 * @data: platform specific data for this platform device
 * @size: size of platform specific data
 *
 * Add a copy of platform specific data to the platform device's
 * platform_data pointer.  The memory associated with the platform data
 * will be freed when the platform device is released.
 */
int platform_device_add_data(struct platform_device *pdev, const void *data,
			     size_t size)
{
	void *d = NULL;

	if (data) {
		d = kmemdup(data, size, GFP_KERNEL);
		if (!d)
			return -ENOMEM;
	}

	kfree(pdev->dev.platform_data);
	pdev->dev.platform_data = d;
	return 0;
}
EXPORT_SYMBOL_GPL(platform_device_add_data);

/**
 * platform_device_add_properties - add built-in properties to a platform device
 * @pdev: platform device to add properties to
 * @properties: null terminated array of properties to add
 *
 * The function will take deep copy of @properties and attach the copy to the
 * platform device. The memory associated with properties will be freed when the
 * platform device is released.
 */
int platform_device_add_properties(struct platform_device *pdev,
				   const struct property_entry *properties)
{
	return device_add_properties(&pdev->dev, properties);
}
EXPORT_SYMBOL_GPL(platform_device_add_properties);

/**
 * platform_device_add - add a platform device to device hierarchy
 * @pdev: platform device we're adding
 *
 * This is part 2 of platform_device_register(), though may be called
 * separately _iff_ pdev was allocated by platform_device_alloc().
 */
int platform_device_add(struct platform_device *pdev)
{
	u32 i;
	int ret;

	if (!pdev)
		return -EINVAL;

	if (!pdev->dev.parent)
		pdev->dev.parent = &platform_bus;

	pdev->dev.bus = &platform_bus_type;

	switch (pdev->id) {
	default:
		dev_set_name(&pdev->dev, "%s.%d", pdev->name,  pdev->id);
		break;
	case PLATFORM_DEVID_NONE:
		dev_set_name(&pdev->dev, "%s", pdev->name);
		break;
	case PLATFORM_DEVID_AUTO:
		/*
		 * Automatically allocated device ID. We mark it as such so
		 * that we remember it must be freed, and we append a suffix
		 * to avoid namespace collision with explicit IDs.
		 */
		ret = ida_alloc(&platform_devid_ida, GFP_KERNEL);
		if (ret < 0)
			goto err_out;
		pdev->id = ret;
		pdev->id_auto = true;
		dev_set_name(&pdev->dev, "%s.%d.auto", pdev->name, pdev->id);
		break;
	}

	for (i = 0; i < pdev->num_resources; i++) {
		struct resource *p, *r = &pdev->resource[i];

		if (r->name == NULL)
			r->name = dev_name(&pdev->dev);

		p = r->parent;
		if (!p) {
			if (resource_type(r) == IORESOURCE_MEM)
				p = &iomem_resource;
			else if (resource_type(r) == IORESOURCE_IO)
				p = &ioport_resource;
		}

		if (p) {
			ret = insert_resource(p, r);
			if (ret) {
				dev_err(&pdev->dev, "failed to claim resource %d: %pR\n", i, r);
				goto failed;
			}
		}
	}

	pr_debug("Registering platform device '%s'. Parent at %s\n",
		 dev_name(&pdev->dev), dev_name(pdev->dev.parent));

	ret = device_add(&pdev->dev);
	if (ret == 0)
		return ret;

 failed:
	if (pdev->id_auto) {
		ida_free(&platform_devid_ida, pdev->id);
		pdev->id = PLATFORM_DEVID_AUTO;
	}

	while (i--) {
		struct resource *r = &pdev->resource[i];
		if (r->parent)
			release_resource(r);
	}

 err_out:
	return ret;
}
EXPORT_SYMBOL_GPL(platform_device_add);

/**
 * platform_device_del - remove a platform-level device
 * @pdev: platform device we're removing
 *
 * Note that this function will also release all memory- and port-based
 * resources owned by the device (@dev->resource).  This function must
 * _only_ be externally called in error cases.  All other usage is a bug.
 */
void platform_device_del(struct platform_device *pdev)
{
	u32 i;

	if (!IS_ERR_OR_NULL(pdev)) {
		device_del(&pdev->dev);

		if (pdev->id_auto) {
			ida_free(&platform_devid_ida, pdev->id);
			pdev->id = PLATFORM_DEVID_AUTO;
		}

		for (i = 0; i < pdev->num_resources; i++) {
			struct resource *r = &pdev->resource[i];
			if (r->parent)
				release_resource(r);
		}
	}
}
EXPORT_SYMBOL_GPL(platform_device_del);

/**
 * platform_device_register - add a platform-level device
 * @pdev: platform device we're adding
 */
int platform_device_register(struct platform_device *pdev)
{
	device_initialize(&pdev->dev);
	setup_pdev_dma_masks(pdev);
	return platform_device_add(pdev);
}
EXPORT_SYMBOL_GPL(platform_device_register);

/**
 * platform_device_unregister - unregister a platform-level device
 * @pdev: platform device we're unregistering
 *
 * Unregistration is done in 2 steps. First we release all resources
 * and remove it from the subsystem, then we drop reference count by
 * calling platform_device_put().
 */
void platform_device_unregister(struct platform_device *pdev)
{
	platform_device_del(pdev);
	platform_device_put(pdev);
}
EXPORT_SYMBOL_GPL(platform_device_unregister);

/**
 * platform_device_register_full - add a platform-level device with
 * resources and platform-specific data
 *
 * @pdevinfo: data used to create device
 *
 * Returns &struct platform_device pointer on success, or ERR_PTR() on error.
 */
struct platform_device *platform_device_register_full(
		const struct platform_device_info *pdevinfo)
{
	int ret;
	struct platform_device *pdev;

	pdev = platform_device_alloc(pdevinfo->name, pdevinfo->id);
	if (!pdev)
		return ERR_PTR(-ENOMEM);

	pdev->dev.parent = pdevinfo->parent;
	pdev->dev.fwnode = pdevinfo->fwnode;
	pdev->dev.of_node = of_node_get(to_of_node(pdev->dev.fwnode));
	pdev->dev.of_node_reused = pdevinfo->of_node_reused;

	if (pdevinfo->dma_mask) {
		pdev->platform_dma_mask = pdevinfo->dma_mask;
		pdev->dev.dma_mask = &pdev->platform_dma_mask;
		pdev->dev.coherent_dma_mask = pdevinfo->dma_mask;
	}

	ret = platform_device_add_resources(pdev,
			pdevinfo->res, pdevinfo->num_res);
	if (ret)
		goto err;

	ret = platform_device_add_data(pdev,
			pdevinfo->data, pdevinfo->size_data);
	if (ret)
		goto err;

	if (pdevinfo->properties) {
		ret = platform_device_add_properties(pdev,
						     pdevinfo->properties);
		if (ret)
			goto err;
	}

	ret = platform_device_add(pdev);
	if (ret) {
err:
		ACPI_COMPANION_SET(&pdev->dev, NULL);
		platform_device_put(pdev);
		return ERR_PTR(ret);
	}

	return pdev;
}
EXPORT_SYMBOL_GPL(platform_device_register_full);

/**
 * __platform_driver_register - register a driver for platform-level devices
 * @drv: platform driver structure
 * @owner: owning module/driver
 */
int __platform_driver_register(struct platform_driver *drv,
				struct module *owner)
{
	drv->driver.owner = owner;
	drv->driver.bus = &platform_bus_type;

	return driver_register(&drv->driver);
}
EXPORT_SYMBOL_GPL(__platform_driver_register);

/**
 * platform_driver_unregister - unregister a driver for platform-level devices
 * @drv: platform driver structure
 */
void platform_driver_unregister(struct platform_driver *drv)
{
	driver_unregister(&drv->driver);
}
EXPORT_SYMBOL_GPL(platform_driver_unregister);

static int platform_probe_fail(struct platform_device *pdev)
{
	return -ENXIO;
}

/**
 * __platform_driver_probe - register driver for non-hotpluggable device
 * @drv: platform driver structure
 * @probe: the driver probe routine, probably from an __init section
 * @module: module which will be the owner of the driver
 *
 * Use this instead of platform_driver_register() when you know the device
 * is not hotpluggable and has already been registered, and you want to
 * remove its run-once probe() infrastructure from memory after the driver
 * has bound to the device.
 *
 * One typical use for this would be with drivers for controllers integrated
 * into system-on-chip processors, where the controller devices have been
 * configured as part of board setup.
 *
 * Note that this is incompatible with deferred probing.
 *
 * Returns zero if the driver registered and bound to a device, else returns
 * a negative error code and with the driver not registered.
 */
int __init_or_module __platform_driver_probe(struct platform_driver *drv,
		int (*probe)(struct platform_device *), struct module *module)
{
	int retval, code;

	if (drv->driver.probe_type == PROBE_PREFER_ASYNCHRONOUS) {
		pr_err("%s: drivers registered with %s can not be probed asynchronously\n",
			 drv->driver.name, __func__);
		return -EINVAL;
	}

	/*
	 * We have to run our probes synchronously because we check if
	 * we find any devices to bind to and exit with error if there
	 * are any.
	 */
	drv->driver.probe_type = PROBE_FORCE_SYNCHRONOUS;

	/*
	 * Prevent driver from requesting probe deferral to avoid further
	 * futile probe attempts.
	 */
	drv->prevent_deferred_probe = true;

	/* make sure driver won't have bind/unbind attributes */
	drv->driver.suppress_bind_attrs = true;

	/* temporary section violation during probe() */
	drv->probe = probe;
	retval = code = __platform_driver_register(drv, module);
	if (retval)
		return retval;

	/*
	 * Fixup that section violation, being paranoid about code scanning
	 * the list of drivers in order to probe new devices.  Check to see
	 * if the probe was successful, and make sure any forced probes of
	 * new devices fail.
	 */
	spin_lock(&drv->driver.bus->p->klist_drivers.k_lock);
	drv->probe = platform_probe_fail;
	if (code == 0 && list_empty(&drv->driver.p->klist_devices.k_list))
		retval = -ENODEV;
	spin_unlock(&drv->driver.bus->p->klist_drivers.k_lock);

	if (code != retval)
		platform_driver_unregister(drv);
	return retval;
}
EXPORT_SYMBOL_GPL(__platform_driver_probe);

/**
 * __platform_create_bundle - register driver and create corresponding device
 * @driver: platform driver structure
 * @probe: the driver probe routine, probably from an __init section
 * @res: set of resources that needs to be allocated for the device
 * @n_res: number of resources
 * @data: platform specific data for this platform device
 * @size: size of platform specific data
 * @module: module which will be the owner of the driver
 *
 * Use this in legacy-style modules that probe hardware directly and
 * register a single platform device and corresponding platform driver.
 *
 * Returns &struct platform_device pointer on success, or ERR_PTR() on error.
 */
struct platform_device * __init_or_module __platform_create_bundle(
			struct platform_driver *driver,
			int (*probe)(struct platform_device *),
			struct resource *res, unsigned int n_res,
			const void *data, size_t size, struct module *module)
{
	struct platform_device *pdev;
	int error;

	pdev = platform_device_alloc(driver->driver.name, -1);
	if (!pdev) {
		error = -ENOMEM;
		goto err_out;
	}

	error = platform_device_add_resources(pdev, res, n_res);
	if (error)
		goto err_pdev_put;

	error = platform_device_add_data(pdev, data, size);
	if (error)
		goto err_pdev_put;

	error = platform_device_add(pdev);
	if (error)
		goto err_pdev_put;

	error = __platform_driver_probe(driver, probe, module);
	if (error)
		goto err_pdev_del;

	return pdev;

err_pdev_del:
	platform_device_del(pdev);
err_pdev_put:
	platform_device_put(pdev);
err_out:
	return ERR_PTR(error);
}
EXPORT_SYMBOL_GPL(__platform_create_bundle);

/**
 * __platform_register_drivers - register an array of platform drivers
 * @drivers: an array of drivers to register
 * @count: the number of drivers to register
 * @owner: module owning the drivers
 *
 * Registers platform drivers specified by an array. On failure to register a
 * driver, all previously registered drivers will be unregistered. Callers of
 * this API should use platform_unregister_drivers() to unregister drivers in
 * the reverse order.
 *
 * Returns: 0 on success or a negative error code on failure.
 */
int __platform_register_drivers(struct platform_driver * const *drivers,
				unsigned int count, struct module *owner)
{
	unsigned int i;
	int err;

	for (i = 0; i < count; i++) {
		pr_debug("registering platform driver %ps\n", drivers[i]);

		err = __platform_driver_register(drivers[i], owner);
		if (err < 0) {
			pr_err("failed to register platform driver %ps: %d\n",
			       drivers[i], err);
			goto error;
		}
	}

	return 0;

error:
	while (i--) {
		pr_debug("unregistering platform driver %ps\n", drivers[i]);
		platform_driver_unregister(drivers[i]);
	}

	return err;
}
EXPORT_SYMBOL_GPL(__platform_register_drivers);

/**
 * platform_unregister_drivers - unregister an array of platform drivers
 * @drivers: an array of drivers to unregister
 * @count: the number of drivers to unregister
 *
 * Unregisters platform drivers specified by an array. This is typically used
 * to complement an earlier call to platform_register_drivers(). Drivers are
 * unregistered in the reverse order in which they were registered.
 */
void platform_unregister_drivers(struct platform_driver * const *drivers,
				 unsigned int count)
{
	while (count--) {
		pr_debug("unregistering platform driver %ps\n", drivers[count]);
		platform_driver_unregister(drivers[count]);
	}
}
EXPORT_SYMBOL_GPL(platform_unregister_drivers);

static const struct platform_device_id *platform_match_id(
			const struct platform_device_id *id,
			struct platform_device *pdev)
{
	while (id->name[0]) {
		if (strcmp(pdev->name, id->name) == 0) {
			pdev->id_entry = id;
			return id;
		}
		id++;
	}
	return NULL;
}

#ifdef CONFIG_PM_SLEEP

static int platform_legacy_suspend(struct device *dev, pm_message_t mesg)
{
	struct platform_driver *pdrv = to_platform_driver(dev->driver);
	struct platform_device *pdev = to_platform_device(dev);
	int ret = 0;

	if (dev->driver && pdrv->suspend)
		ret = pdrv->suspend(pdev, mesg);

	return ret;
}

static int platform_legacy_resume(struct device *dev)
{
	struct platform_driver *pdrv = to_platform_driver(dev->driver);
	struct platform_device *pdev = to_platform_device(dev);
	int ret = 0;

	if (dev->driver && pdrv->resume)
		ret = pdrv->resume(pdev);

	return ret;
}

#endif /* CONFIG_PM_SLEEP */

#ifdef CONFIG_SUSPEND

int platform_pm_suspend(struct device *dev)
{
	struct device_driver *drv = dev->driver;
	int ret = 0;

	if (!drv)
		return 0;

	if (drv->pm) {
		if (drv->pm->suspend)
			ret = drv->pm->suspend(dev);
	} else {
		ret = platform_legacy_suspend(dev, PMSG_SUSPEND);
	}

	return ret;
}

int platform_pm_resume(struct device *dev)
{
	struct device_driver *drv = dev->driver;
	int ret = 0;

	if (!drv)
		return 0;

	if (drv->pm) {
		if (drv->pm->resume)
			ret = drv->pm->resume(dev);
	} else {
		ret = platform_legacy_resume(dev);
	}

	return ret;
}

#endif /* CONFIG_SUSPEND */

#ifdef CONFIG_HIBERNATE_CALLBACKS

int platform_pm_freeze(struct device *dev)
{
	struct device_driver *drv = dev->driver;
	int ret = 0;

	if (!drv)
		return 0;

	if (drv->pm) {
		if (drv->pm->freeze)
			ret = drv->pm->freeze(dev);
	} else {
		ret = platform_legacy_suspend(dev, PMSG_FREEZE);
	}

	return ret;
}

int platform_pm_thaw(struct device *dev)
{
	struct device_driver *drv = dev->driver;
	int ret = 0;

	if (!drv)
		return 0;

	if (drv->pm) {
		if (drv->pm->thaw)
			ret = drv->pm->thaw(dev);
	} else {
		ret = platform_legacy_resume(dev);
	}

	return ret;
}

int platform_pm_poweroff(struct device *dev)
{
	struct device_driver *drv = dev->driver;
	int ret = 0;

	if (!drv)
		return 0;

	if (drv->pm) {
		if (drv->pm->poweroff)
			ret = drv->pm->poweroff(dev);
	} else {
		ret = platform_legacy_suspend(dev, PMSG_HIBERNATE);
	}

	return ret;
}

int platform_pm_restore(struct device *dev)
{
	struct device_driver *drv = dev->driver;
	int ret = 0;

	if (!drv)
		return 0;

	if (drv->pm) {
		if (drv->pm->restore)
			ret = drv->pm->restore(dev);
	} else {
		ret = platform_legacy_resume(dev);
	}

	return ret;
}

#endif /* CONFIG_HIBERNATE_CALLBACKS */

/* modalias support enables more hands-off userspace setup:
 * (a) environment variable lets new-style hotplug events work once system is
 *     fully running:  "modprobe $MODALIAS"
 * (b) sysfs attribute lets new-style coldplug recover from hotplug events
 *     mishandled before system is fully running:  "modprobe $(cat modalias)"
 */
static ssize_t modalias_show(struct device *dev,
			     struct device_attribute *attr, char *buf)
{
	struct platform_device *pdev = to_platform_device(dev);
	int len;

	len = of_device_modalias(dev, buf, PAGE_SIZE);
	if (len != -ENODEV)
		return len;

	len = acpi_device_modalias(dev, buf, PAGE_SIZE - 1);
	if (len != -ENODEV)
		return len;

	return sysfs_emit(buf, "platform:%s\n", pdev->name);
}
static DEVICE_ATTR_RO(modalias);

static ssize_t numa_node_show(struct device *dev,
			      struct device_attribute *attr, char *buf)
{
	return sysfs_emit(buf, "%d\n", dev_to_node(dev));
}
static DEVICE_ATTR_RO(numa_node);

static ssize_t driver_override_show(struct device *dev,
				    struct device_attribute *attr, char *buf)
{
	struct platform_device *pdev = to_platform_device(dev);
	ssize_t len;

	device_lock(dev);
	len = sysfs_emit(buf, "%s\n", pdev->driver_override);
	device_unlock(dev);

	return len;
}

static ssize_t driver_override_store(struct device *dev,
				     struct device_attribute *attr,
				     const char *buf, size_t count)
{
	struct platform_device *pdev = to_platform_device(dev);
	char *driver_override, *old, *cp;

	/* We need to keep extra room for a newline */
	if (count >= (PAGE_SIZE - 1))
		return -EINVAL;

	driver_override = kstrndup(buf, count, GFP_KERNEL);
	if (!driver_override)
		return -ENOMEM;

	cp = strchr(driver_override, '\n');
	if (cp)
		*cp = '\0';

	device_lock(dev);
	old = pdev->driver_override;
	if (strlen(driver_override)) {
		pdev->driver_override = driver_override;
	} else {
		kfree(driver_override);
		pdev->driver_override = NULL;
	}
	device_unlock(dev);

	kfree(old);

	return count;
}
static DEVICE_ATTR_RW(driver_override);

static struct attribute *platform_dev_attrs[] = {
	&dev_attr_modalias.attr,
	&dev_attr_numa_node.attr,
	&dev_attr_driver_override.attr,
	NULL,
};

static umode_t platform_dev_attrs_visible(struct kobject *kobj, struct attribute *a,
		int n)
{
	struct device *dev = container_of(kobj, typeof(*dev), kobj);

	if (a == &dev_attr_numa_node.attr &&
			dev_to_node(dev) == NUMA_NO_NODE)
		return 0;

	return a->mode;
}

static struct attribute_group platform_dev_group = {
	.attrs = platform_dev_attrs,
	.is_visible = platform_dev_attrs_visible,
};
__ATTRIBUTE_GROUPS(platform_dev);


/**
 * platform_match - bind platform device to platform driver.
 * @dev: device.
 * @drv: driver.
 *
 * Platform device IDs are assumed to be encoded like this:
 * "<name><instance>", where <name> is a short description of the type of
 * device, like "pci" or "floppy", and <instance> is the enumerated
 * instance of the device, like '0' or '42'.  Driver IDs are simply
 * "<name>".  So, extract the <name> from the platform_device structure,
 * and compare it against the name of the driver. Return whether they match
 * or not.
 */
static int platform_match(struct device *dev, struct device_driver *drv)
{
	struct platform_device *pdev = to_platform_device(dev);
	struct platform_driver *pdrv = to_platform_driver(drv);

	/* When driver_override is set, only bind to the matching driver */
	if (pdev->driver_override)
		return !strcmp(pdev->driver_override, drv->name);

	/* Attempt an OF style match first */
	if (of_driver_match_device(dev, drv))
		return 1;

	/* Then try ACPI style match */
	if (acpi_driver_match_device(dev, drv))
		return 1;

	/* Then try to match against the id table */
	if (pdrv->id_table)
		return platform_match_id(pdrv->id_table, pdev) != NULL;

	/* fall-back to driver name match */
	return (strcmp(pdev->name, drv->name) == 0);
}

static int platform_uevent(struct device *dev, struct kobj_uevent_env *env)
{
	struct platform_device	*pdev = to_platform_device(dev);
	int rc;

	/* Some devices have extra OF data and an OF-style MODALIAS */
	rc = of_device_uevent_modalias(dev, env);
	if (rc != -ENODEV)
		return rc;

	rc = acpi_device_uevent_modalias(dev, env);
	if (rc != -ENODEV)
		return rc;

	add_uevent_var(env, "MODALIAS=%s%s", PLATFORM_MODULE_PREFIX,
			pdev->name);
	return 0;
}

static int platform_probe(struct device *_dev)
{
	struct platform_driver *drv = to_platform_driver(_dev->driver);
	struct platform_device *dev = to_platform_device(_dev);
	int ret;

	/*
	 * A driver registered using platform_driver_probe() cannot be bound
	 * again later because the probe function usually lives in __init code
	 * and so is gone. For these drivers .probe is set to
	 * platform_probe_fail in __platform_driver_probe(). Don't even prepare
	 * clocks and PM domains for these to match the traditional behaviour.
	 */
	if (unlikely(drv->probe == platform_probe_fail))
		return -ENXIO;

	ret = of_clk_set_defaults(_dev->of_node, false);
	if (ret < 0)
		return ret;

	ret = dev_pm_domain_attach(_dev, true);
	if (ret)
		goto out;

	if (drv->probe) {
		ret = drv->probe(dev);
		if (ret)
			dev_pm_domain_detach(_dev, true);
	}

out:
	if (drv->prevent_deferred_probe && ret == -EPROBE_DEFER) {
		dev_warn(_dev, "probe deferral not supported\n");
		ret = -ENXIO;
	}

	return ret;
}

static int platform_remove(struct device *_dev)
{
	struct platform_driver *drv = to_platform_driver(_dev->driver);
	struct platform_device *dev = to_platform_device(_dev);
	int ret = 0;

	if (drv->remove)
		ret = drv->remove(dev);
	dev_pm_domain_detach(_dev, true);

	return ret;
}

static void platform_shutdown(struct device *_dev)
{
	struct platform_device *dev = to_platform_device(_dev);
	struct platform_driver *drv;

	if (!_dev->driver)
		return;

	drv = to_platform_driver(_dev->driver);
	if (drv->shutdown)
		drv->shutdown(dev);
}


int platform_dma_configure(struct device *dev)
{
	enum dev_dma_attr attr;
	int ret = 0;

	if (dev->of_node) {
		ret = of_dma_configure(dev, dev->of_node, true);
	} else if (has_acpi_companion(dev)) {
		attr = acpi_get_dma_attr(to_acpi_device_node(dev->fwnode));
		ret = acpi_dma_configure(dev, attr);
	}

	return ret;
}

static const struct dev_pm_ops platform_dev_pm_ops = {
	.runtime_suspend = pm_generic_runtime_suspend,
	.runtime_resume = pm_generic_runtime_resume,
	USE_PLATFORM_PM_SLEEP_OPS
};

struct bus_type platform_bus_type = {
	.name		= "platform",
	.dev_groups	= platform_dev_groups,
	.match		= platform_match,
	.uevent		= platform_uevent,
	.probe		= platform_probe,
	.remove		= platform_remove,
	.shutdown	= platform_shutdown,
	.dma_configure	= platform_dma_configure,
	.pm		= &platform_dev_pm_ops,
};
EXPORT_SYMBOL_GPL(platform_bus_type);

static inline int __platform_match(struct device *dev, const void *drv)
{
	return platform_match(dev, (struct device_driver *)drv);
}

/**
 * platform_find_device_by_driver - Find a platform device with a given
 * driver.
 * @start: The device to start the search from.
 * @drv: The device driver to look for.
 */
struct device *platform_find_device_by_driver(struct device *start,
					      const struct device_driver *drv)
{
	return bus_find_device(&platform_bus_type, start, drv,
			       __platform_match);
}
EXPORT_SYMBOL_GPL(platform_find_device_by_driver);

void __weak __init early_platform_cleanup(void) { }

int __init platform_bus_init(void)
{
	int error;

	early_platform_cleanup();

	error = device_register(&platform_bus);
	if (error) {
		put_device(&platform_bus);
		return error;
	}
	error =  bus_register(&platform_bus_type);
	if (error)
		device_unregister(&platform_bus);
	of_platform_register_reconfig_notifier();
	return error;
}<|MERGE_RESOLUTION|>--- conflicted
+++ resolved
@@ -366,11 +366,8 @@
 		return -ERANGE;
 
 	nvec = platform_irq_count(dev);
-<<<<<<< HEAD
-=======
 	if (nvec < 0)
 		return nvec;
->>>>>>> 6ee1d745
 
 	if (nvec < minvec)
 		return -ENOSPC;
