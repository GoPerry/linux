// SPDX-License-Identifier: GPL-2.0
/*
 * drivers/base/dd.c - The core device/driver interactions.
 *
 * This file contains the (sometimes tricky) code that controls the
 * interactions between devices and drivers, which primarily includes
 * driver binding and unbinding.
 *
 * All of this code used to exist in drivers/base/bus.c, but was
 * relocated to here in the name of compartmentalization (since it wasn't
 * strictly code just for the 'struct bus_type'.
 *
 * Copyright (c) 2002-5 Patrick Mochel
 * Copyright (c) 2002-3 Open Source Development Labs
 * Copyright (c) 2007-2009 Greg Kroah-Hartman <gregkh@suse.de>
 * Copyright (c) 2007-2009 Novell Inc.
 */

#include <linux/debugfs.h>
#include <linux/device.h>
#include <linux/delay.h>
#include <linux/dma-mapping.h>
#include <linux/init.h>
#include <linux/module.h>
#include <linux/kthread.h>
#include <linux/wait.h>
#include <linux/async.h>
#include <linux/pm_runtime.h>
#include <linux/pinctrl/devinfo.h>

#include "base.h"
#include "power/power.h"

/*
 * Deferred Probe infrastructure.
 *
 * Sometimes driver probe order matters, but the kernel doesn't always have
 * dependency information which means some drivers will get probed before a
 * resource it depends on is available.  For example, an SDHCI driver may
 * first need a GPIO line from an i2c GPIO controller before it can be
 * initialized.  If a required resource is not available yet, a driver can
 * request probing to be deferred by returning -EPROBE_DEFER from its probe hook
 *
 * Deferred probe maintains two lists of devices, a pending list and an active
 * list.  A driver returning -EPROBE_DEFER causes the device to be added to the
 * pending list.  A successful driver probe will trigger moving all devices
 * from the pending to the active list so that the workqueue will eventually
 * retry them.
 *
 * The deferred_probe_mutex must be held any time the deferred_probe_*_list
 * of the (struct device*)->p->deferred_probe pointers are manipulated
 */
static DEFINE_MUTEX(deferred_probe_mutex);
static LIST_HEAD(deferred_probe_pending_list);
static LIST_HEAD(deferred_probe_active_list);
static atomic_t deferred_trigger_count = ATOMIC_INIT(0);
static struct dentry *deferred_devices;
static bool initcalls_done;

/* Save the async probe drivers' name from kernel cmdline */
#define ASYNC_DRV_NAMES_MAX_LEN	256
static char async_probe_drv_names[ASYNC_DRV_NAMES_MAX_LEN];

/*
 * In some cases, like suspend to RAM or hibernation, It might be reasonable
 * to prohibit probing of devices as it could be unsafe.
 * Once defer_all_probes is true all drivers probes will be forcibly deferred.
 */
static bool defer_all_probes;

/*
 * deferred_probe_work_func() - Retry probing devices in the active list.
 */
static void deferred_probe_work_func(struct work_struct *work)
{
	struct device *dev;
	struct device_private *private;
	/*
	 * This block processes every device in the deferred 'active' list.
	 * Each device is removed from the active list and passed to
	 * bus_probe_device() to re-attempt the probe.  The loop continues
	 * until every device in the active list is removed and retried.
	 *
	 * Note: Once the device is removed from the list and the mutex is
	 * released, it is possible for the device get freed by another thread
	 * and cause a illegal pointer dereference.  This code uses
	 * get/put_device() to ensure the device structure cannot disappear
	 * from under our feet.
	 */
	mutex_lock(&deferred_probe_mutex);
	while (!list_empty(&deferred_probe_active_list)) {
		private = list_first_entry(&deferred_probe_active_list,
					typeof(*dev->p), deferred_probe);
		dev = private->device;
		list_del_init(&private->deferred_probe);

		get_device(dev);

		/*
		 * Drop the mutex while probing each device; the probe path may
		 * manipulate the deferred list
		 */
		mutex_unlock(&deferred_probe_mutex);

		/*
		 * Force the device to the end of the dpm_list since
		 * the PM code assumes that the order we add things to
		 * the list is a good order for suspend but deferred
		 * probe makes that very unsafe.
		 */
		device_pm_move_to_tail(dev);

		dev_dbg(dev, "Retrying from deferred list\n");
		bus_probe_device(dev);
		mutex_lock(&deferred_probe_mutex);

		put_device(dev);
	}
	mutex_unlock(&deferred_probe_mutex);
}
static DECLARE_WORK(deferred_probe_work, deferred_probe_work_func);

void driver_deferred_probe_add(struct device *dev)
{
	mutex_lock(&deferred_probe_mutex);
	if (list_empty(&dev->p->deferred_probe)) {
		dev_dbg(dev, "Added to deferred list\n");
		list_add_tail(&dev->p->deferred_probe, &deferred_probe_pending_list);
	}
	mutex_unlock(&deferred_probe_mutex);
}

void driver_deferred_probe_del(struct device *dev)
{
	mutex_lock(&deferred_probe_mutex);
	if (!list_empty(&dev->p->deferred_probe)) {
		dev_dbg(dev, "Removed from deferred list\n");
		list_del_init(&dev->p->deferred_probe);
	}
	mutex_unlock(&deferred_probe_mutex);
}

static bool driver_deferred_probe_enable = false;
/**
 * driver_deferred_probe_trigger() - Kick off re-probing deferred devices
 *
 * This functions moves all devices from the pending list to the active
 * list and schedules the deferred probe workqueue to process them.  It
 * should be called anytime a driver is successfully bound to a device.
 *
 * Note, there is a race condition in multi-threaded probe. In the case where
 * more than one device is probing at the same time, it is possible for one
 * probe to complete successfully while another is about to defer. If the second
 * depends on the first, then it will get put on the pending list after the
 * trigger event has already occurred and will be stuck there.
 *
 * The atomic 'deferred_trigger_count' is used to determine if a successful
 * trigger has occurred in the midst of probing a driver. If the trigger count
 * changes in the midst of a probe, then deferred processing should be triggered
 * again.
 */
static void driver_deferred_probe_trigger(void)
{
	if (!driver_deferred_probe_enable)
		return;

	driver_deferred_probe_force_trigger();
}

void driver_deferred_probe_force_trigger(void)
{
	/*
	 * A successful probe means that all the devices in the pending list
	 * should be triggered to be reprobed.  Move all the deferred devices
	 * into the active list so they can be retried by the workqueue
	 */
	mutex_lock(&deferred_probe_mutex);
	atomic_inc(&deferred_trigger_count);
	list_splice_tail_init(&deferred_probe_pending_list,
			      &deferred_probe_active_list);
	mutex_unlock(&deferred_probe_mutex);

	/*
	 * Kick the re-probe thread.  It may already be scheduled, but it is
	 * safe to kick it again.
	 */
	schedule_work(&deferred_probe_work);
}

/**
 * device_block_probing() - Block/defer device's probes
 *
 *	It will disable probing of devices and defer their probes instead.
 */
void device_block_probing(void)
{
	defer_all_probes = true;
	/* sync with probes to avoid races. */
	wait_for_device_probe();
}

/**
 * device_unblock_probing() - Unblock/enable device's probes
 *
 *	It will restore normal behavior and trigger re-probing of deferred
 * devices.
 */
void device_unblock_probing(void)
{
	defer_all_probes = false;
	driver_deferred_probe_trigger();
}

/*
 * deferred_devs_show() - Show the devices in the deferred probe pending list.
 */
static int deferred_devs_show(struct seq_file *s, void *data)
{
	struct device_private *curr;

	mutex_lock(&deferred_probe_mutex);

	list_for_each_entry(curr, &deferred_probe_pending_list, deferred_probe)
		seq_printf(s, "%s\n", dev_name(curr->device));

	mutex_unlock(&deferred_probe_mutex);

	return 0;
}
DEFINE_SHOW_ATTRIBUTE(deferred_devs);

int driver_deferred_probe_timeout;
EXPORT_SYMBOL_GPL(driver_deferred_probe_timeout);
static DECLARE_WAIT_QUEUE_HEAD(probe_timeout_waitqueue);

static int __init deferred_probe_timeout_setup(char *str)
{
	int timeout;

	if (!kstrtoint(str, 10, &timeout))
		driver_deferred_probe_timeout = timeout;
	return 1;
}
__setup("deferred_probe_timeout=", deferred_probe_timeout_setup);

/**
 * driver_deferred_probe_check_state() - Check deferred probe state
 * @dev: device to check
 *
 * Return:
 * -ENODEV if initcalls have completed and modules are disabled.
 * -ETIMEDOUT if the deferred probe timeout was set and has expired
 *  and modules are enabled.
 * -EPROBE_DEFER in other cases.
 *
 * Drivers or subsystems can opt-in to calling this function instead of directly
 * returning -EPROBE_DEFER.
 */
int driver_deferred_probe_check_state(struct device *dev)
{
	if (!IS_ENABLED(CONFIG_MODULES) && initcalls_done) {
		dev_warn(dev, "ignoring dependency for device, assuming no driver\n");
		return -ENODEV;
	}

	if (!driver_deferred_probe_timeout && initcalls_done) {
<<<<<<< HEAD
		dev_warn(dev, "deferred probe timeout, ignoring dependency");
=======
		dev_warn(dev, "deferred probe timeout, ignoring dependency\n");
>>>>>>> 4775cbe7
		return -ETIMEDOUT;
	}

	return -EPROBE_DEFER;
}

static void deferred_probe_timeout_work_func(struct work_struct *work)
{
	struct device_private *private, *p;

	driver_deferred_probe_timeout = 0;
	driver_deferred_probe_trigger();
	flush_work(&deferred_probe_work);

	list_for_each_entry_safe(private, p, &deferred_probe_pending_list, deferred_probe)
<<<<<<< HEAD
		dev_info(private->device, "deferred probe pending");
=======
		dev_info(private->device, "deferred probe pending\n");
>>>>>>> 4775cbe7
	wake_up(&probe_timeout_waitqueue);
}
static DECLARE_DELAYED_WORK(deferred_probe_timeout_work, deferred_probe_timeout_work_func);

/**
 * deferred_probe_initcall() - Enable probing of deferred devices
 *
 * We don't want to get in the way when the bulk of drivers are getting probed.
 * Instead, this initcall makes sure that deferred probing is delayed until
 * late_initcall time.
 */
static int deferred_probe_initcall(void)
{
	deferred_devices = debugfs_create_file("devices_deferred", 0444, NULL,
					       NULL, &deferred_devs_fops);

	driver_deferred_probe_enable = true;
	driver_deferred_probe_trigger();
	/* Sort as many dependencies as possible before exiting initcalls */
	flush_work(&deferred_probe_work);
	initcalls_done = true;

	/*
	 * Trigger deferred probe again, this time we won't defer anything
	 * that is optional
	 */
	driver_deferred_probe_trigger();
	flush_work(&deferred_probe_work);

	if (driver_deferred_probe_timeout > 0) {
		schedule_delayed_work(&deferred_probe_timeout_work,
			driver_deferred_probe_timeout * HZ);
	}
	return 0;
}
late_initcall(deferred_probe_initcall);

static void __exit deferred_probe_exit(void)
{
	debugfs_remove_recursive(deferred_devices);
}
__exitcall(deferred_probe_exit);

/**
 * device_is_bound() - Check if device is bound to a driver
 * @dev: device to check
 *
 * Returns true if passed device has already finished probing successfully
 * against a driver.
 *
 * This function must be called with the device lock held.
 */
bool device_is_bound(struct device *dev)
{
	return dev->p && klist_node_attached(&dev->p->knode_driver);
}

static void driver_bound(struct device *dev)
{
	if (device_is_bound(dev)) {
		pr_warn("%s: device %s already bound\n",
			__func__, kobject_name(&dev->kobj));
		return;
	}

	pr_debug("driver: '%s': %s: bound to device '%s'\n", dev->driver->name,
		 __func__, dev_name(dev));

	klist_add_tail(&dev->p->knode_driver, &dev->driver->p->klist_devices);
	device_links_driver_bound(dev);

	device_pm_check_callbacks(dev);

	/*
	 * Make sure the device is no longer in one of the deferred lists and
	 * kick off retrying all pending devices
	 */
	driver_deferred_probe_del(dev);
	driver_deferred_probe_trigger();

	if (dev->bus)
		blocking_notifier_call_chain(&dev->bus->p->bus_notifier,
					     BUS_NOTIFY_BOUND_DRIVER, dev);

	kobject_uevent(&dev->kobj, KOBJ_BIND);
}

static ssize_t coredump_store(struct device *dev, struct device_attribute *attr,
			    const char *buf, size_t count)
{
	device_lock(dev);
	dev->driver->coredump(dev);
	device_unlock(dev);

	return count;
}
static DEVICE_ATTR_WO(coredump);

static int driver_sysfs_add(struct device *dev)
{
	int ret;

	if (dev->bus)
		blocking_notifier_call_chain(&dev->bus->p->bus_notifier,
					     BUS_NOTIFY_BIND_DRIVER, dev);

	ret = sysfs_create_link(&dev->driver->p->kobj, &dev->kobj,
				kobject_name(&dev->kobj));
	if (ret)
		goto fail;

	ret = sysfs_create_link(&dev->kobj, &dev->driver->p->kobj,
				"driver");
	if (ret)
		goto rm_dev;

	if (!IS_ENABLED(CONFIG_DEV_COREDUMP) || !dev->driver->coredump ||
	    !device_create_file(dev, &dev_attr_coredump))
		return 0;

	sysfs_remove_link(&dev->kobj, "driver");

rm_dev:
	sysfs_remove_link(&dev->driver->p->kobj,
			  kobject_name(&dev->kobj));

fail:
	return ret;
}

static void driver_sysfs_remove(struct device *dev)
{
	struct device_driver *drv = dev->driver;

	if (drv) {
		if (drv->coredump)
			device_remove_file(dev, &dev_attr_coredump);
		sysfs_remove_link(&drv->p->kobj, kobject_name(&dev->kobj));
		sysfs_remove_link(&dev->kobj, "driver");
	}
}

/**
 * device_bind_driver - bind a driver to one device.
 * @dev: device.
 *
 * Allow manual attachment of a driver to a device.
 * Caller must have already set @dev->driver.
 *
 * Note that this does not modify the bus reference count
 * nor take the bus's rwsem. Please verify those are accounted
 * for before calling this. (It is ok to call with no other effort
 * from a driver's probe() method.)
 *
 * This function must be called with the device lock held.
 */
int device_bind_driver(struct device *dev)
{
	int ret;

	ret = driver_sysfs_add(dev);
	if (!ret)
		driver_bound(dev);
	else if (dev->bus)
		blocking_notifier_call_chain(&dev->bus->p->bus_notifier,
					     BUS_NOTIFY_DRIVER_NOT_BOUND, dev);
	return ret;
}
EXPORT_SYMBOL_GPL(device_bind_driver);

static atomic_t probe_count = ATOMIC_INIT(0);
static DECLARE_WAIT_QUEUE_HEAD(probe_waitqueue);

static void driver_deferred_probe_add_trigger(struct device *dev,
					      int local_trigger_count)
{
	driver_deferred_probe_add(dev);
	/* Did a trigger occur while probing? Need to re-trigger if yes */
	if (local_trigger_count != atomic_read(&deferred_trigger_count))
		driver_deferred_probe_trigger();
}

static int really_probe(struct device *dev, struct device_driver *drv)
{
	int ret = -EPROBE_DEFER;
	int local_trigger_count = atomic_read(&deferred_trigger_count);
	bool test_remove = IS_ENABLED(CONFIG_DEBUG_TEST_DRIVER_REMOVE) &&
			   !drv->suppress_bind_attrs;

	if (defer_all_probes) {
		/*
		 * Value of defer_all_probes can be set only by
		 * device_block_probing() which, in turn, will call
		 * wait_for_device_probe() right after that to avoid any races.
		 */
		dev_dbg(dev, "Driver %s force probe deferral\n", drv->name);
		driver_deferred_probe_add(dev);
		return ret;
	}

	ret = device_links_check_suppliers(dev);
	if (ret == -EPROBE_DEFER)
		driver_deferred_probe_add_trigger(dev, local_trigger_count);
	if (ret)
		return ret;

	atomic_inc(&probe_count);
	pr_debug("bus: '%s': %s: probing driver %s with device %s\n",
		 drv->bus->name, __func__, drv->name, dev_name(dev));
	if (!list_empty(&dev->devres_head)) {
		dev_crit(dev, "Resources present before probing\n");
		return -EBUSY;
	}

re_probe:
	dev->driver = drv;

	/* If using pinctrl, bind pins now before probing */
	ret = pinctrl_bind_pins(dev);
	if (ret)
		goto pinctrl_bind_failed;

	if (dev->bus->dma_configure) {
		ret = dev->bus->dma_configure(dev);
		if (ret)
			goto probe_failed;
	}

	if (driver_sysfs_add(dev)) {
		pr_err("%s: driver_sysfs_add(%s) failed\n",
		       __func__, dev_name(dev));
		goto probe_failed;
	}

	if (dev->pm_domain && dev->pm_domain->activate) {
		ret = dev->pm_domain->activate(dev);
		if (ret)
			goto probe_failed;
	}

	if (dev->bus->probe) {
		ret = dev->bus->probe(dev);
		if (ret)
			goto probe_failed;
	} else if (drv->probe) {
		ret = drv->probe(dev);
		if (ret)
			goto probe_failed;
	}

	if (device_add_groups(dev, drv->dev_groups)) {
		dev_err(dev, "device_add_groups() failed\n");
		goto dev_groups_failed;
	}

	if (test_remove) {
		test_remove = false;

		device_remove_groups(dev, drv->dev_groups);

		if (dev->bus->remove)
			dev->bus->remove(dev);
		else if (drv->remove)
			drv->remove(dev);

		devres_release_all(dev);
		driver_sysfs_remove(dev);
		dev->driver = NULL;
		dev_set_drvdata(dev, NULL);
		if (dev->pm_domain && dev->pm_domain->dismiss)
			dev->pm_domain->dismiss(dev);
		pm_runtime_reinit(dev);

		goto re_probe;
	}

	pinctrl_init_done(dev);

	if (dev->pm_domain && dev->pm_domain->sync)
		dev->pm_domain->sync(dev);

	driver_bound(dev);
	ret = 1;
	pr_debug("bus: '%s': %s: bound device %s to driver %s\n",
		 drv->bus->name, __func__, dev_name(dev), drv->name);
	goto done;

dev_groups_failed:
	if (dev->bus->remove)
		dev->bus->remove(dev);
	else if (drv->remove)
		drv->remove(dev);
probe_failed:
	if (dev->bus)
		blocking_notifier_call_chain(&dev->bus->p->bus_notifier,
					     BUS_NOTIFY_DRIVER_NOT_BOUND, dev);
pinctrl_bind_failed:
	device_links_no_driver(dev);
	devres_release_all(dev);
	arch_teardown_dma_ops(dev);
	driver_sysfs_remove(dev);
	dev->driver = NULL;
	dev_set_drvdata(dev, NULL);
	if (dev->pm_domain && dev->pm_domain->dismiss)
		dev->pm_domain->dismiss(dev);
	pm_runtime_reinit(dev);
	dev_pm_set_driver_flags(dev, 0);

	switch (ret) {
	case -EPROBE_DEFER:
		/* Driver requested deferred probing */
		dev_dbg(dev, "Driver %s requests probe deferral\n", drv->name);
		driver_deferred_probe_add_trigger(dev, local_trigger_count);
		break;
	case -ENODEV:
	case -ENXIO:
		pr_debug("%s: probe of %s rejects match %d\n",
			 drv->name, dev_name(dev), ret);
		break;
	default:
		/* driver matched but the probe failed */
		pr_warn("%s: probe of %s failed with error %d\n",
			drv->name, dev_name(dev), ret);
	}
	/*
	 * Ignore errors returned by ->probe so that the next driver can try
	 * its luck.
	 */
	ret = 0;
done:
	atomic_dec(&probe_count);
	wake_up(&probe_waitqueue);
	return ret;
}

/*
 * For initcall_debug, show the driver probe time.
 */
static int really_probe_debug(struct device *dev, struct device_driver *drv)
{
	ktime_t calltime, delta, rettime;
	int ret;

	calltime = ktime_get();
	ret = really_probe(dev, drv);
	rettime = ktime_get();
	delta = ktime_sub(rettime, calltime);
	pr_debug("probe of %s returned %d after %lld usecs\n",
		 dev_name(dev), ret, (s64) ktime_to_us(delta));
	return ret;
}

/**
 * driver_probe_done
 * Determine if the probe sequence is finished or not.
 *
 * Should somehow figure out how to use a semaphore, not an atomic variable...
 */
int driver_probe_done(void)
{
	int local_probe_count = atomic_read(&probe_count);

	pr_debug("%s: probe_count = %d\n", __func__, local_probe_count);
	if (local_probe_count)
		return -EBUSY;
	return 0;
}

/**
 * wait_for_device_probe
 * Wait for device probing to be completed.
 */
void wait_for_device_probe(void)
{
	/* wait for probe timeout */
	wait_event(probe_timeout_waitqueue, !driver_deferred_probe_timeout);

	/* wait for the deferred probe workqueue to finish */
	flush_work(&deferred_probe_work);

	/* wait for the known devices to complete their probing */
	wait_event(probe_waitqueue, atomic_read(&probe_count) == 0);
	async_synchronize_full();
}
EXPORT_SYMBOL_GPL(wait_for_device_probe);

/**
 * driver_probe_device - attempt to bind device & driver together
 * @drv: driver to bind a device to
 * @dev: device to try to bind to the driver
 *
 * This function returns -ENODEV if the device is not registered,
 * 1 if the device is bound successfully and 0 otherwise.
 *
 * This function must be called with @dev lock held.  When called for a
 * USB interface, @dev->parent lock must be held as well.
 *
 * If the device has a parent, runtime-resume the parent before driver probing.
 */
int driver_probe_device(struct device_driver *drv, struct device *dev)
{
	int ret = 0;

	if (!device_is_registered(dev))
		return -ENODEV;

	pr_debug("bus: '%s': %s: matched device %s with driver %s\n",
		 drv->bus->name, __func__, dev_name(dev), drv->name);

	pm_runtime_get_suppliers(dev);
	if (dev->parent)
		pm_runtime_get_sync(dev->parent);

	pm_runtime_barrier(dev);
	if (initcall_debug)
		ret = really_probe_debug(dev, drv);
	else
		ret = really_probe(dev, drv);
	pm_request_idle(dev);

	if (dev->parent)
		pm_runtime_put(dev->parent);

	pm_runtime_put_suppliers(dev);
	return ret;
}

static inline bool cmdline_requested_async_probing(const char *drv_name)
{
	return parse_option_str(async_probe_drv_names, drv_name);
}

/* The option format is "driver_async_probe=drv_name1,drv_name2,..." */
static int __init save_async_options(char *buf)
{
	if (strlen(buf) >= ASYNC_DRV_NAMES_MAX_LEN)
		pr_warn("Too long list of driver names for 'driver_async_probe'!\n");

	strlcpy(async_probe_drv_names, buf, ASYNC_DRV_NAMES_MAX_LEN);
	return 0;
}
__setup("driver_async_probe=", save_async_options);

bool driver_allows_async_probing(struct device_driver *drv)
{
	switch (drv->probe_type) {
	case PROBE_PREFER_ASYNCHRONOUS:
		return true;

	case PROBE_FORCE_SYNCHRONOUS:
		return false;

	default:
		if (cmdline_requested_async_probing(drv->name))
			return true;

		if (module_requested_async_probing(drv->owner))
			return true;

		return false;
	}
}

struct device_attach_data {
	struct device *dev;

	/*
	 * Indicates whether we are are considering asynchronous probing or
	 * not. Only initial binding after device or driver registration
	 * (including deferral processing) may be done asynchronously, the
	 * rest is always synchronous, as we expect it is being done by
	 * request from userspace.
	 */
	bool check_async;

	/*
	 * Indicates if we are binding synchronous or asynchronous drivers.
	 * When asynchronous probing is enabled we'll execute 2 passes
	 * over drivers: first pass doing synchronous probing and second
	 * doing asynchronous probing (if synchronous did not succeed -
	 * most likely because there was no driver requiring synchronous
	 * probing - and we found asynchronous driver during first pass).
	 * The 2 passes are done because we can't shoot asynchronous
	 * probe for given device and driver from bus_for_each_drv() since
	 * driver pointer is not guaranteed to stay valid once
	 * bus_for_each_drv() iterates to the next driver on the bus.
	 */
	bool want_async;

	/*
	 * We'll set have_async to 'true' if, while scanning for matching
	 * driver, we'll encounter one that requests asynchronous probing.
	 */
	bool have_async;
};

static int __device_attach_driver(struct device_driver *drv, void *_data)
{
	struct device_attach_data *data = _data;
	struct device *dev = data->dev;
	bool async_allowed;
	int ret;

	ret = driver_match_device(drv, dev);
	if (ret == 0) {
		/* no match */
		return 0;
	} else if (ret == -EPROBE_DEFER) {
		dev_dbg(dev, "Device match requests probe deferral\n");
		driver_deferred_probe_add(dev);
	} else if (ret < 0) {
		dev_dbg(dev, "Bus failed to match device: %d\n", ret);
		return ret;
	} /* ret > 0 means positive match */

	async_allowed = driver_allows_async_probing(drv);

	if (async_allowed)
		data->have_async = true;

	if (data->check_async && async_allowed != data->want_async)
		return 0;

	return driver_probe_device(drv, dev);
}

static void __device_attach_async_helper(void *_dev, async_cookie_t cookie)
{
	struct device *dev = _dev;
	struct device_attach_data data = {
		.dev		= dev,
		.check_async	= true,
		.want_async	= true,
	};

	device_lock(dev);

	/*
	 * Check if device has already been removed or claimed. This may
	 * happen with driver loading, device discovery/registration,
	 * and deferred probe processing happens all at once with
	 * multiple threads.
	 */
	if (dev->p->dead || dev->driver)
		goto out_unlock;

	if (dev->parent)
		pm_runtime_get_sync(dev->parent);

	bus_for_each_drv(dev->bus, NULL, &data, __device_attach_driver);
	dev_dbg(dev, "async probe completed\n");

	pm_request_idle(dev);

	if (dev->parent)
		pm_runtime_put(dev->parent);
out_unlock:
	device_unlock(dev);

	put_device(dev);
}

static int __device_attach(struct device *dev, bool allow_async)
{
	int ret = 0;

	device_lock(dev);
	if (dev->driver) {
		if (device_is_bound(dev)) {
			ret = 1;
			goto out_unlock;
		}
		ret = device_bind_driver(dev);
		if (ret == 0)
			ret = 1;
		else {
			dev->driver = NULL;
			ret = 0;
		}
	} else {
		struct device_attach_data data = {
			.dev = dev,
			.check_async = allow_async,
			.want_async = false,
		};

		if (dev->parent)
			pm_runtime_get_sync(dev->parent);

		ret = bus_for_each_drv(dev->bus, NULL, &data,
					__device_attach_driver);
		if (!ret && allow_async && data.have_async) {
			/*
			 * If we could not find appropriate driver
			 * synchronously and we are allowed to do
			 * async probes and there are drivers that
			 * want to probe asynchronously, we'll
			 * try them.
			 */
			dev_dbg(dev, "scheduling asynchronous probe\n");
			get_device(dev);
			async_schedule_dev(__device_attach_async_helper, dev);
		} else {
			pm_request_idle(dev);
		}

		if (dev->parent)
			pm_runtime_put(dev->parent);
	}
out_unlock:
	device_unlock(dev);
	return ret;
}

/**
 * device_attach - try to attach device to a driver.
 * @dev: device.
 *
 * Walk the list of drivers that the bus has and call
 * driver_probe_device() for each pair. If a compatible
 * pair is found, break out and return.
 *
 * Returns 1 if the device was bound to a driver;
 * 0 if no matching driver was found;
 * -ENODEV if the device is not registered.
 *
 * When called for a USB interface, @dev->parent lock must be held.
 */
int device_attach(struct device *dev)
{
	return __device_attach(dev, false);
}
EXPORT_SYMBOL_GPL(device_attach);

void device_initial_probe(struct device *dev)
{
	__device_attach(dev, true);
}

/*
 * __device_driver_lock - acquire locks needed to manipulate dev->drv
 * @dev: Device we will update driver info for
 * @parent: Parent device. Needed if the bus requires parent lock
 *
 * This function will take the required locks for manipulating dev->drv.
 * Normally this will just be the @dev lock, but when called for a USB
 * interface, @parent lock will be held as well.
 */
static void __device_driver_lock(struct device *dev, struct device *parent)
{
	if (parent && dev->bus->need_parent_lock)
		device_lock(parent);
	device_lock(dev);
}

/*
 * __device_driver_unlock - release locks needed to manipulate dev->drv
 * @dev: Device we will update driver info for
 * @parent: Parent device. Needed if the bus requires parent lock
 *
 * This function will release the required locks for manipulating dev->drv.
 * Normally this will just be the the @dev lock, but when called for a
 * USB interface, @parent lock will be released as well.
 */
static void __device_driver_unlock(struct device *dev, struct device *parent)
{
	device_unlock(dev);
	if (parent && dev->bus->need_parent_lock)
		device_unlock(parent);
}

/**
 * device_driver_attach - attach a specific driver to a specific device
 * @drv: Driver to attach
 * @dev: Device to attach it to
 *
 * Manually attach driver to a device. Will acquire both @dev lock and
 * @dev->parent lock if needed.
 */
int device_driver_attach(struct device_driver *drv, struct device *dev)
{
	int ret = 0;

	__device_driver_lock(dev, dev->parent);

	/*
	 * If device has been removed or someone has already successfully
	 * bound a driver before us just skip the driver probe call.
	 */
	if (!dev->p->dead && !dev->driver)
		ret = driver_probe_device(drv, dev);

	__device_driver_unlock(dev, dev->parent);

	return ret;
}

static void __driver_attach_async_helper(void *_dev, async_cookie_t cookie)
{
	struct device *dev = _dev;
	struct device_driver *drv;
	int ret = 0;

	__device_driver_lock(dev, dev->parent);

	drv = dev->p->async_driver;

	/*
	 * If device has been removed or someone has already successfully
	 * bound a driver before us just skip the driver probe call.
	 */
	if (!dev->p->dead && !dev->driver)
		ret = driver_probe_device(drv, dev);

	__device_driver_unlock(dev, dev->parent);

	dev_dbg(dev, "driver %s async attach completed: %d\n", drv->name, ret);

	put_device(dev);
}

static int __driver_attach(struct device *dev, void *data)
{
	struct device_driver *drv = data;
	int ret;

	/*
	 * Lock device and try to bind to it. We drop the error
	 * here and always return 0, because we need to keep trying
	 * to bind to devices and some drivers will return an error
	 * simply if it didn't support the device.
	 *
	 * driver_probe_device() will spit a warning if there
	 * is an error.
	 */

	ret = driver_match_device(drv, dev);
	if (ret == 0) {
		/* no match */
		return 0;
	} else if (ret == -EPROBE_DEFER) {
		dev_dbg(dev, "Device match requests probe deferral\n");
		driver_deferred_probe_add(dev);
	} else if (ret < 0) {
		dev_dbg(dev, "Bus failed to match device: %d\n", ret);
		return ret;
	} /* ret > 0 means positive match */

	if (driver_allows_async_probing(drv)) {
		/*
		 * Instead of probing the device synchronously we will
		 * probe it asynchronously to allow for more parallelism.
		 *
		 * We only take the device lock here in order to guarantee
		 * that the dev->driver and async_driver fields are protected
		 */
		dev_dbg(dev, "probing driver %s asynchronously\n", drv->name);
		device_lock(dev);
		if (!dev->driver) {
			get_device(dev);
			dev->p->async_driver = drv;
			async_schedule_dev(__driver_attach_async_helper, dev);
		}
		device_unlock(dev);
		return 0;
	}

	device_driver_attach(drv, dev);

	return 0;
}

/**
 * driver_attach - try to bind driver to devices.
 * @drv: driver.
 *
 * Walk the list of devices that the bus has on it and try to
 * match the driver with each one.  If driver_probe_device()
 * returns 0 and the @dev->driver is set, we've found a
 * compatible pair.
 */
int driver_attach(struct device_driver *drv)
{
	return bus_for_each_dev(drv->bus, NULL, drv, __driver_attach);
}
EXPORT_SYMBOL_GPL(driver_attach);

/*
 * __device_release_driver() must be called with @dev lock held.
 * When called for a USB interface, @dev->parent lock must be held as well.
 */
static void __device_release_driver(struct device *dev, struct device *parent)
{
	struct device_driver *drv;

	drv = dev->driver;
	if (drv) {
		while (device_links_busy(dev)) {
			__device_driver_unlock(dev, parent);

			device_links_unbind_consumers(dev);

			__device_driver_lock(dev, parent);
			/*
			 * A concurrent invocation of the same function might
			 * have released the driver successfully while this one
			 * was waiting, so check for that.
			 */
			if (dev->driver != drv)
				return;
		}

		pm_runtime_get_sync(dev);
		pm_runtime_clean_up_links(dev);

		driver_sysfs_remove(dev);

		if (dev->bus)
			blocking_notifier_call_chain(&dev->bus->p->bus_notifier,
						     BUS_NOTIFY_UNBIND_DRIVER,
						     dev);

		pm_runtime_put_sync(dev);

		device_remove_groups(dev, drv->dev_groups);

		if (dev->bus && dev->bus->remove)
			dev->bus->remove(dev);
		else if (drv->remove)
			drv->remove(dev);

		device_links_driver_cleanup(dev);

		devres_release_all(dev);
		arch_teardown_dma_ops(dev);
		dev->driver = NULL;
		dev_set_drvdata(dev, NULL);
		if (dev->pm_domain && dev->pm_domain->dismiss)
			dev->pm_domain->dismiss(dev);
		pm_runtime_reinit(dev);
		dev_pm_set_driver_flags(dev, 0);

		klist_remove(&dev->p->knode_driver);
		device_pm_check_callbacks(dev);
		if (dev->bus)
			blocking_notifier_call_chain(&dev->bus->p->bus_notifier,
						     BUS_NOTIFY_UNBOUND_DRIVER,
						     dev);

		kobject_uevent(&dev->kobj, KOBJ_UNBIND);
	}
}

void device_release_driver_internal(struct device *dev,
				    struct device_driver *drv,
				    struct device *parent)
{
	__device_driver_lock(dev, parent);

	if (!drv || drv == dev->driver)
		__device_release_driver(dev, parent);

	__device_driver_unlock(dev, parent);
}

/**
 * device_release_driver - manually detach device from driver.
 * @dev: device.
 *
 * Manually detach device from driver.
 * When called for a USB interface, @dev->parent lock must be held.
 *
 * If this function is to be called with @dev->parent lock held, ensure that
 * the device's consumers are unbound in advance or that their locks can be
 * acquired under the @dev->parent lock.
 */
void device_release_driver(struct device *dev)
{
	/*
	 * If anyone calls device_release_driver() recursively from
	 * within their ->remove callback for the same device, they
	 * will deadlock right here.
	 */
	device_release_driver_internal(dev, NULL, NULL);
}
EXPORT_SYMBOL_GPL(device_release_driver);

/**
 * device_driver_detach - detach driver from a specific device
 * @dev: device to detach driver from
 *
 * Detach driver from device. Will acquire both @dev lock and @dev->parent
 * lock if needed.
 */
void device_driver_detach(struct device *dev)
{
	device_release_driver_internal(dev, NULL, dev->parent);
}

/**
 * driver_detach - detach driver from all devices it controls.
 * @drv: driver.
 */
void driver_detach(struct device_driver *drv)
{
	struct device_private *dev_prv;
	struct device *dev;

	if (driver_allows_async_probing(drv))
		async_synchronize_full();

	for (;;) {
		spin_lock(&drv->p->klist_devices.k_lock);
		if (list_empty(&drv->p->klist_devices.k_list)) {
			spin_unlock(&drv->p->klist_devices.k_lock);
			break;
		}
		dev_prv = list_last_entry(&drv->p->klist_devices.k_list,
				     struct device_private,
				     knode_driver.n_node);
		dev = dev_prv->device;
		get_device(dev);
		spin_unlock(&drv->p->klist_devices.k_lock);
		device_release_driver_internal(dev, drv, dev->parent);
		put_device(dev);
	}
}<|MERGE_RESOLUTION|>--- conflicted
+++ resolved
@@ -264,11 +264,7 @@
 	}
 
 	if (!driver_deferred_probe_timeout && initcalls_done) {
-<<<<<<< HEAD
-		dev_warn(dev, "deferred probe timeout, ignoring dependency");
-=======
 		dev_warn(dev, "deferred probe timeout, ignoring dependency\n");
->>>>>>> 4775cbe7
 		return -ETIMEDOUT;
 	}
 
@@ -284,11 +280,7 @@
 	flush_work(&deferred_probe_work);
 
 	list_for_each_entry_safe(private, p, &deferred_probe_pending_list, deferred_probe)
-<<<<<<< HEAD
-		dev_info(private->device, "deferred probe pending");
-=======
 		dev_info(private->device, "deferred probe pending\n");
->>>>>>> 4775cbe7
 	wake_up(&probe_timeout_waitqueue);
 }
 static DECLARE_DELAYED_WORK(deferred_probe_timeout_work, deferred_probe_timeout_work_func);
