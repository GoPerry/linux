--- conflicted
+++ resolved
@@ -3638,42 +3638,20 @@
 
 	if (rptid_entry->format == 0) {
 		/* loop */
-<<<<<<< HEAD
-		ql_dbg(ql_dbg_mbx + ql_dbg_verbose, vha, 0x10b7,
-		    "Format 0 : Number of VPs setup %d, number of "
-		    "VPs acquired %d.\n", rptid_entry->vp_setup,
-		    rptid_entry->vp_acquired);
-		ql_dbg(ql_dbg_mbx + ql_dbg_verbose, vha, 0x10b8,
-=======
 		ql_dbg(ql_dbg_async, vha, 0x10b7,
 		    "Format 0 : Number of VPs setup %d, number of "
 		    "VPs acquired %d.\n", rptid_entry->vp_setup,
 		    rptid_entry->vp_acquired);
 		ql_dbg(ql_dbg_async, vha, 0x10b8,
->>>>>>> fe82203b
 		    "Primary port id %02x%02x%02x.\n",
 		    rptid_entry->port_id[2], rptid_entry->port_id[1],
 		    rptid_entry->port_id[0]);
 
-<<<<<<< HEAD
-		vha->d_id.b.domain = rptid_entry->port_id[2];
-		vha->d_id.b.area = rptid_entry->port_id[1];
-		vha->d_id.b.al_pa = rptid_entry->port_id[0];
-
-		spin_lock_irqsave(&ha->vport_slock, flags);
-		qlt_update_vp_map(vha, SET_AL_PA);
-		spin_unlock_irqrestore(&ha->vport_slock, flags);
-
-	} else if (rptid_entry->format == 1) {
-		/* fabric */
-		ql_dbg(ql_dbg_mbx + ql_dbg_verbose, vha, 0x10b9,
-=======
 		qlt_update_host_map(vha, id);
 
 	} else if (rptid_entry->format == 1) {
 		/* fabric */
 		ql_dbg(ql_dbg_async, vha, 0x10b9,
->>>>>>> fe82203b
 		    "Format 1: VP[%d] enabled - status %d - with "
 		    "port id %02x%02x%02x.\n", rptid_entry->vp_idx,
 			rptid_entry->vp_status,
@@ -3695,16 +3673,7 @@
 					    WWN_SIZE);
 				}
 
-<<<<<<< HEAD
-				vha->d_id.b.domain = rptid_entry->port_id[2];
-				vha->d_id.b.area = rptid_entry->port_id[1];
-				vha->d_id.b.al_pa = rptid_entry->port_id[0];
-				spin_lock_irqsave(&ha->vport_slock, flags);
-				qlt_update_vp_map(vha, SET_AL_PA);
-				spin_unlock_irqrestore(&ha->vport_slock, flags);
-=======
 				qlt_update_host_map(vha, id);
->>>>>>> fe82203b
 			}
 
 			fc_host_port_name(vha->host) =
@@ -3740,16 +3709,7 @@
 			if (!found)
 				return;
 
-<<<<<<< HEAD
-			vp->d_id.b.domain = rptid_entry->port_id[2];
-			vp->d_id.b.area =  rptid_entry->port_id[1];
-			vp->d_id.b.al_pa = rptid_entry->port_id[0];
-			spin_lock_irqsave(&ha->vport_slock, flags);
-			qlt_update_vp_map(vp, SET_AL_PA);
-			spin_unlock_irqrestore(&ha->vport_slock, flags);
-=======
 			qlt_update_host_map(vp, id);
->>>>>>> fe82203b
 
 			/*
 			 * Cannot configure here as we are still sitting on the
