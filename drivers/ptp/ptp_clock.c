// SPDX-License-Identifier: GPL-2.0-or-later
/*
 * PTP 1588 clock support
 *
 * Copyright (C) 2010 OMICRON electronics GmbH
 */
#include <linux/idr.h>
#include <linux/device.h>
#include <linux/err.h>
#include <linux/init.h>
#include <linux/kernel.h>
#include <linux/module.h>
#include <linux/posix-clock.h>
#include <linux/pps_kernel.h>
#include <linux/slab.h>
#include <linux/syscalls.h>
#include <linux/uaccess.h>
#include <uapi/linux/sched/types.h>

#include "ptp_private.h"

#define PTP_MAX_ALARMS 4
#define PTP_PPS_DEFAULTS (PPS_CAPTUREASSERT | PPS_OFFSETASSERT)
#define PTP_PPS_EVENT PPS_CAPTUREASSERT
#define PTP_PPS_MODE (PTP_PPS_DEFAULTS | PPS_CANWAIT | PPS_TSFMT_TSPEC)

/* private globals */

static dev_t ptp_devt;
static struct class *ptp_class;

static DEFINE_IDA(ptp_clocks_map);

/* time stamp event queue operations */

static inline int queue_free(struct timestamp_event_queue *q)
{
	return PTP_MAX_TIMESTAMPS - queue_cnt(q) - 1;
}

static void enqueue_external_timestamp(struct timestamp_event_queue *queue,
				       struct ptp_clock_event *src)
{
	struct ptp_extts_event *dst;
	unsigned long flags;
	s64 seconds;
	u32 remainder;

	seconds = div_u64_rem(src->timestamp, 1000000000, &remainder);

	spin_lock_irqsave(&queue->lock, flags);

	dst = &queue->buf[queue->tail];
	dst->index = src->index;
	dst->t.sec = seconds;
	dst->t.nsec = remainder;

	if (!queue_free(queue))
		queue->head = (queue->head + 1) % PTP_MAX_TIMESTAMPS;

	queue->tail = (queue->tail + 1) % PTP_MAX_TIMESTAMPS;

	spin_unlock_irqrestore(&queue->lock, flags);
}

s32 scaled_ppm_to_ppb(long ppm)
{
	/*
	 * The 'freq' field in the 'struct timex' is in parts per
	 * million, but with a 16 bit binary fractional field.
	 *
	 * We want to calculate
	 *
	 *    ppb = scaled_ppm * 1000 / 2^16
	 *
	 * which simplifies to
	 *
	 *    ppb = scaled_ppm * 125 / 2^13
	 */
	s64 ppb = 1 + ppm;
	ppb *= 125;
	ppb >>= 13;
	return (s32) ppb;
}
EXPORT_SYMBOL(scaled_ppm_to_ppb);

/* posix clock implementation */

static int ptp_clock_getres(struct posix_clock *pc, struct timespec64 *tp)
{
	tp->tv_sec = 0;
	tp->tv_nsec = 1;
	return 0;
}

static int ptp_clock_settime(struct posix_clock *pc, const struct timespec64 *tp)
{
	struct ptp_clock *ptp = container_of(pc, struct ptp_clock, clock);

	return  ptp->info->settime64(ptp->info, tp);
}

static int ptp_clock_gettime(struct posix_clock *pc, struct timespec64 *tp)
{
	struct ptp_clock *ptp = container_of(pc, struct ptp_clock, clock);
	int err;

	if (ptp->info->gettimex64)
		err = ptp->info->gettimex64(ptp->info, tp, NULL);
	else
		err = ptp->info->gettime64(ptp->info, tp);
	return err;
}

static int ptp_clock_adjtime(struct posix_clock *pc, struct __kernel_timex *tx)
{
	struct ptp_clock *ptp = container_of(pc, struct ptp_clock, clock);
	struct ptp_clock_info *ops;
	int err = -EOPNOTSUPP;

	ops = ptp->info;

	if (tx->modes & ADJ_SETOFFSET) {
		struct timespec64 ts;
		ktime_t kt;
		s64 delta;

		ts.tv_sec  = tx->time.tv_sec;
		ts.tv_nsec = tx->time.tv_usec;

		if (!(tx->modes & ADJ_NANO))
			ts.tv_nsec *= 1000;

		if ((unsigned long) ts.tv_nsec >= NSEC_PER_SEC)
			return -EINVAL;

		kt = timespec64_to_ktime(ts);
		delta = ktime_to_ns(kt);
		err = ops->adjtime(ops, delta);
	} else if (tx->modes & ADJ_FREQUENCY) {
		s32 ppb = scaled_ppm_to_ppb(tx->freq);
		if (ppb > ops->max_adj || ppb < -ops->max_adj)
			return -ERANGE;
		if (ops->adjfine)
			err = ops->adjfine(ops, tx->freq);
		else
			err = ops->adjfreq(ops, ppb);
		ptp->dialed_frequency = tx->freq;
	} else if (tx->modes == 0) {
		tx->freq = ptp->dialed_frequency;
		err = 0;
	}

	return err;
}

static struct posix_clock_operations ptp_clock_ops = {
	.owner		= THIS_MODULE,
	.clock_adjtime	= ptp_clock_adjtime,
	.clock_gettime	= ptp_clock_gettime,
	.clock_getres	= ptp_clock_getres,
	.clock_settime	= ptp_clock_settime,
	.ioctl		= ptp_ioctl,
	.open		= ptp_open,
	.poll		= ptp_poll,
	.read		= ptp_read,
};

static void ptp_clock_release(struct device *dev)
{
	struct ptp_clock *ptp = container_of(dev, struct ptp_clock, dev);

	ptp_cleanup_pin_groups(ptp);
	mutex_destroy(&ptp->tsevq_mux);
	mutex_destroy(&ptp->pincfg_mux);
	ida_simple_remove(&ptp_clocks_map, ptp->index);
	kfree(ptp);
}

static void ptp_aux_kworker(struct kthread_work *work)
{
	struct ptp_clock *ptp = container_of(work, struct ptp_clock,
					     aux_work.work);
	struct ptp_clock_info *info = ptp->info;
	long delay;

	delay = info->do_aux_work(info);

	if (delay >= 0)
		kthread_queue_delayed_work(ptp->kworker, &ptp->aux_work, delay);
}

/* public interface */

struct ptp_clock *ptp_clock_register(struct ptp_clock_info *info,
				     struct device *parent)
{
	struct ptp_clock *ptp;
	int err = 0, index, major = MAJOR(ptp_devt);

	if (info->n_alarm > PTP_MAX_ALARMS)
		return ERR_PTR(-EINVAL);

	/* Initialize a clock structure. */
	err = -ENOMEM;
	ptp = kzalloc(sizeof(struct ptp_clock), GFP_KERNEL);
	if (ptp == NULL)
		goto no_memory;

	index = ida_simple_get(&ptp_clocks_map, 0, MINORMASK + 1, GFP_KERNEL);
	if (index < 0) {
		err = index;
		goto no_slot;
	}

	ptp->clock.ops = ptp_clock_ops;
	ptp->info = info;
	ptp->devid = MKDEV(major, index);
	ptp->index = index;
	spin_lock_init(&ptp->tsevq.lock);
	mutex_init(&ptp->tsevq_mux);
	mutex_init(&ptp->pincfg_mux);
	init_waitqueue_head(&ptp->tsev_wq);

	if (ptp->info->do_aux_work) {
		kthread_init_delayed_work(&ptp->aux_work, ptp_aux_kworker);
		ptp->kworker = kthread_create_worker(0, "ptp%d", ptp->index);
		if (IS_ERR(ptp->kworker)) {
			err = PTR_ERR(ptp->kworker);
			pr_err("failed to create ptp aux_worker %d\n", err);
			goto kworker_err;
		}
	}

	err = ptp_populate_pin_groups(ptp);
	if (err)
		goto no_pin_groups;

	/* Register a new PPS source. */
	if (info->pps) {
		struct pps_source_info pps;
		memset(&pps, 0, sizeof(pps));
		snprintf(pps.name, PPS_MAX_NAME_LEN, "ptp%d", index);
		pps.mode = PTP_PPS_MODE;
		pps.owner = info->owner;
		ptp->pps_source = pps_register_source(&pps, PTP_PPS_DEFAULTS);
		if (IS_ERR(ptp->pps_source)) {
			err = PTR_ERR(ptp->pps_source);
			pr_err("failed to register pps source\n");
			goto no_pps;
		}
	}

	/* Initialize a new device of our class in our clock structure. */
	device_initialize(&ptp->dev);
	ptp->dev.devt = ptp->devid;
	ptp->dev.class = ptp_class;
	ptp->dev.parent = parent;
	ptp->dev.groups = ptp->pin_attr_groups;
	ptp->dev.release = ptp_clock_release;
	dev_set_drvdata(&ptp->dev, ptp);
	dev_set_name(&ptp->dev, "ptp%d", ptp->index);

	/* Create a posix clock and link it to the device. */
	err = posix_clock_register(&ptp->clock, &ptp->dev);
	if (err) {
		pr_err("failed to create posix clock\n");
		goto no_clock;
	}

	return ptp;

no_clock:
	if (ptp->pps_source)
		pps_unregister_source(ptp->pps_source);
no_pps:
	ptp_cleanup_pin_groups(ptp);
no_pin_groups:
	if (ptp->kworker)
		kthread_destroy_worker(ptp->kworker);
kworker_err:
	mutex_destroy(&ptp->tsevq_mux);
	mutex_destroy(&ptp->pincfg_mux);
	ida_simple_remove(&ptp_clocks_map, index);
no_slot:
	kfree(ptp);
no_memory:
	return ERR_PTR(err);
}
EXPORT_SYMBOL(ptp_clock_register);

int ptp_clock_unregister(struct ptp_clock *ptp)
{
	ptp->defunct = 1;
	wake_up_interruptible(&ptp->tsev_wq);

	if (ptp->kworker) {
		kthread_cancel_delayed_work_sync(&ptp->aux_work);
		kthread_destroy_worker(ptp->kworker);
	}

	/* Release the clock's resources. */
	if (ptp->pps_source)
		pps_unregister_source(ptp->pps_source);

<<<<<<< HEAD
	ptp_cleanup_pin_groups(ptp);

=======
>>>>>>> e704cc87
	posix_clock_unregister(&ptp->clock);

	return 0;
}
EXPORT_SYMBOL(ptp_clock_unregister);

void ptp_clock_event(struct ptp_clock *ptp, struct ptp_clock_event *event)
{
	struct pps_event_time evt;

	switch (event->type) {

	case PTP_CLOCK_ALARM:
		break;

	case PTP_CLOCK_EXTTS:
		enqueue_external_timestamp(&ptp->tsevq, event);
		wake_up_interruptible(&ptp->tsev_wq);
		break;

	case PTP_CLOCK_PPS:
		pps_get_ts(&evt);
		pps_event(ptp->pps_source, &evt, PTP_PPS_EVENT, NULL);
		break;

	case PTP_CLOCK_PPSUSR:
		pps_event(ptp->pps_source, &event->pps_times,
			  PTP_PPS_EVENT, NULL);
		break;
	}
}
EXPORT_SYMBOL(ptp_clock_event);

int ptp_clock_index(struct ptp_clock *ptp)
{
	return ptp->index;
}
EXPORT_SYMBOL(ptp_clock_index);

int ptp_find_pin(struct ptp_clock *ptp,
		 enum ptp_pin_function func, unsigned int chan)
{
	struct ptp_pin_desc *pin = NULL;
	int i;

	mutex_lock(&ptp->pincfg_mux);
	for (i = 0; i < ptp->info->n_pins; i++) {
		if (ptp->info->pin_config[i].func == func &&
		    ptp->info->pin_config[i].chan == chan) {
			pin = &ptp->info->pin_config[i];
			break;
		}
	}
	mutex_unlock(&ptp->pincfg_mux);

	return pin ? i : -1;
}
EXPORT_SYMBOL(ptp_find_pin);

int ptp_schedule_worker(struct ptp_clock *ptp, unsigned long delay)
{
	return kthread_mod_delayed_work(ptp->kworker, &ptp->aux_work, delay);
}
EXPORT_SYMBOL(ptp_schedule_worker);

/* module operations */

static void __exit ptp_exit(void)
{
	class_destroy(ptp_class);
	unregister_chrdev_region(ptp_devt, MINORMASK + 1);
	ida_destroy(&ptp_clocks_map);
}

static int __init ptp_init(void)
{
	int err;

	ptp_class = class_create(THIS_MODULE, "ptp");
	if (IS_ERR(ptp_class)) {
		pr_err("ptp: failed to allocate class\n");
		return PTR_ERR(ptp_class);
	}

	err = alloc_chrdev_region(&ptp_devt, 0, MINORMASK + 1, "ptp");
	if (err < 0) {
		pr_err("ptp: failed to allocate device region\n");
		goto no_region;
	}

	ptp_class->dev_groups = ptp_groups;
	pr_info("PTP clock support registered\n");
	return 0;

no_region:
	class_destroy(ptp_class);
	return err;
}

subsys_initcall(ptp_init);
module_exit(ptp_exit);

MODULE_AUTHOR("Richard Cochran <richardcochran@gmail.com>");
MODULE_DESCRIPTION("PTP clocks support");
MODULE_LICENSE("GPL");<|MERGE_RESOLUTION|>--- conflicted
+++ resolved
@@ -303,11 +303,6 @@
 	if (ptp->pps_source)
 		pps_unregister_source(ptp->pps_source);
 
-<<<<<<< HEAD
-	ptp_cleanup_pin_groups(ptp);
-
-=======
->>>>>>> e704cc87
 	posix_clock_unregister(&ptp->clock);
 
 	return 0;
