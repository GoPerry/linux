/*
 * Rockchip eFuse Driver
 *
 * Copyright (c) 2015 Rockchip Electronics Co. Ltd.
 * Author: Caesar Wang <wxt@rock-chips.com>
 *
 * This program is free software; you can redistribute it and/or modify it
 * under the terms of version 2 of the GNU General Public License as
 * published by the Free Software Foundation.
 *
 * This program is distributed in the hope that it will be useful, but WITHOUT
 * ANY WARRANTY; without even the implied warranty of MERCHANTABILITY or
 * FITNESS FOR A PARTICULAR PURPOSE. See the GNU General Public License for
 * more details.
 */

#include <linux/clk.h>
#include <linux/delay.h>
#include <linux/device.h>
#include <linux/io.h>
#include <linux/module.h>
#include <linux/nvmem-provider.h>
#include <linux/slab.h>
#include <linux/of.h>
#include <linux/of_platform.h>
#include <linux/platform_device.h>

#define RK3288_A_SHIFT		6
#define RK3288_A_MASK		0x3ff
#define RK3288_PGENB		BIT(3)
#define RK3288_LOAD		BIT(2)
#define RK3288_STROBE		BIT(1)
#define RK3288_CSB		BIT(0)

#define RK3328_SECURE_SIZES	96
#define RK3328_INT_STATUS	0x0018
#define RK3328_DOUT		0x0020
#define RK3328_AUTO_CTRL	0x0024
#define RK3328_INT_FINISH	BIT(0)
#define RK3328_AUTO_ENB		BIT(0)
#define RK3328_AUTO_RD		BIT(1)

#define RK3399_A_SHIFT		16
#define RK3399_A_MASK		0x3ff
#define RK3399_NBYTES		4
#define RK3399_STROBSFTSEL	BIT(9)
#define RK3399_RSB		BIT(7)
#define RK3399_PD		BIT(5)
#define RK3399_PGENB		BIT(3)
#define RK3399_LOAD		BIT(2)
#define RK3399_STROBE		BIT(1)
#define RK3399_CSB		BIT(0)

#define REG_EFUSE_CTRL		0x0000
#define REG_EFUSE_DOUT		0x0004

struct rockchip_efuse_chip {
	struct device *dev;
	void __iomem *base;
	struct clk *clk;
};

static int rockchip_rk3288_efuse_read(void *context, unsigned int offset,
				      void *val, size_t bytes)
{
	struct rockchip_efuse_chip *efuse = context;
	u8 *buf = val;
	int ret;

	ret = clk_prepare_enable(efuse->clk);
	if (ret < 0) {
		dev_err(efuse->dev, "failed to prepare/enable efuse clk\n");
		return ret;
	}

	writel(RK3288_LOAD | RK3288_PGENB, efuse->base + REG_EFUSE_CTRL);
	udelay(1);
	while (bytes--) {
		writel(readl(efuse->base + REG_EFUSE_CTRL) &
			     (~(RK3288_A_MASK << RK3288_A_SHIFT)),
			     efuse->base + REG_EFUSE_CTRL);
		writel(readl(efuse->base + REG_EFUSE_CTRL) |
			     ((offset++ & RK3288_A_MASK) << RK3288_A_SHIFT),
			     efuse->base + REG_EFUSE_CTRL);
		udelay(1);
		writel(readl(efuse->base + REG_EFUSE_CTRL) |
			     RK3288_STROBE, efuse->base + REG_EFUSE_CTRL);
		udelay(1);
		*buf++ = readb(efuse->base + REG_EFUSE_DOUT);
		writel(readl(efuse->base + REG_EFUSE_CTRL) &
		       (~RK3288_STROBE), efuse->base + REG_EFUSE_CTRL);
		udelay(1);
	}

	/* Switch to standby mode */
	writel(RK3288_PGENB | RK3288_CSB, efuse->base + REG_EFUSE_CTRL);

	clk_disable_unprepare(efuse->clk);

	return 0;
}

static int rockchip_rk3328_efuse_read(void *context, unsigned int offset,
				      void *val, size_t bytes)
{
	struct rockchip_efuse_chip *efuse = context;
	unsigned int addr_start, addr_end, addr_offset, addr_len;
	u32 out_value, status;
	u8 *buf;
	int ret, i = 0;

	ret = clk_prepare_enable(efuse->clk);
	if (ret < 0) {
		dev_err(efuse->dev, "failed to prepare/enable efuse clk\n");
		return ret;
	}

	/* 128 Byte efuse, 96 Byte for secure, 32 Byte for non-secure */
	offset += RK3328_SECURE_SIZES;
	addr_start = rounddown(offset, RK3399_NBYTES) / RK3399_NBYTES;
	addr_end = roundup(offset + bytes, RK3399_NBYTES) / RK3399_NBYTES;
	addr_offset = offset % RK3399_NBYTES;
	addr_len = addr_end - addr_start;

	buf = kzalloc(sizeof(*buf) * addr_len * RK3399_NBYTES, GFP_KERNEL);
	if (!buf) {
		ret = -ENOMEM;
		goto nomem;
	}

	while (addr_len--) {
		writel(RK3328_AUTO_RD | RK3328_AUTO_ENB |
		       ((addr_start++ & RK3399_A_MASK) << RK3399_A_SHIFT),
		       efuse->base + RK3328_AUTO_CTRL);
		udelay(4);
		status = readl(efuse->base + RK3328_INT_STATUS);
		if (!(status & RK3328_INT_FINISH)) {
			ret = -EIO;
			goto err;
		}
		out_value = readl(efuse->base + RK3328_DOUT);
		writel(RK3328_INT_FINISH, efuse->base + RK3328_INT_STATUS);

		memcpy(&buf[i], &out_value, RK3399_NBYTES);
		i += RK3399_NBYTES;
	}

	memcpy(val, buf + addr_offset, bytes);
err:
	kfree(buf);
nomem:
	clk_disable_unprepare(efuse->clk);

	return ret;
}

static int rockchip_rk3399_efuse_read(void *context, unsigned int offset,
				      void *val, size_t bytes)
{
	struct rockchip_efuse_chip *efuse = context;
	unsigned int addr_start, addr_end, addr_offset, addr_len;
	u32 out_value;
	u8 *buf;
	int ret, i = 0;

	ret = clk_prepare_enable(efuse->clk);
	if (ret < 0) {
		dev_err(efuse->dev, "failed to prepare/enable efuse clk\n");
		return ret;
	}

	addr_start = rounddown(offset, RK3399_NBYTES) / RK3399_NBYTES;
	addr_end = roundup(offset + bytes, RK3399_NBYTES) / RK3399_NBYTES;
	addr_offset = offset % RK3399_NBYTES;
	addr_len = addr_end - addr_start;

	buf = kzalloc(sizeof(*buf) * addr_len * RK3399_NBYTES, GFP_KERNEL);
	if (!buf) {
		clk_disable_unprepare(efuse->clk);
		return -ENOMEM;
	}

	writel(RK3399_LOAD | RK3399_PGENB | RK3399_STROBSFTSEL | RK3399_RSB,
	       efuse->base + REG_EFUSE_CTRL);
	udelay(1);
	while (addr_len--) {
		writel(readl(efuse->base + REG_EFUSE_CTRL) | RK3399_STROBE |
		       ((addr_start++ & RK3399_A_MASK) << RK3399_A_SHIFT),
		       efuse->base + REG_EFUSE_CTRL);
		udelay(1);
		out_value = readl(efuse->base + REG_EFUSE_DOUT);
		writel(readl(efuse->base + REG_EFUSE_CTRL) & (~RK3399_STROBE),
		       efuse->base + REG_EFUSE_CTRL);
		udelay(1);

		memcpy(&buf[i], &out_value, RK3399_NBYTES);
		i += RK3399_NBYTES;
	}

	/* Switch to standby mode */
	writel(RK3399_PD | RK3399_CSB, efuse->base + REG_EFUSE_CTRL);

	memcpy(val, buf + addr_offset, bytes);

	kfree(buf);

	clk_disable_unprepare(efuse->clk);

	return 0;
}

static struct nvmem_config econfig = {
	.name = "rockchip-efuse",
	.stride = 1,
	.word_size = 1,
	.read_only = true,
};

static const struct of_device_id rockchip_efuse_match[] = {
	/* deprecated but kept around for dts binding compatibility */
	{
		.compatible = "rockchip,rockchip-efuse",
		.data = (void *)&rockchip_rk3288_efuse_read,
	},
	{
		.compatible = "rockchip,rk3066a-efuse",
		.data = (void *)&rockchip_rk3288_efuse_read,
	},
	{
		.compatible = "rockchip,rk3188-efuse",
		.data = (void *)&rockchip_rk3288_efuse_read,
	},
	{
		.compatible = "rockchip,rk3228-efuse",
		.data = (void *)&rockchip_rk3288_efuse_read,
	},
	{
		.compatible = "rockchip,rk3288-efuse",
		.data = (void *)&rockchip_rk3288_efuse_read,
	},
	{
		.compatible = "rockchip,rk3368-efuse",
		.data = (void *)&rockchip_rk3288_efuse_read,
	},
	{
<<<<<<< HEAD
=======
		.compatible = "rockchip,rk3328-efuse",
		.data = (void *)&rockchip_rk3328_efuse_read,
	},
	{
>>>>>>> 661e50bc
		.compatible = "rockchip,rk3399-efuse",
		.data = (void *)&rockchip_rk3399_efuse_read,
	},
	{ /* sentinel */},
};
MODULE_DEVICE_TABLE(of, rockchip_efuse_match);

static int rockchip_efuse_probe(struct platform_device *pdev)
{
	struct resource *res;
	struct nvmem_device *nvmem;
	struct rockchip_efuse_chip *efuse;
	const struct of_device_id *match;
	struct device *dev = &pdev->dev;

	match = of_match_device(dev->driver->of_match_table, dev);
	if (!match || !match->data) {
		dev_err(dev, "failed to get match data\n");
		return -EINVAL;
	}

	efuse = devm_kzalloc(&pdev->dev, sizeof(struct rockchip_efuse_chip),
			     GFP_KERNEL);
	if (!efuse)
		return -ENOMEM;

	res = platform_get_resource(pdev, IORESOURCE_MEM, 0);
	efuse->base = devm_ioremap_resource(&pdev->dev, res);
	if (IS_ERR(efuse->base))
		return PTR_ERR(efuse->base);

	efuse->clk = devm_clk_get(&pdev->dev, "pclk_efuse");
	if (IS_ERR(efuse->clk))
		return PTR_ERR(efuse->clk);

	efuse->dev = &pdev->dev;
	if (of_property_read_u32(dev->of_node, "rockchip,efuse-size",
				 &econfig.size))
		econfig.size = resource_size(res);
	econfig.reg_read = match->data;
	econfig.priv = efuse;
	econfig.dev = efuse->dev;
	nvmem = nvmem_register(&econfig);
	if (IS_ERR(nvmem))
		return PTR_ERR(nvmem);

	platform_set_drvdata(pdev, nvmem);

	return 0;
}

static int rockchip_efuse_remove(struct platform_device *pdev)
{
	struct nvmem_device *nvmem = platform_get_drvdata(pdev);

	return nvmem_unregister(nvmem);
}

static struct platform_driver rockchip_efuse_driver = {
	.probe = rockchip_efuse_probe,
	.remove = rockchip_efuse_remove,
	.driver = {
		.name = "rockchip-efuse",
		.of_match_table = rockchip_efuse_match,
	},
};

module_platform_driver(rockchip_efuse_driver);
MODULE_DESCRIPTION("rockchip_efuse driver");
MODULE_LICENSE("GPL v2");<|MERGE_RESOLUTION|>--- conflicted
+++ resolved
@@ -243,13 +243,10 @@
 		.data = (void *)&rockchip_rk3288_efuse_read,
 	},
 	{
-<<<<<<< HEAD
-=======
 		.compatible = "rockchip,rk3328-efuse",
 		.data = (void *)&rockchip_rk3328_efuse_read,
 	},
 	{
->>>>>>> 661e50bc
 		.compatible = "rockchip,rk3399-efuse",
 		.data = (void *)&rockchip_rk3399_efuse_read,
 	},
