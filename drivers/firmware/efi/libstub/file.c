--- conflicted
+++ resolved
@@ -46,13 +46,7 @@
 
 	status = volume->open(volume, &fh, fi->filename, EFI_FILE_MODE_READ, 0);
 	if (status != EFI_SUCCESS) {
-<<<<<<< HEAD
-		pr_efi_err("Failed to open file: ");
-		efi_char16_printk(fi->filename);
-		efi_printk("\n");
-=======
 		efi_err("Failed to open file: %ls\n", fi->filename);
->>>>>>> 4775cbe7
 		return status;
 	}
 
