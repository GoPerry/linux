/*
 * Copyright 2018 Advanced Micro Devices, Inc.
 *
 * Permission is hereby granted, free of charge, to any person obtaining a
 * copy of this software and associated documentation files (the "Software"),
 * to deal in the Software without restriction, including without limitation
 * the rights to use, copy, modify, merge, publish, distribute, sublicense,
 * and/or sell copies of the Software, and to permit persons to whom the
 * Software is furnished to do so, subject to the following conditions:
 *
 * The above copyright notice and this permission notice shall be included in
 * all copies or substantial portions of the Software.
 *
 * THE SOFTWARE IS PROVIDED "AS IS", WITHOUT WARRANTY OF ANY KIND, EXPRESS OR
 * IMPLIED, INCLUDING BUT NOT LIMITED TO THE WARRANTIES OF MERCHANTABILITY,
 * FITNESS FOR A PARTICULAR PURPOSE AND NONINFRINGEMENT.  IN NO EVENT SHALL
 * THE COPYRIGHT HOLDER(S) OR AUTHOR(S) BE LIABLE FOR ANY CLAIM, DAMAGES OR
 * OTHER LIABILITY, WHETHER IN AN ACTION OF CONTRACT, TORT OR OTHERWISE,
 * ARISING FROM, OUT OF OR IN CONNECTION WITH THE SOFTWARE OR THE USE OR
 * OTHER DEALINGS IN THE SOFTWARE.
 */

#include <linux/firmware.h>
#include <linux/module.h>
#include <linux/vmalloc.h>

#include "amdgpu.h"
#include "amdgpu_psp.h"
#include "amdgpu_ras.h"
#include "amdgpu_ucode.h"
#include "soc15_common.h"
#include "psp_v11_0.h"

#include "mp/mp_11_0_offset.h"
#include "mp/mp_11_0_sh_mask.h"
#include "gc/gc_9_0_offset.h"
#include "sdma0/sdma0_4_0_offset.h"
#include "nbio/nbio_7_4_offset.h"

#include "oss/osssys_4_0_offset.h"
#include "oss/osssys_4_0_sh_mask.h"

MODULE_FIRMWARE("amdgpu/vega20_sos.bin");
MODULE_FIRMWARE("amdgpu/vega20_asd.bin");
MODULE_FIRMWARE("amdgpu/vega20_ta.bin");
MODULE_FIRMWARE("amdgpu/navi10_sos.bin");
MODULE_FIRMWARE("amdgpu/navi10_asd.bin");
MODULE_FIRMWARE("amdgpu/navi10_ta.bin");
MODULE_FIRMWARE("amdgpu/navi14_sos.bin");
MODULE_FIRMWARE("amdgpu/navi14_asd.bin");
MODULE_FIRMWARE("amdgpu/navi14_ta.bin");
MODULE_FIRMWARE("amdgpu/navi12_sos.bin");
MODULE_FIRMWARE("amdgpu/navi12_asd.bin");
MODULE_FIRMWARE("amdgpu/navi12_ta.bin");
MODULE_FIRMWARE("amdgpu/arcturus_sos.bin");
MODULE_FIRMWARE("amdgpu/arcturus_asd.bin");
MODULE_FIRMWARE("amdgpu/arcturus_ta.bin");
MODULE_FIRMWARE("amdgpu/sienna_cichlid_sos.bin");
MODULE_FIRMWARE("amdgpu/sienna_cichlid_ta.bin");
MODULE_FIRMWARE("amdgpu/navy_flounder_sos.bin");
MODULE_FIRMWARE("amdgpu/navy_flounder_asd.bin");

/* address block */
#define smnMP1_FIRMWARE_FLAGS		0x3010024
/* navi10 reg offset define */
#define mmRLC_GPM_UCODE_ADDR_NV10	0x5b61
#define mmRLC_GPM_UCODE_DATA_NV10	0x5b62
#define mmSDMA0_UCODE_ADDR_NV10		0x5880
#define mmSDMA0_UCODE_DATA_NV10		0x5881
/* memory training timeout define */
#define MEM_TRAIN_SEND_MSG_TIMEOUT_US	3000000

/* For large FW files the time to complete can be very long */
#define USBC_PD_POLLING_LIMIT_S 240

static int psp_v11_0_init_microcode(struct psp_context *psp)
{
	struct amdgpu_device *adev = psp->adev;
	const char *chip_name;
	char fw_name[30];
	int err = 0;
	const struct ta_firmware_header_v1_0 *ta_hdr;

	DRM_DEBUG("\n");

	switch (adev->asic_type) {
	case CHIP_VEGA20:
		chip_name = "vega20";
		break;
	case CHIP_NAVI10:
		chip_name = "navi10";
		break;
	case CHIP_NAVI14:
		chip_name = "navi14";
		break;
	case CHIP_NAVI12:
		chip_name = "navi12";
		break;
	case CHIP_ARCTURUS:
		chip_name = "arcturus";
		break;
	case CHIP_SIENNA_CICHLID:
		chip_name = "sienna_cichlid";
		break;
	case CHIP_NAVY_FLOUNDER:
		chip_name = "navy_flounder";
		break;
	default:
		BUG();
	}

	err = psp_init_sos_microcode(psp, chip_name);
	if (err)
		return err;

	if (adev->asic_type != CHIP_SIENNA_CICHLID &&
	    adev->asic_type != CHIP_NAVY_FLOUNDER) {
		err = psp_init_asd_microcode(psp, chip_name);
		if (err)
			return err;
	}

	switch (adev->asic_type) {
	case CHIP_VEGA20:
	case CHIP_ARCTURUS:
		snprintf(fw_name, sizeof(fw_name), "amdgpu/%s_ta.bin", chip_name);
		err = request_firmware(&adev->psp.ta_fw, fw_name, adev->dev);
		if (err) {
			release_firmware(adev->psp.ta_fw);
			adev->psp.ta_fw = NULL;
			dev_info(adev->dev,
				 "psp v11.0: Failed to load firmware \"%s\"\n", fw_name);
		} else {
			err = amdgpu_ucode_validate(adev->psp.ta_fw);
			if (err)
				goto out2;

			ta_hdr = (const struct ta_firmware_header_v1_0 *)adev->psp.ta_fw->data;
			adev->psp.ta_xgmi_ucode_version = le32_to_cpu(ta_hdr->ta_xgmi_ucode_version);
			adev->psp.ta_xgmi_ucode_size = le32_to_cpu(ta_hdr->ta_xgmi_size_bytes);
			adev->psp.ta_xgmi_start_addr = (uint8_t *)ta_hdr +
				le32_to_cpu(ta_hdr->header.ucode_array_offset_bytes);
			adev->psp.ta_fw_version = le32_to_cpu(ta_hdr->header.ucode_version);
			adev->psp.ta_ras_ucode_version = le32_to_cpu(ta_hdr->ta_ras_ucode_version);
			adev->psp.ta_ras_ucode_size = le32_to_cpu(ta_hdr->ta_ras_size_bytes);
			adev->psp.ta_ras_start_addr = (uint8_t *)adev->psp.ta_xgmi_start_addr +
				le32_to_cpu(ta_hdr->ta_ras_offset_bytes);
		}
		break;
	case CHIP_NAVI10:
	case CHIP_NAVI14:
	case CHIP_NAVI12:
		if (amdgpu_sriov_vf(adev))
			break;
		snprintf(fw_name, sizeof(fw_name), "amdgpu/%s_ta.bin", chip_name);
		err = request_firmware(&adev->psp.ta_fw, fw_name, adev->dev);
		if (err) {
			release_firmware(adev->psp.ta_fw);
			adev->psp.ta_fw = NULL;
			dev_info(adev->dev,
				 "psp v11.0: Failed to load firmware \"%s\"\n", fw_name);
		} else {
			err = amdgpu_ucode_validate(adev->psp.ta_fw);
			if (err)
				goto out2;

			ta_hdr = (const struct ta_firmware_header_v1_0 *)adev->psp.ta_fw->data;
			adev->psp.ta_hdcp_ucode_version = le32_to_cpu(ta_hdr->ta_hdcp_ucode_version);
			adev->psp.ta_hdcp_ucode_size = le32_to_cpu(ta_hdr->ta_hdcp_size_bytes);
			adev->psp.ta_hdcp_start_addr = (uint8_t *)ta_hdr +
				le32_to_cpu(ta_hdr->header.ucode_array_offset_bytes);

			adev->psp.ta_fw_version = le32_to_cpu(ta_hdr->header.ucode_version);

			adev->psp.ta_dtm_ucode_version = le32_to_cpu(ta_hdr->ta_dtm_ucode_version);
			adev->psp.ta_dtm_ucode_size = le32_to_cpu(ta_hdr->ta_dtm_size_bytes);
			adev->psp.ta_dtm_start_addr = (uint8_t *)adev->psp.ta_hdcp_start_addr +
				le32_to_cpu(ta_hdr->ta_dtm_offset_bytes);
		}
		break;
	case CHIP_SIENNA_CICHLID:
<<<<<<< HEAD
=======
	case CHIP_NAVY_FLOUNDER:
>>>>>>> 1e83de0b
		err = psp_init_ta_microcode(&adev->psp, chip_name);
		if (err)
			return err;
		break;
<<<<<<< HEAD
	case CHIP_NAVY_FLOUNDER:
		break;
=======
>>>>>>> 1e83de0b
	default:
		BUG();
	}

	return 0;

out2:
	release_firmware(adev->psp.ta_fw);
	adev->psp.ta_fw = NULL;
	return err;
}

int psp_v11_0_wait_for_bootloader(struct psp_context *psp)
{
	struct amdgpu_device *adev = psp->adev;

	int ret;
	int retry_loop;

	for (retry_loop = 0; retry_loop < 10; retry_loop++) {
		/* Wait for bootloader to signify that is
		    ready having bit 31 of C2PMSG_35 set to 1 */
		ret = psp_wait_for(psp,
				   SOC15_REG_OFFSET(MP0, 0, mmMP0_SMN_C2PMSG_35),
				   0x80000000,
				   0x80000000,
				   false);

		if (ret == 0)
			return 0;
	}

	return ret;
}

static bool psp_v11_0_is_sos_alive(struct psp_context *psp)
{
	struct amdgpu_device *adev = psp->adev;
	uint32_t sol_reg;

	sol_reg = RREG32_SOC15(MP0, 0, mmMP0_SMN_C2PMSG_81);

	return sol_reg != 0x0;
}

static int psp_v11_0_bootloader_load_kdb(struct psp_context *psp)
{
	int ret;
	uint32_t psp_gfxdrv_command_reg = 0;
	struct amdgpu_device *adev = psp->adev;

	/* Check tOS sign of life register to confirm sys driver and sOS
	 * are already been loaded.
	 */
	if (psp_v11_0_is_sos_alive(psp))
		return 0;

	ret = psp_v11_0_wait_for_bootloader(psp);
	if (ret)
		return ret;

	memset(psp->fw_pri_buf, 0, PSP_1_MEG);

	/* Copy PSP KDB binary to memory */
	memcpy(psp->fw_pri_buf, psp->kdb_start_addr, psp->kdb_bin_size);

	/* Provide the PSP KDB to bootloader */
	WREG32_SOC15(MP0, 0, mmMP0_SMN_C2PMSG_36,
	       (uint32_t)(psp->fw_pri_mc_addr >> 20));
	psp_gfxdrv_command_reg = PSP_BL__LOAD_KEY_DATABASE;
	WREG32_SOC15(MP0, 0, mmMP0_SMN_C2PMSG_35,
	       psp_gfxdrv_command_reg);

	ret = psp_v11_0_wait_for_bootloader(psp);

	return ret;
}

static int psp_v11_0_bootloader_load_spl(struct psp_context *psp)
{
	int ret;
	uint32_t psp_gfxdrv_command_reg = 0;
	struct amdgpu_device *adev = psp->adev;

	/* Check tOS sign of life register to confirm sys driver and sOS
	 * are already been loaded.
	 */
	if (psp_v11_0_is_sos_alive(psp))
		return 0;

	ret = psp_v11_0_wait_for_bootloader(psp);
	if (ret)
		return ret;

	memset(psp->fw_pri_buf, 0, PSP_1_MEG);

	/* Copy PSP SPL binary to memory */
	memcpy(psp->fw_pri_buf, psp->spl_start_addr, psp->spl_bin_size);

	/* Provide the PSP SPL to bootloader */
	WREG32_SOC15(MP0, 0, mmMP0_SMN_C2PMSG_36,
	       (uint32_t)(psp->fw_pri_mc_addr >> 20));
	psp_gfxdrv_command_reg = PSP_BL__LOAD_TOS_SPL_TABLE;
	WREG32_SOC15(MP0, 0, mmMP0_SMN_C2PMSG_35,
	       psp_gfxdrv_command_reg);

	ret = psp_v11_0_wait_for_bootloader(psp);

	return ret;
}

static int psp_v11_0_bootloader_load_sysdrv(struct psp_context *psp)
{
	int ret;
	uint32_t psp_gfxdrv_command_reg = 0;
	struct amdgpu_device *adev = psp->adev;

	/* Check sOS sign of life register to confirm sys driver and sOS
	 * are already been loaded.
	 */
	if (psp_v11_0_is_sos_alive(psp))
		return 0;

	ret = psp_v11_0_wait_for_bootloader(psp);
	if (ret)
		return ret;

	memset(psp->fw_pri_buf, 0, PSP_1_MEG);

	/* Copy PSP System Driver binary to memory */
	memcpy(psp->fw_pri_buf, psp->sys_start_addr, psp->sys_bin_size);

	/* Provide the sys driver to bootloader */
	WREG32_SOC15(MP0, 0, mmMP0_SMN_C2PMSG_36,
	       (uint32_t)(psp->fw_pri_mc_addr >> 20));
	psp_gfxdrv_command_reg = PSP_BL__LOAD_SYSDRV;
	WREG32_SOC15(MP0, 0, mmMP0_SMN_C2PMSG_35,
	       psp_gfxdrv_command_reg);

	/* there might be handshake issue with hardware which needs delay */
	mdelay(20);

	ret = psp_v11_0_wait_for_bootloader(psp);

	return ret;
}

static int psp_v11_0_bootloader_load_sos(struct psp_context *psp)
{
	int ret;
	unsigned int psp_gfxdrv_command_reg = 0;
	struct amdgpu_device *adev = psp->adev;

	/* Check sOS sign of life register to confirm sys driver and sOS
	 * are already been loaded.
	 */
	if (psp_v11_0_is_sos_alive(psp))
		return 0;

	ret = psp_v11_0_wait_for_bootloader(psp);
	if (ret)
		return ret;

	memset(psp->fw_pri_buf, 0, PSP_1_MEG);

	/* Copy Secure OS binary to PSP memory */
	memcpy(psp->fw_pri_buf, psp->sos_start_addr, psp->sos_bin_size);

	/* Provide the PSP secure OS to bootloader */
	WREG32_SOC15(MP0, 0, mmMP0_SMN_C2PMSG_36,
	       (uint32_t)(psp->fw_pri_mc_addr >> 20));
	psp_gfxdrv_command_reg = PSP_BL__LOAD_SOSDRV;
	WREG32_SOC15(MP0, 0, mmMP0_SMN_C2PMSG_35,
	       psp_gfxdrv_command_reg);

	/* there might be handshake issue with hardware which needs delay */
	mdelay(20);
	ret = psp_wait_for(psp, SOC15_REG_OFFSET(MP0, 0, mmMP0_SMN_C2PMSG_81),
			   RREG32_SOC15(MP0, 0, mmMP0_SMN_C2PMSG_81),
			   0, true);

	return ret;
}

static void psp_v11_0_reroute_ih(struct psp_context *psp)
{
	struct amdgpu_device *adev = psp->adev;
	uint32_t tmp;

	/* Change IH ring for VMC */
	tmp = REG_SET_FIELD(0, IH_CLIENT_CFG_DATA, CREDIT_RETURN_ADDR, 0x1244b);
	tmp = REG_SET_FIELD(tmp, IH_CLIENT_CFG_DATA, CLIENT_TYPE, 1);
	tmp = REG_SET_FIELD(tmp, IH_CLIENT_CFG_DATA, RING_ID, 1);

	WREG32_SOC15(MP0, 0, mmMP0_SMN_C2PMSG_69, 3);
	WREG32_SOC15(MP0, 0, mmMP0_SMN_C2PMSG_70, tmp);
	WREG32_SOC15(MP0, 0, mmMP0_SMN_C2PMSG_64, GFX_CTRL_CMD_ID_GBR_IH_SET);

	mdelay(20);
	psp_wait_for(psp, SOC15_REG_OFFSET(MP0, 0, mmMP0_SMN_C2PMSG_64),
		     0x80000000, 0x8000FFFF, false);

	/* Change IH ring for UMC */
	tmp = REG_SET_FIELD(0, IH_CLIENT_CFG_DATA, CREDIT_RETURN_ADDR, 0x1216b);
	tmp = REG_SET_FIELD(tmp, IH_CLIENT_CFG_DATA, RING_ID, 1);

	WREG32_SOC15(MP0, 0, mmMP0_SMN_C2PMSG_69, 4);
	WREG32_SOC15(MP0, 0, mmMP0_SMN_C2PMSG_70, tmp);
	WREG32_SOC15(MP0, 0, mmMP0_SMN_C2PMSG_64, GFX_CTRL_CMD_ID_GBR_IH_SET);

	mdelay(20);
	psp_wait_for(psp, SOC15_REG_OFFSET(MP0, 0, mmMP0_SMN_C2PMSG_64),
		     0x80000000, 0x8000FFFF, false);
}

static int psp_v11_0_ring_init(struct psp_context *psp,
			      enum psp_ring_type ring_type)
{
	int ret = 0;
	struct psp_ring *ring;
	struct amdgpu_device *adev = psp->adev;

	if ((!amdgpu_sriov_vf(adev)) &&
	    (adev->asic_type != CHIP_SIENNA_CICHLID) &&
	    (adev->asic_type != CHIP_NAVY_FLOUNDER))
		psp_v11_0_reroute_ih(psp);

	ring = &psp->km_ring;

	ring->ring_type = ring_type;

	/* allocate 4k Page of Local Frame Buffer memory for ring */
	ring->ring_size = 0x1000;
	ret = amdgpu_bo_create_kernel(adev, ring->ring_size, PAGE_SIZE,
				      AMDGPU_GEM_DOMAIN_VRAM,
				      &adev->firmware.rbuf,
				      &ring->ring_mem_mc_addr,
				      (void **)&ring->ring_mem);
	if (ret) {
		ring->ring_size = 0;
		return ret;
	}

	return 0;
}

static int psp_v11_0_ring_stop(struct psp_context *psp,
			      enum psp_ring_type ring_type)
{
	int ret = 0;
	struct amdgpu_device *adev = psp->adev;

	/* Write the ring destroy command*/
	if (amdgpu_sriov_vf(adev))
		WREG32_SOC15(MP0, 0, mmMP0_SMN_C2PMSG_101,
				     GFX_CTRL_CMD_ID_DESTROY_GPCOM_RING);
	else
		WREG32_SOC15(MP0, 0, mmMP0_SMN_C2PMSG_64,
				     GFX_CTRL_CMD_ID_DESTROY_RINGS);

	/* there might be handshake issue with hardware which needs delay */
	mdelay(20);

	/* Wait for response flag (bit 31) */
	if (amdgpu_sriov_vf(adev))
		ret = psp_wait_for(psp, SOC15_REG_OFFSET(MP0, 0, mmMP0_SMN_C2PMSG_101),
				   0x80000000, 0x80000000, false);
	else
		ret = psp_wait_for(psp, SOC15_REG_OFFSET(MP0, 0, mmMP0_SMN_C2PMSG_64),
				   0x80000000, 0x80000000, false);

	return ret;
}

static int psp_v11_0_ring_create(struct psp_context *psp,
				enum psp_ring_type ring_type)
{
	int ret = 0;
	unsigned int psp_ring_reg = 0;
	struct psp_ring *ring = &psp->km_ring;
	struct amdgpu_device *adev = psp->adev;

	if (amdgpu_sriov_vf(adev)) {
		ret = psp_v11_0_ring_stop(psp, ring_type);
		if (ret) {
			DRM_ERROR("psp_v11_0_ring_stop_sriov failed!\n");
			return ret;
		}

		/* Write low address of the ring to C2PMSG_102 */
		psp_ring_reg = lower_32_bits(ring->ring_mem_mc_addr);
		WREG32_SOC15(MP0, 0, mmMP0_SMN_C2PMSG_102, psp_ring_reg);
		/* Write high address of the ring to C2PMSG_103 */
		psp_ring_reg = upper_32_bits(ring->ring_mem_mc_addr);
		WREG32_SOC15(MP0, 0, mmMP0_SMN_C2PMSG_103, psp_ring_reg);

		/* Write the ring initialization command to C2PMSG_101 */
		WREG32_SOC15(MP0, 0, mmMP0_SMN_C2PMSG_101,
					     GFX_CTRL_CMD_ID_INIT_GPCOM_RING);

		/* there might be handshake issue with hardware which needs delay */
		mdelay(20);

		/* Wait for response flag (bit 31) in C2PMSG_101 */
		ret = psp_wait_for(psp, SOC15_REG_OFFSET(MP0, 0, mmMP0_SMN_C2PMSG_101),
				   0x80000000, 0x8000FFFF, false);

	} else {
		/* Wait for sOS ready for ring creation */
		ret = psp_wait_for(psp, SOC15_REG_OFFSET(MP0, 0, mmMP0_SMN_C2PMSG_64),
				   0x80000000, 0x80000000, false);
		if (ret) {
			DRM_ERROR("Failed to wait for sOS ready for ring creation\n");
			return ret;
		}

		/* Write low address of the ring to C2PMSG_69 */
		psp_ring_reg = lower_32_bits(ring->ring_mem_mc_addr);
		WREG32_SOC15(MP0, 0, mmMP0_SMN_C2PMSG_69, psp_ring_reg);
		/* Write high address of the ring to C2PMSG_70 */
		psp_ring_reg = upper_32_bits(ring->ring_mem_mc_addr);
		WREG32_SOC15(MP0, 0, mmMP0_SMN_C2PMSG_70, psp_ring_reg);
		/* Write size of ring to C2PMSG_71 */
		psp_ring_reg = ring->ring_size;
		WREG32_SOC15(MP0, 0, mmMP0_SMN_C2PMSG_71, psp_ring_reg);
		/* Write the ring initialization command to C2PMSG_64 */
		psp_ring_reg = ring_type;
		psp_ring_reg = psp_ring_reg << 16;
		WREG32_SOC15(MP0, 0, mmMP0_SMN_C2PMSG_64, psp_ring_reg);

		/* there might be handshake issue with hardware which needs delay */
		mdelay(20);

		/* Wait for response flag (bit 31) in C2PMSG_64 */
		ret = psp_wait_for(psp, SOC15_REG_OFFSET(MP0, 0, mmMP0_SMN_C2PMSG_64),
				   0x80000000, 0x8000FFFF, false);
	}

	return ret;
}


static int psp_v11_0_ring_destroy(struct psp_context *psp,
				 enum psp_ring_type ring_type)
{
	int ret = 0;
	struct psp_ring *ring = &psp->km_ring;
	struct amdgpu_device *adev = psp->adev;

	ret = psp_v11_0_ring_stop(psp, ring_type);
	if (ret)
		DRM_ERROR("Fail to stop psp ring\n");

	amdgpu_bo_free_kernel(&adev->firmware.rbuf,
			      &ring->ring_mem_mc_addr,
			      (void **)&ring->ring_mem);

	return ret;
}

static int psp_v11_0_mode1_reset(struct psp_context *psp)
{
	int ret;
	uint32_t offset;
	struct amdgpu_device *adev = psp->adev;

	offset = SOC15_REG_OFFSET(MP0, 0, mmMP0_SMN_C2PMSG_64);

	ret = psp_wait_for(psp, offset, 0x80000000, 0x8000FFFF, false);

	if (ret) {
		DRM_INFO("psp is not working correctly before mode1 reset!\n");
		return -EINVAL;
	}

	/*send the mode 1 reset command*/
	WREG32(offset, GFX_CTRL_CMD_ID_MODE1_RST);

	msleep(500);

	offset = SOC15_REG_OFFSET(MP0, 0, mmMP0_SMN_C2PMSG_33);

	ret = psp_wait_for(psp, offset, 0x80000000, 0x80000000, false);

	if (ret) {
		DRM_INFO("psp mode 1 reset failed!\n");
		return -EINVAL;
	}

	DRM_INFO("psp mode1 reset succeed \n");

	return 0;
}

static int psp_v11_0_memory_training_send_msg(struct psp_context *psp, int msg)
{
	int ret;
	int i;
	uint32_t data_32;
	int max_wait;
	struct amdgpu_device *adev = psp->adev;

	data_32 = (psp->mem_train_ctx.c2p_train_data_offset >> 20);
	WREG32_SOC15(MP0, 0, mmMP0_SMN_C2PMSG_36, data_32);
	WREG32_SOC15(MP0, 0, mmMP0_SMN_C2PMSG_35, msg);

	max_wait = MEM_TRAIN_SEND_MSG_TIMEOUT_US / adev->usec_timeout;
	for (i = 0; i < max_wait; i++) {
		ret = psp_wait_for(psp, SOC15_REG_OFFSET(MP0, 0, mmMP0_SMN_C2PMSG_35),
				   0x80000000, 0x80000000, false);
		if (ret == 0)
			break;
	}
	if (i < max_wait)
		ret = 0;
	else
		ret = -ETIME;

	DRM_DEBUG("training %s %s, cost %d @ %d ms\n",
		  (msg == PSP_BL__DRAM_SHORT_TRAIN) ? "short" : "long",
		  (ret == 0) ? "succeed" : "failed",
		  i, adev->usec_timeout/1000);
	return ret;
}

/*
 * save and restore proces
 */
static int psp_v11_0_memory_training(struct psp_context *psp, uint32_t ops)
{
	struct psp_memory_training_context *ctx = &psp->mem_train_ctx;
	uint32_t *pcache = (uint32_t*)ctx->sys_cache;
	struct amdgpu_device *adev = psp->adev;
	uint32_t p2c_header[4];
	uint32_t sz;
	void *buf;
	int ret;

	if (ctx->init == PSP_MEM_TRAIN_NOT_SUPPORT) {
		DRM_DEBUG("Memory training is not supported.\n");
		return 0;
	} else if (ctx->init != PSP_MEM_TRAIN_INIT_SUCCESS) {
		DRM_ERROR("Memory training initialization failure.\n");
		return -EINVAL;
	}

	if (psp_v11_0_is_sos_alive(psp)) {
		DRM_DEBUG("SOS is alive, skip memory training.\n");
		return 0;
	}

	amdgpu_device_vram_access(adev, ctx->p2c_train_data_offset, p2c_header, sizeof(p2c_header), false);
	DRM_DEBUG("sys_cache[%08x,%08x,%08x,%08x] p2c_header[%08x,%08x,%08x,%08x]\n",
		  pcache[0], pcache[1], pcache[2], pcache[3],
		  p2c_header[0], p2c_header[1], p2c_header[2], p2c_header[3]);

	if (ops & PSP_MEM_TRAIN_SEND_SHORT_MSG) {
		DRM_DEBUG("Short training depends on restore.\n");
		ops |= PSP_MEM_TRAIN_RESTORE;
	}

	if ((ops & PSP_MEM_TRAIN_RESTORE) &&
	    pcache[0] != MEM_TRAIN_SYSTEM_SIGNATURE) {
		DRM_DEBUG("sys_cache[0] is invalid, restore depends on save.\n");
		ops |= PSP_MEM_TRAIN_SAVE;
	}

	if (p2c_header[0] == MEM_TRAIN_SYSTEM_SIGNATURE &&
	    !(pcache[0] == MEM_TRAIN_SYSTEM_SIGNATURE &&
	      pcache[3] == p2c_header[3])) {
		DRM_DEBUG("sys_cache is invalid or out-of-date, need save training data to sys_cache.\n");
		ops |= PSP_MEM_TRAIN_SAVE;
	}

	if ((ops & PSP_MEM_TRAIN_SAVE) &&
	    p2c_header[0] != MEM_TRAIN_SYSTEM_SIGNATURE) {
		DRM_DEBUG("p2c_header[0] is invalid, save depends on long training.\n");
		ops |= PSP_MEM_TRAIN_SEND_LONG_MSG;
	}

	if (ops & PSP_MEM_TRAIN_SEND_LONG_MSG) {
		ops &= ~PSP_MEM_TRAIN_SEND_SHORT_MSG;
		ops |= PSP_MEM_TRAIN_SAVE;
	}

	DRM_DEBUG("Memory training ops:%x.\n", ops);

	if (ops & PSP_MEM_TRAIN_SEND_LONG_MSG) {
		/*
		 * Long traing will encroach certain mount of bottom VRAM,
		 * saving the content of this bottom VRAM to system memory
		 * before training, and restoring it after training to avoid
		 * VRAM corruption.
		 */
		sz = GDDR6_MEM_TRAINING_ENCROACHED_SIZE;

		if (adev->gmc.visible_vram_size < sz || !adev->mman.aper_base_kaddr) {
			DRM_ERROR("visible_vram_size %llx or aper_base_kaddr %p is not initialized.\n",
				  adev->gmc.visible_vram_size,
				  adev->mman.aper_base_kaddr);
			return -EINVAL;
		}

		buf = vmalloc(sz);
		if (!buf) {
			DRM_ERROR("failed to allocate system memory.\n");
			return -ENOMEM;
		}

		memcpy_fromio(buf, adev->mman.aper_base_kaddr, sz);
		ret = psp_v11_0_memory_training_send_msg(psp, PSP_BL__DRAM_LONG_TRAIN);
		if (ret) {
			DRM_ERROR("Send long training msg failed.\n");
			vfree(buf);
			return ret;
		}

		memcpy_toio(adev->mman.aper_base_kaddr, buf, sz);
		adev->nbio.funcs->hdp_flush(adev, NULL);
		vfree(buf);
	}

	if (ops & PSP_MEM_TRAIN_SAVE) {
		amdgpu_device_vram_access(psp->adev, ctx->p2c_train_data_offset, ctx->sys_cache, ctx->train_data_size, false);
	}

	if (ops & PSP_MEM_TRAIN_RESTORE) {
		amdgpu_device_vram_access(psp->adev, ctx->c2p_train_data_offset, ctx->sys_cache, ctx->train_data_size, true);
	}

	if (ops & PSP_MEM_TRAIN_SEND_SHORT_MSG) {
		ret = psp_v11_0_memory_training_send_msg(psp, (amdgpu_force_long_training > 0) ?
							 PSP_BL__DRAM_LONG_TRAIN : PSP_BL__DRAM_SHORT_TRAIN);
		if (ret) {
			DRM_ERROR("send training msg failed.\n");
			return ret;
		}
	}
	ctx->training_cnt++;
	return 0;
}

static uint32_t psp_v11_0_ring_get_wptr(struct psp_context *psp)
{
	uint32_t data;
	struct amdgpu_device *adev = psp->adev;

	if (amdgpu_sriov_vf(adev))
		data = RREG32_SOC15(MP0, 0, mmMP0_SMN_C2PMSG_102);
	else
		data = RREG32_SOC15(MP0, 0, mmMP0_SMN_C2PMSG_67);

	return data;
}

static void psp_v11_0_ring_set_wptr(struct psp_context *psp, uint32_t value)
{
	struct amdgpu_device *adev = psp->adev;

	if (amdgpu_sriov_vf(adev)) {
		WREG32_SOC15(MP0, 0, mmMP0_SMN_C2PMSG_102, value);
		WREG32_SOC15(MP0, 0, mmMP0_SMN_C2PMSG_101, GFX_CTRL_CMD_ID_CONSUME_CMD);
	} else
		WREG32_SOC15(MP0, 0, mmMP0_SMN_C2PMSG_67, value);
}

static int psp_v11_0_load_usbc_pd_fw(struct psp_context *psp, dma_addr_t dma_addr)
{
	struct amdgpu_device *adev = psp->adev;
	uint32_t reg_status;
	int ret, i = 0;

	/* Write lower 32-bit address of the PD Controller FW */
	WREG32_SOC15(MP0, 0, mmMP0_SMN_C2PMSG_36, lower_32_bits(dma_addr));
	ret = psp_wait_for(psp, SOC15_REG_OFFSET(MP0, 0, mmMP0_SMN_C2PMSG_35),
			     0x80000000, 0x80000000, false);
	if (ret)
		return ret;

	/* Fireup interrupt so PSP can pick up the lower address */
	WREG32_SOC15(MP0, 0, mmMP0_SMN_C2PMSG_35, 0x800000);
	ret = psp_wait_for(psp, SOC15_REG_OFFSET(MP0, 0, mmMP0_SMN_C2PMSG_35),
			     0x80000000, 0x80000000, false);
	if (ret)
		return ret;

	reg_status = RREG32_SOC15(MP0, 0, mmMP0_SMN_C2PMSG_35);

	if ((reg_status & 0xFFFF) != 0) {
		DRM_ERROR("Lower address load failed - MP0_SMN_C2PMSG_35.Bits [15:0] = %02x...\n",
				reg_status & 0xFFFF);
		return -EIO;
	}

	/* Write upper 32-bit address of the PD Controller FW */
	WREG32_SOC15(MP0, 0, mmMP0_SMN_C2PMSG_36, upper_32_bits(dma_addr));

	ret = psp_wait_for(psp, SOC15_REG_OFFSET(MP0, 0, mmMP0_SMN_C2PMSG_35),
			     0x80000000, 0x80000000, false);
	if (ret)
		return ret;

	/* Fireup interrupt so PSP can pick up the upper address */
	WREG32_SOC15(MP0, 0, mmMP0_SMN_C2PMSG_35, 0x4000000);

	/* FW load takes very long time */
	do {
		msleep(1000);
		reg_status = RREG32_SOC15(MP0, 0, mmMP0_SMN_C2PMSG_35);

		if (reg_status & 0x80000000)
			goto done;

	} while (++i < USBC_PD_POLLING_LIMIT_S);

	return -ETIME;
done:

	if ((reg_status & 0xFFFF) != 0) {
		DRM_ERROR("Upper address load failed - MP0_SMN_C2PMSG_35.Bits [15:0] = x%04x\n",
				reg_status & 0xFFFF);
		return -EIO;
	}

	return 0;
}

static int psp_v11_0_read_usbc_pd_fw(struct psp_context *psp, uint32_t *fw_ver)
{
	struct amdgpu_device *adev = psp->adev;
	int ret;

	WREG32_SOC15(MP0, 0, mmMP0_SMN_C2PMSG_35, C2PMSG_CMD_GFX_USB_PD_FW_VER);

	ret = psp_wait_for(psp, SOC15_REG_OFFSET(MP0, 0, mmMP0_SMN_C2PMSG_35),
				     0x80000000, 0x80000000, false);
	if (!ret)
		*fw_ver = RREG32_SOC15(MP0, 0, mmMP0_SMN_C2PMSG_36);

	return ret;
}

static const struct psp_funcs psp_v11_0_funcs = {
	.init_microcode = psp_v11_0_init_microcode,
	.bootloader_load_kdb = psp_v11_0_bootloader_load_kdb,
	.bootloader_load_spl = psp_v11_0_bootloader_load_spl,
	.bootloader_load_sysdrv = psp_v11_0_bootloader_load_sysdrv,
	.bootloader_load_sos = psp_v11_0_bootloader_load_sos,
	.ring_init = psp_v11_0_ring_init,
	.ring_create = psp_v11_0_ring_create,
	.ring_stop = psp_v11_0_ring_stop,
	.ring_destroy = psp_v11_0_ring_destroy,
	.mode1_reset = psp_v11_0_mode1_reset,
	.mem_training = psp_v11_0_memory_training,
	.ring_get_wptr = psp_v11_0_ring_get_wptr,
	.ring_set_wptr = psp_v11_0_ring_set_wptr,
	.load_usbc_pd_fw = psp_v11_0_load_usbc_pd_fw,
	.read_usbc_pd_fw = psp_v11_0_read_usbc_pd_fw
};

void psp_v11_0_set_psp_funcs(struct psp_context *psp)
{
	psp->funcs = &psp_v11_0_funcs;
}<|MERGE_RESOLUTION|>--- conflicted
+++ resolved
@@ -179,19 +179,11 @@
 		}
 		break;
 	case CHIP_SIENNA_CICHLID:
-<<<<<<< HEAD
-=======
 	case CHIP_NAVY_FLOUNDER:
->>>>>>> 1e83de0b
 		err = psp_init_ta_microcode(&adev->psp, chip_name);
 		if (err)
 			return err;
 		break;
-<<<<<<< HEAD
-	case CHIP_NAVY_FLOUNDER:
-		break;
-=======
->>>>>>> 1e83de0b
 	default:
 		BUG();
 	}
