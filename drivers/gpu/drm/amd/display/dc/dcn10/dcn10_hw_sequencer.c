/*
 * Copyright 2016 Advanced Micro Devices, Inc.
 *
 * Permission is hereby granted, free of charge, to any person obtaining a
 * copy of this software and associated documentation files (the "Software"),
 * to deal in the Software without restriction, including without limitation
 * the rights to use, copy, modify, merge, publish, distribute, sublicense,
 * and/or sell copies of the Software, and to permit persons to whom the
 * Software is furnished to do so, subject to the following conditions:
 *
 * The above copyright notice and this permission notice shall be included in
 * all copies or substantial portions of the Software.
 *
 * THE SOFTWARE IS PROVIDED "AS IS", WITHOUT WARRANTY OF ANY KIND, EXPRESS OR
 * IMPLIED, INCLUDING BUT NOT LIMITED TO THE WARRANTIES OF MERCHANTABILITY,
 * FITNESS FOR A PARTICULAR PURPOSE AND NONINFRINGEMENT.  IN NO EVENT SHALL
 * THE COPYRIGHT HOLDER(S) OR AUTHOR(S) BE LIABLE FOR ANY CLAIM, DAMAGES OR
 * OTHER LIABILITY, WHETHER IN AN ACTION OF CONTRACT, TORT OR OTHERWISE,
 * ARISING FROM, OUT OF OR IN CONNECTION WITH THE SOFTWARE OR THE USE OR
 * OTHER DEALINGS IN THE SOFTWARE.
 *
 * Authors: AMD
 *
 */

#include <linux/delay.h>
#include "dm_services.h"
#include "basics/dc_common.h"
#include "core_types.h"
#include "resource.h"
#include "custom_float.h"
#include "dcn10_hw_sequencer.h"
#include "dcn10_hw_sequencer_debug.h"
#include "dce/dce_hwseq.h"
#include "abm.h"
#include "dmcu.h"
#include "dcn10_optc.h"
#include "dcn10_dpp.h"
#include "dcn10_mpc.h"
#include "timing_generator.h"
#include "opp.h"
#include "ipp.h"
#include "mpc.h"
#include "reg_helper.h"
#include "dcn10_hubp.h"
#include "dcn10_hubbub.h"
#include "dcn10_cm_common.h"
#include "dc_link_dp.h"
#include "dccg.h"
#include "clk_mgr.h"
#include "link_hwss.h"
#include "dpcd_defs.h"
#include "dsc.h"

#define DC_LOGGER_INIT(logger)

#define CTX \
	hws->ctx
#define REG(reg)\
	hws->regs->reg

#undef FN
#define FN(reg_name, field_name) \
	hws->shifts->field_name, hws->masks->field_name

/*print is 17 wide, first two characters are spaces*/
#define DTN_INFO_MICRO_SEC(ref_cycle) \
	print_microsec(dc_ctx, log_ctx, ref_cycle)

#define GAMMA_HW_POINTS_NUM 256

void print_microsec(struct dc_context *dc_ctx,
	struct dc_log_buffer_ctx *log_ctx,
	uint32_t ref_cycle)
{
	const uint32_t ref_clk_mhz = dc_ctx->dc->res_pool->ref_clocks.dchub_ref_clock_inKhz / 1000;
	static const unsigned int frac = 1000;
	uint32_t us_x10 = (ref_cycle * frac) / ref_clk_mhz;

	DTN_INFO("  %11d.%03d",
			us_x10 / frac,
			us_x10 % frac);
}

void dcn10_lock_all_pipes(struct dc *dc,
	struct dc_state *context,
	bool lock)
{
	struct pipe_ctx *pipe_ctx;
	struct timing_generator *tg;
	int i;

	for (i = 0; i < dc->res_pool->pipe_count; i++) {
		pipe_ctx = &context->res_ctx.pipe_ctx[i];
		tg = pipe_ctx->stream_res.tg;

		/*
		 * Only lock the top pipe's tg to prevent redundant
		 * (un)locking. Also skip if pipe is disabled.
		 */
		if (pipe_ctx->top_pipe ||
		    !pipe_ctx->stream || !pipe_ctx->plane_state ||
		    !tg->funcs->is_tg_enabled(tg))
			continue;

		if (lock)
			dc->hwss.pipe_control_lock(dc, pipe_ctx, true);
		else
			dc->hwss.pipe_control_lock(dc, pipe_ctx, false);
	}
}

static void log_mpc_crc(struct dc *dc,
	struct dc_log_buffer_ctx *log_ctx)
{
	struct dc_context *dc_ctx = dc->ctx;
	struct dce_hwseq *hws = dc->hwseq;

	if (REG(MPC_CRC_RESULT_GB))
		DTN_INFO("MPC_CRC_RESULT_GB:%d MPC_CRC_RESULT_C:%d MPC_CRC_RESULT_AR:%d\n",
		REG_READ(MPC_CRC_RESULT_GB), REG_READ(MPC_CRC_RESULT_C), REG_READ(MPC_CRC_RESULT_AR));
	if (REG(DPP_TOP0_DPP_CRC_VAL_B_A))
		DTN_INFO("DPP_TOP0_DPP_CRC_VAL_B_A:%d DPP_TOP0_DPP_CRC_VAL_R_G:%d\n",
		REG_READ(DPP_TOP0_DPP_CRC_VAL_B_A), REG_READ(DPP_TOP0_DPP_CRC_VAL_R_G));
}

void dcn10_log_hubbub_state(struct dc *dc, struct dc_log_buffer_ctx *log_ctx)
{
	struct dc_context *dc_ctx = dc->ctx;
	struct dcn_hubbub_wm wm;
	int i;

	memset(&wm, 0, sizeof(struct dcn_hubbub_wm));
	dc->res_pool->hubbub->funcs->wm_read_state(dc->res_pool->hubbub, &wm);

	DTN_INFO("HUBBUB WM:      data_urgent  pte_meta_urgent"
			"         sr_enter          sr_exit  dram_clk_change\n");

	for (i = 0; i < 4; i++) {
		struct dcn_hubbub_wm_set *s;

		s = &wm.sets[i];
		DTN_INFO("WM_Set[%d]:", s->wm_set);
		DTN_INFO_MICRO_SEC(s->data_urgent);
		DTN_INFO_MICRO_SEC(s->pte_meta_urgent);
		DTN_INFO_MICRO_SEC(s->sr_enter);
		DTN_INFO_MICRO_SEC(s->sr_exit);
		DTN_INFO_MICRO_SEC(s->dram_clk_chanage);
		DTN_INFO("\n");
	}

	DTN_INFO("\n");
}

static void dcn10_log_hubp_states(struct dc *dc, void *log_ctx)
{
	struct dc_context *dc_ctx = dc->ctx;
	struct resource_pool *pool = dc->res_pool;
	int i;

	DTN_INFO(
		"HUBP:  format  addr_hi  width  height  rot  mir  sw_mode  dcc_en  blank_en  clock_en  ttu_dis  underflow   min_ttu_vblank       qos_low_wm      qos_high_wm\n");
	for (i = 0; i < pool->pipe_count; i++) {
		struct hubp *hubp = pool->hubps[i];
		struct dcn_hubp_state *s = &(TO_DCN10_HUBP(hubp)->state);

		hubp->funcs->hubp_read_state(hubp);

		if (!s->blank_en) {
			DTN_INFO("[%2d]:  %5xh  %6xh  %5d  %6d  %2xh  %2xh  %6xh  %6d  %8d  %8d  %7d  %8xh",
					hubp->inst,
					s->pixel_format,
					s->inuse_addr_hi,
					s->viewport_width,
					s->viewport_height,
					s->rotation_angle,
					s->h_mirror_en,
					s->sw_mode,
					s->dcc_en,
					s->blank_en,
					s->clock_en,
					s->ttu_disable,
					s->underflow_status);
			DTN_INFO_MICRO_SEC(s->min_ttu_vblank);
			DTN_INFO_MICRO_SEC(s->qos_level_low_wm);
			DTN_INFO_MICRO_SEC(s->qos_level_high_wm);
			DTN_INFO("\n");
		}
	}

	DTN_INFO("\n=========RQ========\n");
	DTN_INFO("HUBP:  drq_exp_m  prq_exp_m  mrq_exp_m  crq_exp_m  plane1_ba  L:chunk_s  min_chu_s  meta_ch_s"
		"  min_m_c_s  dpte_gr_s  mpte_gr_s  swath_hei  pte_row_h  C:chunk_s  min_chu_s  meta_ch_s"
		"  min_m_c_s  dpte_gr_s  mpte_gr_s  swath_hei  pte_row_h\n");
	for (i = 0; i < pool->pipe_count; i++) {
		struct dcn_hubp_state *s = &(TO_DCN10_HUBP(pool->hubps[i])->state);
		struct _vcs_dpi_display_rq_regs_st *rq_regs = &s->rq_regs;

		if (!s->blank_en)
			DTN_INFO("[%2d]:  %8xh  %8xh  %8xh  %8xh  %8xh  %8xh  %8xh  %8xh  %8xh  %8xh  %8xh  %8xh  %8xh  %8xh  %8xh  %8xh  %8xh  %8xh  %8xh  %8xh  %8xh\n",
				pool->hubps[i]->inst, rq_regs->drq_expansion_mode, rq_regs->prq_expansion_mode, rq_regs->mrq_expansion_mode,
				rq_regs->crq_expansion_mode, rq_regs->plane1_base_address, rq_regs->rq_regs_l.chunk_size,
				rq_regs->rq_regs_l.min_chunk_size, rq_regs->rq_regs_l.meta_chunk_size,
				rq_regs->rq_regs_l.min_meta_chunk_size, rq_regs->rq_regs_l.dpte_group_size,
				rq_regs->rq_regs_l.mpte_group_size, rq_regs->rq_regs_l.swath_height,
				rq_regs->rq_regs_l.pte_row_height_linear, rq_regs->rq_regs_c.chunk_size, rq_regs->rq_regs_c.min_chunk_size,
				rq_regs->rq_regs_c.meta_chunk_size, rq_regs->rq_regs_c.min_meta_chunk_size,
				rq_regs->rq_regs_c.dpte_group_size, rq_regs->rq_regs_c.mpte_group_size,
				rq_regs->rq_regs_c.swath_height, rq_regs->rq_regs_c.pte_row_height_linear);
	}

	DTN_INFO("========DLG========\n");
	DTN_INFO("HUBP:  rc_hbe     dlg_vbe    min_d_y_n  rc_per_ht  rc_x_a_s "
			"  dst_y_a_s  dst_y_pf   dst_y_vvb  dst_y_rvb  dst_y_vfl  dst_y_rfl  rf_pix_fq"
			"  vratio_pf  vrat_pf_c  rc_pg_vbl  rc_pg_vbc  rc_mc_vbl  rc_mc_vbc  rc_pg_fll"
			"  rc_pg_flc  rc_mc_fll  rc_mc_flc  pr_nom_l   pr_nom_c   rc_pg_nl   rc_pg_nc "
			"  mr_nom_l   mr_nom_c   rc_mc_nl   rc_mc_nc   rc_ld_pl   rc_ld_pc   rc_ld_l  "
			"  rc_ld_c    cha_cur0   ofst_cur1  cha_cur1   vr_af_vc0  ddrq_limt  x_rt_dlay"
			"  x_rp_dlay  x_rr_sfl\n");
	for (i = 0; i < pool->pipe_count; i++) {
		struct dcn_hubp_state *s = &(TO_DCN10_HUBP(pool->hubps[i])->state);
		struct _vcs_dpi_display_dlg_regs_st *dlg_regs = &s->dlg_attr;

		if (!s->blank_en)
			DTN_INFO("[%2d]:  %8xh  %8xh  %8xh  %8xh  %8xh  %8xh  %8xh  %8xh  %8xh  %8xh  %8xh  %8xh  %8xh"
				"%  8xh  %8xh  %8xh  %8xh  %8xh  %8xh  %8xh  %8xh  %8xh  %8xh  %8xh  %8xh  %8xh  %8xh"
				"  %8xh  %8xh  %8xh  %8xh  %8xh  %8xh  %8xh  %8xh  %8xh  %8xh  %8xh  %8xh  %8xh  %8xh  %8xh\n",
				pool->hubps[i]->inst, dlg_regs->refcyc_h_blank_end, dlg_regs->dlg_vblank_end, dlg_regs->min_dst_y_next_start,
				dlg_regs->refcyc_per_htotal, dlg_regs->refcyc_x_after_scaler, dlg_regs->dst_y_after_scaler,
				dlg_regs->dst_y_prefetch, dlg_regs->dst_y_per_vm_vblank, dlg_regs->dst_y_per_row_vblank,
				dlg_regs->dst_y_per_vm_flip, dlg_regs->dst_y_per_row_flip, dlg_regs->ref_freq_to_pix_freq,
				dlg_regs->vratio_prefetch, dlg_regs->vratio_prefetch_c, dlg_regs->refcyc_per_pte_group_vblank_l,
				dlg_regs->refcyc_per_pte_group_vblank_c, dlg_regs->refcyc_per_meta_chunk_vblank_l,
				dlg_regs->refcyc_per_meta_chunk_vblank_c, dlg_regs->refcyc_per_pte_group_flip_l,
				dlg_regs->refcyc_per_pte_group_flip_c, dlg_regs->refcyc_per_meta_chunk_flip_l,
				dlg_regs->refcyc_per_meta_chunk_flip_c, dlg_regs->dst_y_per_pte_row_nom_l,
				dlg_regs->dst_y_per_pte_row_nom_c, dlg_regs->refcyc_per_pte_group_nom_l,
				dlg_regs->refcyc_per_pte_group_nom_c, dlg_regs->dst_y_per_meta_row_nom_l,
				dlg_regs->dst_y_per_meta_row_nom_c, dlg_regs->refcyc_per_meta_chunk_nom_l,
				dlg_regs->refcyc_per_meta_chunk_nom_c, dlg_regs->refcyc_per_line_delivery_pre_l,
				dlg_regs->refcyc_per_line_delivery_pre_c, dlg_regs->refcyc_per_line_delivery_l,
				dlg_regs->refcyc_per_line_delivery_c, dlg_regs->chunk_hdl_adjust_cur0, dlg_regs->dst_y_offset_cur1,
				dlg_regs->chunk_hdl_adjust_cur1, dlg_regs->vready_after_vcount0, dlg_regs->dst_y_delta_drq_limit,
				dlg_regs->xfc_reg_transfer_delay, dlg_regs->xfc_reg_precharge_delay,
				dlg_regs->xfc_reg_remote_surface_flip_latency);
	}

	DTN_INFO("========TTU========\n");
	DTN_INFO("HUBP:  qos_ll_wm  qos_lh_wm  mn_ttu_vb  qos_l_flp  rc_rd_p_l  rc_rd_l    rc_rd_p_c"
			"  rc_rd_c    rc_rd_c0   rc_rd_pc0  rc_rd_c1   rc_rd_pc1  qos_lf_l   qos_rds_l"
			"  qos_lf_c   qos_rds_c  qos_lf_c0  qos_rds_c0 qos_lf_c1  qos_rds_c1\n");
	for (i = 0; i < pool->pipe_count; i++) {
		struct dcn_hubp_state *s = &(TO_DCN10_HUBP(pool->hubps[i])->state);
		struct _vcs_dpi_display_ttu_regs_st *ttu_regs = &s->ttu_attr;

		if (!s->blank_en)
			DTN_INFO("[%2d]:  %8xh  %8xh  %8xh  %8xh  %8xh  %8xh  %8xh  %8xh  %8xh  %8xh  %8xh  %8xh  %8xh  %8xh  %8xh  %8xh  %8xh  %8xh  %8xh  %8xh\n",
				pool->hubps[i]->inst, ttu_regs->qos_level_low_wm, ttu_regs->qos_level_high_wm, ttu_regs->min_ttu_vblank,
				ttu_regs->qos_level_flip, ttu_regs->refcyc_per_req_delivery_pre_l, ttu_regs->refcyc_per_req_delivery_l,
				ttu_regs->refcyc_per_req_delivery_pre_c, ttu_regs->refcyc_per_req_delivery_c, ttu_regs->refcyc_per_req_delivery_cur0,
				ttu_regs->refcyc_per_req_delivery_pre_cur0, ttu_regs->refcyc_per_req_delivery_cur1,
				ttu_regs->refcyc_per_req_delivery_pre_cur1, ttu_regs->qos_level_fixed_l, ttu_regs->qos_ramp_disable_l,
				ttu_regs->qos_level_fixed_c, ttu_regs->qos_ramp_disable_c, ttu_regs->qos_level_fixed_cur0,
				ttu_regs->qos_ramp_disable_cur0, ttu_regs->qos_level_fixed_cur1, ttu_regs->qos_ramp_disable_cur1);
	}
	DTN_INFO("\n");
}

void dcn10_log_hw_state(struct dc *dc,
	struct dc_log_buffer_ctx *log_ctx)
{
	struct dc_context *dc_ctx = dc->ctx;
	struct resource_pool *pool = dc->res_pool;
	int i;

	DTN_INFO_BEGIN();

	dcn10_log_hubbub_state(dc, log_ctx);

	dcn10_log_hubp_states(dc, log_ctx);

	DTN_INFO("DPP:    IGAM format  IGAM mode    DGAM mode    RGAM mode"
			"  GAMUT mode  C11 C12   C13 C14   C21 C22   C23 C24   "
			"C31 C32   C33 C34\n");
	for (i = 0; i < pool->pipe_count; i++) {
		struct dpp *dpp = pool->dpps[i];
		struct dcn_dpp_state s = {0};

		dpp->funcs->dpp_read_state(dpp, &s);

		if (!s.is_enabled)
			continue;

		DTN_INFO("[%2d]:  %11xh  %-11s  %-11s  %-11s"
				"%8x    %08xh %08xh %08xh %08xh %08xh %08xh",
				dpp->inst,
				s.igam_input_format,
				(s.igam_lut_mode == 0) ? "BypassFixed" :
					((s.igam_lut_mode == 1) ? "BypassFloat" :
					((s.igam_lut_mode == 2) ? "RAM" :
					((s.igam_lut_mode == 3) ? "RAM" :
								 "Unknown"))),
				(s.dgam_lut_mode == 0) ? "Bypass" :
					((s.dgam_lut_mode == 1) ? "sRGB" :
					((s.dgam_lut_mode == 2) ? "Ycc" :
					((s.dgam_lut_mode == 3) ? "RAM" :
					((s.dgam_lut_mode == 4) ? "RAM" :
								 "Unknown")))),
				(s.rgam_lut_mode == 0) ? "Bypass" :
					((s.rgam_lut_mode == 1) ? "sRGB" :
					((s.rgam_lut_mode == 2) ? "Ycc" :
					((s.rgam_lut_mode == 3) ? "RAM" :
					((s.rgam_lut_mode == 4) ? "RAM" :
								 "Unknown")))),
				s.gamut_remap_mode,
				s.gamut_remap_c11_c12,
				s.gamut_remap_c13_c14,
				s.gamut_remap_c21_c22,
				s.gamut_remap_c23_c24,
				s.gamut_remap_c31_c32,
				s.gamut_remap_c33_c34);
		DTN_INFO("\n");
	}
	DTN_INFO("\n");

	DTN_INFO("MPCC:  OPP  DPP  MPCCBOT  MODE  ALPHA_MODE  PREMULT  OVERLAP_ONLY  IDLE\n");
	for (i = 0; i < pool->pipe_count; i++) {
		struct mpcc_state s = {0};

		pool->mpc->funcs->read_mpcc_state(pool->mpc, i, &s);
		if (s.opp_id != 0xf)
			DTN_INFO("[%2d]:  %2xh  %2xh  %6xh  %4d  %10d  %7d  %12d  %4d\n",
				i, s.opp_id, s.dpp_id, s.bot_mpcc_id,
				s.mode, s.alpha_mode, s.pre_multiplied_alpha, s.overlap_only,
				s.idle);
	}
	DTN_INFO("\n");

	DTN_INFO("OTG:  v_bs  v_be  v_ss  v_se  vpol  vmax  vmin  vmax_sel  vmin_sel  h_bs  h_be  h_ss  h_se  hpol  htot  vtot  underflow blank_en\n");

	for (i = 0; i < pool->timing_generator_count; i++) {
		struct timing_generator *tg = pool->timing_generators[i];
		struct dcn_otg_state s = {0};
		/* Read shared OTG state registers for all DCNx */
		optc1_read_otg_state(DCN10TG_FROM_TG(tg), &s);

		/*
		 * For DCN2 and greater, a register on the OPP is used to
		 * determine if the CRTC is blanked instead of the OTG. So use
		 * dpg_is_blanked() if exists, otherwise fallback on otg.
		 *
		 * TODO: Implement DCN-specific read_otg_state hooks.
		 */
		if (pool->opps[i]->funcs->dpg_is_blanked)
			s.blank_enabled = pool->opps[i]->funcs->dpg_is_blanked(pool->opps[i]);
		else
			s.blank_enabled = tg->funcs->is_blanked(tg);

		//only print if OTG master is enabled
		if ((s.otg_enabled & 1) == 0)
			continue;

		DTN_INFO("[%d]: %5d %5d %5d %5d %5d %5d %5d %9d %9d %5d %5d %5d %5d %5d %5d %5d  %9d %8d\n",
				tg->inst,
				s.v_blank_start,
				s.v_blank_end,
				s.v_sync_a_start,
				s.v_sync_a_end,
				s.v_sync_a_pol,
				s.v_total_max,
				s.v_total_min,
				s.v_total_max_sel,
				s.v_total_min_sel,
				s.h_blank_start,
				s.h_blank_end,
				s.h_sync_a_start,
				s.h_sync_a_end,
				s.h_sync_a_pol,
				s.h_total,
				s.v_total,
				s.underflow_occurred_status,
				s.blank_enabled);

		// Clear underflow for debug purposes
		// We want to keep underflow sticky bit on for the longevity tests outside of test environment.
		// This function is called only from Windows or Diags test environment, hence it's safe to clear
		// it from here without affecting the original intent.
		tg->funcs->clear_optc_underflow(tg);
	}
	DTN_INFO("\n");

	DTN_INFO("DSC: CLOCK_EN  SLICE_WIDTH  Bytes_pp\n");
	for (i = 0; i < pool->res_cap->num_dsc; i++) {
		struct display_stream_compressor *dsc = pool->dscs[i];
		struct dcn_dsc_state s = {0};

		dsc->funcs->dsc_read_state(dsc, &s);
		DTN_INFO("[%d]: %-9d %-12d %-10d\n",
		dsc->inst,
			s.dsc_clock_en,
			s.dsc_slice_width,
			s.dsc_bytes_per_pixel);
		DTN_INFO("\n");
	}
	DTN_INFO("\n");

	DTN_INFO("S_ENC: DSC_MODE  SEC_GSP7_LINE_NUM"
			"  VBID6_LINE_REFERENCE  VBID6_LINE_NUM  SEC_GSP7_ENABLE  SEC_STREAM_ENABLE\n");
	for (i = 0; i < pool->stream_enc_count; i++) {
		struct stream_encoder *enc = pool->stream_enc[i];
		struct enc_state s = {0};

		if (enc->funcs->enc_read_state) {
			enc->funcs->enc_read_state(enc, &s);
			DTN_INFO("[%-3d]: %-9d %-18d %-21d %-15d %-16d %-17d\n",
				enc->id,
				s.dsc_mode,
				s.sec_gsp_pps_line_num,
				s.vbid6_line_reference,
				s.vbid6_line_num,
				s.sec_gsp_pps_enable,
				s.sec_stream_enable);
			DTN_INFO("\n");
		}
	}
	DTN_INFO("\n");

	DTN_INFO("L_ENC: DPHY_FEC_EN  DPHY_FEC_READY_SHADOW  DPHY_FEC_ACTIVE_STATUS  DP_LINK_TRAINING_COMPLETE\n");
	for (i = 0; i < dc->link_count; i++) {
		struct link_encoder *lenc = dc->links[i]->link_enc;

		struct link_enc_state s = {0};

		if (lenc->funcs->read_state) {
			lenc->funcs->read_state(lenc, &s);
			DTN_INFO("[%-3d]: %-12d %-22d %-22d %-25d\n",
				i,
				s.dphy_fec_en,
				s.dphy_fec_ready_shadow,
				s.dphy_fec_active_status,
				s.dp_link_training_complete);
			DTN_INFO("\n");
		}
	}
	DTN_INFO("\n");

	DTN_INFO("\nCALCULATED Clocks: dcfclk_khz:%d  dcfclk_deep_sleep_khz:%d  dispclk_khz:%d\n"
		"dppclk_khz:%d  max_supported_dppclk_khz:%d  fclk_khz:%d  socclk_khz:%d\n\n",
			dc->current_state->bw_ctx.bw.dcn.clk.dcfclk_khz,
			dc->current_state->bw_ctx.bw.dcn.clk.dcfclk_deep_sleep_khz,
			dc->current_state->bw_ctx.bw.dcn.clk.dispclk_khz,
			dc->current_state->bw_ctx.bw.dcn.clk.dppclk_khz,
			dc->current_state->bw_ctx.bw.dcn.clk.max_supported_dppclk_khz,
			dc->current_state->bw_ctx.bw.dcn.clk.fclk_khz,
			dc->current_state->bw_ctx.bw.dcn.clk.socclk_khz);

	log_mpc_crc(dc, log_ctx);

	DTN_INFO_END();
}

bool dcn10_did_underflow_occur(struct dc *dc, struct pipe_ctx *pipe_ctx)
{
	struct hubp *hubp = pipe_ctx->plane_res.hubp;
	struct timing_generator *tg = pipe_ctx->stream_res.tg;

	if (tg->funcs->is_optc_underflow_occurred(tg)) {
		tg->funcs->clear_optc_underflow(tg);
		return true;
	}

	if (hubp->funcs->hubp_get_underflow_status(hubp)) {
		hubp->funcs->hubp_clear_underflow(hubp);
		return true;
	}
	return false;
}

void dcn10_enable_power_gating_plane(
	struct dce_hwseq *hws,
	bool enable)
{
	bool force_on = true; /* disable power gating */

	if (enable)
		force_on = false;

	/* DCHUBP0/1/2/3 */
	REG_UPDATE(DOMAIN0_PG_CONFIG, DOMAIN0_POWER_FORCEON, force_on);
	REG_UPDATE(DOMAIN2_PG_CONFIG, DOMAIN2_POWER_FORCEON, force_on);
	REG_UPDATE(DOMAIN4_PG_CONFIG, DOMAIN4_POWER_FORCEON, force_on);
	REG_UPDATE(DOMAIN6_PG_CONFIG, DOMAIN6_POWER_FORCEON, force_on);

	/* DPP0/1/2/3 */
	REG_UPDATE(DOMAIN1_PG_CONFIG, DOMAIN1_POWER_FORCEON, force_on);
	REG_UPDATE(DOMAIN3_PG_CONFIG, DOMAIN3_POWER_FORCEON, force_on);
	REG_UPDATE(DOMAIN5_PG_CONFIG, DOMAIN5_POWER_FORCEON, force_on);
	REG_UPDATE(DOMAIN7_PG_CONFIG, DOMAIN7_POWER_FORCEON, force_on);
}

void dcn10_disable_vga(
	struct dce_hwseq *hws)
{
	unsigned int in_vga1_mode = 0;
	unsigned int in_vga2_mode = 0;
	unsigned int in_vga3_mode = 0;
	unsigned int in_vga4_mode = 0;

	REG_GET(D1VGA_CONTROL, D1VGA_MODE_ENABLE, &in_vga1_mode);
	REG_GET(D2VGA_CONTROL, D2VGA_MODE_ENABLE, &in_vga2_mode);
	REG_GET(D3VGA_CONTROL, D3VGA_MODE_ENABLE, &in_vga3_mode);
	REG_GET(D4VGA_CONTROL, D4VGA_MODE_ENABLE, &in_vga4_mode);

	if (in_vga1_mode == 0 && in_vga2_mode == 0 &&
			in_vga3_mode == 0 && in_vga4_mode == 0)
		return;

	REG_WRITE(D1VGA_CONTROL, 0);
	REG_WRITE(D2VGA_CONTROL, 0);
	REG_WRITE(D3VGA_CONTROL, 0);
	REG_WRITE(D4VGA_CONTROL, 0);

	/* HW Engineer's Notes:
	 *  During switch from vga->extended, if we set the VGA_TEST_ENABLE and
	 *  then hit the VGA_TEST_RENDER_START, then the DCHUBP timing gets updated correctly.
	 *
	 *  Then vBIOS will have it poll for the VGA_TEST_RENDER_DONE and unset
	 *  VGA_TEST_ENABLE, to leave it in the same state as before.
	 */
	REG_UPDATE(VGA_TEST_CONTROL, VGA_TEST_ENABLE, 1);
	REG_UPDATE(VGA_TEST_CONTROL, VGA_TEST_RENDER_START, 1);
}

void dcn10_dpp_pg_control(
		struct dce_hwseq *hws,
		unsigned int dpp_inst,
		bool power_on)
{
	uint32_t power_gate = power_on ? 0 : 1;
	uint32_t pwr_status = power_on ? 0 : 2;

	if (hws->ctx->dc->debug.disable_dpp_power_gate)
		return;
	if (REG(DOMAIN1_PG_CONFIG) == 0)
		return;

	switch (dpp_inst) {
	case 0: /* DPP0 */
		REG_UPDATE(DOMAIN1_PG_CONFIG,
				DOMAIN1_POWER_GATE, power_gate);

		REG_WAIT(DOMAIN1_PG_STATUS,
				DOMAIN1_PGFSM_PWR_STATUS, pwr_status,
				1, 1000);
		break;
	case 1: /* DPP1 */
		REG_UPDATE(DOMAIN3_PG_CONFIG,
				DOMAIN3_POWER_GATE, power_gate);

		REG_WAIT(DOMAIN3_PG_STATUS,
				DOMAIN3_PGFSM_PWR_STATUS, pwr_status,
				1, 1000);
		break;
	case 2: /* DPP2 */
		REG_UPDATE(DOMAIN5_PG_CONFIG,
				DOMAIN5_POWER_GATE, power_gate);

		REG_WAIT(DOMAIN5_PG_STATUS,
				DOMAIN5_PGFSM_PWR_STATUS, pwr_status,
				1, 1000);
		break;
	case 3: /* DPP3 */
		REG_UPDATE(DOMAIN7_PG_CONFIG,
				DOMAIN7_POWER_GATE, power_gate);

		REG_WAIT(DOMAIN7_PG_STATUS,
				DOMAIN7_PGFSM_PWR_STATUS, pwr_status,
				1, 1000);
		break;
	default:
		BREAK_TO_DEBUGGER();
		break;
	}
}

void dcn10_hubp_pg_control(
		struct dce_hwseq *hws,
		unsigned int hubp_inst,
		bool power_on)
{
	uint32_t power_gate = power_on ? 0 : 1;
	uint32_t pwr_status = power_on ? 0 : 2;

	if (hws->ctx->dc->debug.disable_hubp_power_gate)
		return;
	if (REG(DOMAIN0_PG_CONFIG) == 0)
		return;

	switch (hubp_inst) {
	case 0: /* DCHUBP0 */
		REG_UPDATE(DOMAIN0_PG_CONFIG,
				DOMAIN0_POWER_GATE, power_gate);

		REG_WAIT(DOMAIN0_PG_STATUS,
				DOMAIN0_PGFSM_PWR_STATUS, pwr_status,
				1, 1000);
		break;
	case 1: /* DCHUBP1 */
		REG_UPDATE(DOMAIN2_PG_CONFIG,
				DOMAIN2_POWER_GATE, power_gate);

		REG_WAIT(DOMAIN2_PG_STATUS,
				DOMAIN2_PGFSM_PWR_STATUS, pwr_status,
				1, 1000);
		break;
	case 2: /* DCHUBP2 */
		REG_UPDATE(DOMAIN4_PG_CONFIG,
				DOMAIN4_POWER_GATE, power_gate);

		REG_WAIT(DOMAIN4_PG_STATUS,
				DOMAIN4_PGFSM_PWR_STATUS, pwr_status,
				1, 1000);
		break;
	case 3: /* DCHUBP3 */
		REG_UPDATE(DOMAIN6_PG_CONFIG,
				DOMAIN6_POWER_GATE, power_gate);

		REG_WAIT(DOMAIN6_PG_STATUS,
				DOMAIN6_PGFSM_PWR_STATUS, pwr_status,
				1, 1000);
		break;
	default:
		BREAK_TO_DEBUGGER();
		break;
	}
}

static void power_on_plane(
	struct dce_hwseq *hws,
	int plane_id)
{
	DC_LOGGER_INIT(hws->ctx->logger);
	if (REG(DC_IP_REQUEST_CNTL)) {
		REG_SET(DC_IP_REQUEST_CNTL, 0,
				IP_REQUEST_EN, 1);
		hws->funcs.dpp_pg_control(hws, plane_id, true);
		hws->funcs.hubp_pg_control(hws, plane_id, true);
		REG_SET(DC_IP_REQUEST_CNTL, 0,
				IP_REQUEST_EN, 0);
		DC_LOG_DEBUG(
				"Un-gated front end for pipe %d\n", plane_id);
	}
}

static void undo_DEGVIDCN10_253_wa(struct dc *dc)
{
	struct dce_hwseq *hws = dc->hwseq;
	struct hubp *hubp = dc->res_pool->hubps[0];

	if (!hws->wa_state.DEGVIDCN10_253_applied)
		return;

	hubp->funcs->set_blank(hubp, true);

	REG_SET(DC_IP_REQUEST_CNTL, 0,
			IP_REQUEST_EN, 1);

	hws->funcs.hubp_pg_control(hws, 0, false);
	REG_SET(DC_IP_REQUEST_CNTL, 0,
			IP_REQUEST_EN, 0);

	hws->wa_state.DEGVIDCN10_253_applied = false;
}

static void apply_DEGVIDCN10_253_wa(struct dc *dc)
{
	struct dce_hwseq *hws = dc->hwseq;
	struct hubp *hubp = dc->res_pool->hubps[0];
	int i;

	if (dc->debug.disable_stutter)
		return;

	if (!hws->wa.DEGVIDCN10_253)
		return;

	for (i = 0; i < dc->res_pool->pipe_count; i++) {
		if (!dc->res_pool->hubps[i]->power_gated)
			return;
	}

	/* all pipe power gated, apply work around to enable stutter. */

	REG_SET(DC_IP_REQUEST_CNTL, 0,
			IP_REQUEST_EN, 1);

	hws->funcs.hubp_pg_control(hws, 0, true);
	REG_SET(DC_IP_REQUEST_CNTL, 0,
			IP_REQUEST_EN, 0);

	hubp->funcs->set_hubp_blank_en(hubp, false);
	hws->wa_state.DEGVIDCN10_253_applied = true;
}

void dcn10_bios_golden_init(struct dc *dc)
{
	struct dce_hwseq *hws = dc->hwseq;
	struct dc_bios *bp = dc->ctx->dc_bios;
	int i;
	bool allow_self_fresh_force_enable = true;

	if (hws->funcs.s0i3_golden_init_wa && hws->funcs.s0i3_golden_init_wa(dc))
		return;

	if (dc->res_pool->hubbub->funcs->is_allow_self_refresh_enabled)
		allow_self_fresh_force_enable =
				dc->res_pool->hubbub->funcs->is_allow_self_refresh_enabled(dc->res_pool->hubbub);


	/* WA for making DF sleep when idle after resume from S0i3.
	 * DCHUBBUB_ARB_ALLOW_SELF_REFRESH_FORCE_ENABLE is set to 1 by
	 * command table, if DCHUBBUB_ARB_ALLOW_SELF_REFRESH_FORCE_ENABLE = 0
	 * before calling command table and it changed to 1 after,
	 * it should be set back to 0.
	 */

	/* initialize dcn global */
	bp->funcs->enable_disp_power_gating(bp,
			CONTROLLER_ID_D0, ASIC_PIPE_INIT);

	for (i = 0; i < dc->res_pool->pipe_count; i++) {
		/* initialize dcn per pipe */
		bp->funcs->enable_disp_power_gating(bp,
				CONTROLLER_ID_D0 + i, ASIC_PIPE_DISABLE);
	}

	if (dc->res_pool->hubbub->funcs->allow_self_refresh_control)
		if (allow_self_fresh_force_enable == false &&
				dc->res_pool->hubbub->funcs->is_allow_self_refresh_enabled(dc->res_pool->hubbub))
			dc->res_pool->hubbub->funcs->allow_self_refresh_control(dc->res_pool->hubbub,
										!dc->res_pool->hubbub->ctx->dc->debug.disable_stutter);

}

static void false_optc_underflow_wa(
		struct dc *dc,
		const struct dc_stream_state *stream,
		struct timing_generator *tg)
{
	int i;
	bool underflow;

	if (!dc->hwseq->wa.false_optc_underflow)
		return;

	underflow = tg->funcs->is_optc_underflow_occurred(tg);

	for (i = 0; i < dc->res_pool->pipe_count; i++) {
		struct pipe_ctx *old_pipe_ctx = &dc->current_state->res_ctx.pipe_ctx[i];

		if (old_pipe_ctx->stream != stream)
			continue;

		dc->hwss.wait_for_mpcc_disconnect(dc, dc->res_pool, old_pipe_ctx);
	}

	if (tg->funcs->set_blank_data_double_buffer)
		tg->funcs->set_blank_data_double_buffer(tg, true);

	if (tg->funcs->is_optc_underflow_occurred(tg) && !underflow)
		tg->funcs->clear_optc_underflow(tg);
}

enum dc_status dcn10_enable_stream_timing(
		struct pipe_ctx *pipe_ctx,
		struct dc_state *context,
		struct dc *dc)
{
	struct dc_stream_state *stream = pipe_ctx->stream;
	enum dc_color_space color_space;
	struct tg_color black_color = {0};

	/* by upper caller loop, pipe0 is parent pipe and be called first.
	 * back end is set up by for pipe0. Other children pipe share back end
	 * with pipe 0. No program is needed.
	 */
	if (pipe_ctx->top_pipe != NULL)
		return DC_OK;

	/* TODO check if timing_changed, disable stream if timing changed */

	/* HW program guide assume display already disable
	 * by unplug sequence. OTG assume stop.
	 */
	pipe_ctx->stream_res.tg->funcs->enable_optc_clock(pipe_ctx->stream_res.tg, true);

	if (false == pipe_ctx->clock_source->funcs->program_pix_clk(
			pipe_ctx->clock_source,
			&pipe_ctx->stream_res.pix_clk_params,
			&pipe_ctx->pll_settings)) {
		BREAK_TO_DEBUGGER();
		return DC_ERROR_UNEXPECTED;
	}

	pipe_ctx->stream_res.tg->funcs->program_timing(
			pipe_ctx->stream_res.tg,
			&stream->timing,
			pipe_ctx->pipe_dlg_param.vready_offset,
			pipe_ctx->pipe_dlg_param.vstartup_start,
			pipe_ctx->pipe_dlg_param.vupdate_offset,
			pipe_ctx->pipe_dlg_param.vupdate_width,
			pipe_ctx->stream->signal,
			true);

#if 0 /* move to after enable_crtc */
	/* TODO: OPP FMT, ABM. etc. should be done here. */
	/* or FPGA now. instance 0 only. TODO: move to opp.c */

	inst_offset = reg_offsets[pipe_ctx->stream_res.tg->inst].fmt;

	pipe_ctx->stream_res.opp->funcs->opp_program_fmt(
				pipe_ctx->stream_res.opp,
				&stream->bit_depth_params,
				&stream->clamping);
#endif
	/* program otg blank color */
	color_space = stream->output_color_space;
	color_space_to_black_color(dc, color_space, &black_color);

	/*
	 * The way 420 is packed, 2 channels carry Y component, 1 channel
	 * alternate between Cb and Cr, so both channels need the pixel
	 * value for Y
	 */
	if (stream->timing.pixel_encoding == PIXEL_ENCODING_YCBCR420)
		black_color.color_r_cr = black_color.color_g_y;

	if (pipe_ctx->stream_res.tg->funcs->set_blank_color)
		pipe_ctx->stream_res.tg->funcs->set_blank_color(
				pipe_ctx->stream_res.tg,
				&black_color);

	if (pipe_ctx->stream_res.tg->funcs->is_blanked &&
			!pipe_ctx->stream_res.tg->funcs->is_blanked(pipe_ctx->stream_res.tg)) {
		pipe_ctx->stream_res.tg->funcs->set_blank(pipe_ctx->stream_res.tg, true);
		hwss_wait_for_blank_complete(pipe_ctx->stream_res.tg);
		false_optc_underflow_wa(dc, pipe_ctx->stream, pipe_ctx->stream_res.tg);
	}

	/* VTG is  within DCHUB command block. DCFCLK is always on */
	if (false == pipe_ctx->stream_res.tg->funcs->enable_crtc(pipe_ctx->stream_res.tg)) {
		BREAK_TO_DEBUGGER();
		return DC_ERROR_UNEXPECTED;
	}

	/* TODO program crtc source select for non-virtual signal*/
	/* TODO program FMT */
	/* TODO setup link_enc */
	/* TODO set stream attributes */
	/* TODO program audio */
	/* TODO enable stream if timing changed */
	/* TODO unblank stream if DP */

	return DC_OK;
}

static void dcn10_reset_back_end_for_pipe(
		struct dc *dc,
		struct pipe_ctx *pipe_ctx,
		struct dc_state *context)
{
	int i;
	struct dc_link *link;
	DC_LOGGER_INIT(dc->ctx->logger);
	if (pipe_ctx->stream_res.stream_enc == NULL) {
		pipe_ctx->stream = NULL;
		return;
	}

	if (!IS_FPGA_MAXIMUS_DC(dc->ctx->dce_environment)) {
		link = pipe_ctx->stream->link;
		/* DPMS may already disable or */
		/* dpms_off status is incorrect due to fastboot
		 * feature. When system resume from S4 with second
		 * screen only, the dpms_off would be true but
		 * VBIOS lit up eDP, so check link status too.
		 */
		if (!pipe_ctx->stream->dpms_off || link->link_status.link_active)
			core_link_disable_stream(pipe_ctx);
		else if (pipe_ctx->stream_res.audio)
			dc->hwss.disable_audio_stream(pipe_ctx);

		if (pipe_ctx->stream_res.audio) {
			/*disable az_endpoint*/
			pipe_ctx->stream_res.audio->funcs->az_disable(pipe_ctx->stream_res.audio);

			/*free audio*/
			if (dc->caps.dynamic_audio == true) {
				/*we have to dynamic arbitrate the audio endpoints*/
				/*we free the resource, need reset is_audio_acquired*/
				update_audio_usage(&dc->current_state->res_ctx, dc->res_pool,
						pipe_ctx->stream_res.audio, false);
				pipe_ctx->stream_res.audio = NULL;
			}
		}
	}

	/* by upper caller loop, parent pipe: pipe0, will be reset last.
	 * back end share by all pipes and will be disable only when disable
	 * parent pipe.
	 */
	if (pipe_ctx->top_pipe == NULL) {

		if (pipe_ctx->stream_res.abm)
			dc->hwss.set_abm_immediate_disable(pipe_ctx);

		pipe_ctx->stream_res.tg->funcs->disable_crtc(pipe_ctx->stream_res.tg);

		pipe_ctx->stream_res.tg->funcs->enable_optc_clock(pipe_ctx->stream_res.tg, false);
		if (pipe_ctx->stream_res.tg->funcs->set_drr)
			pipe_ctx->stream_res.tg->funcs->set_drr(
					pipe_ctx->stream_res.tg, NULL);
	}

	for (i = 0; i < dc->res_pool->pipe_count; i++)
		if (&dc->current_state->res_ctx.pipe_ctx[i] == pipe_ctx)
			break;

	if (i == dc->res_pool->pipe_count)
		return;

	pipe_ctx->stream = NULL;
	DC_LOG_DEBUG("Reset back end for pipe %d, tg:%d\n",
					pipe_ctx->pipe_idx, pipe_ctx->stream_res.tg->inst);
}

static bool dcn10_hw_wa_force_recovery(struct dc *dc)
{
	struct hubp *hubp ;
	unsigned int i;
	bool need_recover = true;

	if (!dc->debug.recovery_enabled)
		return false;

	for (i = 0; i < dc->res_pool->pipe_count; i++) {
		struct pipe_ctx *pipe_ctx =
			&dc->current_state->res_ctx.pipe_ctx[i];
		if (pipe_ctx != NULL) {
			hubp = pipe_ctx->plane_res.hubp;
			if (hubp != NULL && hubp->funcs->hubp_get_underflow_status) {
				if (hubp->funcs->hubp_get_underflow_status(hubp) != 0) {
					/* one pipe underflow, we will reset all the pipes*/
					need_recover = true;
				}
			}
		}
	}
	if (!need_recover)
		return false;
	/*
	DCHUBP_CNTL:HUBP_BLANK_EN=1
	DCHUBBUB_SOFT_RESET:DCHUBBUB_GLOBAL_SOFT_RESET=1
	DCHUBP_CNTL:HUBP_DISABLE=1
	DCHUBP_CNTL:HUBP_DISABLE=0
	DCHUBBUB_SOFT_RESET:DCHUBBUB_GLOBAL_SOFT_RESET=0
	DCSURF_PRIMARY_SURFACE_ADDRESS
	DCHUBP_CNTL:HUBP_BLANK_EN=0
	*/

	for (i = 0; i < dc->res_pool->pipe_count; i++) {
		struct pipe_ctx *pipe_ctx =
			&dc->current_state->res_ctx.pipe_ctx[i];
		if (pipe_ctx != NULL) {
			hubp = pipe_ctx->plane_res.hubp;
			/*DCHUBP_CNTL:HUBP_BLANK_EN=1*/
			if (hubp != NULL && hubp->funcs->set_hubp_blank_en)
				hubp->funcs->set_hubp_blank_en(hubp, true);
		}
	}
	/*DCHUBBUB_SOFT_RESET:DCHUBBUB_GLOBAL_SOFT_RESET=1*/
	hubbub1_soft_reset(dc->res_pool->hubbub, true);

	for (i = 0; i < dc->res_pool->pipe_count; i++) {
		struct pipe_ctx *pipe_ctx =
			&dc->current_state->res_ctx.pipe_ctx[i];
		if (pipe_ctx != NULL) {
			hubp = pipe_ctx->plane_res.hubp;
			/*DCHUBP_CNTL:HUBP_DISABLE=1*/
			if (hubp != NULL && hubp->funcs->hubp_disable_control)
				hubp->funcs->hubp_disable_control(hubp, true);
		}
	}
	for (i = 0; i < dc->res_pool->pipe_count; i++) {
		struct pipe_ctx *pipe_ctx =
			&dc->current_state->res_ctx.pipe_ctx[i];
		if (pipe_ctx != NULL) {
			hubp = pipe_ctx->plane_res.hubp;
			/*DCHUBP_CNTL:HUBP_DISABLE=0*/
			if (hubp != NULL && hubp->funcs->hubp_disable_control)
				hubp->funcs->hubp_disable_control(hubp, true);
		}
	}
	/*DCHUBBUB_SOFT_RESET:DCHUBBUB_GLOBAL_SOFT_RESET=0*/
	hubbub1_soft_reset(dc->res_pool->hubbub, false);
	for (i = 0; i < dc->res_pool->pipe_count; i++) {
		struct pipe_ctx *pipe_ctx =
			&dc->current_state->res_ctx.pipe_ctx[i];
		if (pipe_ctx != NULL) {
			hubp = pipe_ctx->plane_res.hubp;
			/*DCHUBP_CNTL:HUBP_BLANK_EN=0*/
			if (hubp != NULL && hubp->funcs->set_hubp_blank_en)
				hubp->funcs->set_hubp_blank_en(hubp, true);
		}
	}
	return true;

}


void dcn10_verify_allow_pstate_change_high(struct dc *dc)
{
	static bool should_log_hw_state; /* prevent hw state log by default */

	if (!hubbub1_verify_allow_pstate_change_high(dc->res_pool->hubbub)) {
		if (should_log_hw_state) {
			dcn10_log_hw_state(dc, NULL);
		}
		BREAK_TO_DEBUGGER();
		if (dcn10_hw_wa_force_recovery(dc)) {
		/*check again*/
			if (!hubbub1_verify_allow_pstate_change_high(dc->res_pool->hubbub))
				BREAK_TO_DEBUGGER();
		}
	}
}

/* trigger HW to start disconnect plane from stream on the next vsync */
void dcn10_plane_atomic_disconnect(struct dc *dc, struct pipe_ctx *pipe_ctx)
{
	struct dce_hwseq *hws = dc->hwseq;
	struct hubp *hubp = pipe_ctx->plane_res.hubp;
	int dpp_id = pipe_ctx->plane_res.dpp->inst;
	struct mpc *mpc = dc->res_pool->mpc;
	struct mpc_tree *mpc_tree_params;
	struct mpcc *mpcc_to_remove = NULL;
	struct output_pixel_processor *opp = pipe_ctx->stream_res.opp;

	mpc_tree_params = &(opp->mpc_tree_params);
	mpcc_to_remove = mpc->funcs->get_mpcc_for_dpp(mpc_tree_params, dpp_id);

	/*Already reset*/
	if (mpcc_to_remove == NULL)
		return;

	mpc->funcs->remove_mpcc(mpc, mpc_tree_params, mpcc_to_remove);
	if (opp != NULL)
		opp->mpcc_disconnect_pending[pipe_ctx->plane_res.mpcc_inst] = true;

	dc->optimized_required = true;

	if (hubp->funcs->hubp_disconnect)
		hubp->funcs->hubp_disconnect(hubp);

	if (dc->debug.sanity_checks)
		hws->funcs.verify_allow_pstate_change_high(dc);
}

void dcn10_plane_atomic_power_down(struct dc *dc,
		struct dpp *dpp,
		struct hubp *hubp)
{
	struct dce_hwseq *hws = dc->hwseq;
	DC_LOGGER_INIT(dc->ctx->logger);

	if (REG(DC_IP_REQUEST_CNTL)) {
		REG_SET(DC_IP_REQUEST_CNTL, 0,
				IP_REQUEST_EN, 1);
		hws->funcs.dpp_pg_control(hws, dpp->inst, false);
		hws->funcs.hubp_pg_control(hws, hubp->inst, false);
		dpp->funcs->dpp_reset(dpp);
		REG_SET(DC_IP_REQUEST_CNTL, 0,
				IP_REQUEST_EN, 0);
		DC_LOG_DEBUG(
				"Power gated front end %d\n", hubp->inst);
	}
}

/* disable HW used by plane.
 * note:  cannot disable until disconnect is complete
 */
void dcn10_plane_atomic_disable(struct dc *dc, struct pipe_ctx *pipe_ctx)
{
	struct dce_hwseq *hws = dc->hwseq;
	struct hubp *hubp = pipe_ctx->plane_res.hubp;
	struct dpp *dpp = pipe_ctx->plane_res.dpp;
	int opp_id = hubp->opp_id;

	dc->hwss.wait_for_mpcc_disconnect(dc, dc->res_pool, pipe_ctx);

	hubp->funcs->hubp_clk_cntl(hubp, false);

	dpp->funcs->dpp_dppclk_control(dpp, false, false);

	if (opp_id != 0xf && pipe_ctx->stream_res.opp->mpc_tree_params.opp_list == NULL)
		pipe_ctx->stream_res.opp->funcs->opp_pipe_clock_control(
				pipe_ctx->stream_res.opp,
				false);

	hubp->power_gated = true;
	dc->optimized_required = false; /* We're powering off, no need to optimize */

	hws->funcs.plane_atomic_power_down(dc,
			pipe_ctx->plane_res.dpp,
			pipe_ctx->plane_res.hubp);

	pipe_ctx->stream = NULL;
	memset(&pipe_ctx->stream_res, 0, sizeof(pipe_ctx->stream_res));
	memset(&pipe_ctx->plane_res, 0, sizeof(pipe_ctx->plane_res));
	pipe_ctx->top_pipe = NULL;
	pipe_ctx->bottom_pipe = NULL;
	pipe_ctx->plane_state = NULL;
}

void dcn10_disable_plane(struct dc *dc, struct pipe_ctx *pipe_ctx)
{
	struct dce_hwseq *hws = dc->hwseq;
	DC_LOGGER_INIT(dc->ctx->logger);

	if (!pipe_ctx->plane_res.hubp || pipe_ctx->plane_res.hubp->power_gated)
		return;

	hws->funcs.plane_atomic_disable(dc, pipe_ctx);

	apply_DEGVIDCN10_253_wa(dc);

	DC_LOG_DC("Power down front end %d\n",
					pipe_ctx->pipe_idx);
}

void dcn10_init_pipes(struct dc *dc, struct dc_state *context)
{
	int i;
	struct dce_hwseq *hws = dc->hwseq;
	bool can_apply_seamless_boot = false;

	for (i = 0; i < context->stream_count; i++) {
		if (context->streams[i]->apply_seamless_boot_optimization) {
			can_apply_seamless_boot = true;
			break;
		}
	}

	for (i = 0; i < dc->res_pool->pipe_count; i++) {
		struct timing_generator *tg = dc->res_pool->timing_generators[i];
		struct pipe_ctx *pipe_ctx = &context->res_ctx.pipe_ctx[i];

		/* There is assumption that pipe_ctx is not mapping irregularly
		 * to non-preferred front end. If pipe_ctx->stream is not NULL,
		 * we will use the pipe, so don't disable
		 */
		if (pipe_ctx->stream != NULL && can_apply_seamless_boot)
			continue;

		/* Blank controller using driver code instead of
		 * command table.
		 */
		if (tg->funcs->is_tg_enabled(tg)) {
			if (hws->funcs.init_blank != NULL) {
				hws->funcs.init_blank(dc, tg);
				tg->funcs->lock(tg);
			} else {
				tg->funcs->lock(tg);
				tg->funcs->set_blank(tg, true);
				hwss_wait_for_blank_complete(tg);
			}
		}
	}

	/* num_opp will be equal to number of mpcc */
	for (i = 0; i < dc->res_pool->res_cap->num_opp; i++) {
		struct pipe_ctx *pipe_ctx = &context->res_ctx.pipe_ctx[i];

		/* Cannot reset the MPC mux if seamless boot */
		if (pipe_ctx->stream != NULL && can_apply_seamless_boot)
			continue;

		dc->res_pool->mpc->funcs->mpc_init_single_inst(
				dc->res_pool->mpc, i);
	}

	for (i = 0; i < dc->res_pool->pipe_count; i++) {
		struct timing_generator *tg = dc->res_pool->timing_generators[i];
		struct hubp *hubp = dc->res_pool->hubps[i];
		struct dpp *dpp = dc->res_pool->dpps[i];
		struct pipe_ctx *pipe_ctx = &context->res_ctx.pipe_ctx[i];

		/* There is assumption that pipe_ctx is not mapping irregularly
		 * to non-preferred front end. If pipe_ctx->stream is not NULL,
		 * we will use the pipe, so don't disable
		 */
		if (can_apply_seamless_boot &&
			pipe_ctx->stream != NULL &&
			pipe_ctx->stream_res.tg->funcs->is_tg_enabled(
				pipe_ctx->stream_res.tg)) {
			// Enable double buffering for OTG_BLANK no matter if
			// seamless boot is enabled or not to suppress global sync
			// signals when OTG blanked. This is to prevent pipe from
			// requesting data while in PSR.
			tg->funcs->tg_init(tg);
			continue;
		}

		/* Disable on the current state so the new one isn't cleared. */
		pipe_ctx = &dc->current_state->res_ctx.pipe_ctx[i];

		dpp->funcs->dpp_reset(dpp);

		pipe_ctx->stream_res.tg = tg;
		pipe_ctx->pipe_idx = i;

		pipe_ctx->plane_res.hubp = hubp;
		pipe_ctx->plane_res.dpp = dpp;
		pipe_ctx->plane_res.mpcc_inst = dpp->inst;
		hubp->mpcc_id = dpp->inst;
		hubp->opp_id = OPP_ID_INVALID;
		hubp->power_gated = false;

		dc->res_pool->opps[i]->mpc_tree_params.opp_id = dc->res_pool->opps[i]->inst;
		dc->res_pool->opps[i]->mpc_tree_params.opp_list = NULL;
		dc->res_pool->opps[i]->mpcc_disconnect_pending[pipe_ctx->plane_res.mpcc_inst] = true;
		pipe_ctx->stream_res.opp = dc->res_pool->opps[i];

		hws->funcs.plane_atomic_disconnect(dc, pipe_ctx);

		if (tg->funcs->is_tg_enabled(tg))
			tg->funcs->unlock(tg);

		dc->hwss.disable_plane(dc, pipe_ctx);

		pipe_ctx->stream_res.tg = NULL;
		pipe_ctx->plane_res.hubp = NULL;

		tg->funcs->tg_init(tg);
	}
}

void dcn10_init_hw(struct dc *dc)
{
	int i, j;
	struct abm *abm = dc->res_pool->abm;
	struct dmcu *dmcu = dc->res_pool->dmcu;
	struct dce_hwseq *hws = dc->hwseq;
	struct dc_bios *dcb = dc->ctx->dc_bios;
	struct resource_pool *res_pool = dc->res_pool;
	uint32_t backlight = MAX_BACKLIGHT_LEVEL;

	if (dc->clk_mgr && dc->clk_mgr->funcs->init_clocks)
		dc->clk_mgr->funcs->init_clocks(dc->clk_mgr);

	// Initialize the dccg
	if (dc->res_pool->dccg && dc->res_pool->dccg->funcs->dccg_init)
		dc->res_pool->dccg->funcs->dccg_init(res_pool->dccg);

	if (IS_FPGA_MAXIMUS_DC(dc->ctx->dce_environment)) {

		REG_WRITE(REFCLK_CNTL, 0);
		REG_UPDATE(DCHUBBUB_GLOBAL_TIMER_CNTL, DCHUBBUB_GLOBAL_TIMER_ENABLE, 1);
		REG_WRITE(DIO_MEM_PWR_CTRL, 0);

		if (!dc->debug.disable_clock_gate) {
			/* enable all DCN clock gating */
			REG_WRITE(DCCG_GATE_DISABLE_CNTL, 0);

			REG_WRITE(DCCG_GATE_DISABLE_CNTL2, 0);

			REG_UPDATE(DCFCLK_CNTL, DCFCLK_GATE_DIS, 0);
		}

		//Enable ability to power gate / don't force power on permanently
		if (hws->funcs.enable_power_gating_plane)
			hws->funcs.enable_power_gating_plane(hws, true);

		return;
	}

	if (!dcb->funcs->is_accelerated_mode(dcb))
		hws->funcs.disable_vga(dc->hwseq);

	hws->funcs.bios_golden_init(dc);
	if (dc->ctx->dc_bios->fw_info_valid) {
		res_pool->ref_clocks.xtalin_clock_inKhz =
				dc->ctx->dc_bios->fw_info.pll_info.crystal_frequency;

		if (!IS_FPGA_MAXIMUS_DC(dc->ctx->dce_environment)) {
			if (res_pool->dccg && res_pool->hubbub) {

				(res_pool->dccg->funcs->get_dccg_ref_freq)(res_pool->dccg,
						dc->ctx->dc_bios->fw_info.pll_info.crystal_frequency,
						&res_pool->ref_clocks.dccg_ref_clock_inKhz);

				(res_pool->hubbub->funcs->get_dchub_ref_freq)(res_pool->hubbub,
						res_pool->ref_clocks.dccg_ref_clock_inKhz,
						&res_pool->ref_clocks.dchub_ref_clock_inKhz);
			} else {
				// Not all ASICs have DCCG sw component
				res_pool->ref_clocks.dccg_ref_clock_inKhz =
						res_pool->ref_clocks.xtalin_clock_inKhz;
				res_pool->ref_clocks.dchub_ref_clock_inKhz =
						res_pool->ref_clocks.xtalin_clock_inKhz;
			}
		}
	} else
		ASSERT_CRITICAL(false);

	for (i = 0; i < dc->link_count; i++) {
		/* Power up AND update implementation according to the
		 * required signal (which may be different from the
		 * default signal on connector).
		 */
		struct dc_link *link = dc->links[i];

		link->link_enc->funcs->hw_init(link->link_enc);

		/* Check for enabled DIG to identify enabled display */
		if (link->link_enc->funcs->is_dig_enabled &&
			link->link_enc->funcs->is_dig_enabled(link->link_enc))
			link->link_status.link_active = true;
	}

	/* Power gate DSCs */
	for (i = 0; i < res_pool->res_cap->num_dsc; i++)
		if (hws->funcs.dsc_pg_control != NULL)
			hws->funcs.dsc_pg_control(hws, res_pool->dscs[i]->inst, false);

	/* we want to turn off all dp displays before doing detection */
	if (dc->config.power_down_display_on_boot) {
		uint8_t dpcd_power_state = '\0';
		enum dc_status status = DC_ERROR_UNEXPECTED;

		for (i = 0; i < dc->link_count; i++) {
			if (dc->links[i]->connector_signal != SIGNAL_TYPE_DISPLAY_PORT)
				continue;

			/*
			 * If any of the displays are lit up turn them off.
			 * The reason is that some MST hubs cannot be turned off
			 * completely until we tell them to do so.
			 * If not turned off, then displays connected to MST hub
			 * won't light up.
			 */
			status = core_link_read_dpcd(dc->links[i], DP_SET_POWER,
							&dpcd_power_state, sizeof(dpcd_power_state));
			if (status == DC_OK && dpcd_power_state == DP_POWER_STATE_D0) {
				/* blank dp stream before power off receiver*/
				if (dc->links[i]->link_enc->funcs->get_dig_frontend) {
					unsigned int fe = dc->links[i]->link_enc->funcs->get_dig_frontend(dc->links[i]->link_enc);

					for (j = 0; j < dc->res_pool->stream_enc_count; j++) {
						if (fe == dc->res_pool->stream_enc[j]->id) {
							dc->res_pool->stream_enc[j]->funcs->dp_blank(
										dc->res_pool->stream_enc[j]);
							break;
						}
					}
				}
				dp_receiver_power_ctrl(dc->links[i], false);
			}
		}
	}

	/* If taking control over from VBIOS, we may want to optimize our first
	 * mode set, so we need to skip powering down pipes until we know which
	 * pipes we want to use.
	 * Otherwise, if taking control is not possible, we need to power
	 * everything down.
	 */
	if (dcb->funcs->is_accelerated_mode(dcb) || dc->config.power_down_display_on_boot) {
		hws->funcs.init_pipes(dc, dc->current_state);
		if (dc->res_pool->hubbub->funcs->allow_self_refresh_control)
			dc->res_pool->hubbub->funcs->allow_self_refresh_control(dc->res_pool->hubbub,
					!dc->res_pool->hubbub->ctx->dc->debug.disable_stutter);
	}

	/* In headless boot cases, DIG may be turned
	 * on which causes HW/SW discrepancies.
	 * To avoid this, power down hardware on boot
	 * if DIG is turned on and seamless boot not enabled
	 */
	if (dc->config.power_down_display_on_boot) {
		struct dc_link *edp_link = get_edp_link(dc);

		if (edp_link &&
				edp_link->link_enc->funcs->is_dig_enabled &&
				edp_link->link_enc->funcs->is_dig_enabled(edp_link->link_enc) &&
				dc->hwss.edp_backlight_control &&
				dc->hwss.power_down &&
				dc->hwss.edp_power_control) {
			dc->hwss.edp_backlight_control(edp_link, false);
			dc->hwss.power_down(dc);
			dc->hwss.edp_power_control(edp_link, false);
		} else {
			for (i = 0; i < dc->link_count; i++) {
				struct dc_link *link = dc->links[i];

				if (link->link_enc->funcs->is_dig_enabled &&
						link->link_enc->funcs->is_dig_enabled(link->link_enc) &&
						dc->hwss.power_down) {
					dc->hwss.power_down(dc);
					break;
				}

			}
		}
	}

	for (i = 0; i < res_pool->audio_count; i++) {
		struct audio *audio = res_pool->audios[i];

		audio->funcs->hw_init(audio);
	}

	for (i = 0; i < dc->link_count; i++) {
		struct dc_link *link = dc->links[i];

		if (link->panel_cntl)
			backlight = link->panel_cntl->funcs->hw_init(link->panel_cntl);
	}

	if (abm != NULL)
		abm->funcs->abm_init(abm, backlight);

	if (dmcu != NULL && !dmcu->auto_load_dmcu)
		dmcu->funcs->dmcu_init(dmcu);

	if (abm != NULL && dmcu != NULL)
		abm->dmcu_is_running = dmcu->funcs->is_dmcu_initialized(dmcu);

	/* power AFMT HDMI memory TODO: may move to dis/en output save power*/
	REG_WRITE(DIO_MEM_PWR_CTRL, 0);

	if (!dc->debug.disable_clock_gate) {
		/* enable all DCN clock gating */
		REG_WRITE(DCCG_GATE_DISABLE_CNTL, 0);

		REG_WRITE(DCCG_GATE_DISABLE_CNTL2, 0);

		REG_UPDATE(DCFCLK_CNTL, DCFCLK_GATE_DIS, 0);
	}
	if (hws->funcs.enable_power_gating_plane)
		hws->funcs.enable_power_gating_plane(dc->hwseq, true);

	if (dc->clk_mgr->funcs->notify_wm_ranges)
		dc->clk_mgr->funcs->notify_wm_ranges(dc->clk_mgr);

}

void dcn10_reset_hw_ctx_wrap(
		struct dc *dc,
		struct dc_state *context)
{
	int i;
	struct dce_hwseq *hws = dc->hwseq;

	/* Reset Back End*/
	for (i = dc->res_pool->pipe_count - 1; i >= 0 ; i--) {
		struct pipe_ctx *pipe_ctx_old =
			&dc->current_state->res_ctx.pipe_ctx[i];
		struct pipe_ctx *pipe_ctx = &context->res_ctx.pipe_ctx[i];

		if (!pipe_ctx_old->stream)
			continue;

		if (pipe_ctx_old->top_pipe)
			continue;

		if (!pipe_ctx->stream ||
				pipe_need_reprogram(pipe_ctx_old, pipe_ctx)) {
			struct clock_source *old_clk = pipe_ctx_old->clock_source;

			dcn10_reset_back_end_for_pipe(dc, pipe_ctx_old, dc->current_state);
			if (hws->funcs.enable_stream_gating)
				hws->funcs.enable_stream_gating(dc, pipe_ctx);
			if (old_clk)
				old_clk->funcs->cs_power_down(old_clk);
		}
	}
}

static bool patch_address_for_sbs_tb_stereo(
		struct pipe_ctx *pipe_ctx, PHYSICAL_ADDRESS_LOC *addr)
{
	struct dc_plane_state *plane_state = pipe_ctx->plane_state;
	bool sec_split = pipe_ctx->top_pipe &&
			pipe_ctx->top_pipe->plane_state == pipe_ctx->plane_state;
	if (sec_split && plane_state->address.type == PLN_ADDR_TYPE_GRPH_STEREO &&
		(pipe_ctx->stream->timing.timing_3d_format ==
		 TIMING_3D_FORMAT_SIDE_BY_SIDE ||
		 pipe_ctx->stream->timing.timing_3d_format ==
		 TIMING_3D_FORMAT_TOP_AND_BOTTOM)) {
		*addr = plane_state->address.grph_stereo.left_addr;
		plane_state->address.grph_stereo.left_addr =
		plane_state->address.grph_stereo.right_addr;
		return true;
	} else {
		if (pipe_ctx->stream->view_format != VIEW_3D_FORMAT_NONE &&
			plane_state->address.type != PLN_ADDR_TYPE_GRPH_STEREO) {
			plane_state->address.type = PLN_ADDR_TYPE_GRPH_STEREO;
			plane_state->address.grph_stereo.right_addr =
			plane_state->address.grph_stereo.left_addr;
		}
	}
	return false;
}

void dcn10_update_plane_addr(const struct dc *dc, struct pipe_ctx *pipe_ctx)
{
	bool addr_patched = false;
	PHYSICAL_ADDRESS_LOC addr;
	struct dc_plane_state *plane_state = pipe_ctx->plane_state;

	if (plane_state == NULL)
		return;

	addr_patched = patch_address_for_sbs_tb_stereo(pipe_ctx, &addr);

	pipe_ctx->plane_res.hubp->funcs->hubp_program_surface_flip_and_addr(
			pipe_ctx->plane_res.hubp,
			&plane_state->address,
			plane_state->flip_immediate);

	plane_state->status.requested_address = plane_state->address;

	if (plane_state->flip_immediate)
		plane_state->status.current_address = plane_state->address;

	if (addr_patched)
		pipe_ctx->plane_state->address.grph_stereo.left_addr = addr;
}

bool dcn10_set_input_transfer_func(struct dc *dc, struct pipe_ctx *pipe_ctx,
			const struct dc_plane_state *plane_state)
{
	struct dpp *dpp_base = pipe_ctx->plane_res.dpp;
	const struct dc_transfer_func *tf = NULL;
	bool result = true;

	if (dpp_base == NULL)
		return false;

	if (plane_state->in_transfer_func)
		tf = plane_state->in_transfer_func;

	if (plane_state->gamma_correction &&
		!dpp_base->ctx->dc->debug.always_use_regamma
		&& !plane_state->gamma_correction->is_identity
			&& dce_use_lut(plane_state->format))
		dpp_base->funcs->dpp_program_input_lut(dpp_base, plane_state->gamma_correction);

	if (tf == NULL)
		dpp_base->funcs->dpp_set_degamma(dpp_base, IPP_DEGAMMA_MODE_BYPASS);
	else if (tf->type == TF_TYPE_PREDEFINED) {
		switch (tf->tf) {
		case TRANSFER_FUNCTION_SRGB:
			dpp_base->funcs->dpp_set_degamma(dpp_base, IPP_DEGAMMA_MODE_HW_sRGB);
			break;
		case TRANSFER_FUNCTION_BT709:
			dpp_base->funcs->dpp_set_degamma(dpp_base, IPP_DEGAMMA_MODE_HW_xvYCC);
			break;
		case TRANSFER_FUNCTION_LINEAR:
			dpp_base->funcs->dpp_set_degamma(dpp_base, IPP_DEGAMMA_MODE_BYPASS);
			break;
		case TRANSFER_FUNCTION_PQ:
			dpp_base->funcs->dpp_set_degamma(dpp_base, IPP_DEGAMMA_MODE_USER_PWL);
			cm_helper_translate_curve_to_degamma_hw_format(tf, &dpp_base->degamma_params);
			dpp_base->funcs->dpp_program_degamma_pwl(dpp_base, &dpp_base->degamma_params);
			result = true;
			break;
		default:
			result = false;
			break;
		}
	} else if (tf->type == TF_TYPE_BYPASS) {
		dpp_base->funcs->dpp_set_degamma(dpp_base, IPP_DEGAMMA_MODE_BYPASS);
	} else {
		cm_helper_translate_curve_to_degamma_hw_format(tf,
					&dpp_base->degamma_params);
		dpp_base->funcs->dpp_program_degamma_pwl(dpp_base,
				&dpp_base->degamma_params);
		result = true;
	}

	return result;
}

#define MAX_NUM_HW_POINTS 0x200

static void log_tf(struct dc_context *ctx,
				struct dc_transfer_func *tf, uint32_t hw_points_num)
{
	// DC_LOG_GAMMA is default logging of all hw points
	// DC_LOG_ALL_GAMMA logs all points, not only hw points
	// DC_LOG_ALL_TF_POINTS logs all channels of the tf
	int i = 0;

	DC_LOGGER_INIT(ctx->logger);
	DC_LOG_GAMMA("Gamma Correction TF");
	DC_LOG_ALL_GAMMA("Logging all tf points...");
	DC_LOG_ALL_TF_CHANNELS("Logging all channels...");

	for (i = 0; i < hw_points_num; i++) {
		DC_LOG_GAMMA("R\t%d\t%llu", i, tf->tf_pts.red[i].value);
		DC_LOG_ALL_TF_CHANNELS("G\t%d\t%llu", i, tf->tf_pts.green[i].value);
		DC_LOG_ALL_TF_CHANNELS("B\t%d\t%llu", i, tf->tf_pts.blue[i].value);
	}

	for (i = hw_points_num; i < MAX_NUM_HW_POINTS; i++) {
		DC_LOG_ALL_GAMMA("R\t%d\t%llu", i, tf->tf_pts.red[i].value);
		DC_LOG_ALL_TF_CHANNELS("G\t%d\t%llu", i, tf->tf_pts.green[i].value);
		DC_LOG_ALL_TF_CHANNELS("B\t%d\t%llu", i, tf->tf_pts.blue[i].value);
	}
}

bool dcn10_set_output_transfer_func(struct dc *dc, struct pipe_ctx *pipe_ctx,
				const struct dc_stream_state *stream)
{
	struct dpp *dpp = pipe_ctx->plane_res.dpp;

	if (dpp == NULL)
		return false;

	dpp->regamma_params.hw_points_num = GAMMA_HW_POINTS_NUM;

	if (stream->out_transfer_func &&
	    stream->out_transfer_func->type == TF_TYPE_PREDEFINED &&
	    stream->out_transfer_func->tf == TRANSFER_FUNCTION_SRGB)
		dpp->funcs->dpp_program_regamma_pwl(dpp, NULL, OPP_REGAMMA_SRGB);

	/* dcn10_translate_regamma_to_hw_format takes 750us, only do it when full
	 * update.
	 */
	else if (cm_helper_translate_curve_to_hw_format(
			stream->out_transfer_func,
			&dpp->regamma_params, false)) {
		dpp->funcs->dpp_program_regamma_pwl(
				dpp,
				&dpp->regamma_params, OPP_REGAMMA_USER);
	} else
		dpp->funcs->dpp_program_regamma_pwl(dpp, NULL, OPP_REGAMMA_BYPASS);

	if (stream != NULL && stream->ctx != NULL &&
			stream->out_transfer_func != NULL) {
		log_tf(stream->ctx,
				stream->out_transfer_func,
				dpp->regamma_params.hw_points_num);
	}

	return true;
}

void dcn10_pipe_control_lock(
	struct dc *dc,
	struct pipe_ctx *pipe,
	bool lock)
{
	struct dce_hwseq *hws = dc->hwseq;

	/* use TG master update lock to lock everything on the TG
	 * therefore only top pipe need to lock
	 */
	if (!pipe || pipe->top_pipe)
		return;

	if (dc->debug.sanity_checks)
		hws->funcs.verify_allow_pstate_change_high(dc);

	if (lock)
		pipe->stream_res.tg->funcs->lock(pipe->stream_res.tg);
	else
		pipe->stream_res.tg->funcs->unlock(pipe->stream_res.tg);

	if (dc->debug.sanity_checks)
		hws->funcs.verify_allow_pstate_change_high(dc);
}

/**
 * delay_cursor_until_vupdate() - Delay cursor update if too close to VUPDATE.
 *
 * Software keepout workaround to prevent cursor update locking from stalling
 * out cursor updates indefinitely or from old values from being retained in
 * the case where the viewport changes in the same frame as the cursor.
 *
 * The idea is to calculate the remaining time from VPOS to VUPDATE. If it's
 * too close to VUPDATE, then stall out until VUPDATE finishes.
 *
 * TODO: Optimize cursor programming to be once per frame before VUPDATE
 *       to avoid the need for this workaround.
 */
static void delay_cursor_until_vupdate(struct dc *dc, struct pipe_ctx *pipe_ctx)
{
	struct dc_stream_state *stream = pipe_ctx->stream;
	struct crtc_position position;
	uint32_t vupdate_start, vupdate_end;
	unsigned int lines_to_vupdate, us_to_vupdate, vpos;
	unsigned int us_per_line, us_vupdate;

	if (!dc->hwss.calc_vupdate_position || !dc->hwss.get_position)
		return;

	if (!pipe_ctx->stream_res.stream_enc || !pipe_ctx->stream_res.tg)
		return;

	dc->hwss.calc_vupdate_position(dc, pipe_ctx, &vupdate_start,
				       &vupdate_end);

	dc->hwss.get_position(&pipe_ctx, 1, &position);
	vpos = position.vertical_count;

	/* Avoid wraparound calculation issues */
	vupdate_start += stream->timing.v_total;
	vupdate_end += stream->timing.v_total;
	vpos += stream->timing.v_total;

	if (vpos <= vupdate_start) {
		/* VPOS is in VACTIVE or back porch. */
		lines_to_vupdate = vupdate_start - vpos;
	} else if (vpos > vupdate_end) {
		/* VPOS is in the front porch. */
		return;
	} else {
		/* VPOS is in VUPDATE. */
		lines_to_vupdate = 0;
	}

	/* Calculate time until VUPDATE in microseconds. */
	us_per_line =
		stream->timing.h_total * 10000u / stream->timing.pix_clk_100hz;
	us_to_vupdate = lines_to_vupdate * us_per_line;

	/* 70 us is a conservative estimate of cursor update time*/
	if (us_to_vupdate > 70)
		return;

	/* Stall out until the cursor update completes. */
<<<<<<< HEAD
=======
	if (vupdate_end < vupdate_start)
		vupdate_end += stream->timing.v_total;
>>>>>>> 4775cbe7
	us_vupdate = (vupdate_end - vupdate_start + 1) * us_per_line;
	udelay(us_to_vupdate + us_vupdate);
}

void dcn10_cursor_lock(struct dc *dc, struct pipe_ctx *pipe, bool lock)
{
	/* cursor lock is per MPCC tree, so only need to lock one pipe per stream */
	if (!pipe || pipe->top_pipe)
		return;

	/* Prevent cursor lock from stalling out cursor updates. */
	if (lock)
		delay_cursor_until_vupdate(dc, pipe);

	dc->res_pool->mpc->funcs->cursor_lock(dc->res_pool->mpc,
			pipe->stream_res.opp->inst, lock);
}

static bool wait_for_reset_trigger_to_occur(
	struct dc_context *dc_ctx,
	struct timing_generator *tg)
{
	bool rc = false;

	/* To avoid endless loop we wait at most
	 * frames_to_wait_on_triggered_reset frames for the reset to occur. */
	const uint32_t frames_to_wait_on_triggered_reset = 10;
	int i;

	for (i = 0; i < frames_to_wait_on_triggered_reset; i++) {

		if (!tg->funcs->is_counter_moving(tg)) {
			DC_ERROR("TG counter is not moving!\n");
			break;
		}

		if (tg->funcs->did_triggered_reset_occur(tg)) {
			rc = true;
			/* usually occurs at i=1 */
			DC_SYNC_INFO("GSL: reset occurred at wait count: %d\n",
					i);
			break;
		}

		/* Wait for one frame. */
		tg->funcs->wait_for_state(tg, CRTC_STATE_VACTIVE);
		tg->funcs->wait_for_state(tg, CRTC_STATE_VBLANK);
	}

	if (false == rc)
		DC_ERROR("GSL: Timeout on reset trigger!\n");

	return rc;
}

void dcn10_enable_timing_synchronization(
	struct dc *dc,
	int group_index,
	int group_size,
	struct pipe_ctx *grouped_pipes[])
{
	struct dc_context *dc_ctx = dc->ctx;
	int i;

	DC_SYNC_INFO("Setting up OTG reset trigger\n");

	for (i = 1; i < group_size; i++)
		grouped_pipes[i]->stream_res.tg->funcs->enable_reset_trigger(
				grouped_pipes[i]->stream_res.tg,
				grouped_pipes[0]->stream_res.tg->inst);

	DC_SYNC_INFO("Waiting for trigger\n");

	/* Need to get only check 1 pipe for having reset as all the others are
	 * synchronized. Look at last pipe programmed to reset.
	 */

	wait_for_reset_trigger_to_occur(dc_ctx, grouped_pipes[1]->stream_res.tg);
	for (i = 1; i < group_size; i++)
		grouped_pipes[i]->stream_res.tg->funcs->disable_reset_trigger(
				grouped_pipes[i]->stream_res.tg);

	DC_SYNC_INFO("Sync complete\n");
}

void dcn10_enable_per_frame_crtc_position_reset(
	struct dc *dc,
	int group_size,
	struct pipe_ctx *grouped_pipes[])
{
	struct dc_context *dc_ctx = dc->ctx;
	int i;

	DC_SYNC_INFO("Setting up\n");
	for (i = 0; i < group_size; i++)
		if (grouped_pipes[i]->stream_res.tg->funcs->enable_crtc_reset)
			grouped_pipes[i]->stream_res.tg->funcs->enable_crtc_reset(
					grouped_pipes[i]->stream_res.tg,
					0,
					&grouped_pipes[i]->stream->triggered_crtc_reset);

	DC_SYNC_INFO("Waiting for trigger\n");

	for (i = 0; i < group_size; i++)
		wait_for_reset_trigger_to_occur(dc_ctx, grouped_pipes[i]->stream_res.tg);

	DC_SYNC_INFO("Multi-display sync is complete\n");
}

/*static void print_rq_dlg_ttu(
		struct dc *dc,
		struct pipe_ctx *pipe_ctx)
{
	DC_LOG_BANDWIDTH_CALCS(dc->ctx->logger,
			"\n============== DML TTU Output parameters [%d] ==============\n"
			"qos_level_low_wm: %d, \n"
			"qos_level_high_wm: %d, \n"
			"min_ttu_vblank: %d, \n"
			"qos_level_flip: %d, \n"
			"refcyc_per_req_delivery_l: %d, \n"
			"qos_level_fixed_l: %d, \n"
			"qos_ramp_disable_l: %d, \n"
			"refcyc_per_req_delivery_pre_l: %d, \n"
			"refcyc_per_req_delivery_c: %d, \n"
			"qos_level_fixed_c: %d, \n"
			"qos_ramp_disable_c: %d, \n"
			"refcyc_per_req_delivery_pre_c: %d\n"
			"=============================================================\n",
			pipe_ctx->pipe_idx,
			pipe_ctx->ttu_regs.qos_level_low_wm,
			pipe_ctx->ttu_regs.qos_level_high_wm,
			pipe_ctx->ttu_regs.min_ttu_vblank,
			pipe_ctx->ttu_regs.qos_level_flip,
			pipe_ctx->ttu_regs.refcyc_per_req_delivery_l,
			pipe_ctx->ttu_regs.qos_level_fixed_l,
			pipe_ctx->ttu_regs.qos_ramp_disable_l,
			pipe_ctx->ttu_regs.refcyc_per_req_delivery_pre_l,
			pipe_ctx->ttu_regs.refcyc_per_req_delivery_c,
			pipe_ctx->ttu_regs.qos_level_fixed_c,
			pipe_ctx->ttu_regs.qos_ramp_disable_c,
			pipe_ctx->ttu_regs.refcyc_per_req_delivery_pre_c
			);

	DC_LOG_BANDWIDTH_CALCS(dc->ctx->logger,
			"\n============== DML DLG Output parameters [%d] ==============\n"
			"refcyc_h_blank_end: %d, \n"
			"dlg_vblank_end: %d, \n"
			"min_dst_y_next_start: %d, \n"
			"refcyc_per_htotal: %d, \n"
			"refcyc_x_after_scaler: %d, \n"
			"dst_y_after_scaler: %d, \n"
			"dst_y_prefetch: %d, \n"
			"dst_y_per_vm_vblank: %d, \n"
			"dst_y_per_row_vblank: %d, \n"
			"ref_freq_to_pix_freq: %d, \n"
			"vratio_prefetch: %d, \n"
			"refcyc_per_pte_group_vblank_l: %d, \n"
			"refcyc_per_meta_chunk_vblank_l: %d, \n"
			"dst_y_per_pte_row_nom_l: %d, \n"
			"refcyc_per_pte_group_nom_l: %d, \n",
			pipe_ctx->pipe_idx,
			pipe_ctx->dlg_regs.refcyc_h_blank_end,
			pipe_ctx->dlg_regs.dlg_vblank_end,
			pipe_ctx->dlg_regs.min_dst_y_next_start,
			pipe_ctx->dlg_regs.refcyc_per_htotal,
			pipe_ctx->dlg_regs.refcyc_x_after_scaler,
			pipe_ctx->dlg_regs.dst_y_after_scaler,
			pipe_ctx->dlg_regs.dst_y_prefetch,
			pipe_ctx->dlg_regs.dst_y_per_vm_vblank,
			pipe_ctx->dlg_regs.dst_y_per_row_vblank,
			pipe_ctx->dlg_regs.ref_freq_to_pix_freq,
			pipe_ctx->dlg_regs.vratio_prefetch,
			pipe_ctx->dlg_regs.refcyc_per_pte_group_vblank_l,
			pipe_ctx->dlg_regs.refcyc_per_meta_chunk_vblank_l,
			pipe_ctx->dlg_regs.dst_y_per_pte_row_nom_l,
			pipe_ctx->dlg_regs.refcyc_per_pte_group_nom_l
			);

	DC_LOG_BANDWIDTH_CALCS(dc->ctx->logger,
			"\ndst_y_per_meta_row_nom_l: %d, \n"
			"refcyc_per_meta_chunk_nom_l: %d, \n"
			"refcyc_per_line_delivery_pre_l: %d, \n"
			"refcyc_per_line_delivery_l: %d, \n"
			"vratio_prefetch_c: %d, \n"
			"refcyc_per_pte_group_vblank_c: %d, \n"
			"refcyc_per_meta_chunk_vblank_c: %d, \n"
			"dst_y_per_pte_row_nom_c: %d, \n"
			"refcyc_per_pte_group_nom_c: %d, \n"
			"dst_y_per_meta_row_nom_c: %d, \n"
			"refcyc_per_meta_chunk_nom_c: %d, \n"
			"refcyc_per_line_delivery_pre_c: %d, \n"
			"refcyc_per_line_delivery_c: %d \n"
			"========================================================\n",
			pipe_ctx->dlg_regs.dst_y_per_meta_row_nom_l,
			pipe_ctx->dlg_regs.refcyc_per_meta_chunk_nom_l,
			pipe_ctx->dlg_regs.refcyc_per_line_delivery_pre_l,
			pipe_ctx->dlg_regs.refcyc_per_line_delivery_l,
			pipe_ctx->dlg_regs.vratio_prefetch_c,
			pipe_ctx->dlg_regs.refcyc_per_pte_group_vblank_c,
			pipe_ctx->dlg_regs.refcyc_per_meta_chunk_vblank_c,
			pipe_ctx->dlg_regs.dst_y_per_pte_row_nom_c,
			pipe_ctx->dlg_regs.refcyc_per_pte_group_nom_c,
			pipe_ctx->dlg_regs.dst_y_per_meta_row_nom_c,
			pipe_ctx->dlg_regs.refcyc_per_meta_chunk_nom_c,
			pipe_ctx->dlg_regs.refcyc_per_line_delivery_pre_c,
			pipe_ctx->dlg_regs.refcyc_per_line_delivery_c
			);

	DC_LOG_BANDWIDTH_CALCS(dc->ctx->logger,
			"\n============== DML RQ Output parameters [%d] ==============\n"
			"chunk_size: %d \n"
			"min_chunk_size: %d \n"
			"meta_chunk_size: %d \n"
			"min_meta_chunk_size: %d \n"
			"dpte_group_size: %d \n"
			"mpte_group_size: %d \n"
			"swath_height: %d \n"
			"pte_row_height_linear: %d \n"
			"========================================================\n",
			pipe_ctx->pipe_idx,
			pipe_ctx->rq_regs.rq_regs_l.chunk_size,
			pipe_ctx->rq_regs.rq_regs_l.min_chunk_size,
			pipe_ctx->rq_regs.rq_regs_l.meta_chunk_size,
			pipe_ctx->rq_regs.rq_regs_l.min_meta_chunk_size,
			pipe_ctx->rq_regs.rq_regs_l.dpte_group_size,
			pipe_ctx->rq_regs.rq_regs_l.mpte_group_size,
			pipe_ctx->rq_regs.rq_regs_l.swath_height,
			pipe_ctx->rq_regs.rq_regs_l.pte_row_height_linear
			);
}
*/

static void mmhub_read_vm_system_aperture_settings(struct dcn10_hubp *hubp1,
		struct vm_system_aperture_param *apt,
		struct dce_hwseq *hws)
{
	PHYSICAL_ADDRESS_LOC physical_page_number;
	uint32_t logical_addr_low;
	uint32_t logical_addr_high;

	REG_GET(MC_VM_SYSTEM_APERTURE_DEFAULT_ADDR_MSB,
			PHYSICAL_PAGE_NUMBER_MSB, &physical_page_number.high_part);
	REG_GET(MC_VM_SYSTEM_APERTURE_DEFAULT_ADDR_LSB,
			PHYSICAL_PAGE_NUMBER_LSB, &physical_page_number.low_part);

	REG_GET(MC_VM_SYSTEM_APERTURE_LOW_ADDR,
			LOGICAL_ADDR, &logical_addr_low);

	REG_GET(MC_VM_SYSTEM_APERTURE_HIGH_ADDR,
			LOGICAL_ADDR, &logical_addr_high);

	apt->sys_default.quad_part =  physical_page_number.quad_part << 12;
	apt->sys_low.quad_part =  (int64_t)logical_addr_low << 18;
	apt->sys_high.quad_part =  (int64_t)logical_addr_high << 18;
}

/* Temporary read settings, future will get values from kmd directly */
static void mmhub_read_vm_context0_settings(struct dcn10_hubp *hubp1,
		struct vm_context0_param *vm0,
		struct dce_hwseq *hws)
{
	PHYSICAL_ADDRESS_LOC fb_base;
	PHYSICAL_ADDRESS_LOC fb_offset;
	uint32_t fb_base_value;
	uint32_t fb_offset_value;

	REG_GET(DCHUBBUB_SDPIF_FB_BASE, SDPIF_FB_BASE, &fb_base_value);
	REG_GET(DCHUBBUB_SDPIF_FB_OFFSET, SDPIF_FB_OFFSET, &fb_offset_value);

	REG_GET(VM_CONTEXT0_PAGE_TABLE_BASE_ADDR_HI32,
			PAGE_DIRECTORY_ENTRY_HI32, &vm0->pte_base.high_part);
	REG_GET(VM_CONTEXT0_PAGE_TABLE_BASE_ADDR_LO32,
			PAGE_DIRECTORY_ENTRY_LO32, &vm0->pte_base.low_part);

	REG_GET(VM_CONTEXT0_PAGE_TABLE_START_ADDR_HI32,
			LOGICAL_PAGE_NUMBER_HI4, &vm0->pte_start.high_part);
	REG_GET(VM_CONTEXT0_PAGE_TABLE_START_ADDR_LO32,
			LOGICAL_PAGE_NUMBER_LO32, &vm0->pte_start.low_part);

	REG_GET(VM_CONTEXT0_PAGE_TABLE_END_ADDR_HI32,
			LOGICAL_PAGE_NUMBER_HI4, &vm0->pte_end.high_part);
	REG_GET(VM_CONTEXT0_PAGE_TABLE_END_ADDR_LO32,
			LOGICAL_PAGE_NUMBER_LO32, &vm0->pte_end.low_part);

	REG_GET(VM_L2_PROTECTION_FAULT_DEFAULT_ADDR_HI32,
			PHYSICAL_PAGE_ADDR_HI4, &vm0->fault_default.high_part);
	REG_GET(VM_L2_PROTECTION_FAULT_DEFAULT_ADDR_LO32,
			PHYSICAL_PAGE_ADDR_LO32, &vm0->fault_default.low_part);

	/*
	 * The values in VM_CONTEXT0_PAGE_TABLE_BASE_ADDR is in UMA space.
	 * Therefore we need to do
	 * DCN_VM_CONTEXT0_PAGE_TABLE_BASE_ADDR = VM_CONTEXT0_PAGE_TABLE_BASE_ADDR
	 * - DCHUBBUB_SDPIF_FB_OFFSET + DCHUBBUB_SDPIF_FB_BASE
	 */
	fb_base.quad_part = (uint64_t)fb_base_value << 24;
	fb_offset.quad_part = (uint64_t)fb_offset_value << 24;
	vm0->pte_base.quad_part += fb_base.quad_part;
	vm0->pte_base.quad_part -= fb_offset.quad_part;
}


void dcn10_program_pte_vm(struct dce_hwseq *hws, struct hubp *hubp)
{
	struct dcn10_hubp *hubp1 = TO_DCN10_HUBP(hubp);
	struct vm_system_aperture_param apt = { {{ 0 } } };
	struct vm_context0_param vm0 = { { { 0 } } };

	mmhub_read_vm_system_aperture_settings(hubp1, &apt, hws);
	mmhub_read_vm_context0_settings(hubp1, &vm0, hws);

	hubp->funcs->hubp_set_vm_system_aperture_settings(hubp, &apt);
	hubp->funcs->hubp_set_vm_context0_settings(hubp, &vm0);
}

static void dcn10_enable_plane(
	struct dc *dc,
	struct pipe_ctx *pipe_ctx,
	struct dc_state *context)
{
	struct dce_hwseq *hws = dc->hwseq;

	if (dc->debug.sanity_checks) {
		hws->funcs.verify_allow_pstate_change_high(dc);
	}

	undo_DEGVIDCN10_253_wa(dc);

	power_on_plane(dc->hwseq,
		pipe_ctx->plane_res.hubp->inst);

	/* enable DCFCLK current DCHUB */
	pipe_ctx->plane_res.hubp->funcs->hubp_clk_cntl(pipe_ctx->plane_res.hubp, true);

	/* make sure OPP_PIPE_CLOCK_EN = 1 */
	pipe_ctx->stream_res.opp->funcs->opp_pipe_clock_control(
			pipe_ctx->stream_res.opp,
			true);

/* TODO: enable/disable in dm as per update type.
	if (plane_state) {
		DC_LOG_DC(dc->ctx->logger,
				"Pipe:%d 0x%x: addr hi:0x%x, "
				"addr low:0x%x, "
				"src: %d, %d, %d,"
				" %d; dst: %d, %d, %d, %d;\n",
				pipe_ctx->pipe_idx,
				plane_state,
				plane_state->address.grph.addr.high_part,
				plane_state->address.grph.addr.low_part,
				plane_state->src_rect.x,
				plane_state->src_rect.y,
				plane_state->src_rect.width,
				plane_state->src_rect.height,
				plane_state->dst_rect.x,
				plane_state->dst_rect.y,
				plane_state->dst_rect.width,
				plane_state->dst_rect.height);

		DC_LOG_DC(dc->ctx->logger,
				"Pipe %d: width, height, x, y         format:%d\n"
				"viewport:%d, %d, %d, %d\n"
				"recout:  %d, %d, %d, %d\n",
				pipe_ctx->pipe_idx,
				plane_state->format,
				pipe_ctx->plane_res.scl_data.viewport.width,
				pipe_ctx->plane_res.scl_data.viewport.height,
				pipe_ctx->plane_res.scl_data.viewport.x,
				pipe_ctx->plane_res.scl_data.viewport.y,
				pipe_ctx->plane_res.scl_data.recout.width,
				pipe_ctx->plane_res.scl_data.recout.height,
				pipe_ctx->plane_res.scl_data.recout.x,
				pipe_ctx->plane_res.scl_data.recout.y);
		print_rq_dlg_ttu(dc, pipe_ctx);
	}
*/
	if (dc->config.gpu_vm_support)
		dcn10_program_pte_vm(hws, pipe_ctx->plane_res.hubp);

	if (dc->debug.sanity_checks) {
		hws->funcs.verify_allow_pstate_change_high(dc);
	}
}

void dcn10_program_gamut_remap(struct pipe_ctx *pipe_ctx)
{
	int i = 0;
	struct dpp_grph_csc_adjustment adjust;
	memset(&adjust, 0, sizeof(adjust));
	adjust.gamut_adjust_type = GRAPHICS_GAMUT_ADJUST_TYPE_BYPASS;


	if (pipe_ctx->stream->gamut_remap_matrix.enable_remap == true) {
		adjust.gamut_adjust_type = GRAPHICS_GAMUT_ADJUST_TYPE_SW;
		for (i = 0; i < CSC_TEMPERATURE_MATRIX_SIZE; i++)
			adjust.temperature_matrix[i] =
				pipe_ctx->stream->gamut_remap_matrix.matrix[i];
	} else if (pipe_ctx->plane_state &&
		   pipe_ctx->plane_state->gamut_remap_matrix.enable_remap == true) {
		adjust.gamut_adjust_type = GRAPHICS_GAMUT_ADJUST_TYPE_SW;
		for (i = 0; i < CSC_TEMPERATURE_MATRIX_SIZE; i++)
			adjust.temperature_matrix[i] =
				pipe_ctx->plane_state->gamut_remap_matrix.matrix[i];
	}

	pipe_ctx->plane_res.dpp->funcs->dpp_set_gamut_remap(pipe_ctx->plane_res.dpp, &adjust);
}


static bool dcn10_is_rear_mpo_fix_required(struct pipe_ctx *pipe_ctx, enum dc_color_space colorspace)
{
	if (pipe_ctx->plane_state && pipe_ctx->plane_state->layer_index > 0 && is_rgb_cspace(colorspace)) {
		if (pipe_ctx->top_pipe) {
			struct pipe_ctx *top = pipe_ctx->top_pipe;

			while (top->top_pipe)
				top = top->top_pipe; // Traverse to top pipe_ctx
			if (top->plane_state && top->plane_state->layer_index == 0)
				return true; // Front MPO plane not hidden
		}
	}
	return false;
}

static void dcn10_set_csc_adjustment_rgb_mpo_fix(struct pipe_ctx *pipe_ctx, uint16_t *matrix)
{
	// Override rear plane RGB bias to fix MPO brightness
	uint16_t rgb_bias = matrix[3];

	matrix[3] = 0;
	matrix[7] = 0;
	matrix[11] = 0;
	pipe_ctx->plane_res.dpp->funcs->dpp_set_csc_adjustment(pipe_ctx->plane_res.dpp, matrix);
	matrix[3] = rgb_bias;
	matrix[7] = rgb_bias;
	matrix[11] = rgb_bias;
}

void dcn10_program_output_csc(struct dc *dc,
		struct pipe_ctx *pipe_ctx,
		enum dc_color_space colorspace,
		uint16_t *matrix,
		int opp_id)
{
	if (pipe_ctx->stream->csc_color_matrix.enable_adjustment == true) {
		if (pipe_ctx->plane_res.dpp->funcs->dpp_set_csc_adjustment != NULL) {

			/* MPO is broken with RGB colorspaces when OCSC matrix
			 * brightness offset >= 0 on DCN1 due to OCSC before MPC
			 * Blending adds offsets from front + rear to rear plane
			 *
			 * Fix is to set RGB bias to 0 on rear plane, top plane
			 * black value pixels add offset instead of rear + front
			 */

			int16_t rgb_bias = matrix[3];
			// matrix[3/7/11] are all the same offset value

			if (rgb_bias > 0 && dcn10_is_rear_mpo_fix_required(pipe_ctx, colorspace)) {
				dcn10_set_csc_adjustment_rgb_mpo_fix(pipe_ctx, matrix);
			} else {
				pipe_ctx->plane_res.dpp->funcs->dpp_set_csc_adjustment(pipe_ctx->plane_res.dpp, matrix);
			}
		}
	} else {
		if (pipe_ctx->plane_res.dpp->funcs->dpp_set_csc_default != NULL)
			pipe_ctx->plane_res.dpp->funcs->dpp_set_csc_default(pipe_ctx->plane_res.dpp, colorspace);
	}
}

void dcn10_get_surface_visual_confirm_color(
		const struct pipe_ctx *pipe_ctx,
		struct tg_color *color)
{
	uint32_t color_value = MAX_TG_COLOR_VALUE;

	switch (pipe_ctx->plane_res.scl_data.format) {
	case PIXEL_FORMAT_ARGB8888:
		/* set border color to red */
		color->color_r_cr = color_value;
		break;

	case PIXEL_FORMAT_ARGB2101010:
		/* set border color to blue */
		color->color_b_cb = color_value;
		break;
	case PIXEL_FORMAT_420BPP8:
		/* set border color to green */
		color->color_g_y = color_value;
		break;
	case PIXEL_FORMAT_420BPP10:
		/* set border color to yellow */
		color->color_g_y = color_value;
		color->color_r_cr = color_value;
		break;
	case PIXEL_FORMAT_FP16:
		/* set border color to white */
		color->color_r_cr = color_value;
		color->color_b_cb = color_value;
		color->color_g_y = color_value;
		break;
	default:
		break;
	}
}

void dcn10_get_hdr_visual_confirm_color(
		struct pipe_ctx *pipe_ctx,
		struct tg_color *color)
{
	uint32_t color_value = MAX_TG_COLOR_VALUE;

	// Determine the overscan color based on the top-most (desktop) plane's context
	struct pipe_ctx *top_pipe_ctx  = pipe_ctx;

	while (top_pipe_ctx->top_pipe != NULL)
		top_pipe_ctx = top_pipe_ctx->top_pipe;

	switch (top_pipe_ctx->plane_res.scl_data.format) {
	case PIXEL_FORMAT_ARGB2101010:
		if (top_pipe_ctx->stream->out_transfer_func->tf == TRANSFER_FUNCTION_PQ) {
			/* HDR10, ARGB2101010 - set border color to red */
			color->color_r_cr = color_value;
		} else if (top_pipe_ctx->stream->out_transfer_func->tf == TRANSFER_FUNCTION_GAMMA22) {
			/* FreeSync 2 ARGB2101010 - set border color to pink */
			color->color_r_cr = color_value;
			color->color_b_cb = color_value;
		}
		break;
	case PIXEL_FORMAT_FP16:
		if (top_pipe_ctx->stream->out_transfer_func->tf == TRANSFER_FUNCTION_PQ) {
			/* HDR10, FP16 - set border color to blue */
			color->color_b_cb = color_value;
		} else if (top_pipe_ctx->stream->out_transfer_func->tf == TRANSFER_FUNCTION_GAMMA22) {
			/* FreeSync 2 HDR - set border color to green */
			color->color_g_y = color_value;
		}
		break;
	default:
		/* SDR - set border color to Gray */
		color->color_r_cr = color_value/2;
		color->color_b_cb = color_value/2;
		color->color_g_y = color_value/2;
		break;
	}
}

static void dcn10_update_dpp(struct dpp *dpp, struct dc_plane_state *plane_state)
{
	struct dc_bias_and_scale bns_params = {0};

	// program the input csc
	dpp->funcs->dpp_setup(dpp,
			plane_state->format,
			EXPANSION_MODE_ZERO,
			plane_state->input_csc_color_matrix,
			plane_state->color_space,
			NULL);

	//set scale and bias registers
	build_prescale_params(&bns_params, plane_state);
	if (dpp->funcs->dpp_program_bias_and_scale)
		dpp->funcs->dpp_program_bias_and_scale(dpp, &bns_params);
}

void dcn10_update_mpcc(struct dc *dc, struct pipe_ctx *pipe_ctx)
{
	struct dce_hwseq *hws = dc->hwseq;
	struct hubp *hubp = pipe_ctx->plane_res.hubp;
	struct mpcc_blnd_cfg blnd_cfg = {{0}};
	bool per_pixel_alpha = pipe_ctx->plane_state->per_pixel_alpha && pipe_ctx->bottom_pipe;
	int mpcc_id;
	struct mpcc *new_mpcc;
	struct mpc *mpc = dc->res_pool->mpc;
	struct mpc_tree *mpc_tree_params = &(pipe_ctx->stream_res.opp->mpc_tree_params);

	if (dc->debug.visual_confirm == VISUAL_CONFIRM_HDR) {
		hws->funcs.get_hdr_visual_confirm_color(
				pipe_ctx, &blnd_cfg.black_color);
	} else if (dc->debug.visual_confirm == VISUAL_CONFIRM_SURFACE) {
		hws->funcs.get_surface_visual_confirm_color(
				pipe_ctx, &blnd_cfg.black_color);
	} else {
		color_space_to_black_color(
				dc, pipe_ctx->stream->output_color_space,
				&blnd_cfg.black_color);
	}

	/*
	 * The way 420 is packed, 2 channels carry Y component, 1 channel
	 * alternate between Cb and Cr, so both channels need the pixel
	 * value for Y
	 */
	if (pipe_ctx->stream->timing.pixel_encoding == PIXEL_ENCODING_YCBCR420)
		blnd_cfg.black_color.color_r_cr = blnd_cfg.black_color.color_g_y;

	if (per_pixel_alpha)
		blnd_cfg.alpha_mode = MPCC_ALPHA_BLEND_MODE_PER_PIXEL_ALPHA;
	else
		blnd_cfg.alpha_mode = MPCC_ALPHA_BLEND_MODE_GLOBAL_ALPHA;

	blnd_cfg.overlap_only = false;
	blnd_cfg.global_gain = 0xff;

	if (pipe_ctx->plane_state->global_alpha)
		blnd_cfg.global_alpha = pipe_ctx->plane_state->global_alpha_value;
	else
		blnd_cfg.global_alpha = 0xff;

	/* DCN1.0 has output CM before MPC which seems to screw with
	 * pre-multiplied alpha.
	 */
	blnd_cfg.pre_multiplied_alpha = is_rgb_cspace(
			pipe_ctx->stream->output_color_space)
					&& per_pixel_alpha;


	/*
	 * TODO: remove hack
	 * Note: currently there is a bug in init_hw such that
	 * on resume from hibernate, BIOS sets up MPCC0, and
	 * we do mpcc_remove but the mpcc cannot go to idle
	 * after remove. This cause us to pick mpcc1 here,
	 * which causes a pstate hang for yet unknown reason.
	 */
	mpcc_id = hubp->inst;

	/* If there is no full update, don't need to touch MPC tree*/
	if (!pipe_ctx->plane_state->update_flags.bits.full_update) {
		mpc->funcs->update_blending(mpc, &blnd_cfg, mpcc_id);
		return;
	}

	/* check if this MPCC is already being used */
	new_mpcc = mpc->funcs->get_mpcc_for_dpp(mpc_tree_params, mpcc_id);
	/* remove MPCC if being used */
	if (new_mpcc != NULL)
		mpc->funcs->remove_mpcc(mpc, mpc_tree_params, new_mpcc);
	else
		if (dc->debug.sanity_checks)
			mpc->funcs->assert_mpcc_idle_before_connect(
					dc->res_pool->mpc, mpcc_id);

	/* Call MPC to insert new plane */
	new_mpcc = mpc->funcs->insert_plane(dc->res_pool->mpc,
			mpc_tree_params,
			&blnd_cfg,
			NULL,
			NULL,
			hubp->inst,
			mpcc_id);

	ASSERT(new_mpcc != NULL);

	hubp->opp_id = pipe_ctx->stream_res.opp->inst;
	hubp->mpcc_id = mpcc_id;
}

static void update_scaler(struct pipe_ctx *pipe_ctx)
{
	bool per_pixel_alpha =
			pipe_ctx->plane_state->per_pixel_alpha && pipe_ctx->bottom_pipe;

	pipe_ctx->plane_res.scl_data.lb_params.alpha_en = per_pixel_alpha;
	pipe_ctx->plane_res.scl_data.lb_params.depth = LB_PIXEL_DEPTH_30BPP;
	/* scaler configuration */
	pipe_ctx->plane_res.dpp->funcs->dpp_set_scaler(
			pipe_ctx->plane_res.dpp, &pipe_ctx->plane_res.scl_data);
}

static void dcn10_update_dchubp_dpp(
	struct dc *dc,
	struct pipe_ctx *pipe_ctx,
	struct dc_state *context)
{
	struct dce_hwseq *hws = dc->hwseq;
	struct hubp *hubp = pipe_ctx->plane_res.hubp;
	struct dpp *dpp = pipe_ctx->plane_res.dpp;
	struct dc_plane_state *plane_state = pipe_ctx->plane_state;
	struct plane_size size = plane_state->plane_size;
	unsigned int compat_level = 0;

	/* depends on DML calculation, DPP clock value may change dynamically */
	/* If request max dpp clk is lower than current dispclk, no need to
	 * divided by 2
	 */
	if (plane_state->update_flags.bits.full_update) {
		bool should_divided_by_2 = context->bw_ctx.bw.dcn.clk.dppclk_khz <=
				dc->clk_mgr->clks.dispclk_khz / 2;

		dpp->funcs->dpp_dppclk_control(
				dpp,
				should_divided_by_2,
				true);

		if (dc->res_pool->dccg)
			dc->res_pool->dccg->funcs->update_dpp_dto(
					dc->res_pool->dccg,
					dpp->inst,
					pipe_ctx->plane_res.bw.dppclk_khz);
		else
			dc->clk_mgr->clks.dppclk_khz = should_divided_by_2 ?
						dc->clk_mgr->clks.dispclk_khz / 2 :
							dc->clk_mgr->clks.dispclk_khz;
	}

	/* TODO: Need input parameter to tell current DCHUB pipe tie to which OTG
	 * VTG is within DCHUBBUB which is commond block share by each pipe HUBP.
	 * VTG is 1:1 mapping with OTG. Each pipe HUBP will select which VTG
	 */
	if (plane_state->update_flags.bits.full_update) {
		hubp->funcs->hubp_vtg_sel(hubp, pipe_ctx->stream_res.tg->inst);

		hubp->funcs->hubp_setup(
			hubp,
			&pipe_ctx->dlg_regs,
			&pipe_ctx->ttu_regs,
			&pipe_ctx->rq_regs,
			&pipe_ctx->pipe_dlg_param);
		hubp->funcs->hubp_setup_interdependent(
			hubp,
			&pipe_ctx->dlg_regs,
			&pipe_ctx->ttu_regs);
	}

	size.surface_size = pipe_ctx->plane_res.scl_data.viewport;

	if (plane_state->update_flags.bits.full_update ||
		plane_state->update_flags.bits.bpp_change)
		dcn10_update_dpp(dpp, plane_state);

	if (plane_state->update_flags.bits.full_update ||
		plane_state->update_flags.bits.per_pixel_alpha_change ||
		plane_state->update_flags.bits.global_alpha_change)
		hws->funcs.update_mpcc(dc, pipe_ctx);

	if (plane_state->update_flags.bits.full_update ||
		plane_state->update_flags.bits.per_pixel_alpha_change ||
		plane_state->update_flags.bits.global_alpha_change ||
		plane_state->update_flags.bits.scaling_change ||
		plane_state->update_flags.bits.position_change) {
		update_scaler(pipe_ctx);
	}

	if (plane_state->update_flags.bits.full_update ||
		plane_state->update_flags.bits.scaling_change ||
		plane_state->update_flags.bits.position_change) {
		hubp->funcs->mem_program_viewport(
			hubp,
			&pipe_ctx->plane_res.scl_data.viewport,
			&pipe_ctx->plane_res.scl_data.viewport_c);
	}

	if (pipe_ctx->stream->cursor_attributes.address.quad_part != 0) {
		dc->hwss.set_cursor_position(pipe_ctx);
		dc->hwss.set_cursor_attribute(pipe_ctx);

		if (dc->hwss.set_cursor_sdr_white_level)
			dc->hwss.set_cursor_sdr_white_level(pipe_ctx);
	}

	if (plane_state->update_flags.bits.full_update) {
		/*gamut remap*/
		dc->hwss.program_gamut_remap(pipe_ctx);

		dc->hwss.program_output_csc(dc,
				pipe_ctx,
				pipe_ctx->stream->output_color_space,
				pipe_ctx->stream->csc_color_matrix.matrix,
				pipe_ctx->stream_res.opp->inst);
	}

	if (plane_state->update_flags.bits.full_update ||
		plane_state->update_flags.bits.pixel_format_change ||
		plane_state->update_flags.bits.horizontal_mirror_change ||
		plane_state->update_flags.bits.rotation_change ||
		plane_state->update_flags.bits.swizzle_change ||
		plane_state->update_flags.bits.dcc_change ||
		plane_state->update_flags.bits.bpp_change ||
		plane_state->update_flags.bits.scaling_change ||
		plane_state->update_flags.bits.plane_size_change) {
		hubp->funcs->hubp_program_surface_config(
			hubp,
			plane_state->format,
			&plane_state->tiling_info,
			&size,
			plane_state->rotation,
			&plane_state->dcc,
			plane_state->horizontal_mirror,
			compat_level);
	}

	hubp->power_gated = false;

	hws->funcs.update_plane_addr(dc, pipe_ctx);

	if (is_pipe_tree_visible(pipe_ctx))
		hubp->funcs->set_blank(hubp, false);
}

void dcn10_blank_pixel_data(
		struct dc *dc,
		struct pipe_ctx *pipe_ctx,
		bool blank)
{
	enum dc_color_space color_space;
	struct tg_color black_color = {0};
	struct stream_resource *stream_res = &pipe_ctx->stream_res;
	struct dc_stream_state *stream = pipe_ctx->stream;

	/* program otg blank color */
	color_space = stream->output_color_space;
	color_space_to_black_color(dc, color_space, &black_color);

	/*
	 * The way 420 is packed, 2 channels carry Y component, 1 channel
	 * alternate between Cb and Cr, so both channels need the pixel
	 * value for Y
	 */
	if (stream->timing.pixel_encoding == PIXEL_ENCODING_YCBCR420)
		black_color.color_r_cr = black_color.color_g_y;


	if (stream_res->tg->funcs->set_blank_color)
		stream_res->tg->funcs->set_blank_color(
				stream_res->tg,
				&black_color);

	if (!blank) {
		if (stream_res->tg->funcs->set_blank)
			stream_res->tg->funcs->set_blank(stream_res->tg, blank);
		if (stream_res->abm) {
			stream_res->abm->funcs->set_pipe(stream_res->abm, stream_res->tg->inst + 1,
					stream->link->panel_cntl->inst);
			stream_res->abm->funcs->set_abm_level(stream_res->abm, stream->abm_level);
		}
	} else if (blank) {
		dc->hwss.set_abm_immediate_disable(pipe_ctx);
		if (stream_res->tg->funcs->set_blank)
			stream_res->tg->funcs->set_blank(stream_res->tg, blank);
	}
}

void dcn10_set_hdr_multiplier(struct pipe_ctx *pipe_ctx)
{
	struct fixed31_32 multiplier = pipe_ctx->plane_state->hdr_mult;
	uint32_t hw_mult = 0x1f000; // 1.0 default multiplier
	struct custom_float_format fmt;

	fmt.exponenta_bits = 6;
	fmt.mantissa_bits = 12;
	fmt.sign = true;


	if (!dc_fixpt_eq(multiplier, dc_fixpt_from_int(0))) // check != 0
		convert_to_custom_float_format(multiplier, &fmt, &hw_mult);

	pipe_ctx->plane_res.dpp->funcs->dpp_set_hdr_multiplier(
			pipe_ctx->plane_res.dpp, hw_mult);
}

void dcn10_program_pipe(
		struct dc *dc,
		struct pipe_ctx *pipe_ctx,
		struct dc_state *context)
{
	struct dce_hwseq *hws = dc->hwseq;

	if (pipe_ctx->plane_state->update_flags.bits.full_update)
		dcn10_enable_plane(dc, pipe_ctx, context);

	dcn10_update_dchubp_dpp(dc, pipe_ctx, context);

	hws->funcs.set_hdr_multiplier(pipe_ctx);

	if (pipe_ctx->plane_state->update_flags.bits.full_update ||
			pipe_ctx->plane_state->update_flags.bits.in_transfer_func_change ||
			pipe_ctx->plane_state->update_flags.bits.gamma_change)
		hws->funcs.set_input_transfer_func(dc, pipe_ctx, pipe_ctx->plane_state);

	/* dcn10_translate_regamma_to_hw_format takes 750us to finish
	 * only do gamma programming for full update.
	 * TODO: This can be further optimized/cleaned up
	 * Always call this for now since it does memcmp inside before
	 * doing heavy calculation and programming
	 */
	if (pipe_ctx->plane_state->update_flags.bits.full_update)
		hws->funcs.set_output_transfer_func(dc, pipe_ctx, pipe_ctx->stream);
}

static void dcn10_program_all_pipe_in_tree(
		struct dc *dc,
		struct pipe_ctx *pipe_ctx,
		struct dc_state *context)
{
	struct dce_hwseq *hws = dc->hwseq;

	if (pipe_ctx->top_pipe == NULL) {
		bool blank = !is_pipe_tree_visible(pipe_ctx);

		pipe_ctx->stream_res.tg->funcs->program_global_sync(
				pipe_ctx->stream_res.tg,
				pipe_ctx->pipe_dlg_param.vready_offset,
				pipe_ctx->pipe_dlg_param.vstartup_start,
				pipe_ctx->pipe_dlg_param.vupdate_offset,
				pipe_ctx->pipe_dlg_param.vupdate_width);

		pipe_ctx->stream_res.tg->funcs->set_vtg_params(
				pipe_ctx->stream_res.tg, &pipe_ctx->stream->timing);

		if (hws->funcs.setup_vupdate_interrupt)
			hws->funcs.setup_vupdate_interrupt(dc, pipe_ctx);

		hws->funcs.blank_pixel_data(dc, pipe_ctx, blank);
	}

	if (pipe_ctx->plane_state != NULL)
		hws->funcs.program_pipe(dc, pipe_ctx, context);

	if (pipe_ctx->bottom_pipe != NULL && pipe_ctx->bottom_pipe != pipe_ctx)
		dcn10_program_all_pipe_in_tree(dc, pipe_ctx->bottom_pipe, context);
}

static struct pipe_ctx *dcn10_find_top_pipe_for_stream(
		struct dc *dc,
		struct dc_state *context,
		const struct dc_stream_state *stream)
{
	int i;

	for (i = 0; i < dc->res_pool->pipe_count; i++) {
		struct pipe_ctx *pipe_ctx = &context->res_ctx.pipe_ctx[i];
		struct pipe_ctx *old_pipe_ctx =
				&dc->current_state->res_ctx.pipe_ctx[i];

		if (!pipe_ctx->plane_state && !old_pipe_ctx->plane_state)
			continue;

		if (pipe_ctx->stream != stream)
			continue;

		if (!pipe_ctx->top_pipe && !pipe_ctx->prev_odm_pipe)
			return pipe_ctx;
	}
	return NULL;
}

void dcn10_apply_ctx_for_surface(
		struct dc *dc,
		const struct dc_stream_state *stream,
		int num_planes,
		struct dc_state *context)
{
	struct dce_hwseq *hws = dc->hwseq;
	int i;
	struct timing_generator *tg;
	uint32_t underflow_check_delay_us;
	bool interdependent_update = false;
	struct pipe_ctx *top_pipe_to_program =
			dcn10_find_top_pipe_for_stream(dc, context, stream);
	DC_LOGGER_INIT(dc->ctx->logger);

	// Clear pipe_ctx flag
	for (i = 0; i < dc->res_pool->pipe_count; i++) {
		struct pipe_ctx *pipe_ctx = &context->res_ctx.pipe_ctx[i];
		pipe_ctx->update_flags.raw = 0;
	}

	if (!top_pipe_to_program)
		return;

	tg = top_pipe_to_program->stream_res.tg;

	interdependent_update = top_pipe_to_program->plane_state &&
		top_pipe_to_program->plane_state->update_flags.bits.full_update;

	underflow_check_delay_us = dc->debug.underflow_assert_delay_us;

	if (underflow_check_delay_us != 0xFFFFFFFF && hws->funcs.did_underflow_occur)
		ASSERT(hws->funcs.did_underflow_occur(dc, top_pipe_to_program));

	if (underflow_check_delay_us != 0xFFFFFFFF)
		udelay(underflow_check_delay_us);

	if (underflow_check_delay_us != 0xFFFFFFFF && hws->funcs.did_underflow_occur)
		ASSERT(hws->funcs.did_underflow_occur(dc, top_pipe_to_program));

	if (num_planes == 0) {
		/* OTG blank before remove all front end */
		hws->funcs.blank_pixel_data(dc, top_pipe_to_program, true);
	}

	/* Disconnect unused mpcc */
	for (i = 0; i < dc->res_pool->pipe_count; i++) {
		struct pipe_ctx *pipe_ctx = &context->res_ctx.pipe_ctx[i];
		struct pipe_ctx *old_pipe_ctx =
				&dc->current_state->res_ctx.pipe_ctx[i];

		if ((!pipe_ctx->plane_state ||
		     pipe_ctx->stream_res.tg != old_pipe_ctx->stream_res.tg) &&
		    old_pipe_ctx->plane_state &&
		    old_pipe_ctx->stream_res.tg == tg) {

			hws->funcs.plane_atomic_disconnect(dc, old_pipe_ctx);
			pipe_ctx->update_flags.bits.disable = 1;

			DC_LOG_DC("Reset mpcc for pipe %d\n",
					old_pipe_ctx->pipe_idx);
		}
	}

	if (num_planes > 0)
		dcn10_program_all_pipe_in_tree(dc, top_pipe_to_program, context);

	/* Program secondary blending tree and writeback pipes */
	if ((stream->num_wb_info > 0) && (hws->funcs.program_all_writeback_pipes_in_tree))
		hws->funcs.program_all_writeback_pipes_in_tree(dc, stream, context);
	if (interdependent_update)
		for (i = 0; i < dc->res_pool->pipe_count; i++) {
			struct pipe_ctx *pipe_ctx = &context->res_ctx.pipe_ctx[i];
			/* Skip inactive pipes and ones already updated */
			if (!pipe_ctx->stream || pipe_ctx->stream == stream ||
			    !pipe_ctx->plane_state || !tg->funcs->is_tg_enabled(tg))
				continue;

			pipe_ctx->plane_res.hubp->funcs->hubp_setup_interdependent(
				pipe_ctx->plane_res.hubp,
				&pipe_ctx->dlg_regs,
				&pipe_ctx->ttu_regs);
		}
}

void dcn10_post_unlock_program_front_end(
		struct dc *dc,
		struct dc_state *context)
{
	int i;

	DC_LOGGER_INIT(dc->ctx->logger);

	for (i = 0; i < dc->res_pool->pipe_count; i++) {
		struct pipe_ctx *pipe_ctx = &context->res_ctx.pipe_ctx[i];

		if (!pipe_ctx->top_pipe &&
			!pipe_ctx->prev_odm_pipe &&
			pipe_ctx->stream) {
			struct timing_generator *tg = pipe_ctx->stream_res.tg;

			if (context->stream_status[i].plane_count == 0)
				false_optc_underflow_wa(dc, pipe_ctx->stream, tg);
		}
	}

	for (i = 0; i < dc->res_pool->pipe_count; i++)
		if (context->res_ctx.pipe_ctx[i].update_flags.bits.disable)
			dc->hwss.disable_plane(dc, &dc->current_state->res_ctx.pipe_ctx[i]);

	for (i = 0; i < dc->res_pool->pipe_count; i++)
		if (context->res_ctx.pipe_ctx[i].update_flags.bits.disable) {
			dc->hwss.optimize_bandwidth(dc, context);
			break;
		}

	if (dc->hwseq->wa.DEGVIDCN10_254)
		hubbub1_wm_change_req_wa(dc->res_pool->hubbub);
}

static void dcn10_stereo_hw_frame_pack_wa(struct dc *dc, struct dc_state *context)
{
	uint8_t i;

	for (i = 0; i < context->stream_count; i++) {
		if (context->streams[i]->timing.timing_3d_format
				== TIMING_3D_FORMAT_HW_FRAME_PACKING) {
			/*
			 * Disable stutter
			 */
			hubbub1_allow_self_refresh_control(dc->res_pool->hubbub, false);
			break;
		}
	}
}

void dcn10_prepare_bandwidth(
		struct dc *dc,
		struct dc_state *context)
{
	struct dce_hwseq *hws = dc->hwseq;
	struct hubbub *hubbub = dc->res_pool->hubbub;

	if (dc->debug.sanity_checks)
		hws->funcs.verify_allow_pstate_change_high(dc);

	if (!IS_FPGA_MAXIMUS_DC(dc->ctx->dce_environment)) {
		if (context->stream_count == 0)
			context->bw_ctx.bw.dcn.clk.phyclk_khz = 0;

		dc->clk_mgr->funcs->update_clocks(
				dc->clk_mgr,
				context,
				false);
	}

	dc->wm_optimized_required = hubbub->funcs->program_watermarks(hubbub,
			&context->bw_ctx.bw.dcn.watermarks,
			dc->res_pool->ref_clocks.dchub_ref_clock_inKhz / 1000,
			true);
	dcn10_stereo_hw_frame_pack_wa(dc, context);

	if (dc->debug.pplib_wm_report_mode == WM_REPORT_OVERRIDE)
		dcn_bw_notify_pplib_of_wm_ranges(dc);

	if (dc->debug.sanity_checks)
		hws->funcs.verify_allow_pstate_change_high(dc);
}

void dcn10_optimize_bandwidth(
		struct dc *dc,
		struct dc_state *context)
{
	struct dce_hwseq *hws = dc->hwseq;
	struct hubbub *hubbub = dc->res_pool->hubbub;

	if (dc->debug.sanity_checks)
		hws->funcs.verify_allow_pstate_change_high(dc);

	if (!IS_FPGA_MAXIMUS_DC(dc->ctx->dce_environment)) {
		if (context->stream_count == 0)
			context->bw_ctx.bw.dcn.clk.phyclk_khz = 0;

		dc->clk_mgr->funcs->update_clocks(
				dc->clk_mgr,
				context,
				true);
	}

	hubbub->funcs->program_watermarks(hubbub,
			&context->bw_ctx.bw.dcn.watermarks,
			dc->res_pool->ref_clocks.dchub_ref_clock_inKhz / 1000,
			true);

	dcn10_stereo_hw_frame_pack_wa(dc, context);

	if (dc->debug.pplib_wm_report_mode == WM_REPORT_OVERRIDE)
		dcn_bw_notify_pplib_of_wm_ranges(dc);

	if (dc->debug.sanity_checks)
		hws->funcs.verify_allow_pstate_change_high(dc);
}

void dcn10_set_drr(struct pipe_ctx **pipe_ctx,
		int num_pipes, unsigned int vmin, unsigned int vmax,
		unsigned int vmid, unsigned int vmid_frame_number)
{
	int i = 0;
	struct drr_params params = {0};
	// DRR set trigger event mapped to OTG_TRIG_A (bit 11) for manual control flow
	unsigned int event_triggers = 0x800;
	// Note DRR trigger events are generated regardless of whether num frames met.
	unsigned int num_frames = 2;

	params.vertical_total_max = vmax;
	params.vertical_total_min = vmin;
	params.vertical_total_mid = vmid;
	params.vertical_total_mid_frame_num = vmid_frame_number;

	/* TODO: If multiple pipes are to be supported, you need
	 * some GSL stuff. Static screen triggers may be programmed differently
	 * as well.
	 */
	for (i = 0; i < num_pipes; i++) {
		pipe_ctx[i]->stream_res.tg->funcs->set_drr(
			pipe_ctx[i]->stream_res.tg, &params);
		if (vmax != 0 && vmin != 0)
			pipe_ctx[i]->stream_res.tg->funcs->set_static_screen_control(
					pipe_ctx[i]->stream_res.tg,
					event_triggers, num_frames);
	}
}

void dcn10_get_position(struct pipe_ctx **pipe_ctx,
		int num_pipes,
		struct crtc_position *position)
{
	int i = 0;

	/* TODO: handle pipes > 1
	 */
	for (i = 0; i < num_pipes; i++)
		pipe_ctx[i]->stream_res.tg->funcs->get_position(pipe_ctx[i]->stream_res.tg, position);
}

void dcn10_set_static_screen_control(struct pipe_ctx **pipe_ctx,
		int num_pipes, const struct dc_static_screen_params *params)
{
	unsigned int i;
	unsigned int triggers = 0;

	if (params->triggers.surface_update)
		triggers |= 0x80;
	if (params->triggers.cursor_update)
		triggers |= 0x2;
	if (params->triggers.force_trigger)
		triggers |= 0x1;

	for (i = 0; i < num_pipes; i++)
		pipe_ctx[i]->stream_res.tg->funcs->
			set_static_screen_control(pipe_ctx[i]->stream_res.tg,
					triggers, params->num_frames);
}

static void dcn10_config_stereo_parameters(
		struct dc_stream_state *stream, struct crtc_stereo_flags *flags)
{
	enum view_3d_format view_format = stream->view_format;
	enum dc_timing_3d_format timing_3d_format =\
			stream->timing.timing_3d_format;
	bool non_stereo_timing = false;

	if (timing_3d_format == TIMING_3D_FORMAT_NONE ||
		timing_3d_format == TIMING_3D_FORMAT_SIDE_BY_SIDE ||
		timing_3d_format == TIMING_3D_FORMAT_TOP_AND_BOTTOM)
		non_stereo_timing = true;

	if (non_stereo_timing == false &&
		view_format == VIEW_3D_FORMAT_FRAME_SEQUENTIAL) {

		flags->PROGRAM_STEREO         = 1;
		flags->PROGRAM_POLARITY       = 1;
		if (timing_3d_format == TIMING_3D_FORMAT_INBAND_FA ||
			timing_3d_format == TIMING_3D_FORMAT_DP_HDMI_INBAND_FA ||
			timing_3d_format == TIMING_3D_FORMAT_SIDEBAND_FA) {
			enum display_dongle_type dongle = \
					stream->link->ddc->dongle_type;
			if (dongle == DISPLAY_DONGLE_DP_VGA_CONVERTER ||
				dongle == DISPLAY_DONGLE_DP_DVI_CONVERTER ||
				dongle == DISPLAY_DONGLE_DP_HDMI_CONVERTER)
				flags->DISABLE_STEREO_DP_SYNC = 1;
		}
		flags->RIGHT_EYE_POLARITY =\
				stream->timing.flags.RIGHT_EYE_3D_POLARITY;
		if (timing_3d_format == TIMING_3D_FORMAT_HW_FRAME_PACKING)
			flags->FRAME_PACKED = 1;
	}

	return;
}

void dcn10_setup_stereo(struct pipe_ctx *pipe_ctx, struct dc *dc)
{
	struct crtc_stereo_flags flags = { 0 };
	struct dc_stream_state *stream = pipe_ctx->stream;

	dcn10_config_stereo_parameters(stream, &flags);

	if (stream->timing.timing_3d_format == TIMING_3D_FORMAT_SIDEBAND_FA) {
		if (!dc_set_generic_gpio_for_stereo(true, dc->ctx->gpio_service))
			dc_set_generic_gpio_for_stereo(false, dc->ctx->gpio_service);
	} else {
		dc_set_generic_gpio_for_stereo(false, dc->ctx->gpio_service);
	}

	pipe_ctx->stream_res.opp->funcs->opp_program_stereo(
		pipe_ctx->stream_res.opp,
		flags.PROGRAM_STEREO == 1 ? true:false,
		&stream->timing);

	pipe_ctx->stream_res.tg->funcs->program_stereo(
		pipe_ctx->stream_res.tg,
		&stream->timing,
		&flags);

	return;
}

static struct hubp *get_hubp_by_inst(struct resource_pool *res_pool, int mpcc_inst)
{
	int i;

	for (i = 0; i < res_pool->pipe_count; i++) {
		if (res_pool->hubps[i]->inst == mpcc_inst)
			return res_pool->hubps[i];
	}
	ASSERT(false);
	return NULL;
}

void dcn10_wait_for_mpcc_disconnect(
		struct dc *dc,
		struct resource_pool *res_pool,
		struct pipe_ctx *pipe_ctx)
{
	struct dce_hwseq *hws = dc->hwseq;
	int mpcc_inst;

	if (dc->debug.sanity_checks) {
		hws->funcs.verify_allow_pstate_change_high(dc);
	}

	if (!pipe_ctx->stream_res.opp)
		return;

	for (mpcc_inst = 0; mpcc_inst < MAX_PIPES; mpcc_inst++) {
		if (pipe_ctx->stream_res.opp->mpcc_disconnect_pending[mpcc_inst]) {
			struct hubp *hubp = get_hubp_by_inst(res_pool, mpcc_inst);

			res_pool->mpc->funcs->wait_for_idle(res_pool->mpc, mpcc_inst);
			pipe_ctx->stream_res.opp->mpcc_disconnect_pending[mpcc_inst] = false;
			hubp->funcs->set_blank(hubp, true);
		}
	}

	if (dc->debug.sanity_checks) {
		hws->funcs.verify_allow_pstate_change_high(dc);
	}

}

bool dcn10_dummy_display_power_gating(
	struct dc *dc,
	uint8_t controller_id,
	struct dc_bios *dcb,
	enum pipe_gating_control power_gating)
{
	return true;
}

void dcn10_update_pending_status(struct pipe_ctx *pipe_ctx)
{
	struct dc_plane_state *plane_state = pipe_ctx->plane_state;
	struct timing_generator *tg = pipe_ctx->stream_res.tg;
	bool flip_pending;
	struct dc *dc = plane_state->ctx->dc;

	if (plane_state == NULL)
		return;

	flip_pending = pipe_ctx->plane_res.hubp->funcs->hubp_is_flip_pending(
					pipe_ctx->plane_res.hubp);

	plane_state->status.is_flip_pending = plane_state->status.is_flip_pending || flip_pending;

	if (!flip_pending)
		plane_state->status.current_address = plane_state->status.requested_address;

	if (plane_state->status.current_address.type == PLN_ADDR_TYPE_GRPH_STEREO &&
			tg->funcs->is_stereo_left_eye) {
		plane_state->status.is_right_eye =
				!tg->funcs->is_stereo_left_eye(pipe_ctx->stream_res.tg);
	}

	if (dc->hwseq->wa_state.disallow_self_refresh_during_multi_plane_transition_applied) {
		struct dce_hwseq *hwseq = dc->hwseq;
		struct timing_generator *tg = dc->res_pool->timing_generators[0];
		unsigned int cur_frame = tg->funcs->get_frame_count(tg);

		if (cur_frame != hwseq->wa_state.disallow_self_refresh_during_multi_plane_transition_applied_on_frame) {
			struct hubbub *hubbub = dc->res_pool->hubbub;

			hubbub->funcs->allow_self_refresh_control(hubbub, !dc->debug.disable_stutter);
			hwseq->wa_state.disallow_self_refresh_during_multi_plane_transition_applied = false;
		}
	}
}

void dcn10_update_dchub(struct dce_hwseq *hws, struct dchub_init_data *dh_data)
{
	struct hubbub *hubbub = hws->ctx->dc->res_pool->hubbub;

	/* In DCN, this programming sequence is owned by the hubbub */
	hubbub->funcs->update_dchub(hubbub, dh_data);
}

static bool dcn10_can_pipe_disable_cursor(struct pipe_ctx *pipe_ctx)
{
	struct pipe_ctx *test_pipe;
	const struct rect *r1 = &pipe_ctx->plane_res.scl_data.recout, *r2;
	int r1_r = r1->x + r1->width, r1_b = r1->y + r1->height, r2_r, r2_b;

	/**
	 * Disable the cursor if there's another pipe above this with a
	 * plane that contains this pipe's viewport to prevent double cursor
	 * and incorrect scaling artifacts.
	 */
	for (test_pipe = pipe_ctx->top_pipe; test_pipe;
	     test_pipe = test_pipe->top_pipe) {
		if (!test_pipe->plane_state->visible)
			continue;

		r2 = &test_pipe->plane_res.scl_data.recout;
		r2_r = r2->x + r2->width;
		r2_b = r2->y + r2->height;

		if (r1->x >= r2->x && r1->y >= r2->y && r1_r <= r2_r && r1_b <= r2_b)
			return true;
	}

	return false;
}

void dcn10_set_cursor_position(struct pipe_ctx *pipe_ctx)
{
	struct dc_cursor_position pos_cpy = pipe_ctx->stream->cursor_position;
	struct hubp *hubp = pipe_ctx->plane_res.hubp;
	struct dpp *dpp = pipe_ctx->plane_res.dpp;
	struct dc_cursor_mi_param param = {
		.pixel_clk_khz = pipe_ctx->stream->timing.pix_clk_100hz / 10,
		.ref_clk_khz = pipe_ctx->stream->ctx->dc->res_pool->ref_clocks.dchub_ref_clock_inKhz,
		.viewport = pipe_ctx->plane_res.scl_data.viewport,
		.h_scale_ratio = pipe_ctx->plane_res.scl_data.ratios.horz,
		.v_scale_ratio = pipe_ctx->plane_res.scl_data.ratios.vert,
		.rotation = pipe_ctx->plane_state->rotation,
		.mirror = pipe_ctx->plane_state->horizontal_mirror
	};
	bool pipe_split_on = (pipe_ctx->top_pipe != NULL) ||
		(pipe_ctx->bottom_pipe != NULL);

	int x_plane = pipe_ctx->plane_state->dst_rect.x;
	int y_plane = pipe_ctx->plane_state->dst_rect.y;
	int x_pos = pos_cpy.x;
	int y_pos = pos_cpy.y;

	/**
	 * DC cursor is stream space, HW cursor is plane space and drawn
	 * as part of the framebuffer.
	 *
	 * Cursor position can't be negative, but hotspot can be used to
	 * shift cursor out of the plane bounds. Hotspot must be smaller
	 * than the cursor size.
	 */

	/**
	 * Translate cursor from stream space to plane space.
	 *
	 * If the cursor is scaled then we need to scale the position
	 * to be in the approximately correct place. We can't do anything
	 * about the actual size being incorrect, that's a limitation of
	 * the hardware.
	 */
	x_pos = (x_pos - x_plane) * pipe_ctx->plane_state->src_rect.width /
			pipe_ctx->plane_state->dst_rect.width;
	y_pos = (y_pos - y_plane) * pipe_ctx->plane_state->src_rect.height /
			pipe_ctx->plane_state->dst_rect.height;

	/**
	 * If the cursor's source viewport is clipped then we need to
	 * translate the cursor to appear in the correct position on
	 * the screen.
	 *
	 * This translation isn't affected by scaling so it needs to be
	 * done *after* we adjust the position for the scale factor.
	 *
	 * This is only done by opt-in for now since there are still
	 * some usecases like tiled display that might enable the
	 * cursor on both streams while expecting dc to clip it.
	 */
	if (pos_cpy.translate_by_source) {
		x_pos += pipe_ctx->plane_state->src_rect.x;
		y_pos += pipe_ctx->plane_state->src_rect.y;
	}

	/**
	 * If the position is negative then we need to add to the hotspot
	 * to shift the cursor outside the plane.
	 */

	if (x_pos < 0) {
		pos_cpy.x_hotspot -= x_pos;
		x_pos = 0;
	}

	if (y_pos < 0) {
		pos_cpy.y_hotspot -= y_pos;
		y_pos = 0;
	}

	pos_cpy.x = (uint32_t)x_pos;
	pos_cpy.y = (uint32_t)y_pos;

	if (pipe_ctx->plane_state->address.type
			== PLN_ADDR_TYPE_VIDEO_PROGRESSIVE)
		pos_cpy.enable = false;

	if (pos_cpy.enable && dcn10_can_pipe_disable_cursor(pipe_ctx))
		pos_cpy.enable = false;

	// Swap axis and mirror horizontally
	if (param.rotation == ROTATION_ANGLE_90) {
		uint32_t temp_x = pos_cpy.x;

		pos_cpy.x = pipe_ctx->plane_res.scl_data.viewport.width -
				(pos_cpy.y - pipe_ctx->plane_res.scl_data.viewport.x) + pipe_ctx->plane_res.scl_data.viewport.x;
		pos_cpy.y = temp_x;
	}
	// Swap axis and mirror vertically
	else if (param.rotation == ROTATION_ANGLE_270) {
		uint32_t temp_y = pos_cpy.y;
		int viewport_height =
			pipe_ctx->plane_res.scl_data.viewport.height;

		if (pipe_split_on) {
			if (pos_cpy.x > viewport_height) {
				pos_cpy.x = pos_cpy.x - viewport_height;
				pos_cpy.y = viewport_height - pos_cpy.x;
			} else {
				pos_cpy.y = 2 * viewport_height - pos_cpy.x;
			}
		} else
			pos_cpy.y = viewport_height - pos_cpy.x;
		pos_cpy.x = temp_y;
	}
	// Mirror horizontally and vertically
	else if (param.rotation == ROTATION_ANGLE_180) {
		int viewport_width =
			pipe_ctx->plane_res.scl_data.viewport.width;
		int viewport_x =
			pipe_ctx->plane_res.scl_data.viewport.x;

		if (pipe_split_on) {
			if (pos_cpy.x >= viewport_width + viewport_x) {
				pos_cpy.x = 2 * viewport_width
						- pos_cpy.x + 2 * viewport_x;
			} else {
				uint32_t temp_x = pos_cpy.x;

				pos_cpy.x = 2 * viewport_x - pos_cpy.x;
				if (temp_x >= viewport_x +
					(int)hubp->curs_attr.width || pos_cpy.x
					<= (int)hubp->curs_attr.width +
					pipe_ctx->plane_state->src_rect.x) {
					pos_cpy.x = temp_x + viewport_width;
				}
			}
		} else {
			pos_cpy.x = viewport_width - pos_cpy.x + 2 * viewport_x;
		}
		pos_cpy.y = pipe_ctx->plane_res.scl_data.viewport.height - pos_cpy.y;
	}

	hubp->funcs->set_cursor_position(hubp, &pos_cpy, &param);
	dpp->funcs->set_cursor_position(dpp, &pos_cpy, &param, hubp->curs_attr.width, hubp->curs_attr.height);
}

void dcn10_set_cursor_attribute(struct pipe_ctx *pipe_ctx)
{
	struct dc_cursor_attributes *attributes = &pipe_ctx->stream->cursor_attributes;

	pipe_ctx->plane_res.hubp->funcs->set_cursor_attributes(
			pipe_ctx->plane_res.hubp, attributes);
	pipe_ctx->plane_res.dpp->funcs->set_cursor_attributes(
		pipe_ctx->plane_res.dpp, attributes);
}

void dcn10_set_cursor_sdr_white_level(struct pipe_ctx *pipe_ctx)
{
	uint32_t sdr_white_level = pipe_ctx->stream->cursor_attributes.sdr_white_level;
	struct fixed31_32 multiplier;
	struct dpp_cursor_attributes opt_attr = { 0 };
	uint32_t hw_scale = 0x3c00; // 1.0 default multiplier
	struct custom_float_format fmt;

	if (!pipe_ctx->plane_res.dpp->funcs->set_optional_cursor_attributes)
		return;

	fmt.exponenta_bits = 5;
	fmt.mantissa_bits = 10;
	fmt.sign = true;

	if (sdr_white_level > 80) {
		multiplier = dc_fixpt_from_fraction(sdr_white_level, 80);
		convert_to_custom_float_format(multiplier, &fmt, &hw_scale);
	}

	opt_attr.scale = hw_scale;
	opt_attr.bias = 0;

	pipe_ctx->plane_res.dpp->funcs->set_optional_cursor_attributes(
			pipe_ctx->plane_res.dpp, &opt_attr);
}

/*
 * apply_front_porch_workaround  TODO FPGA still need?
 *
 * This is a workaround for a bug that has existed since R5xx and has not been
 * fixed keep Front porch at minimum 2 for Interlaced mode or 1 for progressive.
 */
static void apply_front_porch_workaround(
	struct dc_crtc_timing *timing)
{
	if (timing->flags.INTERLACE == 1) {
		if (timing->v_front_porch < 2)
			timing->v_front_porch = 2;
	} else {
		if (timing->v_front_porch < 1)
			timing->v_front_porch = 1;
	}
}

int dcn10_get_vupdate_offset_from_vsync(struct pipe_ctx *pipe_ctx)
{
	const struct dc_crtc_timing *dc_crtc_timing = &pipe_ctx->stream->timing;
	struct dc_crtc_timing patched_crtc_timing;
	int vesa_sync_start;
	int asic_blank_end;
	int interlace_factor;
	int vertical_line_start;

	patched_crtc_timing = *dc_crtc_timing;
	apply_front_porch_workaround(&patched_crtc_timing);

	interlace_factor = patched_crtc_timing.flags.INTERLACE ? 2 : 1;

	vesa_sync_start = patched_crtc_timing.v_addressable +
			patched_crtc_timing.v_border_bottom +
			patched_crtc_timing.v_front_porch;

	asic_blank_end = (patched_crtc_timing.v_total -
			vesa_sync_start -
			patched_crtc_timing.v_border_top)
			* interlace_factor;

	vertical_line_start = asic_blank_end -
			pipe_ctx->pipe_dlg_param.vstartup_start + 1;

	return vertical_line_start;
}

void dcn10_calc_vupdate_position(
		struct dc *dc,
		struct pipe_ctx *pipe_ctx,
		uint32_t *start_line,
		uint32_t *end_line)
{
	const struct dc_crtc_timing *dc_crtc_timing = &pipe_ctx->stream->timing;
	int vline_int_offset_from_vupdate =
			pipe_ctx->stream->periodic_interrupt0.lines_offset;
	int vupdate_offset_from_vsync = dc->hwss.get_vupdate_offset_from_vsync(pipe_ctx);
	int start_position;

	if (vline_int_offset_from_vupdate > 0)
		vline_int_offset_from_vupdate--;
	else if (vline_int_offset_from_vupdate < 0)
		vline_int_offset_from_vupdate++;

	start_position = vline_int_offset_from_vupdate + vupdate_offset_from_vsync;

	if (start_position >= 0)
		*start_line = start_position;
	else
		*start_line = dc_crtc_timing->v_total + start_position - 1;

	*end_line = *start_line + 2;

	if (*end_line >= dc_crtc_timing->v_total)
		*end_line = 2;
}

static void dcn10_cal_vline_position(
		struct dc *dc,
		struct pipe_ctx *pipe_ctx,
		enum vline_select vline,
		uint32_t *start_line,
		uint32_t *end_line)
{
	enum vertical_interrupt_ref_point ref_point = INVALID_POINT;

	if (vline == VLINE0)
		ref_point = pipe_ctx->stream->periodic_interrupt0.ref_point;
	else if (vline == VLINE1)
		ref_point = pipe_ctx->stream->periodic_interrupt1.ref_point;

	switch (ref_point) {
	case START_V_UPDATE:
		dcn10_calc_vupdate_position(
				dc,
				pipe_ctx,
				start_line,
				end_line);
		break;
	case START_V_SYNC:
		// Suppose to do nothing because vsync is 0;
		break;
	default:
		ASSERT(0);
		break;
	}
}

void dcn10_setup_periodic_interrupt(
		struct dc *dc,
		struct pipe_ctx *pipe_ctx,
		enum vline_select vline)
{
	struct timing_generator *tg = pipe_ctx->stream_res.tg;

	if (vline == VLINE0) {
		uint32_t start_line = 0;
		uint32_t end_line = 0;

		dcn10_cal_vline_position(dc, pipe_ctx, vline, &start_line, &end_line);

		tg->funcs->setup_vertical_interrupt0(tg, start_line, end_line);

	} else if (vline == VLINE1) {
		pipe_ctx->stream_res.tg->funcs->setup_vertical_interrupt1(
				tg,
				pipe_ctx->stream->periodic_interrupt1.lines_offset);
	}
}

void dcn10_setup_vupdate_interrupt(struct dc *dc, struct pipe_ctx *pipe_ctx)
{
	struct timing_generator *tg = pipe_ctx->stream_res.tg;
	int start_line = dc->hwss.get_vupdate_offset_from_vsync(pipe_ctx);

	if (start_line < 0) {
		ASSERT(0);
		start_line = 0;
	}

	if (tg->funcs->setup_vertical_interrupt2)
		tg->funcs->setup_vertical_interrupt2(tg, start_line);
}

void dcn10_unblank_stream(struct pipe_ctx *pipe_ctx,
		struct dc_link_settings *link_settings)
{
	struct encoder_unblank_param params = { { 0 } };
	struct dc_stream_state *stream = pipe_ctx->stream;
	struct dc_link *link = stream->link;
	struct dce_hwseq *hws = link->dc->hwseq;

	/* only 3 items below are used by unblank */
	params.timing = pipe_ctx->stream->timing;

	params.link_settings.link_rate = link_settings->link_rate;

	if (dc_is_dp_signal(pipe_ctx->stream->signal)) {
		if (params.timing.pixel_encoding == PIXEL_ENCODING_YCBCR420)
			params.timing.pix_clk_100hz /= 2;
		pipe_ctx->stream_res.stream_enc->funcs->dp_unblank(pipe_ctx->stream_res.stream_enc, &params);
	}

	if (link->local_sink && link->local_sink->sink_signal == SIGNAL_TYPE_EDP) {
		hws->funcs.edp_backlight_control(link, true);
	}
}

void dcn10_send_immediate_sdp_message(struct pipe_ctx *pipe_ctx,
				const uint8_t *custom_sdp_message,
				unsigned int sdp_message_size)
{
	if (dc_is_dp_signal(pipe_ctx->stream->signal)) {
		pipe_ctx->stream_res.stream_enc->funcs->send_immediate_sdp_message(
				pipe_ctx->stream_res.stream_enc,
				custom_sdp_message,
				sdp_message_size);
	}
}
enum dc_status dcn10_set_clock(struct dc *dc,
			enum dc_clock_type clock_type,
			uint32_t clk_khz,
			uint32_t stepping)
{
	struct dc_state *context = dc->current_state;
	struct dc_clock_config clock_cfg = {0};
	struct dc_clocks *current_clocks = &context->bw_ctx.bw.dcn.clk;

	if (dc->clk_mgr && dc->clk_mgr->funcs->get_clock)
				dc->clk_mgr->funcs->get_clock(dc->clk_mgr,
						context, clock_type, &clock_cfg);

	if (!dc->clk_mgr->funcs->get_clock)
		return DC_FAIL_UNSUPPORTED_1;

	if (clk_khz > clock_cfg.max_clock_khz)
		return DC_FAIL_CLK_EXCEED_MAX;

	if (clk_khz < clock_cfg.min_clock_khz)
		return DC_FAIL_CLK_BELOW_MIN;

	if (clk_khz < clock_cfg.bw_requirequired_clock_khz)
		return DC_FAIL_CLK_BELOW_CFG_REQUIRED;

	/*update internal request clock for update clock use*/
	if (clock_type == DC_CLOCK_TYPE_DISPCLK)
		current_clocks->dispclk_khz = clk_khz;
	else if (clock_type == DC_CLOCK_TYPE_DPPCLK)
		current_clocks->dppclk_khz = clk_khz;
	else
		return DC_ERROR_UNEXPECTED;

	if (dc->clk_mgr && dc->clk_mgr->funcs->update_clocks)
				dc->clk_mgr->funcs->update_clocks(dc->clk_mgr,
				context, true);
	return DC_OK;

}

void dcn10_get_clock(struct dc *dc,
			enum dc_clock_type clock_type,
			struct dc_clock_config *clock_cfg)
{
	struct dc_state *context = dc->current_state;

	if (dc->clk_mgr && dc->clk_mgr->funcs->get_clock)
				dc->clk_mgr->funcs->get_clock(dc->clk_mgr, context, clock_type, clock_cfg);

}<|MERGE_RESOLUTION|>--- conflicted
+++ resolved
@@ -1742,11 +1742,8 @@
 		return;
 
 	/* Stall out until the cursor update completes. */
-<<<<<<< HEAD
-=======
 	if (vupdate_end < vupdate_start)
 		vupdate_end += stream->timing.v_total;
->>>>>>> 4775cbe7
 	us_vupdate = (vupdate_end - vupdate_start + 1) * us_per_line;
 	udelay(us_to_vupdate + us_vupdate);
 }
