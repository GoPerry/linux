/*
 * Copyright (c) 2006 Dave Airlie <airlied@linux.ie>
 * Copyright (c) 2007-2008 Intel Corporation
 *   Jesse Barnes <jesse.barnes@intel.com>
 *
 * Permission is hereby granted, free of charge, to any person obtaining a
 * copy of this software and associated documentation files (the "Software"),
 * to deal in the Software without restriction, including without limitation
 * the rights to use, copy, modify, merge, publish, distribute, sublicense,
 * and/or sell copies of the Software, and to permit persons to whom the
 * Software is furnished to do so, subject to the following conditions:
 *
 * The above copyright notice and this permission notice (including the next
 * paragraph) shall be included in all copies or substantial portions of the
 * Software.
 *
 * THE SOFTWARE IS PROVIDED "AS IS", WITHOUT WARRANTY OF ANY KIND, EXPRESS OR
 * IMPLIED, INCLUDING BUT NOT LIMITED TO THE WARRANTIES OF MERCHANTABILITY,
 * FITNESS FOR A PARTICULAR PURPOSE AND NONINFRINGEMENT.  IN NO EVENT SHALL
 * THE AUTHORS OR COPYRIGHT HOLDERS BE LIABLE FOR ANY CLAIM, DAMAGES OR OTHER
 * LIABILITY, WHETHER IN AN ACTION OF CONTRACT, TORT OR OTHERWISE, ARISING
 * FROM, OUT OF OR IN CONNECTION WITH THE SOFTWARE OR THE USE OR OTHER DEALINGS
 * IN THE SOFTWARE.
 */
#ifndef __INTEL_DRV_H__
#define __INTEL_DRV_H__

#include <linux/async.h>
#include <linux/i2c.h>
#include <linux/hdmi.h>
#include <drm/i915_drm.h>
#include "i915_drv.h"
#include <drm/drm_crtc.h>
#include <drm/drm_crtc_helper.h>
#include <drm/drm_encoder.h>
#include <drm/drm_fb_helper.h>
#include <drm/drm_dp_dual_mode_helper.h>
#include <drm/drm_dp_mst_helper.h>
#include <drm/drm_rect.h>
#include <drm/drm_atomic.h>

/**
 * _wait_for - magic (register) wait macro
 *
 * Does the right thing for modeset paths when run under kdgb or similar atomic
 * contexts. Note that it's important that we check the condition again after
 * having timed out, since the timeout could be due to preemption or similar and
 * we've never had a chance to check the condition before the timeout.
 *
 * TODO: When modesetting has fully transitioned to atomic, the below
 * drm_can_sleep() can be removed and in_atomic()/!in_atomic() asserts
 * added.
 */
#define _wait_for(COND, US, W) ({ \
	unsigned long timeout__ = jiffies + usecs_to_jiffies(US) + 1;	\
	int ret__;							\
	for (;;) {							\
		bool expired__ = time_after(jiffies, timeout__);	\
		if (COND) {						\
			ret__ = 0;					\
			break;						\
		}							\
		if (expired__) {					\
			ret__ = -ETIMEDOUT;				\
			break;						\
		}							\
		if ((W) && drm_can_sleep()) {				\
			usleep_range((W), (W)*2);			\
		} else {						\
			cpu_relax();					\
		}							\
	}								\
	ret__;								\
})

#define wait_for(COND, MS)	  	_wait_for((COND), (MS) * 1000, 1000)

/* If CONFIG_PREEMPT_COUNT is disabled, in_atomic() always reports false. */
#if defined(CONFIG_DRM_I915_DEBUG) && defined(CONFIG_PREEMPT_COUNT)
# define _WAIT_FOR_ATOMIC_CHECK(ATOMIC) WARN_ON_ONCE((ATOMIC) && !in_atomic())
#else
# define _WAIT_FOR_ATOMIC_CHECK(ATOMIC) do { } while (0)
#endif

#define _wait_for_atomic(COND, US, ATOMIC) \
({ \
	int cpu, ret, timeout = (US) * 1000; \
	u64 base; \
	_WAIT_FOR_ATOMIC_CHECK(ATOMIC); \
	BUILD_BUG_ON((US) > 50000); \
	if (!(ATOMIC)) { \
		preempt_disable(); \
		cpu = smp_processor_id(); \
	} \
	base = local_clock(); \
	for (;;) { \
		u64 now = local_clock(); \
		if (!(ATOMIC)) \
			preempt_enable(); \
		if (COND) { \
			ret = 0; \
			break; \
		} \
		if (now - base >= timeout) { \
			ret = -ETIMEDOUT; \
			break; \
		} \
		cpu_relax(); \
		if (!(ATOMIC)) { \
			preempt_disable(); \
			if (unlikely(cpu != smp_processor_id())) { \
				timeout -= now - base; \
				cpu = smp_processor_id(); \
				base = local_clock(); \
			} \
		} \
	} \
	ret; \
})

#define wait_for_us(COND, US) \
({ \
	int ret__; \
	BUILD_BUG_ON(!__builtin_constant_p(US)); \
	if ((US) > 10) \
		ret__ = _wait_for((COND), (US), 10); \
	else \
		ret__ = _wait_for_atomic((COND), (US), 0); \
	ret__; \
})

#define wait_for_atomic(COND, MS)	_wait_for_atomic((COND), (MS) * 1000, 1)
#define wait_for_atomic_us(COND, US)	_wait_for_atomic((COND), (US), 1)

#define KHz(x) (1000 * (x))
#define MHz(x) KHz(1000 * (x))

/*
 * Display related stuff
 */

/* store information about an Ixxx DVO */
/* The i830->i865 use multiple DVOs with multiple i2cs */
/* the i915, i945 have a single sDVO i2c bus - which is different */
#define MAX_OUTPUTS 6
/* maximum connectors per crtcs in the mode set */

/* Maximum cursor sizes */
#define GEN2_CURSOR_WIDTH 64
#define GEN2_CURSOR_HEIGHT 64
#define MAX_CURSOR_WIDTH 256
#define MAX_CURSOR_HEIGHT 256

#define INTEL_I2C_BUS_DVO 1
#define INTEL_I2C_BUS_SDVO 2

/* these are outputs from the chip - integrated only
   external chips are via DVO or SDVO output */
enum intel_output_type {
	INTEL_OUTPUT_UNUSED = 0,
	INTEL_OUTPUT_ANALOG = 1,
	INTEL_OUTPUT_DVO = 2,
	INTEL_OUTPUT_SDVO = 3,
	INTEL_OUTPUT_LVDS = 4,
	INTEL_OUTPUT_TVOUT = 5,
	INTEL_OUTPUT_HDMI = 6,
	INTEL_OUTPUT_DP = 7,
	INTEL_OUTPUT_EDP = 8,
	INTEL_OUTPUT_DSI = 9,
	INTEL_OUTPUT_UNKNOWN = 10,
	INTEL_OUTPUT_DP_MST = 11,
};

#define INTEL_DVO_CHIP_NONE 0
#define INTEL_DVO_CHIP_LVDS 1
#define INTEL_DVO_CHIP_TMDS 2
#define INTEL_DVO_CHIP_TVOUT 4

#define INTEL_DSI_VIDEO_MODE	0
#define INTEL_DSI_COMMAND_MODE	1

struct intel_framebuffer {
	struct drm_framebuffer base;
	struct drm_i915_gem_object *obj;
	struct intel_rotation_info rot_info;

	/* for each plane in the normal GTT view */
	struct {
		unsigned int x, y;
	} normal[2];
	/* for each plane in the rotated GTT view */
	struct {
		unsigned int x, y;
		unsigned int pitch; /* pixels */
	} rotated[2];
};

struct intel_fbdev {
	struct drm_fb_helper helper;
	struct intel_framebuffer *fb;
	struct i915_vma *vma;
	async_cookie_t cookie;
	int preferred_bpp;
};

struct intel_encoder {
	struct drm_encoder base;

	enum intel_output_type type;
	enum port port;
	unsigned int cloneable;
	void (*hot_plug)(struct intel_encoder *);
	bool (*compute_config)(struct intel_encoder *,
			       struct intel_crtc_state *,
			       struct drm_connector_state *);
	void (*pre_pll_enable)(struct intel_encoder *,
			       struct intel_crtc_state *,
			       struct drm_connector_state *);
	void (*pre_enable)(struct intel_encoder *,
			   struct intel_crtc_state *,
			   struct drm_connector_state *);
	void (*enable)(struct intel_encoder *,
		       struct intel_crtc_state *,
		       struct drm_connector_state *);
	void (*disable)(struct intel_encoder *,
			struct intel_crtc_state *,
			struct drm_connector_state *);
	void (*post_disable)(struct intel_encoder *,
			     struct intel_crtc_state *,
			     struct drm_connector_state *);
	void (*post_pll_disable)(struct intel_encoder *,
				 struct intel_crtc_state *,
				 struct drm_connector_state *);
	/* Read out the current hw state of this connector, returning true if
	 * the encoder is active. If the encoder is enabled it also set the pipe
	 * it is connected to in the pipe parameter. */
	bool (*get_hw_state)(struct intel_encoder *, enum pipe *pipe);
	/* Reconstructs the equivalent mode flags for the current hardware
	 * state. This must be called _after_ display->get_pipe_config has
	 * pre-filled the pipe config. Note that intel_encoder->base.crtc must
	 * be set correctly before calling this function. */
	void (*get_config)(struct intel_encoder *,
			   struct intel_crtc_state *pipe_config);
	/*
	 * Called during system suspend after all pending requests for the
	 * encoder are flushed (for example for DP AUX transactions) and
	 * device interrupts are disabled.
	 */
	void (*suspend)(struct intel_encoder *);
	int crtc_mask;
	enum hpd_pin hpd_pin;
	/* for communication with audio component; protected by av_mutex */
	const struct drm_connector *audio_connector;
};

struct intel_panel {
	struct drm_display_mode *fixed_mode;
	struct drm_display_mode *downclock_mode;
	int fitting_mode;

	/* backlight */
	struct {
		bool present;
		u32 level;
		u32 min;
		u32 max;
		bool enabled;
		bool combination_mode;	/* gen 2/4 only */
		bool active_low_pwm;
		bool alternate_pwm_increment;	/* lpt+ */

		/* PWM chip */
		bool util_pin_active_low;	/* bxt+ */
		u8 controller;		/* bxt+ only */
		struct pwm_device *pwm;

		struct backlight_device *device;

		/* Connector and platform specific backlight functions */
		int (*setup)(struct intel_connector *connector, enum pipe pipe);
		uint32_t (*get)(struct intel_connector *connector);
		void (*set)(struct intel_connector *connector, uint32_t level);
		void (*disable)(struct intel_connector *connector);
		void (*enable)(struct intel_connector *connector);
		uint32_t (*hz_to_pwm)(struct intel_connector *connector,
				      uint32_t hz);
		void (*power)(struct intel_connector *, bool enable);
	} backlight;
};

struct intel_connector {
	struct drm_connector base;
	/*
	 * The fixed encoder this connector is connected to.
	 */
	struct intel_encoder *encoder;

	/* ACPI device id for ACPI and driver cooperation */
	u32 acpi_device_id;

	/* Reads out the current hw, returning true if the connector is enabled
	 * and active (i.e. dpms ON state). */
	bool (*get_hw_state)(struct intel_connector *);

	/* Panel info for eDP and LVDS */
	struct intel_panel panel;

	/* Cached EDID for eDP and LVDS. May hold ERR_PTR for invalid EDID. */
	struct edid *edid;
	struct edid *detect_edid;

	/* since POLL and HPD connectors may use the same HPD line keep the native
	   state of connector->polled in case hotplug storm detection changes it */
	u8 polled;

	void *port; /* store this opaque as its illegal to dereference it */

	struct intel_dp *mst_port;
};

struct dpll {
	/* given values */
	int n;
	int m1, m2;
	int p1, p2;
	/* derived values */
	int	dot;
	int	vco;
	int	m;
	int	p;
};

struct intel_atomic_state {
	struct drm_atomic_state base;

	unsigned int cdclk;

	/*
	 * Calculated device cdclk, can be different from cdclk
	 * only when all crtc's are DPMS off.
	 */
	unsigned int dev_cdclk;

	bool dpll_set, modeset;

	/*
	 * Does this transaction change the pipes that are active?  This mask
	 * tracks which CRTC's have changed their active state at the end of
	 * the transaction (not counting the temporary disable during modesets).
	 * This mask should only be non-zero when intel_state->modeset is true,
	 * but the converse is not necessarily true; simply changing a mode may
	 * not flip the final active status of any CRTC's
	 */
	unsigned int active_pipe_changes;

	unsigned int active_crtcs;
	unsigned int min_pixclk[I915_MAX_PIPES];

	/* SKL/KBL Only */
	unsigned int cdclk_pll_vco;

	struct intel_shared_dpll_state shared_dpll[I915_NUM_PLLS];

	/*
	 * Current watermarks can't be trusted during hardware readout, so
	 * don't bother calculating intermediate watermarks.
	 */
	bool skip_intermediate_wm;

	/* Gen9+ only */
	struct skl_wm_values wm_results;

	struct i915_sw_fence commit_ready;

	struct llist_node freed;
};

<<<<<<< HEAD
/* render compression property bits */
#define COMP_UNCOMPRESSED          0
#define COMP_RENDER                1
=======
enum i915_alpha {
	I915_ALPHA_NONE,
	I915_ALPHA_PREMUL,
	I915_ALPHA_NON_PREMUL
};
>>>>>>> 7a05625e

struct intel_plane_state {
	struct drm_plane_state base;
	struct drm_rect clip;
	struct i915_vma *vma;

	struct {
		u32 offset;
		int x, y;
	} main;
	struct {
		u32 offset;
		int x, y;
	} aux;

	/*
	 * scaler_id
	 *    = -1 : not using a scaler
	 *    >=  0 : using a scalers
	 *
	 * plane requiring a scaler:
	 *   - During check_plane, its bit is set in
	 *     crtc_state->scaler_state.scaler_users by calling helper function
	 *     update_scaler_plane.
	 *   - scaler_id indicates the scaler it got assigned.
	 *
	 * plane doesn't require a scaler:
	 *   - this can happen when scaling is no more required or plane simply
	 *     got disabled.
	 *   - During check_plane, corresponding bit is reset in
	 *     crtc_state->scaler_state.scaler_users by calling helper function
	 *     update_scaler_plane.
	 */
	int scaler_id;
	/*
	 * blending related hw states
	 */
	enum i915_alpha alpha;
	bool use_plane_alpha;

	struct drm_intel_sprite_colorkey ckey;

	/* Render compression */
	unsigned int render_comp_enable;
};

struct intel_initial_plane_config {
	struct intel_framebuffer *fb;
	unsigned int tiling;
	int size;
	u32 base;
};

#define SKL_MIN_SRC_W 8
#define SKL_MAX_SRC_W 4096
#define SKL_MIN_SRC_H 8
#define SKL_MAX_SRC_H 4096
#define SKL_MIN_DST_W 8
#define SKL_MAX_DST_W 4096
#define SKL_MIN_DST_H 8
#define SKL_MAX_DST_H 4096

struct intel_scaler {
	int in_use;
	uint32_t mode;
};

struct intel_crtc_scaler_state {
#define SKL_NUM_SCALERS 2
	struct intel_scaler scalers[SKL_NUM_SCALERS];

	/*
	 * scaler_users: keeps track of users requesting scalers on this crtc.
	 *
	 *     If a bit is set, a user is using a scaler.
	 *     Here user can be a plane or crtc as defined below:
	 *       bits 0-30 - plane (bit position is index from drm_plane_index)
	 *       bit 31    - crtc
	 *
	 * Instead of creating a new index to cover planes and crtc, using
	 * existing drm_plane_index for planes which is well less than 31
	 * planes and bit 31 for crtc. This should be fine to cover all
	 * our platforms.
	 *
	 * intel_atomic_setup_scalers will setup available scalers to users
	 * requesting scalers. It will gracefully fail if request exceeds
	 * avilability.
	 */
#define SKL_CRTC_INDEX 31
	unsigned scaler_users;

	/* scaler used by crtc for panel fitting purpose */
	int scaler_id;
};

/* drm_mode->private_flags */
#define I915_MODE_FLAG_INHERITED 1

struct intel_pipe_wm {
	struct intel_wm_level wm[5];
	struct intel_wm_level raw_wm[5];
	uint32_t linetime;
	bool fbc_wm_enabled;
	bool pipe_enabled;
	bool sprites_enabled;
	bool sprites_scaled;
};

struct skl_plane_wm {
	struct skl_wm_level wm[8];
	struct skl_wm_level trans_wm;
};

struct skl_pipe_wm {
	struct skl_plane_wm planes[I915_MAX_PLANES];
	uint32_t linetime;
};

struct intel_crtc_wm_state {
	union {
		struct {
			/*
			 * Intermediate watermarks; these can be
			 * programmed immediately since they satisfy
			 * both the current configuration we're
			 * switching away from and the new
			 * configuration we're switching to.
			 */
			struct intel_pipe_wm intermediate;

			/*
			 * Optimal watermarks, programmed post-vblank
			 * when this state is committed.
			 */
			struct intel_pipe_wm optimal;
		} ilk;

		struct {
			/* gen9+ only needs 1-step wm programming */
			struct skl_pipe_wm optimal;
			struct skl_ddb_entry ddb;
		} skl;
	};

	/*
	 * Platforms with two-step watermark programming will need to
	 * update watermark programming post-vblank to switch from the
	 * safe intermediate watermarks to the optimal final
	 * watermarks.
	 */
	bool need_postvbl_update;
};

struct intel_crtc_state {
	struct drm_crtc_state base;

	/**
	 * quirks - bitfield with hw state readout quirks
	 *
	 * For various reasons the hw state readout code might not be able to
	 * completely faithfully read out the current state. These cases are
	 * tracked with quirk flags so that fastboot and state checker can act
	 * accordingly.
	 */
#define PIPE_CONFIG_QUIRK_MODE_SYNC_FLAGS	(1<<0) /* unreliable sync mode.flags */
	unsigned long quirks;

	unsigned fb_bits; /* framebuffers to flip */
	bool update_pipe; /* can a fast modeset be performed? */
	bool disable_cxsr;
	bool update_wm_pre, update_wm_post; /* watermarks are updated */
	bool fb_changed; /* fb on any of the planes is changed */

	/* Pipe source size (ie. panel fitter input size)
	 * All planes will be positioned inside this space,
	 * and get clipped at the edges. */
	int pipe_src_w, pipe_src_h;

	/* Whether to set up the PCH/FDI. Note that we never allow sharing
	 * between pch encoders and cpu encoders. */
	bool has_pch_encoder;

	/* Are we sending infoframes on the attached port */
	bool has_infoframe;

	/* CPU Transcoder for the pipe. Currently this can only differ from the
	 * pipe on Haswell and later (where we have a special eDP transcoder)
	 * and Broxton (where we have special DSI transcoders). */
	enum transcoder cpu_transcoder;

	/*
	 * Use reduced/limited/broadcast rbg range, compressing from the full
	 * range fed into the crtcs.
	 */
	bool limited_color_range;

	/* Bitmask of encoder types (enum intel_output_type)
	 * driven by the pipe.
	 */
	unsigned int output_types;

	/* Whether we should send NULL infoframes. Required for audio. */
	bool has_hdmi_sink;

	/* Audio enabled on this pipe. Only valid if either has_hdmi_sink or
	 * has_dp_encoder is set. */
	bool has_audio;

	/*
	 * Enable dithering, used when the selected pipe bpp doesn't match the
	 * plane bpp.
	 */
	bool dither;

	/* Controls for the clock computation, to override various stages. */
	bool clock_set;

	/* SDVO TV has a bunch of special case. To make multifunction encoders
	 * work correctly, we need to track this at runtime.*/
	bool sdvo_tv_clock;

	/*
	 * crtc bandwidth limit, don't increase pipe bpp or clock if not really
	 * required. This is set in the 2nd loop of calling encoder's
	 * ->compute_config if the first pick doesn't work out.
	 */
	bool bw_constrained;

	/* Settings for the intel dpll used on pretty much everything but
	 * haswell. */
	struct dpll dpll;

	/* Selected dpll when shared or NULL. */
	struct intel_shared_dpll *shared_dpll;

	/* Actual register state of the dpll, for shared dpll cross-checking. */
	struct intel_dpll_hw_state dpll_hw_state;

	/* DSI PLL registers */
	struct {
		u32 ctrl, div;
	} dsi_pll;

	int pipe_bpp;
	struct intel_link_m_n dp_m_n;

	/* m2_n2 for eDP downclock */
	struct intel_link_m_n dp_m2_n2;
	bool has_drrs;

	/*
	 * Frequence the dpll for the port should run at. Differs from the
	 * adjusted dotclock e.g. for DP or 12bpc hdmi mode. This is also
	 * already multiplied by pixel_multiplier.
	 */
	int port_clock;

	/* Used by SDVO (and if we ever fix it, HDMI). */
	unsigned pixel_multiplier;

	uint8_t lane_count;

	/*
	 * Used by platforms having DP/HDMI PHY with programmable lane
	 * latency optimization.
	 */
	uint8_t lane_lat_optim_mask;

	/* Panel fitter controls for gen2-gen4 + VLV */
	struct {
		u32 control;
		u32 pgm_ratios;
		u32 lvds_border_bits;
	} gmch_pfit;

	/* Panel fitter placement and size for Ironlake+ */
	struct {
		u32 pos;
		u32 size;
		bool enabled;
		bool force_thru;
	} pch_pfit;

	/* FDI configuration, only valid if has_pch_encoder is set. */
	int fdi_lanes;
	struct intel_link_m_n fdi_m_n;

	bool ips_enabled;

	bool enable_fbc;

	bool double_wide;

	int pbn;

	struct intel_crtc_scaler_state scaler_state;

	/* w/a for waiting 2 vblanks during crtc enable */
	enum pipe hsw_workaround_pipe;

	/* IVB sprite scaling w/a (WaCxSRDisabledForSpriteScaling:ivb) */
	bool disable_lp_wm;

	struct intel_crtc_wm_state wm;

	/* Gamma mode programmed on the pipe */
	uint32_t gamma_mode;
};

struct vlv_wm_state {
	struct vlv_pipe_wm wm[3];
	struct vlv_sr_wm sr[3];
	uint8_t num_active_planes;
	uint8_t num_levels;
	uint8_t level;
	bool cxsr;
};

struct intel_crtc {
	struct drm_crtc base;
	enum pipe pipe;
	enum plane plane;
	u8 lut_r[256], lut_g[256], lut_b[256];
	/*
	 * Whether the crtc and the connected output pipeline is active. Implies
	 * that crtc->enabled is set, i.e. the current mode configuration has
	 * some outputs connected to this crtc.
	 */
	bool active;
	bool lowfreq_avail;
	u8 plane_ids_mask;
	unsigned long enabled_power_domains;
	struct intel_overlay *overlay;
	struct intel_flip_work *flip_work;

	atomic_t unpin_work_count;

	/* Display surface base address adjustement for pageflips. Note that on
	 * gen4+ this only adjusts up to a tile, offsets within a tile are
	 * handled in the hw itself (with the TILEOFF register). */
	u32 dspaddr_offset;
	int adjusted_x;
	int adjusted_y;

	uint32_t cursor_addr;
	uint32_t cursor_cntl;
	uint32_t cursor_size;
	uint32_t cursor_base;

	struct intel_crtc_state *config;

	/* global reset count when the last flip was submitted */
	unsigned int reset_count;

	/* Access to these should be protected by dev_priv->irq_lock. */
	bool cpu_fifo_underrun_disabled;
	bool pch_fifo_underrun_disabled;

	/* per-pipe watermark state */
	struct {
		/* watermarks currently being used  */
		union {
			struct intel_pipe_wm ilk;
		} active;

		/* allow CxSR on this pipe */
		bool cxsr_allowed;
	} wm;

	int scanline_offset;

	struct {
		unsigned start_vbl_count;
		ktime_t start_vbl_time;
		int min_vbl, max_vbl;
		int scanline_start;
	} debug;

	/* scalers available on this crtc */
	int num_scalers;

	struct vlv_wm_state wm_state;
};

struct intel_plane_wm_parameters {
	uint32_t horiz_pixels;
	uint32_t vert_pixels;
	/*
	 *   For packed pixel formats:
	 *     bytes_per_pixel - holds bytes per pixel
	 *   For planar pixel formats:
	 *     bytes_per_pixel - holds bytes per pixel for uv-plane
	 *     y_bytes_per_pixel - holds bytes per pixel for y-plane
	 */
	uint8_t bytes_per_pixel;
	uint8_t y_bytes_per_pixel;
	bool enabled;
	bool scaled;
	u64 tiling;
	unsigned int rotation;
	uint16_t fifo_size;
};

struct intel_plane {
	struct drm_plane base;
	u8 plane;
	enum plane_id id;
	enum pipe pipe;
	bool can_scale;
	int max_downscale;
	uint32_t frontbuffer_bit;

	/* Since we need to change the watermarks before/after
	 * enabling/disabling the planes, we need to store the parameters here
	 * as the other pieces of the struct may not reflect the values we want
	 * for the watermark calculations. Currently only Haswell uses this.
	 */
	struct intel_plane_wm_parameters wm;

	/*
	 * NOTE: Do not place new plane state fields here (e.g., when adding
	 * new plane properties).  New runtime state should now be placed in
	 * the intel_plane_state structure and accessed via plane_state.
	 */

	void (*update_plane)(struct drm_plane *plane,
			     const struct intel_crtc_state *crtc_state,
			     const struct intel_plane_state *plane_state);
	void (*disable_plane)(struct drm_plane *plane,
			      struct drm_crtc *crtc);
	int (*check_plane)(struct drm_plane *plane,
			   struct intel_crtc_state *crtc_state,
			   struct intel_plane_state *state);
};

struct intel_watermark_params {
	u16 fifo_size;
	u16 max_wm;
	u8 default_wm;
	u8 guard_size;
	u8 cacheline_size;
};

struct cxsr_latency {
	bool is_desktop : 1;
	bool is_ddr3 : 1;
	u16 fsb_freq;
	u16 mem_freq;
	u16 display_sr;
	u16 display_hpll_disable;
	u16 cursor_sr;
	u16 cursor_hpll_disable;
};

#define to_intel_atomic_state(x) container_of(x, struct intel_atomic_state, base)
#define to_intel_crtc(x) container_of(x, struct intel_crtc, base)
#define to_intel_crtc_state(x) container_of(x, struct intel_crtc_state, base)
#define to_intel_connector(x) container_of(x, struct intel_connector, base)
#define to_intel_encoder(x) container_of(x, struct intel_encoder, base)
#define to_intel_framebuffer(x) container_of(x, struct intel_framebuffer, base)
#define to_intel_plane(x) container_of(x, struct intel_plane, base)
#define to_intel_plane_state(x) container_of(x, struct intel_plane_state, base)
#define intel_fb_obj(x) (x ? to_intel_framebuffer(x)->obj : NULL)

struct intel_hdmi {
	i915_reg_t hdmi_reg;
	int ddc_bus;
	struct {
		enum drm_dp_dual_mode_type type;
		int max_tmds_clock;
	} dp_dual_mode;
	bool limited_color_range;
	bool color_range_auto;
	bool has_hdmi_sink;
	bool has_audio;
	enum hdmi_force_audio force_audio;
	bool rgb_quant_range_selectable;
	enum hdmi_picture_aspect aspect_ratio;
	struct intel_connector *attached_connector;
	void (*write_infoframe)(struct drm_encoder *encoder,
				const struct intel_crtc_state *crtc_state,
				enum hdmi_infoframe_type type,
				const void *frame, ssize_t len);
	void (*set_infoframes)(struct drm_encoder *encoder,
			       bool enable,
			       const struct intel_crtc_state *crtc_state,
			       const struct drm_connector_state *conn_state);
	bool (*infoframe_enabled)(struct drm_encoder *encoder,
				  const struct intel_crtc_state *pipe_config);
};

struct intel_dp_mst_encoder;
#define DP_MAX_DOWNSTREAM_PORTS		0x10

/*
 * enum link_m_n_set:
 *	When platform provides two set of M_N registers for dp, we can
 *	program them and switch between them incase of DRRS.
 *	But When only one such register is provided, we have to program the
 *	required divider value on that registers itself based on the DRRS state.
 *
 * M1_N1	: Program dp_m_n on M1_N1 registers
 *			  dp_m2_n2 on M2_N2 registers (If supported)
 *
 * M2_N2	: Program dp_m2_n2 on M1_N1 registers
 *			  M2_N2 registers are not supported
 */

enum link_m_n_set {
	/* Sets the m1_n1 and m2_n2 */
	M1_N1 = 0,
	M2_N2
};

struct intel_dp_desc {
	u8 oui[3];
	u8 device_id[6];
	u8 hw_rev;
	u8 sw_major_rev;
	u8 sw_minor_rev;
} __packed;

struct intel_dp_compliance_data {
	unsigned long edid;
};

struct intel_dp_compliance {
	unsigned long test_type;
	struct intel_dp_compliance_data test_data;
	bool test_active;
};

struct intel_dp {
	i915_reg_t output_reg;
	i915_reg_t aux_ch_ctl_reg;
	i915_reg_t aux_ch_data_reg[5];
	uint32_t DP;
	int link_rate;
	uint8_t lane_count;
	uint8_t sink_count;
	bool link_mst;
	bool has_audio;
	bool detect_done;
	bool channel_eq_status;
	enum hdmi_force_audio force_audio;
	bool limited_color_range;
	bool color_range_auto;
	uint8_t dpcd[DP_RECEIVER_CAP_SIZE];
	uint8_t psr_dpcd[EDP_PSR_RECEIVER_CAP_SIZE];
	uint8_t downstream_ports[DP_MAX_DOWNSTREAM_PORTS];
	uint8_t edp_dpcd[EDP_DISPLAY_CTL_CAP_SIZE];
	/* sink rates as reported by DP_SUPPORTED_LINK_RATES */
	uint8_t num_sink_rates;
	int sink_rates[DP_MAX_SUPPORTED_RATES];
	/* Max lane count for the sink as per DPCD registers */
	uint8_t max_sink_lane_count;
	/* Max link BW for the sink as per DPCD registers */
	int max_sink_link_bw;
	/* sink or branch descriptor */
	struct intel_dp_desc desc;
	struct drm_dp_aux aux;
	uint8_t train_set[4];
	int panel_power_up_delay;
	int panel_power_down_delay;
	int panel_power_cycle_delay;
	int backlight_on_delay;
	int backlight_off_delay;
	struct delayed_work panel_vdd_work;
	bool want_panel_vdd;
	unsigned long last_power_on;
	unsigned long last_backlight_off;
	ktime_t panel_power_off_time;

	struct notifier_block edp_notifier;

	/*
	 * Pipe whose power sequencer is currently locked into
	 * this port. Only relevant on VLV/CHV.
	 */
	enum pipe pps_pipe;
	/*
	 * Pipe currently driving the port. Used for preventing
	 * the use of the PPS for any pipe currentrly driving
	 * external DP as that will mess things up on VLV.
	 */
	enum pipe active_pipe;
	/*
	 * Set if the sequencer may be reset due to a power transition,
	 * requiring a reinitialization. Only relevant on BXT.
	 */
	bool pps_reset;
	struct edp_power_seq pps_delays;

	bool can_mst; /* this port supports mst */
	bool is_mst;
	int active_mst_links;
	/* connector directly attached - won't be use for modeset in mst world */
	struct intel_connector *attached_connector;

	/* mst connector list */
	struct intel_dp_mst_encoder *mst_encoders[I915_MAX_PIPES];
	struct drm_dp_mst_topology_mgr mst_mgr;

	uint32_t (*get_aux_clock_divider)(struct intel_dp *dp, int index);
	/*
	 * This function returns the value we have to program the AUX_CTL
	 * register with to kick off an AUX transaction.
	 */
	uint32_t (*get_aux_send_ctl)(struct intel_dp *dp,
				     bool has_aux_irq,
				     int send_bytes,
				     uint32_t aux_clock_divider);

	/* This is called before a link training is starterd */
	void (*prepare_link_retrain)(struct intel_dp *intel_dp);

	/* Displayport compliance testing */
	struct intel_dp_compliance compliance;
};

struct intel_lspcon {
	bool active;
	enum drm_lspcon_mode mode;
	bool desc_valid;
};

struct intel_digital_port {
	struct intel_encoder base;
	enum port port;
	u32 saved_port_bits;
	struct intel_dp dp;
	struct intel_hdmi hdmi;
	struct intel_lspcon lspcon;
	enum irqreturn (*hpd_pulse)(struct intel_digital_port *, bool);
	bool release_cl2_override;
	uint8_t max_lanes;
};

struct intel_dp_mst_encoder {
	struct intel_encoder base;
	enum pipe pipe;
	struct intel_digital_port *primary;
	struct intel_connector *connector;
};

static inline enum dpio_channel
vlv_dport_to_channel(struct intel_digital_port *dport)
{
	switch (dport->port) {
	case PORT_B:
	case PORT_D:
		return DPIO_CH0;
	case PORT_C:
		return DPIO_CH1;
	default:
		BUG();
	}
}

static inline enum dpio_phy
vlv_dport_to_phy(struct intel_digital_port *dport)
{
	switch (dport->port) {
	case PORT_B:
	case PORT_C:
		return DPIO_PHY0;
	case PORT_D:
		return DPIO_PHY1;
	default:
		BUG();
	}
}

static inline enum dpio_channel
vlv_pipe_to_channel(enum pipe pipe)
{
	switch (pipe) {
	case PIPE_A:
	case PIPE_C:
		return DPIO_CH0;
	case PIPE_B:
		return DPIO_CH1;
	default:
		BUG();
	}
}

static inline struct intel_crtc *
intel_get_crtc_for_pipe(struct drm_i915_private *dev_priv, enum pipe pipe)
{
	return dev_priv->pipe_to_crtc_mapping[pipe];
}

static inline struct intel_crtc *
intel_get_crtc_for_plane(struct drm_i915_private *dev_priv, enum plane plane)
{
	return dev_priv->plane_to_crtc_mapping[plane];
}

struct intel_flip_work {
	struct work_struct unpin_work;
	struct work_struct mmio_work;

	struct drm_crtc *crtc;
	struct i915_vma *old_vma;
	struct drm_framebuffer *old_fb;
	struct drm_i915_gem_object *pending_flip_obj;
	struct drm_pending_vblank_event *event;
	atomic_t pending;
	u32 flip_count;
	u32 gtt_offset;
	struct drm_i915_gem_request *flip_queued_req;
	u32 flip_queued_vblank;
	u32 flip_ready_vblank;
	unsigned int rotation;
};

struct intel_load_detect_pipe {
	struct drm_atomic_state *restore_state;
};

static inline struct intel_encoder *
intel_attached_encoder(struct drm_connector *connector)
{
	return to_intel_connector(connector)->encoder;
}

static inline struct intel_digital_port *
enc_to_dig_port(struct drm_encoder *encoder)
{
	return container_of(encoder, struct intel_digital_port, base.base);
}

static inline struct intel_dp_mst_encoder *
enc_to_mst(struct drm_encoder *encoder)
{
	return container_of(encoder, struct intel_dp_mst_encoder, base.base);
}

static inline struct intel_dp *enc_to_intel_dp(struct drm_encoder *encoder)
{
	return &enc_to_dig_port(encoder)->dp;
}

static inline struct intel_digital_port *
dp_to_dig_port(struct intel_dp *intel_dp)
{
	return container_of(intel_dp, struct intel_digital_port, dp);
}

static inline struct intel_lspcon *
dp_to_lspcon(struct intel_dp *intel_dp)
{
	return &dp_to_dig_port(intel_dp)->lspcon;
}

static inline struct intel_digital_port *
hdmi_to_dig_port(struct intel_hdmi *intel_hdmi)
{
	return container_of(intel_hdmi, struct intel_digital_port, hdmi);
}

/* intel_fifo_underrun.c */
bool intel_set_cpu_fifo_underrun_reporting(struct drm_i915_private *dev_priv,
					   enum pipe pipe, bool enable);
bool intel_set_pch_fifo_underrun_reporting(struct drm_i915_private *dev_priv,
					   enum transcoder pch_transcoder,
					   bool enable);
void intel_cpu_fifo_underrun_irq_handler(struct drm_i915_private *dev_priv,
					 enum pipe pipe);
void intel_pch_fifo_underrun_irq_handler(struct drm_i915_private *dev_priv,
					 enum transcoder pch_transcoder);
void intel_check_cpu_fifo_underruns(struct drm_i915_private *dev_priv);
void intel_check_pch_fifo_underruns(struct drm_i915_private *dev_priv);

/* i915_irq.c */
void gen5_enable_gt_irq(struct drm_i915_private *dev_priv, uint32_t mask);
void gen5_disable_gt_irq(struct drm_i915_private *dev_priv, uint32_t mask);
void gen6_reset_pm_iir(struct drm_i915_private *dev_priv, u32 mask);
void gen6_mask_pm_irq(struct drm_i915_private *dev_priv, u32 mask);
void gen6_unmask_pm_irq(struct drm_i915_private *dev_priv, u32 mask);
void gen6_enable_pm_irq(struct drm_i915_private *dev_priv, uint32_t mask);
void gen6_disable_pm_irq(struct drm_i915_private *dev_priv, uint32_t mask);
void gen6_reset_rps_interrupts(struct drm_i915_private *dev_priv);
void gen6_enable_rps_interrupts(struct drm_i915_private *dev_priv);
void gen6_disable_rps_interrupts(struct drm_i915_private *dev_priv);
u32 gen6_sanitize_rps_pm_mask(struct drm_i915_private *dev_priv, u32 mask);
void intel_runtime_pm_disable_interrupts(struct drm_i915_private *dev_priv);
void intel_runtime_pm_enable_interrupts(struct drm_i915_private *dev_priv);
static inline bool intel_irqs_enabled(struct drm_i915_private *dev_priv)
{
	/*
	 * We only use drm_irq_uninstall() at unload and VT switch, so
	 * this is the only thing we need to check.
	 */
	return dev_priv->pm.irqs_enabled;
}

int intel_get_crtc_scanline(struct intel_crtc *crtc);
void gen8_irq_power_well_post_enable(struct drm_i915_private *dev_priv,
				     unsigned int pipe_mask);
void gen8_irq_power_well_pre_disable(struct drm_i915_private *dev_priv,
				     unsigned int pipe_mask);
void gen9_reset_guc_interrupts(struct drm_i915_private *dev_priv);
void gen9_enable_guc_interrupts(struct drm_i915_private *dev_priv);
void gen9_disable_guc_interrupts(struct drm_i915_private *dev_priv);

/* intel_crt.c */
void intel_crt_init(struct drm_i915_private *dev_priv);
void intel_crt_reset(struct drm_encoder *encoder);

/* intel_ddi.c */
void intel_ddi_clk_select(struct intel_encoder *encoder,
			  struct intel_shared_dpll *pll);
void intel_ddi_fdi_post_disable(struct intel_encoder *intel_encoder,
				struct intel_crtc_state *old_crtc_state,
				struct drm_connector_state *old_conn_state);
void intel_prepare_dp_ddi_buffers(struct intel_encoder *encoder);
void hsw_fdi_link_train(struct drm_crtc *crtc);
void intel_ddi_init(struct drm_i915_private *dev_priv, enum port port);
enum port intel_ddi_get_encoder_port(struct intel_encoder *intel_encoder);
bool intel_ddi_get_hw_state(struct intel_encoder *encoder, enum pipe *pipe);
void intel_ddi_enable_transcoder_func(struct drm_crtc *crtc);
void intel_ddi_disable_transcoder_func(struct drm_i915_private *dev_priv,
				       enum transcoder cpu_transcoder);
void intel_ddi_enable_pipe_clock(struct intel_crtc *intel_crtc);
void intel_ddi_disable_pipe_clock(struct intel_crtc *intel_crtc);
bool intel_ddi_pll_select(struct intel_crtc *crtc,
			  struct intel_crtc_state *crtc_state);
void intel_ddi_set_pipe_settings(struct drm_crtc *crtc);
void intel_ddi_prepare_link_retrain(struct intel_dp *intel_dp);
bool intel_ddi_connector_get_hw_state(struct intel_connector *intel_connector);
bool intel_ddi_is_audio_enabled(struct drm_i915_private *dev_priv,
				 struct intel_crtc *intel_crtc);
void intel_ddi_get_config(struct intel_encoder *encoder,
			  struct intel_crtc_state *pipe_config);
struct intel_encoder *
intel_ddi_get_crtc_new_encoder(struct intel_crtc_state *crtc_state);

void intel_ddi_init_dp_buf_reg(struct intel_encoder *encoder);
void intel_ddi_clock_get(struct intel_encoder *encoder,
			 struct intel_crtc_state *pipe_config);
void intel_ddi_set_vc_payload_alloc(struct drm_crtc *crtc, bool state);
uint32_t ddi_signal_levels(struct intel_dp *intel_dp);
struct intel_shared_dpll *intel_ddi_get_link_dpll(struct intel_dp *intel_dp,
						  int clock);
unsigned int intel_fb_align_height(struct drm_device *dev,
				   unsigned int height,
				   uint32_t pixel_format,
				   uint64_t fb_format_modifier);
u32 intel_fb_stride_alignment(const struct drm_i915_private *dev_priv,
			      uint64_t fb_modifier, uint32_t pixel_format);

/* intel_audio.c */
void intel_init_audio_hooks(struct drm_i915_private *dev_priv);
void intel_audio_codec_enable(struct intel_encoder *encoder,
			      const struct intel_crtc_state *crtc_state,
			      const struct drm_connector_state *conn_state);
void intel_audio_codec_disable(struct intel_encoder *encoder);
void i915_audio_component_init(struct drm_i915_private *dev_priv);
void i915_audio_component_cleanup(struct drm_i915_private *dev_priv);
void intel_audio_init(struct drm_i915_private *dev_priv);
void intel_audio_deinit(struct drm_i915_private *dev_priv);

/* intel_display.c */
enum transcoder intel_crtc_pch_transcoder(struct intel_crtc *crtc);
void skl_set_preferred_cdclk_vco(struct drm_i915_private *dev_priv, int vco);
void intel_update_rawclk(struct drm_i915_private *dev_priv);
int vlv_get_cck_clock(struct drm_i915_private *dev_priv,
		      const char *name, u32 reg, int ref_freq);
void lpt_disable_pch_transcoder(struct drm_i915_private *dev_priv);
void lpt_disable_iclkip(struct drm_i915_private *dev_priv);
extern const struct drm_plane_funcs intel_plane_funcs;
void intel_init_display_hooks(struct drm_i915_private *dev_priv);
unsigned int intel_fb_xy_to_linear(int x, int y,
				   const struct intel_plane_state *state,
				   int plane);
void intel_add_fb_offsets(int *x, int *y,
			  const struct intel_plane_state *state, int plane);
unsigned int intel_rotation_info_size(const struct intel_rotation_info *rot_info);
bool intel_has_pending_fb_unpin(struct drm_i915_private *dev_priv);
void intel_mark_busy(struct drm_i915_private *dev_priv);
void intel_mark_idle(struct drm_i915_private *dev_priv);
void intel_crtc_restore_mode(struct drm_crtc *crtc);
int intel_display_suspend(struct drm_device *dev);
void intel_pps_unlock_regs_wa(struct drm_i915_private *dev_priv);
void intel_encoder_destroy(struct drm_encoder *encoder);
int intel_connector_init(struct intel_connector *);
struct intel_connector *intel_connector_alloc(void);
bool intel_connector_get_hw_state(struct intel_connector *connector);
void intel_connector_attach_encoder(struct intel_connector *connector,
				    struct intel_encoder *encoder);
struct drm_display_mode *intel_crtc_mode_get(struct drm_device *dev,
					     struct drm_crtc *crtc);
enum pipe intel_get_pipe_from_connector(struct intel_connector *connector);
int intel_get_pipe_from_crtc_id(struct drm_device *dev, void *data,
				struct drm_file *file_priv);
enum transcoder intel_pipe_to_cpu_transcoder(struct drm_i915_private *dev_priv,
					     enum pipe pipe);
static inline bool
intel_crtc_has_type(const struct intel_crtc_state *crtc_state,
		    enum intel_output_type type)
{
	return crtc_state->output_types & (1 << type);
}
static inline bool
intel_crtc_has_dp_encoder(const struct intel_crtc_state *crtc_state)
{
	return crtc_state->output_types &
		((1 << INTEL_OUTPUT_DP) |
		 (1 << INTEL_OUTPUT_DP_MST) |
		 (1 << INTEL_OUTPUT_EDP));
}
static inline void
intel_wait_for_vblank(struct drm_i915_private *dev_priv, enum pipe pipe)
{
	drm_wait_one_vblank(&dev_priv->drm, pipe);
}
static inline void
intel_wait_for_vblank_if_active(struct drm_i915_private *dev_priv, int pipe)
{
	const struct intel_crtc *crtc = intel_get_crtc_for_pipe(dev_priv, pipe);

	if (crtc->active)
		intel_wait_for_vblank(dev_priv, pipe);
}

u32 intel_crtc_get_vblank_counter(struct intel_crtc *crtc);

int ironlake_get_lanes_required(int target_clock, int link_bw, int bpp);
void vlv_wait_port_ready(struct drm_i915_private *dev_priv,
			 struct intel_digital_port *dport,
			 unsigned int expected_mask);
bool intel_get_load_detect_pipe(struct drm_connector *connector,
				struct drm_display_mode *mode,
				struct intel_load_detect_pipe *old,
				struct drm_modeset_acquire_ctx *ctx);
void intel_release_load_detect_pipe(struct drm_connector *connector,
				    struct intel_load_detect_pipe *old,
				    struct drm_modeset_acquire_ctx *ctx);
struct i915_vma *
intel_pin_and_fence_fb_obj(struct drm_framebuffer *fb, unsigned int rotation);
void intel_unpin_fb_vma(struct i915_vma *vma);
struct drm_framebuffer *
__intel_framebuffer_create(struct drm_device *dev,
			   struct drm_mode_fb_cmd2 *mode_cmd,
			   struct drm_i915_gem_object *obj);
void intel_finish_page_flip_cs(struct drm_i915_private *dev_priv, int pipe);
void intel_finish_page_flip_mmio(struct drm_i915_private *dev_priv, int pipe);
void intel_check_page_flip(struct drm_i915_private *dev_priv, int pipe);
int intel_prepare_plane_fb(struct drm_plane *plane,
			   struct drm_plane_state *new_state);
void intel_cleanup_plane_fb(struct drm_plane *plane,
			    struct drm_plane_state *old_state);
int intel_plane_atomic_get_property(struct drm_plane *plane,
				    const struct drm_plane_state *state,
				    struct drm_property *property,
				    uint64_t *val);
int intel_plane_atomic_set_property(struct drm_plane *plane,
				    struct drm_plane_state *state,
				    struct drm_property *property,
				    uint64_t val);
int intel_plane_atomic_calc_changes(struct drm_crtc_state *crtc_state,
				    struct drm_plane_state *plane_state);

unsigned int intel_tile_height(const struct drm_i915_private *dev_priv,
			       uint64_t fb_modifier, unsigned int cpp);

<<<<<<< HEAD
void intel_create_render_comp_property(struct drm_device *dev,
				       struct intel_plane *plane);
=======
void intel_plane_add_blend_properties(struct intel_plane *plane);
>>>>>>> 7a05625e

void assert_pch_transcoder_disabled(struct drm_i915_private *dev_priv,
				    enum pipe pipe);

int vlv_force_pll_on(struct drm_i915_private *dev_priv, enum pipe pipe,
		     const struct dpll *dpll);
void vlv_force_pll_off(struct drm_i915_private *dev_priv, enum pipe pipe);
int lpt_get_iclkip(struct drm_i915_private *dev_priv);

/* modesetting asserts */
void assert_panel_unlocked(struct drm_i915_private *dev_priv,
			   enum pipe pipe);
void assert_pll(struct drm_i915_private *dev_priv,
		enum pipe pipe, bool state);
#define assert_pll_enabled(d, p) assert_pll(d, p, true)
#define assert_pll_disabled(d, p) assert_pll(d, p, false)
void assert_dsi_pll(struct drm_i915_private *dev_priv, bool state);
#define assert_dsi_pll_enabled(d) assert_dsi_pll(d, true)
#define assert_dsi_pll_disabled(d) assert_dsi_pll(d, false)
void assert_fdi_rx_pll(struct drm_i915_private *dev_priv,
		       enum pipe pipe, bool state);
#define assert_fdi_rx_pll_enabled(d, p) assert_fdi_rx_pll(d, p, true)
#define assert_fdi_rx_pll_disabled(d, p) assert_fdi_rx_pll(d, p, false)
void assert_pipe(struct drm_i915_private *dev_priv, enum pipe pipe, bool state);
#define assert_pipe_enabled(d, p) assert_pipe(d, p, true)
#define assert_pipe_disabled(d, p) assert_pipe(d, p, false)
u32 intel_compute_tile_offset(int *x, int *y,
			      const struct intel_plane_state *state, int plane);
void intel_prepare_reset(struct drm_i915_private *dev_priv);
void intel_finish_reset(struct drm_i915_private *dev_priv);
void hsw_enable_pc8(struct drm_i915_private *dev_priv);
void hsw_disable_pc8(struct drm_i915_private *dev_priv);
void bxt_init_cdclk(struct drm_i915_private *dev_priv);
void bxt_uninit_cdclk(struct drm_i915_private *dev_priv);
void gen9_sanitize_dc_state(struct drm_i915_private *dev_priv);
void bxt_enable_dc9(struct drm_i915_private *dev_priv);
void bxt_disable_dc9(struct drm_i915_private *dev_priv);
void gen9_enable_dc5(struct drm_i915_private *dev_priv);
void skl_init_cdclk(struct drm_i915_private *dev_priv);
void skl_uninit_cdclk(struct drm_i915_private *dev_priv);
unsigned int skl_cdclk_get_vco(unsigned int freq);
void skl_enable_dc6(struct drm_i915_private *dev_priv);
void skl_disable_dc6(struct drm_i915_private *dev_priv);
void intel_dp_get_m_n(struct intel_crtc *crtc,
		      struct intel_crtc_state *pipe_config);
void intel_dp_set_m_n(struct intel_crtc *crtc, enum link_m_n_set m_n);
int intel_dotclock_calculate(int link_freq, const struct intel_link_m_n *m_n);
bool bxt_find_best_dpll(struct intel_crtc_state *crtc_state, int target_clock,
			struct dpll *best_clock);
int chv_calc_dpll_params(int refclk, struct dpll *pll_clock);

bool intel_crtc_active(struct intel_crtc *crtc);
void hsw_enable_ips(struct intel_crtc *crtc);
void hsw_disable_ips(struct intel_crtc *crtc);
enum intel_display_power_domain
intel_display_port_power_domain(struct intel_encoder *intel_encoder);
enum intel_display_power_domain
intel_display_port_aux_power_domain(struct intel_encoder *intel_encoder);
void intel_mode_from_pipe_config(struct drm_display_mode *mode,
				 struct intel_crtc_state *pipe_config);

int skl_update_scaler_crtc(struct intel_crtc_state *crtc_state);
int skl_max_scale(struct intel_crtc *crtc, struct intel_crtc_state *crtc_state);

static inline u32 intel_plane_ggtt_offset(const struct intel_plane_state *state)
{
	return i915_ggtt_offset(state->vma);
}

u32 skl_plane_ctl_format(uint32_t pixel_format, enum i915_alpha alpha);
u32 skl_plane_ctl_tiling(uint64_t fb_modifier);
u32 skl_plane_ctl_rotation(unsigned int rotation);
u32 skl_plane_stride(const struct drm_framebuffer *fb, int plane,
		     unsigned int rotation);
int skl_check_plane_surface(struct intel_plane_state *plane_state);

/* intel_csr.c */
void intel_csr_ucode_init(struct drm_i915_private *);
void intel_csr_load_program(struct drm_i915_private *);
void intel_csr_ucode_fini(struct drm_i915_private *);
void intel_csr_ucode_suspend(struct drm_i915_private *);
void intel_csr_ucode_resume(struct drm_i915_private *);

/* intel_dp.c */
bool intel_dp_init(struct drm_i915_private *dev_priv, i915_reg_t output_reg,
		   enum port port);
bool intel_dp_init_connector(struct intel_digital_port *intel_dig_port,
			     struct intel_connector *intel_connector);
void intel_dp_set_link_params(struct intel_dp *intel_dp,
			      int link_rate, uint8_t lane_count,
			      bool link_mst);
int intel_dp_get_link_train_fallback_values(struct intel_dp *intel_dp,
					    int link_rate, uint8_t lane_count);
void intel_dp_start_link_train(struct intel_dp *intel_dp);
void intel_dp_stop_link_train(struct intel_dp *intel_dp);
void intel_dp_sink_dpms(struct intel_dp *intel_dp, int mode);
void intel_dp_encoder_reset(struct drm_encoder *encoder);
void intel_dp_encoder_suspend(struct intel_encoder *intel_encoder);
void intel_dp_encoder_destroy(struct drm_encoder *encoder);
int intel_dp_sink_crc(struct intel_dp *intel_dp, u8 *crc);
bool intel_dp_compute_config(struct intel_encoder *encoder,
			     struct intel_crtc_state *pipe_config,
			     struct drm_connector_state *conn_state);
bool intel_dp_is_edp(struct drm_i915_private *dev_priv, enum port port);
enum irqreturn intel_dp_hpd_pulse(struct intel_digital_port *intel_dig_port,
				  bool long_hpd);
void intel_edp_backlight_on(struct intel_dp *intel_dp);
void intel_edp_backlight_off(struct intel_dp *intel_dp);
void intel_edp_panel_vdd_on(struct intel_dp *intel_dp);
void intel_edp_panel_on(struct intel_dp *intel_dp);
void intel_edp_panel_off(struct intel_dp *intel_dp);
void intel_dp_add_properties(struct intel_dp *intel_dp, struct drm_connector *connector);
void intel_dp_mst_suspend(struct drm_device *dev);
void intel_dp_mst_resume(struct drm_device *dev);
int intel_dp_max_link_rate(struct intel_dp *intel_dp);
int intel_dp_rate_select(struct intel_dp *intel_dp, int rate);
void intel_dp_hot_plug(struct intel_encoder *intel_encoder);
void intel_power_sequencer_reset(struct drm_i915_private *dev_priv);
uint32_t intel_dp_pack_aux(const uint8_t *src, int src_bytes);
void intel_plane_destroy(struct drm_plane *plane);
void intel_edp_drrs_enable(struct intel_dp *intel_dp,
			   struct intel_crtc_state *crtc_state);
void intel_edp_drrs_disable(struct intel_dp *intel_dp,
			   struct intel_crtc_state *crtc_state);
void intel_edp_drrs_invalidate(struct drm_i915_private *dev_priv,
			       unsigned int frontbuffer_bits);
void intel_edp_drrs_flush(struct drm_i915_private *dev_priv,
			  unsigned int frontbuffer_bits);

void
intel_dp_program_link_training_pattern(struct intel_dp *intel_dp,
				       uint8_t dp_train_pat);
void
intel_dp_set_signal_levels(struct intel_dp *intel_dp);
void intel_dp_set_idle_link_train(struct intel_dp *intel_dp);
uint8_t
intel_dp_voltage_max(struct intel_dp *intel_dp);
uint8_t
intel_dp_pre_emphasis_max(struct intel_dp *intel_dp, uint8_t voltage_swing);
void intel_dp_compute_rate(struct intel_dp *intel_dp, int port_clock,
			   uint8_t *link_bw, uint8_t *rate_select);
bool intel_dp_source_supports_hbr2(struct intel_dp *intel_dp);
bool
intel_dp_get_link_status(struct intel_dp *intel_dp, uint8_t link_status[DP_LINK_STATUS_SIZE]);

static inline unsigned int intel_dp_unused_lane_mask(int lane_count)
{
	return ~((1 << lane_count) - 1) & 0xf;
}

bool intel_dp_read_dpcd(struct intel_dp *intel_dp);
bool __intel_dp_read_desc(struct intel_dp *intel_dp,
			  struct intel_dp_desc *desc);
bool intel_dp_read_desc(struct intel_dp *intel_dp);
int intel_dp_link_required(int pixel_clock, int bpp);
int intel_dp_max_data_rate(int max_link_clock, int max_lanes);
bool intel_digital_port_connected(struct drm_i915_private *dev_priv,
				  struct intel_digital_port *port);

/* intel_dp_aux_backlight.c */
int intel_dp_aux_init_backlight_funcs(struct intel_connector *intel_connector);
void intel_dp_aux_backlight_power(struct intel_connector *connector,
				      bool enable);

/* intel_dp_mst.c */
int intel_dp_mst_encoder_init(struct intel_digital_port *intel_dig_port, int conn_id);
void intel_dp_mst_encoder_cleanup(struct intel_digital_port *intel_dig_port);
/* intel_dsi.c */
void intel_dsi_init(struct drm_i915_private *dev_priv);

/* intel_dsi_dcs_backlight.c */
int intel_dsi_dcs_init_backlight_funcs(struct intel_connector *intel_connector);

/* intel_dvo.c */
void intel_dvo_init(struct drm_i915_private *dev_priv);
/* intel_hotplug.c */
void intel_hpd_poll_init(struct drm_i915_private *dev_priv);


/* legacy fbdev emulation in intel_fbdev.c */
#ifdef CONFIG_DRM_FBDEV_EMULATION
extern int intel_fbdev_init(struct drm_device *dev);
extern void intel_fbdev_initial_config_async(struct drm_device *dev);
extern void intel_fbdev_fini(struct drm_device *dev);
extern void intel_fbdev_set_suspend(struct drm_device *dev, int state, bool synchronous);
extern void intel_fbdev_output_poll_changed(struct drm_device *dev);
extern void intel_fbdev_restore_mode(struct drm_device *dev);
#else
static inline int intel_fbdev_init(struct drm_device *dev)
{
	return 0;
}

static inline void intel_fbdev_initial_config_async(struct drm_device *dev)
{
}

static inline void intel_fbdev_fini(struct drm_device *dev)
{
}

static inline void intel_fbdev_set_suspend(struct drm_device *dev, int state, bool synchronous)
{
}

static inline void intel_fbdev_output_poll_changed(struct drm_device *dev)
{
}

static inline void intel_fbdev_restore_mode(struct drm_device *dev)
{
}
#endif

/* intel_fbc.c */
void intel_fbc_choose_crtc(struct drm_i915_private *dev_priv,
			   struct drm_atomic_state *state);
bool intel_fbc_is_active(struct drm_i915_private *dev_priv);
void intel_fbc_pre_update(struct intel_crtc *crtc,
			  struct intel_crtc_state *crtc_state,
			  struct intel_plane_state *plane_state);
void intel_fbc_post_update(struct intel_crtc *crtc);
void intel_fbc_init(struct drm_i915_private *dev_priv);
void intel_fbc_init_pipe_state(struct drm_i915_private *dev_priv);
void intel_fbc_enable(struct intel_crtc *crtc,
		      struct intel_crtc_state *crtc_state,
		      struct intel_plane_state *plane_state);
void intel_fbc_disable(struct intel_crtc *crtc);
void intel_fbc_global_disable(struct drm_i915_private *dev_priv);
void intel_fbc_invalidate(struct drm_i915_private *dev_priv,
			  unsigned int frontbuffer_bits,
			  enum fb_op_origin origin);
void intel_fbc_flush(struct drm_i915_private *dev_priv,
		     unsigned int frontbuffer_bits, enum fb_op_origin origin);
void intel_fbc_cleanup_cfb(struct drm_i915_private *dev_priv);
void intel_fbc_handle_fifo_underrun_irq(struct drm_i915_private *dev_priv);

/* intel_hdmi.c */
void intel_hdmi_init(struct drm_i915_private *dev_priv, i915_reg_t hdmi_reg,
		     enum port port);
void intel_hdmi_init_connector(struct intel_digital_port *intel_dig_port,
			       struct intel_connector *intel_connector);
struct intel_hdmi *enc_to_intel_hdmi(struct drm_encoder *encoder);
bool intel_hdmi_compute_config(struct intel_encoder *encoder,
			       struct intel_crtc_state *pipe_config,
			       struct drm_connector_state *conn_state);
void intel_dp_dual_mode_set_tmds_output(struct intel_hdmi *hdmi, bool enable);


/* intel_lvds.c */
void intel_lvds_init(struct drm_i915_private *dev_priv);
struct intel_encoder *intel_get_lvds_encoder(struct drm_device *dev);
bool intel_is_dual_link_lvds(struct drm_device *dev);


/* intel_modes.c */
int intel_connector_update_modes(struct drm_connector *connector,
				 struct edid *edid);
int intel_ddc_get_modes(struct drm_connector *c, struct i2c_adapter *adapter);
void intel_attach_force_audio_property(struct drm_connector *connector);
void intel_attach_broadcast_rgb_property(struct drm_connector *connector);
void intel_attach_aspect_ratio_property(struct drm_connector *connector);


/* intel_overlay.c */
void intel_setup_overlay(struct drm_i915_private *dev_priv);
void intel_cleanup_overlay(struct drm_i915_private *dev_priv);
int intel_overlay_switch_off(struct intel_overlay *overlay);
int intel_overlay_put_image_ioctl(struct drm_device *dev, void *data,
				  struct drm_file *file_priv);
int intel_overlay_attrs_ioctl(struct drm_device *dev, void *data,
			      struct drm_file *file_priv);
void intel_overlay_reset(struct drm_i915_private *dev_priv);


/* intel_panel.c */
int intel_panel_init(struct intel_panel *panel,
		     struct drm_display_mode *fixed_mode,
		     struct drm_display_mode *downclock_mode);
void intel_panel_fini(struct intel_panel *panel);
void intel_fixed_panel_mode(const struct drm_display_mode *fixed_mode,
			    struct drm_display_mode *adjusted_mode);
void intel_pch_panel_fitting(struct intel_crtc *crtc,
			     struct intel_crtc_state *pipe_config,
			     int fitting_mode);
void intel_gmch_panel_fitting(struct intel_crtc *crtc,
			      struct intel_crtc_state *pipe_config,
			      int fitting_mode);
void intel_panel_set_backlight_acpi(struct intel_connector *connector,
				    u32 level, u32 max);
int intel_panel_setup_backlight(struct drm_connector *connector,
				enum pipe pipe);
void intel_panel_enable_backlight(struct intel_connector *connector);
void intel_panel_disable_backlight(struct intel_connector *connector);
void intel_panel_destroy_backlight(struct drm_connector *connector);
enum drm_connector_status intel_panel_detect(struct drm_i915_private *dev_priv);
extern struct drm_display_mode *intel_find_panel_downclock(
				struct drm_i915_private *dev_priv,
				struct drm_display_mode *fixed_mode,
				struct drm_connector *connector);

#if IS_ENABLED(CONFIG_BACKLIGHT_CLASS_DEVICE)
int intel_backlight_device_register(struct intel_connector *connector);
void intel_backlight_device_unregister(struct intel_connector *connector);
#else /* CONFIG_BACKLIGHT_CLASS_DEVICE */
static int intel_backlight_device_register(struct intel_connector *connector)
{
	return 0;
}
static inline void intel_backlight_device_unregister(struct intel_connector *connector)
{
}
#endif /* CONFIG_BACKLIGHT_CLASS_DEVICE */


/* intel_psr.c */
void intel_psr_enable(struct intel_dp *intel_dp);
void intel_psr_disable(struct intel_dp *intel_dp);
void intel_psr_invalidate(struct drm_i915_private *dev_priv,
			  unsigned frontbuffer_bits);
void intel_psr_flush(struct drm_i915_private *dev_priv,
		     unsigned frontbuffer_bits,
		     enum fb_op_origin origin);
void intel_psr_init(struct drm_i915_private *dev_priv);
void intel_psr_single_frame_update(struct drm_i915_private *dev_priv,
				   unsigned frontbuffer_bits);

/* intel_runtime_pm.c */
int intel_power_domains_init(struct drm_i915_private *);
void intel_power_domains_fini(struct drm_i915_private *);
void intel_power_domains_init_hw(struct drm_i915_private *dev_priv, bool resume);
void intel_power_domains_suspend(struct drm_i915_private *dev_priv);
void bxt_display_core_init(struct drm_i915_private *dev_priv, bool resume);
void bxt_display_core_uninit(struct drm_i915_private *dev_priv);
void intel_runtime_pm_enable(struct drm_i915_private *dev_priv);
const char *
intel_display_power_domain_str(enum intel_display_power_domain domain);

bool intel_display_power_is_enabled(struct drm_i915_private *dev_priv,
				    enum intel_display_power_domain domain);
bool __intel_display_power_is_enabled(struct drm_i915_private *dev_priv,
				      enum intel_display_power_domain domain);
void intel_display_power_get(struct drm_i915_private *dev_priv,
			     enum intel_display_power_domain domain);
bool intel_display_power_get_if_enabled(struct drm_i915_private *dev_priv,
					enum intel_display_power_domain domain);
void intel_display_power_put(struct drm_i915_private *dev_priv,
			     enum intel_display_power_domain domain);

static inline void
assert_rpm_device_not_suspended(struct drm_i915_private *dev_priv)
{
	WARN_ONCE(dev_priv->pm.suspended,
		  "Device suspended during HW access\n");
}

static inline void
assert_rpm_wakelock_held(struct drm_i915_private *dev_priv)
{
	assert_rpm_device_not_suspended(dev_priv);
	/* FIXME: Needs to be converted back to WARN_ONCE, but currently causes
	 * too much noise. */
	if (!atomic_read(&dev_priv->pm.wakeref_count))
		DRM_DEBUG_DRIVER("RPM wakelock ref not held during HW access");
}

/**
 * disable_rpm_wakeref_asserts - disable the RPM assert checks
 * @dev_priv: i915 device instance
 *
 * This function disable asserts that check if we hold an RPM wakelock
 * reference, while keeping the device-not-suspended checks still enabled.
 * It's meant to be used only in special circumstances where our rule about
 * the wakelock refcount wrt. the device power state doesn't hold. According
 * to this rule at any point where we access the HW or want to keep the HW in
 * an active state we must hold an RPM wakelock reference acquired via one of
 * the intel_runtime_pm_get() helpers. Currently there are a few special spots
 * where this rule doesn't hold: the IRQ and suspend/resume handlers, the
 * forcewake release timer, and the GPU RPS and hangcheck works. All other
 * users should avoid using this function.
 *
 * Any calls to this function must have a symmetric call to
 * enable_rpm_wakeref_asserts().
 */
static inline void
disable_rpm_wakeref_asserts(struct drm_i915_private *dev_priv)
{
	atomic_inc(&dev_priv->pm.wakeref_count);
}

/**
 * enable_rpm_wakeref_asserts - re-enable the RPM assert checks
 * @dev_priv: i915 device instance
 *
 * This function re-enables the RPM assert checks after disabling them with
 * disable_rpm_wakeref_asserts. It's meant to be used only in special
 * circumstances otherwise its use should be avoided.
 *
 * Any calls to this function must have a symmetric call to
 * disable_rpm_wakeref_asserts().
 */
static inline void
enable_rpm_wakeref_asserts(struct drm_i915_private *dev_priv)
{
	atomic_dec(&dev_priv->pm.wakeref_count);
}

void intel_runtime_pm_get(struct drm_i915_private *dev_priv);
bool intel_runtime_pm_get_if_in_use(struct drm_i915_private *dev_priv);
void intel_runtime_pm_get_noresume(struct drm_i915_private *dev_priv);
void intel_runtime_pm_put(struct drm_i915_private *dev_priv);

void intel_display_set_init_power(struct drm_i915_private *dev, bool enable);

void chv_phy_powergate_lanes(struct intel_encoder *encoder,
			     bool override, unsigned int mask);
bool chv_phy_powergate_ch(struct drm_i915_private *dev_priv, enum dpio_phy phy,
			  enum dpio_channel ch, bool override);


/* intel_pm.c */
void intel_init_clock_gating(struct drm_i915_private *dev_priv);
void intel_suspend_hw(struct drm_i915_private *dev_priv);
int ilk_wm_max_level(const struct drm_i915_private *dev_priv);
void intel_update_watermarks(struct intel_crtc *crtc);
void intel_init_pm(struct drm_i915_private *dev_priv);
void intel_init_clock_gating_hooks(struct drm_i915_private *dev_priv);
void intel_pm_setup(struct drm_i915_private *dev_priv);
void intel_gpu_ips_init(struct drm_i915_private *dev_priv);
void intel_gpu_ips_teardown(void);
void intel_init_gt_powersave(struct drm_i915_private *dev_priv);
void intel_cleanup_gt_powersave(struct drm_i915_private *dev_priv);
void intel_sanitize_gt_powersave(struct drm_i915_private *dev_priv);
void intel_enable_gt_powersave(struct drm_i915_private *dev_priv);
void intel_autoenable_gt_powersave(struct drm_i915_private *dev_priv);
void intel_disable_gt_powersave(struct drm_i915_private *dev_priv);
void intel_suspend_gt_powersave(struct drm_i915_private *dev_priv);
void gen6_rps_busy(struct drm_i915_private *dev_priv);
void gen6_rps_reset_ei(struct drm_i915_private *dev_priv);
void gen6_rps_idle(struct drm_i915_private *dev_priv);
void gen6_rps_boost(struct drm_i915_private *dev_priv,
		    struct intel_rps_client *rps,
		    unsigned long submitted);
void intel_queue_rps_boost_for_request(struct drm_i915_gem_request *req);
void vlv_wm_get_hw_state(struct drm_device *dev);
void ilk_wm_get_hw_state(struct drm_device *dev);
void skl_wm_get_hw_state(struct drm_device *dev);
void skl_ddb_get_hw_state(struct drm_i915_private *dev_priv,
			  struct skl_ddb_allocation *ddb /* out */);
void skl_pipe_wm_get_hw_state(struct drm_crtc *crtc,
			      struct skl_pipe_wm *out);
bool intel_can_enable_sagv(struct drm_atomic_state *state);
int intel_enable_sagv(struct drm_i915_private *dev_priv);
int intel_disable_sagv(struct drm_i915_private *dev_priv);
bool skl_wm_level_equals(const struct skl_wm_level *l1,
			 const struct skl_wm_level *l2);
bool skl_ddb_allocation_overlaps(const struct skl_ddb_entry **entries,
				 const struct skl_ddb_entry *ddb,
				 int ignore);
uint32_t ilk_pipe_pixel_rate(const struct intel_crtc_state *pipe_config);
bool ilk_disable_lp_wm(struct drm_device *dev);
int sanitize_rc6_option(struct drm_i915_private *dev_priv, int enable_rc6);
static inline int intel_enable_rc6(void)
{
	return i915.enable_rc6;
}

/* intel_sdvo.c */
bool intel_sdvo_init(struct drm_i915_private *dev_priv,
		     i915_reg_t reg, enum port port);


/* intel_sprite.c */
int intel_usecs_to_scanlines(const struct drm_display_mode *adjusted_mode,
			     int usecs);
struct intel_plane *intel_sprite_plane_create(struct drm_i915_private *dev_priv,
					      enum pipe pipe, int plane);
int intel_sprite_set_colorkey(struct drm_device *dev, void *data,
			      struct drm_file *file_priv);
void intel_pipe_update_start(struct intel_crtc *crtc);
void intel_pipe_update_end(struct intel_crtc *crtc, struct intel_flip_work *work);

/* intel_tv.c */
void intel_tv_init(struct drm_i915_private *dev_priv);

/* intel_atomic.c */
int intel_connector_atomic_get_property(struct drm_connector *connector,
					const struct drm_connector_state *state,
					struct drm_property *property,
					uint64_t *val);
struct drm_crtc_state *intel_crtc_duplicate_state(struct drm_crtc *crtc);
void intel_crtc_destroy_state(struct drm_crtc *crtc,
			       struct drm_crtc_state *state);
struct drm_atomic_state *intel_atomic_state_alloc(struct drm_device *dev);
void intel_atomic_state_clear(struct drm_atomic_state *);

static inline struct intel_crtc_state *
intel_atomic_get_crtc_state(struct drm_atomic_state *state,
			    struct intel_crtc *crtc)
{
	struct drm_crtc_state *crtc_state;
	crtc_state = drm_atomic_get_crtc_state(state, &crtc->base);
	if (IS_ERR(crtc_state))
		return ERR_CAST(crtc_state);

	return to_intel_crtc_state(crtc_state);
}

static inline struct intel_crtc_state *
intel_atomic_get_existing_crtc_state(struct drm_atomic_state *state,
				     struct intel_crtc *crtc)
{
	struct drm_crtc_state *crtc_state;

	crtc_state = drm_atomic_get_existing_crtc_state(state, &crtc->base);

	if (crtc_state)
		return to_intel_crtc_state(crtc_state);
	else
		return NULL;
}

static inline struct intel_plane_state *
intel_atomic_get_existing_plane_state(struct drm_atomic_state *state,
				      struct intel_plane *plane)
{
	struct drm_plane_state *plane_state;

	plane_state = drm_atomic_get_existing_plane_state(state, &plane->base);

	return to_intel_plane_state(plane_state);
}

int intel_atomic_setup_scalers(struct drm_device *dev,
	struct intel_crtc *intel_crtc,
	struct intel_crtc_state *crtc_state);

/* intel_atomic_plane.c */
struct intel_plane_state *intel_create_plane_state(struct drm_plane *plane);
struct drm_plane_state *intel_plane_duplicate_state(struct drm_plane *plane);
void intel_plane_destroy_state(struct drm_plane *plane,
			       struct drm_plane_state *state);
extern const struct drm_plane_helper_funcs intel_plane_helper_funcs;
int intel_plane_atomic_check_with_state(struct intel_crtc_state *crtc_state,
					struct intel_plane_state *intel_state);

/* intel_color.c */
void intel_color_init(struct drm_crtc *crtc);
int intel_color_check(struct drm_crtc *crtc, struct drm_crtc_state *state);
void intel_color_set_csc(struct drm_crtc_state *crtc_state);
void intel_color_load_luts(struct drm_crtc_state *crtc_state);

/* intel_lspcon.c */
bool lspcon_init(struct intel_digital_port *intel_dig_port);
void lspcon_resume(struct intel_lspcon *lspcon);
void lspcon_wait_pcon_mode(struct intel_lspcon *lspcon);

/* intel_pipe_crc.c */
int intel_pipe_crc_create(struct drm_minor *minor);
void intel_pipe_crc_cleanup(struct drm_minor *minor);
#ifdef CONFIG_DEBUG_FS
int intel_crtc_set_crc_source(struct drm_crtc *crtc, const char *source_name,
			      size_t *values_cnt);
#else
#define intel_crtc_set_crc_source NULL
#endif
extern const struct file_operations i915_display_crc_ctl_fops;
#endif /* __INTEL_DRV_H__ */<|MERGE_RESOLUTION|>--- conflicted
+++ resolved
@@ -375,17 +375,15 @@
 	struct llist_node freed;
 };
 
-<<<<<<< HEAD
 /* render compression property bits */
 #define COMP_UNCOMPRESSED          0
 #define COMP_RENDER                1
-=======
+
 enum i915_alpha {
 	I915_ALPHA_NONE,
 	I915_ALPHA_PREMUL,
 	I915_ALPHA_NON_PREMUL
 };
->>>>>>> 7a05625e
 
 struct intel_plane_state {
 	struct drm_plane_state base;
@@ -1354,12 +1352,9 @@
 unsigned int intel_tile_height(const struct drm_i915_private *dev_priv,
 			       uint64_t fb_modifier, unsigned int cpp);
 
-<<<<<<< HEAD
 void intel_create_render_comp_property(struct drm_device *dev,
 				       struct intel_plane *plane);
-=======
 void intel_plane_add_blend_properties(struct intel_plane *plane);
->>>>>>> 7a05625e
 
 void assert_pch_transcoder_disabled(struct drm_i915_private *dev_priv,
 				    enum pipe pipe);
