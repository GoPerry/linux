--- conflicted
+++ resolved
@@ -401,26 +401,7 @@
 	 * the emission of individual requests into the legacy command
 	 * stream (ring).
 	 */
-<<<<<<< HEAD
-	struct list_head request_list;
-
-	/**
-	 * Do we have some not yet emitted requests outstanding?
-	 */
-	struct drm_i915_gem_request *outstanding_lazy_request;
-	/**
-	 * Seqno of request most recently submitted to request_list.
-	 * Used exclusively by hang checker to avoid grabbing lock while
-	 * inspecting request list.
-	 */
-	u32 last_submitted_seqno;
-
-	bool gpu_caches_dirty;
-
-	wait_queue_head_t irq_queue;
-=======
 	struct i915_gem_context *legacy_active_context;
->>>>>>> 5e4b7c10
 
 	struct intel_engine_hangcheck hangcheck;
 
