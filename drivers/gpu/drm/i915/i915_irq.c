--- conflicted
+++ resolved
@@ -2085,19 +2085,11 @@
 		if (IS_G4X(dev)) {
 			u32 hotplug_trigger = hotplug_status & HOTPLUG_INT_STATUS_G4X;
 
-<<<<<<< HEAD
-			intel_hpd_irq_handler(dev, hotplug_trigger, hpd_status_g4x);
-		} else {
-			u32 hotplug_trigger = hotplug_status & HOTPLUG_INT_STATUS_I915;
-
-			intel_hpd_irq_handler(dev, hotplug_trigger, hpd_status_i915);
-=======
 			intel_hpd_irq_handler(dev, hotplug_trigger, 0, hpd_status_g4x);
 		} else {
 			u32 hotplug_trigger = hotplug_status & HOTPLUG_INT_STATUS_I915;
 
 			intel_hpd_irq_handler(dev, hotplug_trigger, 0, hpd_status_i915);
->>>>>>> 7b3c29f6
 		}
 
 		if ((IS_G4X(dev) || IS_VALLEYVIEW(dev)) &&
