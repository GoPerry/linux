/*
 * Copyright © 2006 Intel Corporation
 *
 * Permission is hereby granted, free of charge, to any person obtaining a
 * copy of this software and associated documentation files (the "Software"),
 * to deal in the Software without restriction, including without limitation
 * the rights to use, copy, modify, merge, publish, distribute, sublicense,
 * and/or sell copies of the Software, and to permit persons to whom the
 * Software is furnished to do so, subject to the following conditions:
 *
 * The above copyright notice and this permission notice (including the next
 * paragraph) shall be included in all copies or substantial portions of the
 * Software.
 *
 * THE SOFTWARE IS PROVIDED "AS IS", WITHOUT WARRANTY OF ANY KIND, EXPRESS OR
 * IMPLIED, INCLUDING BUT NOT LIMITED TO THE WARRANTIES OF MERCHANTABILITY,
 * FITNESS FOR A PARTICULAR PURPOSE AND NONINFRINGEMENT.  IN NO EVENT SHALL
 * THE AUTHORS OR COPYRIGHT HOLDERS BE LIABLE FOR ANY CLAIM, DAMAGES OR OTHER
 * LIABILITY, WHETHER IN AN ACTION OF CONTRACT, TORT OR OTHERWISE, ARISING FROM,
 * OUT OF OR IN CONNECTION WITH THE SOFTWARE OR THE USE OR OTHER DEALINGS IN THE
 * SOFTWARE.
 *
 * Authors:
 *    Eric Anholt <eric@anholt.net>
 *
 */

#include <drm/drm_dp_helper.h>
#include <drm/drmP.h>
#include <drm/i915_drm.h>
#include "i915_drv.h"

#define _INTEL_BIOS_PRIVATE
#include "intel_vbt_defs.h"

/**
 * DOC: Video BIOS Table (VBT)
 *
 * The Video BIOS Table, or VBT, provides platform and board specific
 * configuration information to the driver that is not discoverable or available
 * through other means. The configuration is mostly related to display
 * hardware. The VBT is available via the ACPI OpRegion or, on older systems, in
 * the PCI ROM.
 *
 * The VBT consists of a VBT Header (defined as &struct vbt_header), a BDB
 * Header (&struct bdb_header), and a number of BIOS Data Blocks (BDB) that
 * contain the actual configuration information. The VBT Header, and thus the
 * VBT, begins with "$VBT" signature. The VBT Header contains the offset of the
 * BDB Header. The data blocks are concatenated after the BDB Header. The data
 * blocks have a 1-byte Block ID, 2-byte Block Size, and Block Size bytes of
 * data. (Block 53, the MIPI Sequence Block is an exception.)
 *
 * The driver parses the VBT during load. The relevant information is stored in
 * driver private data for ease of use, and the actual VBT is not read after
 * that.
 */

#define	SLAVE_ADDR1	0x70
#define	SLAVE_ADDR2	0x72

/* Get BDB block size given a pointer to Block ID. */
static u32 _get_blocksize(const u8 *block_base)
{
	/* The MIPI Sequence Block v3+ has a separate size field. */
	if (*block_base == BDB_MIPI_SEQUENCE && *(block_base + 3) >= 3)
		return *((const u32 *)(block_base + 4));
	else
		return *((const u16 *)(block_base + 1));
}

/* Get BDB block size give a pointer to data after Block ID and Block Size. */
static u32 get_blocksize(const void *block_data)
{
	return _get_blocksize(block_data - 3);
}

static const void *
find_section(const void *_bdb, int section_id)
{
	const struct bdb_header *bdb = _bdb;
	const u8 *base = _bdb;
	int index = 0;
	u32 total, current_size;
	u8 current_id;

	/* skip to first section */
	index += bdb->header_size;
	total = bdb->bdb_size;

	/* walk the sections looking for section_id */
	while (index + 3 < total) {
		current_id = *(base + index);
		current_size = _get_blocksize(base + index);
		index += 3;

		/* The MIPI Sequence Block v3+ has a separate size field. */
		if (current_id == BDB_MIPI_SEQUENCE && *(base + index) >= 3)
			current_size = *((const u32 *)(base + index + 1));

		if (index + current_size > total)
			return NULL;

		if (current_id == section_id)
			return base + index;

		index += current_size;
	}

	return NULL;
}

static void
fill_detail_timing_data(struct drm_display_mode *panel_fixed_mode,
			const struct lvds_dvo_timing *dvo_timing)
{
	panel_fixed_mode->hdisplay = (dvo_timing->hactive_hi << 8) |
		dvo_timing->hactive_lo;
	panel_fixed_mode->hsync_start = panel_fixed_mode->hdisplay +
		((dvo_timing->hsync_off_hi << 8) | dvo_timing->hsync_off_lo);
	panel_fixed_mode->hsync_end = panel_fixed_mode->hsync_start +
		((dvo_timing->hsync_pulse_width_hi << 8) |
			dvo_timing->hsync_pulse_width_lo);
	panel_fixed_mode->htotal = panel_fixed_mode->hdisplay +
		((dvo_timing->hblank_hi << 8) | dvo_timing->hblank_lo);

	panel_fixed_mode->vdisplay = (dvo_timing->vactive_hi << 8) |
		dvo_timing->vactive_lo;
	panel_fixed_mode->vsync_start = panel_fixed_mode->vdisplay +
		((dvo_timing->vsync_off_hi << 4) | dvo_timing->vsync_off_lo);
	panel_fixed_mode->vsync_end = panel_fixed_mode->vsync_start +
		((dvo_timing->vsync_pulse_width_hi << 4) |
			dvo_timing->vsync_pulse_width_lo);
	panel_fixed_mode->vtotal = panel_fixed_mode->vdisplay +
		((dvo_timing->vblank_hi << 8) | dvo_timing->vblank_lo);
	panel_fixed_mode->clock = dvo_timing->clock * 10;
	panel_fixed_mode->type = DRM_MODE_TYPE_PREFERRED;

	if (dvo_timing->hsync_positive)
		panel_fixed_mode->flags |= DRM_MODE_FLAG_PHSYNC;
	else
		panel_fixed_mode->flags |= DRM_MODE_FLAG_NHSYNC;

	if (dvo_timing->vsync_positive)
		panel_fixed_mode->flags |= DRM_MODE_FLAG_PVSYNC;
	else
		panel_fixed_mode->flags |= DRM_MODE_FLAG_NVSYNC;

	panel_fixed_mode->width_mm = (dvo_timing->himage_hi << 8) |
		dvo_timing->himage_lo;
	panel_fixed_mode->height_mm = (dvo_timing->vimage_hi << 8) |
		dvo_timing->vimage_lo;

	/* Some VBTs have bogus h/vtotal values */
	if (panel_fixed_mode->hsync_end > panel_fixed_mode->htotal)
		panel_fixed_mode->htotal = panel_fixed_mode->hsync_end + 1;
	if (panel_fixed_mode->vsync_end > panel_fixed_mode->vtotal)
		panel_fixed_mode->vtotal = panel_fixed_mode->vsync_end + 1;

	drm_mode_set_name(panel_fixed_mode);
}

static const struct lvds_dvo_timing *
get_lvds_dvo_timing(const struct bdb_lvds_lfp_data *lvds_lfp_data,
		    const struct bdb_lvds_lfp_data_ptrs *lvds_lfp_data_ptrs,
		    int index)
{
	/*
	 * the size of fp_timing varies on the different platform.
	 * So calculate the DVO timing relative offset in LVDS data
	 * entry to get the DVO timing entry
	 */

	int lfp_data_size =
		lvds_lfp_data_ptrs->ptr[1].dvo_timing_offset -
		lvds_lfp_data_ptrs->ptr[0].dvo_timing_offset;
	int dvo_timing_offset =
		lvds_lfp_data_ptrs->ptr[0].dvo_timing_offset -
		lvds_lfp_data_ptrs->ptr[0].fp_timing_offset;
	char *entry = (char *)lvds_lfp_data->data + lfp_data_size * index;

	return (struct lvds_dvo_timing *)(entry + dvo_timing_offset);
}

/* get lvds_fp_timing entry
 * this function may return NULL if the corresponding entry is invalid
 */
static const struct lvds_fp_timing *
get_lvds_fp_timing(const struct bdb_header *bdb,
		   const struct bdb_lvds_lfp_data *data,
		   const struct bdb_lvds_lfp_data_ptrs *ptrs,
		   int index)
{
	size_t data_ofs = (const u8 *)data - (const u8 *)bdb;
	u16 data_size = ((const u16 *)data)[-1]; /* stored in header */
	size_t ofs;

	if (index >= ARRAY_SIZE(ptrs->ptr))
		return NULL;
	ofs = ptrs->ptr[index].fp_timing_offset;
	if (ofs < data_ofs ||
	    ofs + sizeof(struct lvds_fp_timing) > data_ofs + data_size)
		return NULL;
	return (const struct lvds_fp_timing *)((const u8 *)bdb + ofs);
}

/* Try to find integrated panel data */
static void
parse_lfp_panel_data(struct drm_i915_private *dev_priv,
		     const struct bdb_header *bdb)
{
	const struct bdb_lvds_options *lvds_options;
	const struct bdb_lvds_lfp_data *lvds_lfp_data;
	const struct bdb_lvds_lfp_data_ptrs *lvds_lfp_data_ptrs;
	const struct lvds_dvo_timing *panel_dvo_timing;
	const struct lvds_fp_timing *fp_timing;
	struct drm_display_mode *panel_fixed_mode;
	int panel_type;
	int drrs_mode;
	int ret;

	lvds_options = find_section(bdb, BDB_LVDS_OPTIONS);
	if (!lvds_options)
		return;

	dev_priv->vbt.lvds_dither = lvds_options->pixel_dither;

	ret = intel_opregion_get_panel_type(dev_priv);
	if (ret >= 0) {
		WARN_ON(ret > 0xf);
		panel_type = ret;
		DRM_DEBUG_KMS("Panel type: %d (OpRegion)\n", panel_type);
	} else {
		if (lvds_options->panel_type > 0xf) {
			DRM_DEBUG_KMS("Invalid VBT panel type 0x%x\n",
				      lvds_options->panel_type);
			return;
		}
		panel_type = lvds_options->panel_type;
		DRM_DEBUG_KMS("Panel type: %d (VBT)\n", panel_type);
	}

	dev_priv->vbt.panel_type = panel_type;

	drrs_mode = (lvds_options->dps_panel_type_bits
				>> (panel_type * 2)) & MODE_MASK;
	/*
	 * VBT has static DRRS = 0 and seamless DRRS = 2.
	 * The below piece of code is required to adjust vbt.drrs_type
	 * to match the enum drrs_support_type.
	 */
	switch (drrs_mode) {
	case 0:
		dev_priv->vbt.drrs_type = STATIC_DRRS_SUPPORT;
		DRM_DEBUG_KMS("DRRS supported mode is static\n");
		break;
	case 2:
		dev_priv->vbt.drrs_type = SEAMLESS_DRRS_SUPPORT;
		DRM_DEBUG_KMS("DRRS supported mode is seamless\n");
		break;
	default:
		dev_priv->vbt.drrs_type = DRRS_NOT_SUPPORTED;
		DRM_DEBUG_KMS("DRRS not supported (VBT input)\n");
		break;
	}

	lvds_lfp_data = find_section(bdb, BDB_LVDS_LFP_DATA);
	if (!lvds_lfp_data)
		return;

	lvds_lfp_data_ptrs = find_section(bdb, BDB_LVDS_LFP_DATA_PTRS);
	if (!lvds_lfp_data_ptrs)
		return;

	dev_priv->vbt.lvds_vbt = 1;

	panel_dvo_timing = get_lvds_dvo_timing(lvds_lfp_data,
					       lvds_lfp_data_ptrs,
					       panel_type);

	panel_fixed_mode = kzalloc(sizeof(*panel_fixed_mode), GFP_KERNEL);
	if (!panel_fixed_mode)
		return;

	fill_detail_timing_data(panel_fixed_mode, panel_dvo_timing);

	dev_priv->vbt.lfp_lvds_vbt_mode = panel_fixed_mode;

	DRM_DEBUG_KMS("Found panel mode in BIOS VBT tables:\n");
	drm_mode_debug_printmodeline(panel_fixed_mode);

	fp_timing = get_lvds_fp_timing(bdb, lvds_lfp_data,
				       lvds_lfp_data_ptrs,
				       panel_type);
	if (fp_timing) {
		/* check the resolution, just to be sure */
		if (fp_timing->x_res == panel_fixed_mode->hdisplay &&
		    fp_timing->y_res == panel_fixed_mode->vdisplay) {
			dev_priv->vbt.bios_lvds_val = fp_timing->lvds_reg_val;
			DRM_DEBUG_KMS("VBT initial LVDS value %x\n",
				      dev_priv->vbt.bios_lvds_val);
		}
	}
}

static void
parse_lfp_backlight(struct drm_i915_private *dev_priv,
		    const struct bdb_header *bdb)
{
	const struct bdb_lfp_backlight_data *backlight_data;
	const struct bdb_lfp_backlight_data_entry *entry;
	int panel_type = dev_priv->vbt.panel_type;

	backlight_data = find_section(bdb, BDB_LVDS_BACKLIGHT);
	if (!backlight_data)
		return;

	if (backlight_data->entry_size != sizeof(backlight_data->data[0])) {
		DRM_DEBUG_KMS("Unsupported backlight data entry size %u\n",
			      backlight_data->entry_size);
		return;
	}

	entry = &backlight_data->data[panel_type];

	dev_priv->vbt.backlight.present = entry->type == BDB_BACKLIGHT_TYPE_PWM;
	if (!dev_priv->vbt.backlight.present) {
		DRM_DEBUG_KMS("PWM backlight not present in VBT (type %u)\n",
			      entry->type);
		return;
	}

	dev_priv->vbt.backlight.type = INTEL_BACKLIGHT_DISPLAY_DDI;
	if (bdb->version >= 191 &&
	    get_blocksize(backlight_data) >= sizeof(*backlight_data)) {
		const struct bdb_lfp_backlight_control_method *method;

		method = &backlight_data->backlight_control[panel_type];
		dev_priv->vbt.backlight.type = method->type;
		dev_priv->vbt.backlight.controller = method->controller;
	}

	dev_priv->vbt.backlight.pwm_freq_hz = entry->pwm_freq_hz;
	dev_priv->vbt.backlight.active_low_pwm = entry->active_low_pwm;
	dev_priv->vbt.backlight.min_brightness = entry->min_brightness;
	DRM_DEBUG_KMS("VBT backlight PWM modulation frequency %u Hz, "
		      "active %s, min brightness %u, level %u, controller %u\n",
		      dev_priv->vbt.backlight.pwm_freq_hz,
		      dev_priv->vbt.backlight.active_low_pwm ? "low" : "high",
		      dev_priv->vbt.backlight.min_brightness,
		      backlight_data->level[panel_type],
		      dev_priv->vbt.backlight.controller);
}

/* Try to find sdvo panel data */
static void
parse_sdvo_panel_data(struct drm_i915_private *dev_priv,
		      const struct bdb_header *bdb)
{
	const struct lvds_dvo_timing *dvo_timing;
	struct drm_display_mode *panel_fixed_mode;
	int index;

	index = i915.vbt_sdvo_panel_type;
	if (index == -2) {
		DRM_DEBUG_KMS("Ignore SDVO panel mode from BIOS VBT tables.\n");
		return;
	}

	if (index == -1) {
		const struct bdb_sdvo_lvds_options *sdvo_lvds_options;

		sdvo_lvds_options = find_section(bdb, BDB_SDVO_LVDS_OPTIONS);
		if (!sdvo_lvds_options)
			return;

		index = sdvo_lvds_options->panel_type;
	}

	dvo_timing = find_section(bdb, BDB_SDVO_PANEL_DTDS);
	if (!dvo_timing)
		return;

	panel_fixed_mode = kzalloc(sizeof(*panel_fixed_mode), GFP_KERNEL);
	if (!panel_fixed_mode)
		return;

	fill_detail_timing_data(panel_fixed_mode, dvo_timing + index);

	dev_priv->vbt.sdvo_lvds_vbt_mode = panel_fixed_mode;

	DRM_DEBUG_KMS("Found SDVO panel mode in BIOS VBT tables:\n");
	drm_mode_debug_printmodeline(panel_fixed_mode);
}

static int intel_bios_ssc_frequency(struct drm_i915_private *dev_priv,
				    bool alternate)
{
	switch (INTEL_INFO(dev_priv)->gen) {
	case 2:
		return alternate ? 66667 : 48000;
	case 3:
	case 4:
		return alternate ? 100000 : 96000;
	default:
		return alternate ? 100000 : 120000;
	}
}

static void
parse_general_features(struct drm_i915_private *dev_priv,
		       const struct bdb_header *bdb)
{
	const struct bdb_general_features *general;

	general = find_section(bdb, BDB_GENERAL_FEATURES);
	if (!general)
		return;

	dev_priv->vbt.int_tv_support = general->int_tv_support;
	/* int_crt_support can't be trusted on earlier platforms */
	if (bdb->version >= 155 &&
	    (HAS_DDI(dev_priv) || IS_VALLEYVIEW(dev_priv)))
		dev_priv->vbt.int_crt_support = general->int_crt_support;
	dev_priv->vbt.lvds_use_ssc = general->enable_ssc;
	dev_priv->vbt.lvds_ssc_freq =
		intel_bios_ssc_frequency(dev_priv, general->ssc_freq);
	dev_priv->vbt.display_clock_mode = general->display_clock_mode;
	dev_priv->vbt.fdi_rx_polarity_inverted = general->fdi_rx_polarity_inverted;
	DRM_DEBUG_KMS("BDB_GENERAL_FEATURES int_tv_support %d int_crt_support %d lvds_use_ssc %d lvds_ssc_freq %d display_clock_mode %d fdi_rx_polarity_inverted %d\n",
		      dev_priv->vbt.int_tv_support,
		      dev_priv->vbt.int_crt_support,
		      dev_priv->vbt.lvds_use_ssc,
		      dev_priv->vbt.lvds_ssc_freq,
		      dev_priv->vbt.display_clock_mode,
		      dev_priv->vbt.fdi_rx_polarity_inverted);
}

static void
parse_general_definitions(struct drm_i915_private *dev_priv,
			  const struct bdb_header *bdb)
{
	const struct bdb_general_definitions *general;

	general = find_section(bdb, BDB_GENERAL_DEFINITIONS);
	if (general) {
		u16 block_size = get_blocksize(general);
		if (block_size >= sizeof(*general)) {
			int bus_pin = general->crt_ddc_gmbus_pin;
			DRM_DEBUG_KMS("crt_ddc_bus_pin: %d\n", bus_pin);
			if (intel_gmbus_is_valid_pin(dev_priv, bus_pin))
				dev_priv->vbt.crt_ddc_pin = bus_pin;
		} else {
			DRM_DEBUG_KMS("BDB_GD too small (%d). Invalid.\n",
				      block_size);
		}
	}
}

<<<<<<< HEAD
static union child_device_config *
child_device_ptr(struct bdb_general_definitions *p_defs, int i)
{
	return (void *) &p_defs->devices[i * p_defs->child_dev_size];
=======
static const union child_device_config *
child_device_ptr(const struct bdb_general_definitions *p_defs, int i)
{
	return (const void *) &p_defs->devices[i * p_defs->child_dev_size];
>>>>>>> 5e4b7c10
}

static void
parse_sdvo_device_mapping(struct drm_i915_private *dev_priv,
			  const struct bdb_header *bdb)
{
	struct sdvo_device_mapping *p_mapping;
	const struct bdb_general_definitions *p_defs;
	const struct old_child_dev_config *child; /* legacy */
	int i, child_device_num, count;
	u16	block_size;

	p_defs = find_section(bdb, BDB_GENERAL_DEFINITIONS);
	if (!p_defs) {
		DRM_DEBUG_KMS("No general definition block is found, unable to construct sdvo mapping.\n");
		return;
	}

	/*
	 * Only parse SDVO mappings when the general definitions block child
	 * device size matches that of the *legacy* child device config
	 * struct. Thus, SDVO mapping will be skipped for newer VBT.
	 */
	if (p_defs->child_dev_size != sizeof(*child)) {
		DRM_DEBUG_KMS("Unsupported child device size for SDVO mapping.\n");
		return;
	}
	/* get the block size of general definitions */
	block_size = get_blocksize(p_defs);
	/* get the number of child device */
	child_device_num = (block_size - sizeof(*p_defs)) /
		p_defs->child_dev_size;
	count = 0;
	for (i = 0; i < child_device_num; i++) {
<<<<<<< HEAD
		p_child = child_device_ptr(p_defs, i);
		if (!p_child->old.device_type) {
=======
		child = &child_device_ptr(p_defs, i)->old;
		if (!child->device_type) {
>>>>>>> 5e4b7c10
			/* skip the device block if device type is invalid */
			continue;
		}
		if (child->slave_addr != SLAVE_ADDR1 &&
		    child->slave_addr != SLAVE_ADDR2) {
			/*
			 * If the slave address is neither 0x70 nor 0x72,
			 * it is not a SDVO device. Skip it.
			 */
			continue;
		}
		if (child->dvo_port != DEVICE_PORT_DVOB &&
		    child->dvo_port != DEVICE_PORT_DVOC) {
			/* skip the incorrect SDVO port */
			DRM_DEBUG_KMS("Incorrect SDVO port. Skip it\n");
			continue;
		}
		DRM_DEBUG_KMS("the SDVO device with slave addr %2x is found on"
			      " %s port\n",
			      child->slave_addr,
			      (child->dvo_port == DEVICE_PORT_DVOB) ?
			      "SDVOB" : "SDVOC");
		p_mapping = &dev_priv->vbt.sdvo_mappings[child->dvo_port - 1];
		if (!p_mapping->initialized) {
			p_mapping->dvo_port = child->dvo_port;
			p_mapping->slave_addr = child->slave_addr;
			p_mapping->dvo_wiring = child->dvo_wiring;
			p_mapping->ddc_pin = child->ddc_pin;
			p_mapping->i2c_pin = child->i2c_pin;
			p_mapping->initialized = 1;
			DRM_DEBUG_KMS("SDVO device: dvo=%x, addr=%x, wiring=%d, ddc_pin=%d, i2c_pin=%d\n",
				      p_mapping->dvo_port,
				      p_mapping->slave_addr,
				      p_mapping->dvo_wiring,
				      p_mapping->ddc_pin,
				      p_mapping->i2c_pin);
		} else {
			DRM_DEBUG_KMS("Maybe one SDVO port is shared by "
					 "two SDVO device.\n");
		}
		if (child->slave2_addr) {
			/* Maybe this is a SDVO device with multiple inputs */
			/* And the mapping info is not added */
			DRM_DEBUG_KMS("there exists the slave2_addr. Maybe this"
				" is a SDVO device with multiple inputs.\n");
		}
		count++;
	}

	if (!count) {
		/* No SDVO device info is found */
		DRM_DEBUG_KMS("No SDVO device info is found in VBT\n");
	}
	return;
}

static void
parse_driver_features(struct drm_i915_private *dev_priv,
		      const struct bdb_header *bdb)
{
	const struct bdb_driver_features *driver;

	driver = find_section(bdb, BDB_DRIVER_FEATURES);
	if (!driver)
		return;

	if (driver->lvds_config == BDB_DRIVER_FEATURE_EDP)
		dev_priv->vbt.edp.support = 1;

	DRM_DEBUG_KMS("DRRS State Enabled:%d\n", driver->drrs_enabled);
	/*
	 * If DRRS is not supported, drrs_type has to be set to 0.
	 * This is because, VBT is configured in such a way that
	 * static DRRS is 0 and DRRS not supported is represented by
	 * driver->drrs_enabled=false
	 */
	if (!driver->drrs_enabled)
		dev_priv->vbt.drrs_type = DRRS_NOT_SUPPORTED;
}

static void
parse_edp(struct drm_i915_private *dev_priv, const struct bdb_header *bdb)
{
	const struct bdb_edp *edp;
	const struct edp_power_seq *edp_pps;
	const struct edp_link_params *edp_link_params;
	int panel_type = dev_priv->vbt.panel_type;

	edp = find_section(bdb, BDB_EDP);
	if (!edp) {
		if (dev_priv->vbt.edp.support)
			DRM_DEBUG_KMS("No eDP BDB found but eDP panel supported.\n");
		return;
	}

	switch ((edp->color_depth >> (panel_type * 2)) & 3) {
	case EDP_18BPP:
		dev_priv->vbt.edp.bpp = 18;
		break;
	case EDP_24BPP:
		dev_priv->vbt.edp.bpp = 24;
		break;
	case EDP_30BPP:
		dev_priv->vbt.edp.bpp = 30;
		break;
	}

	/* Get the eDP sequencing and link info */
	edp_pps = &edp->power_seqs[panel_type];
	edp_link_params = &edp->link_params[panel_type];

	dev_priv->vbt.edp.pps = *edp_pps;

	switch (edp_link_params->rate) {
	case EDP_RATE_1_62:
		dev_priv->vbt.edp.rate = DP_LINK_BW_1_62;
		break;
	case EDP_RATE_2_7:
		dev_priv->vbt.edp.rate = DP_LINK_BW_2_7;
		break;
	default:
		DRM_DEBUG_KMS("VBT has unknown eDP link rate value %u\n",
			      edp_link_params->rate);
		break;
	}

	switch (edp_link_params->lanes) {
	case EDP_LANE_1:
		dev_priv->vbt.edp.lanes = 1;
		break;
	case EDP_LANE_2:
		dev_priv->vbt.edp.lanes = 2;
		break;
	case EDP_LANE_4:
		dev_priv->vbt.edp.lanes = 4;
		break;
	default:
		DRM_DEBUG_KMS("VBT has unknown eDP lane count value %u\n",
			      edp_link_params->lanes);
		break;
	}

	switch (edp_link_params->preemphasis) {
	case EDP_PREEMPHASIS_NONE:
		dev_priv->vbt.edp.preemphasis = DP_TRAIN_PRE_EMPH_LEVEL_0;
		break;
	case EDP_PREEMPHASIS_3_5dB:
		dev_priv->vbt.edp.preemphasis = DP_TRAIN_PRE_EMPH_LEVEL_1;
		break;
	case EDP_PREEMPHASIS_6dB:
		dev_priv->vbt.edp.preemphasis = DP_TRAIN_PRE_EMPH_LEVEL_2;
		break;
	case EDP_PREEMPHASIS_9_5dB:
		dev_priv->vbt.edp.preemphasis = DP_TRAIN_PRE_EMPH_LEVEL_3;
		break;
	default:
		DRM_DEBUG_KMS("VBT has unknown eDP pre-emphasis value %u\n",
			      edp_link_params->preemphasis);
		break;
	}

	switch (edp_link_params->vswing) {
	case EDP_VSWING_0_4V:
		dev_priv->vbt.edp.vswing = DP_TRAIN_VOLTAGE_SWING_LEVEL_0;
		break;
	case EDP_VSWING_0_6V:
		dev_priv->vbt.edp.vswing = DP_TRAIN_VOLTAGE_SWING_LEVEL_1;
		break;
	case EDP_VSWING_0_8V:
		dev_priv->vbt.edp.vswing = DP_TRAIN_VOLTAGE_SWING_LEVEL_2;
		break;
	case EDP_VSWING_1_2V:
		dev_priv->vbt.edp.vswing = DP_TRAIN_VOLTAGE_SWING_LEVEL_3;
		break;
	default:
		DRM_DEBUG_KMS("VBT has unknown eDP voltage swing value %u\n",
			      edp_link_params->vswing);
		break;
	}

	if (bdb->version >= 173) {
		uint8_t vswing;

		/* Don't read from VBT if module parameter has valid value*/
		if (i915.edp_vswing) {
			dev_priv->vbt.edp.low_vswing = i915.edp_vswing == 1;
		} else {
			vswing = (edp->edp_vswing_preemph >> (panel_type * 4)) & 0xF;
			dev_priv->vbt.edp.low_vswing = vswing == 0;
		}
	}
}

static void
parse_psr(struct drm_i915_private *dev_priv, const struct bdb_header *bdb)
{
	const struct bdb_psr *psr;
	const struct psr_table *psr_table;
	int panel_type = dev_priv->vbt.panel_type;

	psr = find_section(bdb, BDB_PSR);
	if (!psr) {
		DRM_DEBUG_KMS("No PSR BDB found.\n");
		return;
	}

	psr_table = &psr->psr_table[panel_type];

	dev_priv->vbt.psr.full_link = psr_table->full_link;
	dev_priv->vbt.psr.require_aux_wakeup = psr_table->require_aux_to_wakeup;

	/* Allowed VBT values goes from 0 to 15 */
	dev_priv->vbt.psr.idle_frames = psr_table->idle_frames < 0 ? 0 :
		psr_table->idle_frames > 15 ? 15 : psr_table->idle_frames;

	switch (psr_table->lines_to_wait) {
	case 0:
		dev_priv->vbt.psr.lines_to_wait = PSR_0_LINES_TO_WAIT;
		break;
	case 1:
		dev_priv->vbt.psr.lines_to_wait = PSR_1_LINE_TO_WAIT;
		break;
	case 2:
		dev_priv->vbt.psr.lines_to_wait = PSR_4_LINES_TO_WAIT;
		break;
	case 3:
		dev_priv->vbt.psr.lines_to_wait = PSR_8_LINES_TO_WAIT;
		break;
	default:
		DRM_DEBUG_KMS("VBT has unknown PSR lines to wait %u\n",
			      psr_table->lines_to_wait);
		break;
	}

	dev_priv->vbt.psr.tp1_wakeup_time = psr_table->tp1_wakeup_time;
	dev_priv->vbt.psr.tp2_tp3_wakeup_time = psr_table->tp2_tp3_wakeup_time;
}

static void
parse_mipi_config(struct drm_i915_private *dev_priv,
		  const struct bdb_header *bdb)
{
	const struct bdb_mipi_config *start;
	const struct mipi_config *config;
	const struct mipi_pps_data *pps;
	int panel_type = dev_priv->vbt.panel_type;

	/* parse MIPI blocks only if LFP type is MIPI */
	if (!intel_bios_is_dsi_present(dev_priv, NULL))
		return;

	/* Initialize this to undefined indicating no generic MIPI support */
	dev_priv->vbt.dsi.panel_id = MIPI_DSI_UNDEFINED_PANEL_ID;

	/* Block #40 is already parsed and panel_fixed_mode is
	 * stored in dev_priv->lfp_lvds_vbt_mode
	 * resuse this when needed
	 */

	/* Parse #52 for panel index used from panel_type already
	 * parsed
	 */
	start = find_section(bdb, BDB_MIPI_CONFIG);
	if (!start) {
		DRM_DEBUG_KMS("No MIPI config BDB found");
		return;
	}

	DRM_DEBUG_DRIVER("Found MIPI Config block, panel index = %d\n",
								panel_type);

	/*
	 * get hold of the correct configuration block and pps data as per
	 * the panel_type as index
	 */
	config = &start->config[panel_type];
	pps = &start->pps[panel_type];

	/* store as of now full data. Trim when we realise all is not needed */
	dev_priv->vbt.dsi.config = kmemdup(config, sizeof(struct mipi_config), GFP_KERNEL);
	if (!dev_priv->vbt.dsi.config)
		return;

	dev_priv->vbt.dsi.pps = kmemdup(pps, sizeof(struct mipi_pps_data), GFP_KERNEL);
	if (!dev_priv->vbt.dsi.pps) {
		kfree(dev_priv->vbt.dsi.config);
		return;
	}

	/*
	 * These fields are introduced from the VBT version 197 onwards,
	 * so making sure that these bits are set zero in the previous
	 * versions.
	 */
	if (dev_priv->vbt.dsi.config->dual_link && bdb->version < 197) {
		dev_priv->vbt.dsi.config->dl_dcs_cabc_ports = 0;
		dev_priv->vbt.dsi.config->dl_dcs_backlight_ports = 0;
	}

	/* We have mandatory mipi config blocks. Initialize as generic panel */
	dev_priv->vbt.dsi.panel_id = MIPI_DSI_GENERIC_PANEL_ID;
}

/* Find the sequence block and size for the given panel. */
static const u8 *
find_panel_sequence_block(const struct bdb_mipi_sequence *sequence,
			  u16 panel_id, u32 *seq_size)
{
	u32 total = get_blocksize(sequence);
	const u8 *data = &sequence->data[0];
	u8 current_id;
	u32 current_size;
	int header_size = sequence->version >= 3 ? 5 : 3;
	int index = 0;
	int i;

	/* skip new block size */
	if (sequence->version >= 3)
		data += 4;

	for (i = 0; i < MAX_MIPI_CONFIGURATIONS && index < total; i++) {
		if (index + header_size > total) {
			DRM_ERROR("Invalid sequence block (header)\n");
			return NULL;
		}

		current_id = *(data + index);
		if (sequence->version >= 3)
			current_size = *((const u32 *)(data + index + 1));
		else
			current_size = *((const u16 *)(data + index + 1));

		index += header_size;

		if (index + current_size > total) {
			DRM_ERROR("Invalid sequence block\n");
			return NULL;
		}

		if (current_id == panel_id) {
			*seq_size = current_size;
			return data + index;
		}

		index += current_size;
	}

<<<<<<< HEAD
	/* Fail gracefully for forward incompatible sequence block. */
	if (sequence->version >= 3) {
		DRM_ERROR("Unable to parse MIPI Sequence Block v3+\n");
		return;
	}

	DRM_DEBUG_DRIVER("Found MIPI sequence block\n");
=======
	DRM_ERROR("Sequence block detected but no valid configuration\n");
>>>>>>> 5e4b7c10

	return NULL;
}

static int goto_next_sequence(const u8 *data, int index, int total)
{
	u16 len;

	/* Skip Sequence Byte. */
	for (index = index + 1; index < total; index += len) {
		u8 operation_byte = *(data + index);
		index++;

		switch (operation_byte) {
		case MIPI_SEQ_ELEM_END:
			return index;
		case MIPI_SEQ_ELEM_SEND_PKT:
			if (index + 4 > total)
				return 0;

			len = *((const u16 *)(data + index + 2)) + 4;
			break;
		case MIPI_SEQ_ELEM_DELAY:
			len = 4;
			break;
		case MIPI_SEQ_ELEM_GPIO:
			len = 2;
			break;
		case MIPI_SEQ_ELEM_I2C:
			if (index + 7 > total)
				return 0;
			len = *(data + index + 6) + 7;
			break;
		default:
			DRM_ERROR("Unknown operation byte\n");
			return 0;
		}
	}

	return 0;
}

static int goto_next_sequence_v3(const u8 *data, int index, int total)
{
	int seq_end;
	u16 len;
	u32 size_of_sequence;

	/*
	 * Could skip sequence based on Size of Sequence alone, but also do some
	 * checking on the structure.
	 */
	if (total < 5) {
		DRM_ERROR("Too small sequence size\n");
		return 0;
	}

	/* Skip Sequence Byte. */
	index++;

	/*
	 * Size of Sequence. Excludes the Sequence Byte and the size itself,
	 * includes MIPI_SEQ_ELEM_END byte, excludes the final MIPI_SEQ_END
	 * byte.
	 */
	size_of_sequence = *((const uint32_t *)(data + index));
	index += 4;

	seq_end = index + size_of_sequence;
	if (seq_end > total) {
		DRM_ERROR("Invalid sequence size\n");
		return 0;
	}

	for (; index < total; index += len) {
		u8 operation_byte = *(data + index);
		index++;

		if (operation_byte == MIPI_SEQ_ELEM_END) {
			if (index != seq_end) {
				DRM_ERROR("Invalid element structure\n");
				return 0;
			}
			return index;
		}

		len = *(data + index);
		index++;

		/*
		 * FIXME: Would be nice to check elements like for v1/v2 in
		 * goto_next_sequence() above.
		 */
		switch (operation_byte) {
		case MIPI_SEQ_ELEM_SEND_PKT:
		case MIPI_SEQ_ELEM_DELAY:
		case MIPI_SEQ_ELEM_GPIO:
		case MIPI_SEQ_ELEM_I2C:
		case MIPI_SEQ_ELEM_SPI:
		case MIPI_SEQ_ELEM_PMIC:
			break;
		default:
			DRM_ERROR("Unknown operation byte %u\n",
				  operation_byte);
			break;
		}
	}

	return 0;
}

static void
parse_mipi_sequence(struct drm_i915_private *dev_priv,
		    const struct bdb_header *bdb)
{
	int panel_type = dev_priv->vbt.panel_type;
	const struct bdb_mipi_sequence *sequence;
	const u8 *seq_data;
	u32 seq_size;
	u8 *data;
	int index = 0;

	/* Only our generic panel driver uses the sequence block. */
	if (dev_priv->vbt.dsi.panel_id != MIPI_DSI_GENERIC_PANEL_ID)
		return;

	sequence = find_section(bdb, BDB_MIPI_SEQUENCE);
	if (!sequence) {
		DRM_DEBUG_KMS("No MIPI Sequence found, parsing complete\n");
		return;
	}

	/* Fail gracefully for forward incompatible sequence block. */
	if (sequence->version >= 4) {
		DRM_ERROR("Unable to parse MIPI Sequence Block v%u\n",
			  sequence->version);
		return;
	}

	DRM_DEBUG_DRIVER("Found MIPI sequence block v%u\n", sequence->version);

	seq_data = find_panel_sequence_block(sequence, panel_type, &seq_size);
	if (!seq_data)
		return;

	data = kmemdup(seq_data, seq_size, GFP_KERNEL);
	if (!data)
		return;

	/* Parse the sequences, store pointers to each sequence. */
	for (;;) {
		u8 seq_id = *(data + index);
		if (seq_id == MIPI_SEQ_END)
			break;

		if (seq_id >= MIPI_SEQ_MAX) {
			DRM_ERROR("Unknown sequence %u\n", seq_id);
			goto err;
		}

		/* Log about presence of sequences we won't run. */
		if (seq_id == MIPI_SEQ_TEAR_ON || seq_id == MIPI_SEQ_TEAR_OFF)
			DRM_DEBUG_KMS("Unsupported sequence %u\n", seq_id);

		dev_priv->vbt.dsi.sequence[seq_id] = data + index;

		if (sequence->version >= 3)
			index = goto_next_sequence_v3(data, index, seq_size);
		else
			index = goto_next_sequence(data, index, seq_size);
		if (!index) {
			DRM_ERROR("Invalid sequence %u\n", seq_id);
			goto err;
		}
	}

	dev_priv->vbt.dsi.data = data;
	dev_priv->vbt.dsi.size = seq_size;
	dev_priv->vbt.dsi.seq_version = sequence->version;

	DRM_DEBUG_DRIVER("MIPI related VBT parsing complete\n");
	return;

err:
	kfree(data);
	memset(dev_priv->vbt.dsi.sequence, 0, sizeof(dev_priv->vbt.dsi.sequence));
}

static u8 translate_iboost(u8 val)
{
	static const u8 mapping[] = { 1, 3, 7 }; /* See VBT spec */

	if (val >= ARRAY_SIZE(mapping)) {
		DRM_DEBUG_KMS("Unsupported I_boost value found in VBT (%d), display may not work properly\n", val);
		return 0;
	}
	return mapping[val];
}

static void sanitize_ddc_pin(struct drm_i915_private *dev_priv,
			     enum port port)
{
	const struct ddi_vbt_port_info *info =
		&dev_priv->vbt.ddi_port_info[port];
	enum port p;

	if (!info->alternate_ddc_pin)
		return;

	for_each_port_masked(p, (1 << port) - 1) {
		struct ddi_vbt_port_info *i = &dev_priv->vbt.ddi_port_info[p];

		if (info->alternate_ddc_pin != i->alternate_ddc_pin)
			continue;

		DRM_DEBUG_KMS("port %c trying to use the same DDC pin (0x%x) as port %c, "
			      "disabling port %c DVI/HDMI support\n",
			      port_name(p), i->alternate_ddc_pin,
			      port_name(port), port_name(p));

		/*
		 * If we have multiple ports supposedly sharing the
		 * pin, then dvi/hdmi couldn't exist on the shared
		 * port. Otherwise they share the same ddc bin and
		 * system couldn't communicate with them separately.
		 *
		 * Due to parsing the ports in alphabetical order,
		 * a higher port will always clobber a lower one.
		 */
		i->supports_dvi = false;
		i->supports_hdmi = false;
		i->alternate_ddc_pin = 0;
	}
}

static void sanitize_aux_ch(struct drm_i915_private *dev_priv,
			    enum port port)
{
	const struct ddi_vbt_port_info *info =
		&dev_priv->vbt.ddi_port_info[port];
	enum port p;

	if (!info->alternate_aux_channel)
		return;

	for_each_port_masked(p, (1 << port) - 1) {
		struct ddi_vbt_port_info *i = &dev_priv->vbt.ddi_port_info[p];

		if (info->alternate_aux_channel != i->alternate_aux_channel)
			continue;

		DRM_DEBUG_KMS("port %c trying to use the same AUX CH (0x%x) as port %c, "
			      "disabling port %c DP support\n",
			      port_name(p), i->alternate_aux_channel,
			      port_name(port), port_name(p));

		/*
		 * If we have multiple ports supposedlt sharing the
		 * aux channel, then DP couldn't exist on the shared
		 * port. Otherwise they share the same aux channel
		 * and system couldn't communicate with them separately.
		 *
		 * Due to parsing the ports in alphabetical order,
		 * a higher port will always clobber a lower one.
		 */
		i->supports_dp = false;
		i->alternate_aux_channel = 0;
	}
}

static void parse_ddi_port(struct drm_i915_private *dev_priv, enum port port,
			   const struct bdb_header *bdb)
{
	union child_device_config *it, *child = NULL;
	struct ddi_vbt_port_info *info = &dev_priv->vbt.ddi_port_info[port];
	uint8_t hdmi_level_shift;
	int i, j;
	bool is_dvi, is_hdmi, is_dp, is_edp, is_crt;
	uint8_t aux_channel, ddc_pin;
	/* Each DDI port can have more than one value on the "DVO Port" field,
	 * so look for all the possible values for each port and abort if more
	 * than one is found. */
	int dvo_ports[][3] = {
		{DVO_PORT_HDMIA, DVO_PORT_DPA, -1},
		{DVO_PORT_HDMIB, DVO_PORT_DPB, -1},
		{DVO_PORT_HDMIC, DVO_PORT_DPC, -1},
		{DVO_PORT_HDMID, DVO_PORT_DPD, -1},
		{DVO_PORT_CRT, DVO_PORT_HDMIE, DVO_PORT_DPE},
	};

	/* Find the child device to use, abort if more than one found. */
	for (i = 0; i < dev_priv->vbt.child_dev_num; i++) {
		it = dev_priv->vbt.child_dev + i;

		for (j = 0; j < 3; j++) {
			if (dvo_ports[port][j] == -1)
				break;

			if (it->common.dvo_port == dvo_ports[port][j]) {
				if (child) {
					DRM_DEBUG_KMS("More than one child device for port %c in VBT.\n",
						      port_name(port));
					return;
				}
				child = it;
			}
		}
	}
	if (!child)
		return;

	aux_channel = child->common.aux_channel;
	ddc_pin = child->common.ddc_pin;

	is_dvi = child->common.device_type & DEVICE_TYPE_TMDS_DVI_SIGNALING;
	is_dp = child->common.device_type & DEVICE_TYPE_DISPLAYPORT_OUTPUT;
	is_crt = child->common.device_type & DEVICE_TYPE_ANALOG_OUTPUT;
	is_hdmi = is_dvi && (child->common.device_type & DEVICE_TYPE_NOT_HDMI_OUTPUT) == 0;
	is_edp = is_dp && (child->common.device_type & DEVICE_TYPE_INTERNAL_CONNECTOR);

	info->supports_dvi = is_dvi;
	info->supports_hdmi = is_hdmi;
	info->supports_dp = is_dp;
	info->supports_edp = is_edp;

	DRM_DEBUG_KMS("Port %c VBT info: DP:%d HDMI:%d DVI:%d EDP:%d CRT:%d\n",
		      port_name(port), is_dp, is_hdmi, is_dvi, is_edp, is_crt);

	if (is_edp && is_dvi)
		DRM_DEBUG_KMS("Internal DP port %c is TMDS compatible\n",
			      port_name(port));
	if (is_crt && port != PORT_E)
		DRM_DEBUG_KMS("Port %c is analog\n", port_name(port));
	if (is_crt && (is_dvi || is_dp))
		DRM_DEBUG_KMS("Analog port %c is also DP or TMDS compatible\n",
			      port_name(port));
	if (is_dvi && (port == PORT_A || port == PORT_E))
		DRM_DEBUG_KMS("Port %c is TMDS compatible\n", port_name(port));
	if (!is_dvi && !is_dp && !is_crt)
		DRM_DEBUG_KMS("Port %c is not DP/TMDS/CRT compatible\n",
			      port_name(port));
	if (is_edp && (port == PORT_B || port == PORT_C || port == PORT_E))
		DRM_DEBUG_KMS("Port %c is internal DP\n", port_name(port));

	if (is_dvi) {
		info->alternate_ddc_pin = ddc_pin;

		sanitize_ddc_pin(dev_priv, port);
	}

	if (is_dp) {
		info->alternate_aux_channel = aux_channel;

		sanitize_aux_ch(dev_priv, port);
	}

	if (bdb->version >= 158) {
		/* The VBT HDMI level shift values match the table we have. */
		hdmi_level_shift = child->raw[7] & 0xF;
		DRM_DEBUG_KMS("VBT HDMI level shift for port %c: %d\n",
			      port_name(port),
			      hdmi_level_shift);
		info->hdmi_level_shift = hdmi_level_shift;
	}

	/* Parse the I_boost config for SKL and above */
	if (bdb->version >= 196 && child->common.iboost) {
		info->dp_boost_level = translate_iboost(child->common.iboost_level & 0xF);
		DRM_DEBUG_KMS("VBT (e)DP boost level for port %c: %d\n",
			      port_name(port), info->dp_boost_level);
		info->hdmi_boost_level = translate_iboost(child->common.iboost_level >> 4);
		DRM_DEBUG_KMS("VBT HDMI boost level for port %c: %d\n",
			      port_name(port), info->hdmi_boost_level);
	}
}

static void parse_ddi_ports(struct drm_i915_private *dev_priv,
			    const struct bdb_header *bdb)
{
	enum port port;

	if (!HAS_DDI(dev_priv))
		return;

	if (!dev_priv->vbt.child_dev_num)
		return;

	if (bdb->version < 155)
		return;

	for (port = PORT_A; port < I915_MAX_PORTS; port++)
		parse_ddi_port(dev_priv, port, bdb);
}

static void
parse_device_mapping(struct drm_i915_private *dev_priv,
		     const struct bdb_header *bdb)
{
	const struct bdb_general_definitions *p_defs;
	const union child_device_config *p_child;
	union child_device_config *child_dev_ptr;
	int i, child_device_num, count;
	u8 expected_size;
	u16 block_size;

	p_defs = find_section(bdb, BDB_GENERAL_DEFINITIONS);
	if (!p_defs) {
		DRM_DEBUG_KMS("No general definition block is found, no devices defined.\n");
		return;
	}
<<<<<<< HEAD
	if (p_defs->child_dev_size < sizeof(*p_child)) {
		DRM_ERROR("General definiton block child device size is too small.\n");
=======
	if (bdb->version < 106) {
		expected_size = 22;
	} else if (bdb->version < 111) {
		expected_size = 27;
	} else if (bdb->version < 195) {
		BUILD_BUG_ON(sizeof(struct old_child_dev_config) != 33);
		expected_size = sizeof(struct old_child_dev_config);
	} else if (bdb->version == 195) {
		expected_size = 37;
	} else if (bdb->version <= 197) {
		expected_size = 38;
	} else {
		expected_size = 38;
		BUILD_BUG_ON(sizeof(*p_child) < 38);
		DRM_DEBUG_DRIVER("Expected child device config size for VBT version %u not known; assuming %u\n",
				 bdb->version, expected_size);
	}

	/* Flag an error for unexpected size, but continue anyway. */
	if (p_defs->child_dev_size != expected_size)
		DRM_ERROR("Unexpected child device config size %u (expected %u for VBT version %u)\n",
			  p_defs->child_dev_size, expected_size, bdb->version);

	/* The legacy sized child device config is the minimum we need. */
	if (p_defs->child_dev_size < sizeof(struct old_child_dev_config)) {
		DRM_DEBUG_KMS("Child device config size %u is too small.\n",
			      p_defs->child_dev_size);
>>>>>>> 5e4b7c10
		return;
	}

	/* get the block size of general definitions */
	block_size = get_blocksize(p_defs);
	/* get the number of child device */
	child_device_num = (block_size - sizeof(*p_defs)) /
				p_defs->child_dev_size;
	count = 0;
	/* get the number of child device that is present */
	for (i = 0; i < child_device_num; i++) {
		p_child = child_device_ptr(p_defs, i);
		if (!p_child->common.device_type) {
			/* skip the device block if device type is invalid */
			continue;
		}
		count++;
	}
	if (!count) {
		DRM_DEBUG_KMS("no child dev is parsed from VBT\n");
		return;
	}
	dev_priv->vbt.child_dev = kcalloc(count, sizeof(*p_child), GFP_KERNEL);
	if (!dev_priv->vbt.child_dev) {
		DRM_DEBUG_KMS("No memory space for child device\n");
		return;
	}

	dev_priv->vbt.child_dev_num = count;
	count = 0;
	for (i = 0; i < child_device_num; i++) {
		p_child = child_device_ptr(p_defs, i);
		if (!p_child->common.device_type) {
			/* skip the device block if device type is invalid */
			continue;
		}

		child_dev_ptr = dev_priv->vbt.child_dev + count;
		count++;

		/*
		 * Copy as much as we know (sizeof) and is available
		 * (child_dev_size) of the child device. Accessing the data must
		 * depend on VBT version.
		 */
		memcpy(child_dev_ptr, p_child,
		       min_t(size_t, p_defs->child_dev_size, sizeof(*p_child)));

		/*
		 * copied full block, now init values when they are not
		 * available in current version
		 */
		if (bdb->version < 196) {
			/* Set default values for bits added from v196 */
			child_dev_ptr->common.iboost = 0;
			child_dev_ptr->common.hpd_invert = 0;
		}

		if (bdb->version < 192)
			child_dev_ptr->common.lspcon = 0;
	}
	return;
}

static void
init_vbt_defaults(struct drm_i915_private *dev_priv)
{
	enum port port;

	dev_priv->vbt.crt_ddc_pin = GMBUS_PIN_VGADDC;

	/* Default to having backlight */
	dev_priv->vbt.backlight.present = true;

	/* LFP panel data */
	dev_priv->vbt.lvds_dither = 1;
	dev_priv->vbt.lvds_vbt = 0;

	/* SDVO panel data */
	dev_priv->vbt.sdvo_lvds_vbt_mode = NULL;

	/* general features */
	dev_priv->vbt.int_tv_support = 1;
	dev_priv->vbt.int_crt_support = 1;

	/* Default to using SSC */
	dev_priv->vbt.lvds_use_ssc = 1;
	/*
	 * Core/SandyBridge/IvyBridge use alternative (120MHz) reference
	 * clock for LVDS.
	 */
	dev_priv->vbt.lvds_ssc_freq = intel_bios_ssc_frequency(dev_priv,
			!HAS_PCH_SPLIT(dev_priv));
	DRM_DEBUG_KMS("Set default to SSC at %d kHz\n", dev_priv->vbt.lvds_ssc_freq);

	for (port = PORT_A; port < I915_MAX_PORTS; port++) {
		struct ddi_vbt_port_info *info =
			&dev_priv->vbt.ddi_port_info[port];

		info->hdmi_level_shift = HDMI_LEVEL_SHIFT_UNKNOWN;

		info->supports_dvi = (port != PORT_A && port != PORT_E);
		info->supports_hdmi = info->supports_dvi;
		info->supports_dp = (port != PORT_E);
	}
}

static const struct bdb_header *get_bdb_header(const struct vbt_header *vbt)
{
	const void *_vbt = vbt;

	return _vbt + vbt->bdb_offset;
}

/**
 * intel_bios_is_valid_vbt - does the given buffer contain a valid VBT
 * @buf:	pointer to a buffer to validate
 * @size:	size of the buffer
 *
 * Returns true on valid VBT.
 */
bool intel_bios_is_valid_vbt(const void *buf, size_t size)
{
	const struct vbt_header *vbt = buf;
	const struct bdb_header *bdb;

	if (!vbt)
		return false;

	if (sizeof(struct vbt_header) > size) {
		DRM_DEBUG_DRIVER("VBT header incomplete\n");
		return false;
	}

	if (memcmp(vbt->signature, "$VBT", 4)) {
		DRM_DEBUG_DRIVER("VBT invalid signature\n");
		return false;
	}

	if (range_overflows_t(size_t,
			      vbt->bdb_offset,
			      sizeof(struct bdb_header),
			      size)) {
		DRM_DEBUG_DRIVER("BDB header incomplete\n");
		return false;
	}

	bdb = get_bdb_header(vbt);
	if (range_overflows_t(size_t, vbt->bdb_offset, bdb->bdb_size, size)) {
		DRM_DEBUG_DRIVER("BDB incomplete\n");
		return false;
	}

	return vbt;
}

static const struct vbt_header *find_vbt(void __iomem *bios, size_t size)
{
	size_t i;

	/* Scour memory looking for the VBT signature. */
	for (i = 0; i + 4 < size; i++) {
		void *vbt;

		if (ioread32(bios + i) != *((const u32 *) "$VBT"))
			continue;

		/*
		 * This is the one place where we explicitly discard the address
		 * space (__iomem) of the BIOS/VBT.
		 */
		vbt = (void __force *) bios + i;
		if (intel_bios_is_valid_vbt(vbt, size - i))
			return vbt;

		break;
	}

	return NULL;
}

/**
 * intel_bios_init - find VBT and initialize settings from the BIOS
 * @dev_priv: i915 device instance
 *
 * Loads the Video BIOS and checks that the VBT exists.  Sets scratch registers
 * to appropriate values.
 *
 * Returns 0 on success, nonzero on failure.
 */
int
intel_bios_init(struct drm_i915_private *dev_priv)
{
	struct pci_dev *pdev = dev_priv->drm.pdev;
	const struct vbt_header *vbt = dev_priv->opregion.vbt;
	const struct bdb_header *bdb;
	u8 __iomem *bios = NULL;

	if (HAS_PCH_NOP(dev_priv))
		return -ENODEV;

	init_vbt_defaults(dev_priv);

	if (!vbt) {
		size_t size;

		bios = pci_map_rom(pdev, &size);
		if (!bios)
			return -1;

		vbt = find_vbt(bios, size);
		if (!vbt) {
			pci_unmap_rom(pdev, bios);
			return -1;
		}

		DRM_DEBUG_KMS("Found valid VBT in PCI ROM\n");
	}

	bdb = get_bdb_header(vbt);

	DRM_DEBUG_KMS("VBT signature \"%.*s\", BDB version %d\n",
		      (int)sizeof(vbt->signature), vbt->signature, bdb->version);

	/* Grab useful general definitions */
	parse_general_features(dev_priv, bdb);
	parse_general_definitions(dev_priv, bdb);
	parse_lfp_panel_data(dev_priv, bdb);
	parse_lfp_backlight(dev_priv, bdb);
	parse_sdvo_panel_data(dev_priv, bdb);
	parse_sdvo_device_mapping(dev_priv, bdb);
	parse_device_mapping(dev_priv, bdb);
	parse_driver_features(dev_priv, bdb);
	parse_edp(dev_priv, bdb);
	parse_psr(dev_priv, bdb);
	parse_mipi_config(dev_priv, bdb);
	parse_mipi_sequence(dev_priv, bdb);
	parse_ddi_ports(dev_priv, bdb);

	if (bios)
		pci_unmap_rom(pdev, bios);

	return 0;
}

/**
 * intel_bios_is_tv_present - is integrated TV present in VBT
 * @dev_priv:	i915 device instance
 *
 * Return true if TV is present. If no child devices were parsed from VBT,
 * assume TV is present.
 */
bool intel_bios_is_tv_present(struct drm_i915_private *dev_priv)
{
	union child_device_config *p_child;
	int i;

	if (!dev_priv->vbt.int_tv_support)
		return false;

	if (!dev_priv->vbt.child_dev_num)
		return true;

	for (i = 0; i < dev_priv->vbt.child_dev_num; i++) {
		p_child = dev_priv->vbt.child_dev + i;
		/*
		 * If the device type is not TV, continue.
		 */
		switch (p_child->old.device_type) {
		case DEVICE_TYPE_INT_TV:
		case DEVICE_TYPE_TV:
		case DEVICE_TYPE_TV_SVIDEO_COMPOSITE:
			break;
		default:
			continue;
		}
		/* Only when the addin_offset is non-zero, it is regarded
		 * as present.
		 */
		if (p_child->old.addin_offset)
			return true;
	}

	return false;
}

/**
 * intel_bios_is_lvds_present - is LVDS present in VBT
 * @dev_priv:	i915 device instance
 * @i2c_pin:	i2c pin for LVDS if present
 *
 * Return true if LVDS is present. If no child devices were parsed from VBT,
 * assume LVDS is present.
 */
bool intel_bios_is_lvds_present(struct drm_i915_private *dev_priv, u8 *i2c_pin)
{
	int i;

	if (!dev_priv->vbt.child_dev_num)
		return true;

	for (i = 0; i < dev_priv->vbt.child_dev_num; i++) {
		union child_device_config *uchild = dev_priv->vbt.child_dev + i;
		struct old_child_dev_config *child = &uchild->old;

		/* If the device type is not LFP, continue.
		 * We have to check both the new identifiers as well as the
		 * old for compatibility with some BIOSes.
		 */
		if (child->device_type != DEVICE_TYPE_INT_LFP &&
		    child->device_type != DEVICE_TYPE_LFP)
			continue;

		if (intel_gmbus_is_valid_pin(dev_priv, child->i2c_pin))
			*i2c_pin = child->i2c_pin;

		/* However, we cannot trust the BIOS writers to populate
		 * the VBT correctly.  Since LVDS requires additional
		 * information from AIM blocks, a non-zero addin offset is
		 * a good indicator that the LVDS is actually present.
		 */
		if (child->addin_offset)
			return true;

		/* But even then some BIOS writers perform some black magic
		 * and instantiate the device without reference to any
		 * additional data.  Trust that if the VBT was written into
		 * the OpRegion then they have validated the LVDS's existence.
		 */
		if (dev_priv->opregion.vbt)
			return true;
	}

	return false;
}

/**
 * intel_bios_is_port_present - is the specified digital port present
 * @dev_priv:	i915 device instance
 * @port:	port to check
 *
 * Return true if the device in %port is present.
 */
bool intel_bios_is_port_present(struct drm_i915_private *dev_priv, enum port port)
{
	static const struct {
		u16 dp, hdmi;
	} port_mapping[] = {
		[PORT_B] = { DVO_PORT_DPB, DVO_PORT_HDMIB, },
		[PORT_C] = { DVO_PORT_DPC, DVO_PORT_HDMIC, },
		[PORT_D] = { DVO_PORT_DPD, DVO_PORT_HDMID, },
		[PORT_E] = { DVO_PORT_DPE, DVO_PORT_HDMIE, },
	};
	int i;

	/* FIXME maybe deal with port A as well? */
	if (WARN_ON(port == PORT_A) || port >= ARRAY_SIZE(port_mapping))
		return false;

	if (!dev_priv->vbt.child_dev_num)
		return false;

	for (i = 0; i < dev_priv->vbt.child_dev_num; i++) {
		const union child_device_config *p_child =
			&dev_priv->vbt.child_dev[i];
		if ((p_child->common.dvo_port == port_mapping[port].dp ||
		     p_child->common.dvo_port == port_mapping[port].hdmi) &&
		    (p_child->common.device_type & (DEVICE_TYPE_TMDS_DVI_SIGNALING |
						    DEVICE_TYPE_DISPLAYPORT_OUTPUT)))
			return true;
	}

	return false;
}

/**
 * intel_bios_is_port_edp - is the device in given port eDP
 * @dev_priv:	i915 device instance
 * @port:	port to check
 *
 * Return true if the device in %port is eDP.
 */
bool intel_bios_is_port_edp(struct drm_i915_private *dev_priv, enum port port)
{
	union child_device_config *p_child;
	static const short port_mapping[] = {
		[PORT_B] = DVO_PORT_DPB,
		[PORT_C] = DVO_PORT_DPC,
		[PORT_D] = DVO_PORT_DPD,
		[PORT_E] = DVO_PORT_DPE,
	};
	int i;

	if (HAS_DDI(dev_priv))
		return dev_priv->vbt.ddi_port_info[port].supports_edp;

	if (!dev_priv->vbt.child_dev_num)
		return false;

	for (i = 0; i < dev_priv->vbt.child_dev_num; i++) {
		p_child = dev_priv->vbt.child_dev + i;

		if (p_child->common.dvo_port == port_mapping[port] &&
		    (p_child->common.device_type & DEVICE_TYPE_eDP_BITS) ==
		    (DEVICE_TYPE_eDP & DEVICE_TYPE_eDP_BITS))
			return true;
	}

	return false;
}

static bool child_dev_is_dp_dual_mode(const union child_device_config *p_child,
				      enum port port)
{
	static const struct {
		u16 dp, hdmi;
	} port_mapping[] = {
		/*
		 * Buggy VBTs may declare DP ports as having
		 * HDMI type dvo_port :( So let's check both.
		 */
		[PORT_B] = { DVO_PORT_DPB, DVO_PORT_HDMIB, },
		[PORT_C] = { DVO_PORT_DPC, DVO_PORT_HDMIC, },
		[PORT_D] = { DVO_PORT_DPD, DVO_PORT_HDMID, },
		[PORT_E] = { DVO_PORT_DPE, DVO_PORT_HDMIE, },
	};

	if (port == PORT_A || port >= ARRAY_SIZE(port_mapping))
		return false;

	if ((p_child->common.device_type & DEVICE_TYPE_DP_DUAL_MODE_BITS) !=
	    (DEVICE_TYPE_DP_DUAL_MODE & DEVICE_TYPE_DP_DUAL_MODE_BITS))
		return false;

	if (p_child->common.dvo_port == port_mapping[port].dp)
		return true;

	/* Only accept a HDMI dvo_port as DP++ if it has an AUX channel */
	if (p_child->common.dvo_port == port_mapping[port].hdmi &&
	    p_child->common.aux_channel != 0)
		return true;

	return false;
}

bool intel_bios_is_port_dp_dual_mode(struct drm_i915_private *dev_priv,
				     enum port port)
{
	int i;

	for (i = 0; i < dev_priv->vbt.child_dev_num; i++) {
		const union child_device_config *p_child =
			&dev_priv->vbt.child_dev[i];

		if (child_dev_is_dp_dual_mode(p_child, port))
			return true;
	}

	return false;
}

/**
 * intel_bios_is_dsi_present - is DSI present in VBT
 * @dev_priv:	i915 device instance
 * @port:	port for DSI if present
 *
 * Return true if DSI is present, and return the port in %port.
 */
bool intel_bios_is_dsi_present(struct drm_i915_private *dev_priv,
			       enum port *port)
{
	union child_device_config *p_child;
	u8 dvo_port;
	int i;

	for (i = 0; i < dev_priv->vbt.child_dev_num; i++) {
		p_child = dev_priv->vbt.child_dev + i;

		if (!(p_child->common.device_type & DEVICE_TYPE_MIPI_OUTPUT))
			continue;

		dvo_port = p_child->common.dvo_port;

		switch (dvo_port) {
		case DVO_PORT_MIPIA:
		case DVO_PORT_MIPIC:
			if (port)
				*port = dvo_port - DVO_PORT_MIPIA;
			return true;
		case DVO_PORT_MIPIB:
		case DVO_PORT_MIPID:
			DRM_DEBUG_KMS("VBT has unsupported DSI port %c\n",
				      port_name(dvo_port - DVO_PORT_MIPIA));
			break;
		}
	}

	return false;
}

/**
 * intel_bios_is_port_hpd_inverted - is HPD inverted for %port
 * @dev_priv:	i915 device instance
 * @port:	port to check
 *
 * Return true if HPD should be inverted for %port.
 */
bool
intel_bios_is_port_hpd_inverted(struct drm_i915_private *dev_priv,
				enum port port)
{
	int i;

	if (WARN_ON_ONCE(!IS_GEN9_LP(dev_priv)))
		return false;

	for (i = 0; i < dev_priv->vbt.child_dev_num; i++) {
		if (!dev_priv->vbt.child_dev[i].common.hpd_invert)
			continue;

		switch (dev_priv->vbt.child_dev[i].common.dvo_port) {
		case DVO_PORT_DPA:
		case DVO_PORT_HDMIA:
			if (port == PORT_A)
				return true;
			break;
		case DVO_PORT_DPB:
		case DVO_PORT_HDMIB:
			if (port == PORT_B)
				return true;
			break;
		case DVO_PORT_DPC:
		case DVO_PORT_HDMIC:
			if (port == PORT_C)
				return true;
			break;
		default:
			break;
		}
	}

	return false;
}

/**
 * intel_bios_is_lspcon_present - if LSPCON is attached on %port
 * @dev_priv:	i915 device instance
 * @port:	port to check
 *
 * Return true if LSPCON is present on this port
 */
bool
intel_bios_is_lspcon_present(struct drm_i915_private *dev_priv,
				enum port port)
{
	int i;

	if (!HAS_LSPCON(dev_priv))
		return false;

	for (i = 0; i < dev_priv->vbt.child_dev_num; i++) {
		if (!dev_priv->vbt.child_dev[i].common.lspcon)
			continue;

		switch (dev_priv->vbt.child_dev[i].common.dvo_port) {
		case DVO_PORT_DPA:
		case DVO_PORT_HDMIA:
			if (port == PORT_A)
				return true;
			break;
		case DVO_PORT_DPB:
		case DVO_PORT_HDMIB:
			if (port == PORT_B)
				return true;
			break;
		case DVO_PORT_DPC:
		case DVO_PORT_HDMIC:
			if (port == PORT_C)
				return true;
			break;
		case DVO_PORT_DPD:
		case DVO_PORT_HDMID:
			if (port == PORT_D)
				return true;
			break;
		default:
			break;
		}
	}

	return false;
}<|MERGE_RESOLUTION|>--- conflicted
+++ resolved
@@ -93,10 +93,6 @@
 		current_size = _get_blocksize(base + index);
 		index += 3;
 
-		/* The MIPI Sequence Block v3+ has a separate size field. */
-		if (current_id == BDB_MIPI_SEQUENCE && *(base + index) >= 3)
-			current_size = *((const u32 *)(base + index + 1));
-
 		if (index + current_size > total)
 			return NULL;
 
@@ -456,17 +452,10 @@
 	}
 }
 
-<<<<<<< HEAD
-static union child_device_config *
-child_device_ptr(struct bdb_general_definitions *p_defs, int i)
-{
-	return (void *) &p_defs->devices[i * p_defs->child_dev_size];
-=======
 static const union child_device_config *
 child_device_ptr(const struct bdb_general_definitions *p_defs, int i)
 {
 	return (const void *) &p_defs->devices[i * p_defs->child_dev_size];
->>>>>>> 5e4b7c10
 }
 
 static void
@@ -501,13 +490,8 @@
 		p_defs->child_dev_size;
 	count = 0;
 	for (i = 0; i < child_device_num; i++) {
-<<<<<<< HEAD
-		p_child = child_device_ptr(p_defs, i);
-		if (!p_child->old.device_type) {
-=======
 		child = &child_device_ptr(p_defs, i)->old;
 		if (!child->device_type) {
->>>>>>> 5e4b7c10
 			/* skip the device block if device type is invalid */
 			continue;
 		}
@@ -855,17 +839,7 @@
 		index += current_size;
 	}
 
-<<<<<<< HEAD
-	/* Fail gracefully for forward incompatible sequence block. */
-	if (sequence->version >= 3) {
-		DRM_ERROR("Unable to parse MIPI Sequence Block v3+\n");
-		return;
-	}
-
-	DRM_DEBUG_DRIVER("Found MIPI sequence block\n");
-=======
 	DRM_ERROR("Sequence block detected but no valid configuration\n");
->>>>>>> 5e4b7c10
 
 	return NULL;
 }
@@ -1276,10 +1250,6 @@
 		DRM_DEBUG_KMS("No general definition block is found, no devices defined.\n");
 		return;
 	}
-<<<<<<< HEAD
-	if (p_defs->child_dev_size < sizeof(*p_child)) {
-		DRM_ERROR("General definiton block child device size is too small.\n");
-=======
 	if (bdb->version < 106) {
 		expected_size = 22;
 	} else if (bdb->version < 111) {
@@ -1307,7 +1277,6 @@
 	if (p_defs->child_dev_size < sizeof(struct old_child_dev_config)) {
 		DRM_DEBUG_KMS("Child device config size %u is too small.\n",
 			      p_defs->child_dev_size);
->>>>>>> 5e4b7c10
 		return;
 	}
 
