--- conflicted
+++ resolved
@@ -739,11 +739,8 @@
 {
 	struct intel_uc_fw *guc_fw = &dev_priv->guc.fw;
 	const char *fw_path;
-<<<<<<< HEAD
 	bool is_forced_rc6 = false;
-=======
 	unsigned long long start = sched_clock();
->>>>>>> 27c92754
 
 	if (!HAS_GUC(dev_priv)) {
 		i915.enable_guc_loading = 0;
