// SPDX-License-Identifier: GPL-2.0-or-later
/*
 *  ahci.c - AHCI SATA support
 *
 *  Maintained by:  Tejun Heo <tj@kernel.org>
 *    		    Please ALWAYS copy linux-ide@vger.kernel.org
 *		    on emails.
 *
 *  Copyright 2004-2005 Red Hat, Inc.
 *
 * libata documentation is available via 'make {ps|pdf}docs',
 * as Documentation/driver-api/libata.rst
 *
 * AHCI hardware documentation:
 * http://www.intel.com/technology/serialata/pdf/rev1_0.pdf
 * http://www.intel.com/technology/serialata/pdf/rev1_1.pdf
 */

#include <linux/kernel.h>
#include <linux/module.h>
#include <linux/pci.h>
#include <linux/blkdev.h>
#include <linux/delay.h>
#include <linux/interrupt.h>
#include <linux/dma-mapping.h>
#include <linux/device.h>
#include <linux/dmi.h>
#include <linux/gfp.h>
#include <linux/msi.h>
#include <scsi/scsi_host.h>
#include <scsi/scsi_cmnd.h>
#include <linux/libata.h>
#include <linux/ahci-remap.h>
#include <linux/io-64-nonatomic-lo-hi.h>
#include "ahci.h"

#define DRV_NAME	"ahci"
#define DRV_VERSION	"3.0"

enum {
	AHCI_PCI_BAR_STA2X11	= 0,
	AHCI_PCI_BAR_CAVIUM	= 0,
	AHCI_PCI_BAR_LOONGSON	= 0,
	AHCI_PCI_BAR_ENMOTUS	= 2,
	AHCI_PCI_BAR_CAVIUM_GEN5	= 4,
	AHCI_PCI_BAR_STANDARD	= 5,
};

enum board_ids {
	/* board IDs by feature in alphabetical order */
	board_ahci,
	board_ahci_ign_iferr,
	board_ahci_mobile,
	board_ahci_nomsi,
	board_ahci_noncq,
	board_ahci_nosntf,
	board_ahci_yes_fbs,

	/* board IDs for specific chipsets in alphabetical order */
	board_ahci_al,
	board_ahci_avn,
	board_ahci_mcp65,
	board_ahci_mcp77,
	board_ahci_mcp89,
	board_ahci_mv,
	board_ahci_sb600,
	board_ahci_sb700,	/* for SB700 and SB800 */
	board_ahci_vt8251,

	/*
	 * board IDs for Intel chipsets that support more than 6 ports
	 * *and* end up needing the PCS quirk.
	 */
	board_ahci_pcs7,

	/* aliases */
	board_ahci_mcp_linux	= board_ahci_mcp65,
	board_ahci_mcp67	= board_ahci_mcp65,
	board_ahci_mcp73	= board_ahci_mcp65,
	board_ahci_mcp79	= board_ahci_mcp77,
};

static int ahci_init_one(struct pci_dev *pdev, const struct pci_device_id *ent);
static void ahci_remove_one(struct pci_dev *dev);
static void ahci_shutdown_one(struct pci_dev *dev);
static int ahci_vt8251_hardreset(struct ata_link *link, unsigned int *class,
				 unsigned long deadline);
static int ahci_avn_hardreset(struct ata_link *link, unsigned int *class,
			      unsigned long deadline);
static void ahci_mcp89_apple_enable(struct pci_dev *pdev);
static bool is_mcp89_apple(struct pci_dev *pdev);
static int ahci_p5wdh_hardreset(struct ata_link *link, unsigned int *class,
				unsigned long deadline);
#ifdef CONFIG_PM
static int ahci_pci_device_runtime_suspend(struct device *dev);
static int ahci_pci_device_runtime_resume(struct device *dev);
#ifdef CONFIG_PM_SLEEP
static int ahci_pci_device_suspend(struct device *dev);
static int ahci_pci_device_resume(struct device *dev);
#endif
#endif /* CONFIG_PM */

static struct scsi_host_template ahci_sht = {
	AHCI_SHT("ahci"),
};

static struct ata_port_operations ahci_vt8251_ops = {
	.inherits		= &ahci_ops,
	.hardreset		= ahci_vt8251_hardreset,
};

static struct ata_port_operations ahci_p5wdh_ops = {
	.inherits		= &ahci_ops,
	.hardreset		= ahci_p5wdh_hardreset,
};

static struct ata_port_operations ahci_avn_ops = {
	.inherits		= &ahci_ops,
	.hardreset		= ahci_avn_hardreset,
};

static const struct ata_port_info ahci_port_info[] = {
	/* by features */
	[board_ahci] = {
		.flags		= AHCI_FLAG_COMMON,
		.pio_mask	= ATA_PIO4,
		.udma_mask	= ATA_UDMA6,
		.port_ops	= &ahci_ops,
	},
	[board_ahci_ign_iferr] = {
		AHCI_HFLAGS	(AHCI_HFLAG_IGN_IRQ_IF_ERR),
		.flags		= AHCI_FLAG_COMMON,
		.pio_mask	= ATA_PIO4,
		.udma_mask	= ATA_UDMA6,
		.port_ops	= &ahci_ops,
	},
	[board_ahci_mobile] = {
		AHCI_HFLAGS	(AHCI_HFLAG_IS_MOBILE),
		.flags		= AHCI_FLAG_COMMON,
		.pio_mask	= ATA_PIO4,
		.udma_mask	= ATA_UDMA6,
		.port_ops	= &ahci_ops,
	},
	[board_ahci_nomsi] = {
		AHCI_HFLAGS	(AHCI_HFLAG_NO_MSI),
		.flags		= AHCI_FLAG_COMMON,
		.pio_mask	= ATA_PIO4,
		.udma_mask	= ATA_UDMA6,
		.port_ops	= &ahci_ops,
	},
	[board_ahci_noncq] = {
		AHCI_HFLAGS	(AHCI_HFLAG_NO_NCQ),
		.flags		= AHCI_FLAG_COMMON,
		.pio_mask	= ATA_PIO4,
		.udma_mask	= ATA_UDMA6,
		.port_ops	= &ahci_ops,
	},
	[board_ahci_nosntf] = {
		AHCI_HFLAGS	(AHCI_HFLAG_NO_SNTF),
		.flags		= AHCI_FLAG_COMMON,
		.pio_mask	= ATA_PIO4,
		.udma_mask	= ATA_UDMA6,
		.port_ops	= &ahci_ops,
	},
	[board_ahci_yes_fbs] = {
		AHCI_HFLAGS	(AHCI_HFLAG_YES_FBS),
		.flags		= AHCI_FLAG_COMMON,
		.pio_mask	= ATA_PIO4,
		.udma_mask	= ATA_UDMA6,
		.port_ops	= &ahci_ops,
	},
	/* by chipsets */
	[board_ahci_al] = {
		AHCI_HFLAGS	(AHCI_HFLAG_NO_PMP | AHCI_HFLAG_NO_MSI),
		.flags		= AHCI_FLAG_COMMON,
		.pio_mask	= ATA_PIO4,
		.udma_mask	= ATA_UDMA6,
		.port_ops	= &ahci_ops,
	},
	[board_ahci_avn] = {
		.flags		= AHCI_FLAG_COMMON,
		.pio_mask	= ATA_PIO4,
		.udma_mask	= ATA_UDMA6,
		.port_ops	= &ahci_avn_ops,
	},
	[board_ahci_mcp65] = {
		AHCI_HFLAGS	(AHCI_HFLAG_NO_FPDMA_AA | AHCI_HFLAG_NO_PMP |
				 AHCI_HFLAG_YES_NCQ),
		.flags		= AHCI_FLAG_COMMON | ATA_FLAG_NO_DIPM,
		.pio_mask	= ATA_PIO4,
		.udma_mask	= ATA_UDMA6,
		.port_ops	= &ahci_ops,
	},
	[board_ahci_mcp77] = {
		AHCI_HFLAGS	(AHCI_HFLAG_NO_FPDMA_AA | AHCI_HFLAG_NO_PMP),
		.flags		= AHCI_FLAG_COMMON,
		.pio_mask	= ATA_PIO4,
		.udma_mask	= ATA_UDMA6,
		.port_ops	= &ahci_ops,
	},
	[board_ahci_mcp89] = {
		AHCI_HFLAGS	(AHCI_HFLAG_NO_FPDMA_AA),
		.flags		= AHCI_FLAG_COMMON,
		.pio_mask	= ATA_PIO4,
		.udma_mask	= ATA_UDMA6,
		.port_ops	= &ahci_ops,
	},
	[board_ahci_mv] = {
		AHCI_HFLAGS	(AHCI_HFLAG_NO_NCQ | AHCI_HFLAG_NO_MSI |
				 AHCI_HFLAG_MV_PATA | AHCI_HFLAG_NO_PMP),
		.flags		= ATA_FLAG_SATA | ATA_FLAG_PIO_DMA,
		.pio_mask	= ATA_PIO4,
		.udma_mask	= ATA_UDMA6,
		.port_ops	= &ahci_ops,
	},
	[board_ahci_sb600] = {
		AHCI_HFLAGS	(AHCI_HFLAG_IGN_SERR_INTERNAL |
				 AHCI_HFLAG_NO_MSI | AHCI_HFLAG_SECT255 |
				 AHCI_HFLAG_32BIT_ONLY),
		.flags		= AHCI_FLAG_COMMON,
		.pio_mask	= ATA_PIO4,
		.udma_mask	= ATA_UDMA6,
		.port_ops	= &ahci_pmp_retry_srst_ops,
	},
	[board_ahci_sb700] = {	/* for SB700 and SB800 */
		AHCI_HFLAGS	(AHCI_HFLAG_IGN_SERR_INTERNAL),
		.flags		= AHCI_FLAG_COMMON,
		.pio_mask	= ATA_PIO4,
		.udma_mask	= ATA_UDMA6,
		.port_ops	= &ahci_pmp_retry_srst_ops,
	},
	[board_ahci_vt8251] = {
		AHCI_HFLAGS	(AHCI_HFLAG_NO_NCQ | AHCI_HFLAG_NO_PMP),
		.flags		= AHCI_FLAG_COMMON,
		.pio_mask	= ATA_PIO4,
		.udma_mask	= ATA_UDMA6,
		.port_ops	= &ahci_vt8251_ops,
	},
	[board_ahci_pcs7] = {
		.flags		= AHCI_FLAG_COMMON,
		.pio_mask	= ATA_PIO4,
		.udma_mask	= ATA_UDMA6,
		.port_ops	= &ahci_ops,
	},
};

static const struct pci_device_id ahci_pci_tbl[] = {
	/* Intel */
	{ PCI_VDEVICE(INTEL, 0x06d6), board_ahci }, /* Comet Lake PCH-H RAID */
	{ PCI_VDEVICE(INTEL, 0x2652), board_ahci }, /* ICH6 */
	{ PCI_VDEVICE(INTEL, 0x2653), board_ahci }, /* ICH6M */
	{ PCI_VDEVICE(INTEL, 0x27c1), board_ahci }, /* ICH7 */
	{ PCI_VDEVICE(INTEL, 0x27c5), board_ahci }, /* ICH7M */
	{ PCI_VDEVICE(INTEL, 0x27c3), board_ahci }, /* ICH7R */
	{ PCI_VDEVICE(AL, 0x5288), board_ahci_ign_iferr }, /* ULi M5288 */
	{ PCI_VDEVICE(INTEL, 0x2681), board_ahci }, /* ESB2 */
	{ PCI_VDEVICE(INTEL, 0x2682), board_ahci }, /* ESB2 */
	{ PCI_VDEVICE(INTEL, 0x2683), board_ahci }, /* ESB2 */
	{ PCI_VDEVICE(INTEL, 0x27c6), board_ahci }, /* ICH7-M DH */
	{ PCI_VDEVICE(INTEL, 0x2821), board_ahci }, /* ICH8 */
	{ PCI_VDEVICE(INTEL, 0x2822), board_ahci_nosntf }, /* ICH8 */
	{ PCI_VDEVICE(INTEL, 0x2824), board_ahci }, /* ICH8 */
	{ PCI_VDEVICE(INTEL, 0x2829), board_ahci }, /* ICH8M */
	{ PCI_VDEVICE(INTEL, 0x282a), board_ahci }, /* ICH8M */
	{ PCI_VDEVICE(INTEL, 0x2922), board_ahci }, /* ICH9 */
	{ PCI_VDEVICE(INTEL, 0x2923), board_ahci }, /* ICH9 */
	{ PCI_VDEVICE(INTEL, 0x2924), board_ahci }, /* ICH9 */
	{ PCI_VDEVICE(INTEL, 0x2925), board_ahci }, /* ICH9 */
	{ PCI_VDEVICE(INTEL, 0x2927), board_ahci }, /* ICH9 */
	{ PCI_VDEVICE(INTEL, 0x2929), board_ahci_mobile }, /* ICH9M */
	{ PCI_VDEVICE(INTEL, 0x292a), board_ahci_mobile }, /* ICH9M */
	{ PCI_VDEVICE(INTEL, 0x292b), board_ahci_mobile }, /* ICH9M */
	{ PCI_VDEVICE(INTEL, 0x292c), board_ahci_mobile }, /* ICH9M */
	{ PCI_VDEVICE(INTEL, 0x292f), board_ahci_mobile }, /* ICH9M */
	{ PCI_VDEVICE(INTEL, 0x294d), board_ahci }, /* ICH9 */
	{ PCI_VDEVICE(INTEL, 0x294e), board_ahci_mobile }, /* ICH9M */
	{ PCI_VDEVICE(INTEL, 0x502a), board_ahci }, /* Tolapai */
	{ PCI_VDEVICE(INTEL, 0x502b), board_ahci }, /* Tolapai */
	{ PCI_VDEVICE(INTEL, 0x3a05), board_ahci }, /* ICH10 */
	{ PCI_VDEVICE(INTEL, 0x3a22), board_ahci }, /* ICH10 */
	{ PCI_VDEVICE(INTEL, 0x3a25), board_ahci }, /* ICH10 */
	{ PCI_VDEVICE(INTEL, 0x3b22), board_ahci }, /* PCH AHCI */
	{ PCI_VDEVICE(INTEL, 0x3b23), board_ahci }, /* PCH AHCI */
	{ PCI_VDEVICE(INTEL, 0x3b24), board_ahci }, /* PCH RAID */
	{ PCI_VDEVICE(INTEL, 0x3b25), board_ahci }, /* PCH RAID */
	{ PCI_VDEVICE(INTEL, 0x3b29), board_ahci_mobile }, /* PCH M AHCI */
	{ PCI_VDEVICE(INTEL, 0x3b2b), board_ahci }, /* PCH RAID */
	{ PCI_VDEVICE(INTEL, 0x3b2c), board_ahci_mobile }, /* PCH M RAID */
	{ PCI_VDEVICE(INTEL, 0x3b2f), board_ahci }, /* PCH AHCI */
	{ PCI_VDEVICE(INTEL, 0x19b0), board_ahci_pcs7 }, /* DNV AHCI */
	{ PCI_VDEVICE(INTEL, 0x19b1), board_ahci_pcs7 }, /* DNV AHCI */
	{ PCI_VDEVICE(INTEL, 0x19b2), board_ahci_pcs7 }, /* DNV AHCI */
	{ PCI_VDEVICE(INTEL, 0x19b3), board_ahci_pcs7 }, /* DNV AHCI */
	{ PCI_VDEVICE(INTEL, 0x19b4), board_ahci_pcs7 }, /* DNV AHCI */
	{ PCI_VDEVICE(INTEL, 0x19b5), board_ahci_pcs7 }, /* DNV AHCI */
	{ PCI_VDEVICE(INTEL, 0x19b6), board_ahci_pcs7 }, /* DNV AHCI */
	{ PCI_VDEVICE(INTEL, 0x19b7), board_ahci_pcs7 }, /* DNV AHCI */
	{ PCI_VDEVICE(INTEL, 0x19bE), board_ahci_pcs7 }, /* DNV AHCI */
	{ PCI_VDEVICE(INTEL, 0x19bF), board_ahci_pcs7 }, /* DNV AHCI */
	{ PCI_VDEVICE(INTEL, 0x19c0), board_ahci_pcs7 }, /* DNV AHCI */
	{ PCI_VDEVICE(INTEL, 0x19c1), board_ahci_pcs7 }, /* DNV AHCI */
	{ PCI_VDEVICE(INTEL, 0x19c2), board_ahci_pcs7 }, /* DNV AHCI */
	{ PCI_VDEVICE(INTEL, 0x19c3), board_ahci_pcs7 }, /* DNV AHCI */
	{ PCI_VDEVICE(INTEL, 0x19c4), board_ahci_pcs7 }, /* DNV AHCI */
	{ PCI_VDEVICE(INTEL, 0x19c5), board_ahci_pcs7 }, /* DNV AHCI */
	{ PCI_VDEVICE(INTEL, 0x19c6), board_ahci_pcs7 }, /* DNV AHCI */
	{ PCI_VDEVICE(INTEL, 0x19c7), board_ahci_pcs7 }, /* DNV AHCI */
	{ PCI_VDEVICE(INTEL, 0x19cE), board_ahci_pcs7 }, /* DNV AHCI */
	{ PCI_VDEVICE(INTEL, 0x19cF), board_ahci_pcs7 }, /* DNV AHCI */
	{ PCI_VDEVICE(INTEL, 0x1c02), board_ahci }, /* CPT AHCI */
	{ PCI_VDEVICE(INTEL, 0x1c03), board_ahci_mobile }, /* CPT M AHCI */
	{ PCI_VDEVICE(INTEL, 0x1c04), board_ahci }, /* CPT RAID */
	{ PCI_VDEVICE(INTEL, 0x1c05), board_ahci_mobile }, /* CPT M RAID */
	{ PCI_VDEVICE(INTEL, 0x1c06), board_ahci }, /* CPT RAID */
	{ PCI_VDEVICE(INTEL, 0x1c07), board_ahci }, /* CPT RAID */
	{ PCI_VDEVICE(INTEL, 0x1d02), board_ahci }, /* PBG AHCI */
	{ PCI_VDEVICE(INTEL, 0x1d04), board_ahci }, /* PBG RAID */
	{ PCI_VDEVICE(INTEL, 0x1d06), board_ahci }, /* PBG RAID */
	{ PCI_VDEVICE(INTEL, 0x2826), board_ahci }, /* PBG RAID */
	{ PCI_VDEVICE(INTEL, 0x2323), board_ahci }, /* DH89xxCC AHCI */
	{ PCI_VDEVICE(INTEL, 0x1e02), board_ahci }, /* Panther Point AHCI */
	{ PCI_VDEVICE(INTEL, 0x1e03), board_ahci_mobile }, /* Panther M AHCI */
	{ PCI_VDEVICE(INTEL, 0x1e04), board_ahci }, /* Panther Point RAID */
	{ PCI_VDEVICE(INTEL, 0x1e05), board_ahci }, /* Panther Point RAID */
	{ PCI_VDEVICE(INTEL, 0x1e06), board_ahci }, /* Panther Point RAID */
	{ PCI_VDEVICE(INTEL, 0x1e07), board_ahci_mobile }, /* Panther M RAID */
	{ PCI_VDEVICE(INTEL, 0x1e0e), board_ahci }, /* Panther Point RAID */
	{ PCI_VDEVICE(INTEL, 0x8c02), board_ahci }, /* Lynx Point AHCI */
	{ PCI_VDEVICE(INTEL, 0x8c03), board_ahci_mobile }, /* Lynx M AHCI */
	{ PCI_VDEVICE(INTEL, 0x8c04), board_ahci }, /* Lynx Point RAID */
	{ PCI_VDEVICE(INTEL, 0x8c05), board_ahci_mobile }, /* Lynx M RAID */
	{ PCI_VDEVICE(INTEL, 0x8c06), board_ahci }, /* Lynx Point RAID */
	{ PCI_VDEVICE(INTEL, 0x8c07), board_ahci_mobile }, /* Lynx M RAID */
	{ PCI_VDEVICE(INTEL, 0x8c0e), board_ahci }, /* Lynx Point RAID */
	{ PCI_VDEVICE(INTEL, 0x8c0f), board_ahci_mobile }, /* Lynx M RAID */
	{ PCI_VDEVICE(INTEL, 0x9c02), board_ahci_mobile }, /* Lynx LP AHCI */
	{ PCI_VDEVICE(INTEL, 0x9c03), board_ahci_mobile }, /* Lynx LP AHCI */
	{ PCI_VDEVICE(INTEL, 0x9c04), board_ahci_mobile }, /* Lynx LP RAID */
	{ PCI_VDEVICE(INTEL, 0x9c05), board_ahci_mobile }, /* Lynx LP RAID */
	{ PCI_VDEVICE(INTEL, 0x9c06), board_ahci_mobile }, /* Lynx LP RAID */
	{ PCI_VDEVICE(INTEL, 0x9c07), board_ahci_mobile }, /* Lynx LP RAID */
	{ PCI_VDEVICE(INTEL, 0x9c0e), board_ahci_mobile }, /* Lynx LP RAID */
	{ PCI_VDEVICE(INTEL, 0x9c0f), board_ahci_mobile }, /* Lynx LP RAID */
	{ PCI_VDEVICE(INTEL, 0x9dd3), board_ahci_mobile }, /* Cannon Lake PCH-LP AHCI */
	{ PCI_VDEVICE(INTEL, 0x1f22), board_ahci }, /* Avoton AHCI */
	{ PCI_VDEVICE(INTEL, 0x1f23), board_ahci }, /* Avoton AHCI */
	{ PCI_VDEVICE(INTEL, 0x1f24), board_ahci }, /* Avoton RAID */
	{ PCI_VDEVICE(INTEL, 0x1f25), board_ahci }, /* Avoton RAID */
	{ PCI_VDEVICE(INTEL, 0x1f26), board_ahci }, /* Avoton RAID */
	{ PCI_VDEVICE(INTEL, 0x1f27), board_ahci }, /* Avoton RAID */
	{ PCI_VDEVICE(INTEL, 0x1f2e), board_ahci }, /* Avoton RAID */
	{ PCI_VDEVICE(INTEL, 0x1f2f), board_ahci }, /* Avoton RAID */
	{ PCI_VDEVICE(INTEL, 0x1f32), board_ahci_avn }, /* Avoton AHCI */
	{ PCI_VDEVICE(INTEL, 0x1f33), board_ahci_avn }, /* Avoton AHCI */
	{ PCI_VDEVICE(INTEL, 0x1f34), board_ahci_avn }, /* Avoton RAID */
	{ PCI_VDEVICE(INTEL, 0x1f35), board_ahci_avn }, /* Avoton RAID */
	{ PCI_VDEVICE(INTEL, 0x1f36), board_ahci_avn }, /* Avoton RAID */
	{ PCI_VDEVICE(INTEL, 0x1f37), board_ahci_avn }, /* Avoton RAID */
	{ PCI_VDEVICE(INTEL, 0x1f3e), board_ahci_avn }, /* Avoton RAID */
	{ PCI_VDEVICE(INTEL, 0x1f3f), board_ahci_avn }, /* Avoton RAID */
	{ PCI_VDEVICE(INTEL, 0x2823), board_ahci }, /* Wellsburg RAID */
	{ PCI_VDEVICE(INTEL, 0x2827), board_ahci }, /* Wellsburg RAID */
	{ PCI_VDEVICE(INTEL, 0x8d02), board_ahci }, /* Wellsburg AHCI */
	{ PCI_VDEVICE(INTEL, 0x8d04), board_ahci }, /* Wellsburg RAID */
	{ PCI_VDEVICE(INTEL, 0x8d06), board_ahci }, /* Wellsburg RAID */
	{ PCI_VDEVICE(INTEL, 0x8d0e), board_ahci }, /* Wellsburg RAID */
	{ PCI_VDEVICE(INTEL, 0x8d62), board_ahci }, /* Wellsburg AHCI */
	{ PCI_VDEVICE(INTEL, 0x8d64), board_ahci }, /* Wellsburg RAID */
	{ PCI_VDEVICE(INTEL, 0x8d66), board_ahci }, /* Wellsburg RAID */
	{ PCI_VDEVICE(INTEL, 0x8d6e), board_ahci }, /* Wellsburg RAID */
	{ PCI_VDEVICE(INTEL, 0x23a3), board_ahci }, /* Coleto Creek AHCI */
	{ PCI_VDEVICE(INTEL, 0x9c83), board_ahci_mobile }, /* Wildcat LP AHCI */
	{ PCI_VDEVICE(INTEL, 0x9c85), board_ahci_mobile }, /* Wildcat LP RAID */
	{ PCI_VDEVICE(INTEL, 0x9c87), board_ahci_mobile }, /* Wildcat LP RAID */
	{ PCI_VDEVICE(INTEL, 0x9c8f), board_ahci_mobile }, /* Wildcat LP RAID */
	{ PCI_VDEVICE(INTEL, 0x8c82), board_ahci }, /* 9 Series AHCI */
	{ PCI_VDEVICE(INTEL, 0x8c83), board_ahci_mobile }, /* 9 Series M AHCI */
	{ PCI_VDEVICE(INTEL, 0x8c84), board_ahci }, /* 9 Series RAID */
	{ PCI_VDEVICE(INTEL, 0x8c85), board_ahci_mobile }, /* 9 Series M RAID */
	{ PCI_VDEVICE(INTEL, 0x8c86), board_ahci }, /* 9 Series RAID */
	{ PCI_VDEVICE(INTEL, 0x8c87), board_ahci_mobile }, /* 9 Series M RAID */
	{ PCI_VDEVICE(INTEL, 0x8c8e), board_ahci }, /* 9 Series RAID */
	{ PCI_VDEVICE(INTEL, 0x8c8f), board_ahci_mobile }, /* 9 Series M RAID */
	{ PCI_VDEVICE(INTEL, 0x9d03), board_ahci_mobile }, /* Sunrise LP AHCI */
	{ PCI_VDEVICE(INTEL, 0x9d05), board_ahci_mobile }, /* Sunrise LP RAID */
	{ PCI_VDEVICE(INTEL, 0x9d07), board_ahci_mobile }, /* Sunrise LP RAID */
	{ PCI_VDEVICE(INTEL, 0xa102), board_ahci }, /* Sunrise Point-H AHCI */
	{ PCI_VDEVICE(INTEL, 0xa103), board_ahci_mobile }, /* Sunrise M AHCI */
	{ PCI_VDEVICE(INTEL, 0xa105), board_ahci }, /* Sunrise Point-H RAID */
	{ PCI_VDEVICE(INTEL, 0xa106), board_ahci }, /* Sunrise Point-H RAID */
	{ PCI_VDEVICE(INTEL, 0xa107), board_ahci_mobile }, /* Sunrise M RAID */
	{ PCI_VDEVICE(INTEL, 0xa10f), board_ahci }, /* Sunrise Point-H RAID */
	{ PCI_VDEVICE(INTEL, 0x2822), board_ahci }, /* Lewisburg RAID*/
	{ PCI_VDEVICE(INTEL, 0x2823), board_ahci }, /* Lewisburg AHCI*/
	{ PCI_VDEVICE(INTEL, 0x2826), board_ahci }, /* Lewisburg RAID*/
	{ PCI_VDEVICE(INTEL, 0x2827), board_ahci }, /* Lewisburg RAID*/
	{ PCI_VDEVICE(INTEL, 0xa182), board_ahci }, /* Lewisburg AHCI*/
	{ PCI_VDEVICE(INTEL, 0xa186), board_ahci }, /* Lewisburg RAID*/
	{ PCI_VDEVICE(INTEL, 0xa1d2), board_ahci }, /* Lewisburg RAID*/
	{ PCI_VDEVICE(INTEL, 0xa1d6), board_ahci }, /* Lewisburg RAID*/
	{ PCI_VDEVICE(INTEL, 0xa202), board_ahci }, /* Lewisburg AHCI*/
	{ PCI_VDEVICE(INTEL, 0xa206), board_ahci }, /* Lewisburg RAID*/
	{ PCI_VDEVICE(INTEL, 0xa252), board_ahci }, /* Lewisburg RAID*/
	{ PCI_VDEVICE(INTEL, 0xa256), board_ahci }, /* Lewisburg RAID*/
	{ PCI_VDEVICE(INTEL, 0xa356), board_ahci }, /* Cannon Lake PCH-H RAID */
	{ PCI_VDEVICE(INTEL, 0x06d7), board_ahci }, /* Comet Lake-H RAID */
	{ PCI_VDEVICE(INTEL, 0xa386), board_ahci }, /* Comet Lake PCH-V RAID */
	{ PCI_VDEVICE(INTEL, 0x0f22), board_ahci_mobile }, /* Bay Trail AHCI */
	{ PCI_VDEVICE(INTEL, 0x0f23), board_ahci_mobile }, /* Bay Trail AHCI */
	{ PCI_VDEVICE(INTEL, 0x22a3), board_ahci_mobile }, /* Cherry Tr. AHCI */
	{ PCI_VDEVICE(INTEL, 0x5ae3), board_ahci_mobile }, /* ApolloLake AHCI */
	{ PCI_VDEVICE(INTEL, 0x34d3), board_ahci_mobile }, /* Ice Lake LP AHCI */
<<<<<<< HEAD
=======
	{ PCI_VDEVICE(INTEL, 0x02d3), board_ahci_mobile }, /* Comet Lake PCH-U AHCI */
>>>>>>> 0595b2d9
	{ PCI_VDEVICE(INTEL, 0x02d7), board_ahci_mobile }, /* Comet Lake PCH RAID */

	/* JMicron 360/1/3/5/6, match class to avoid IDE function */
	{ PCI_VENDOR_ID_JMICRON, PCI_ANY_ID, PCI_ANY_ID, PCI_ANY_ID,
	  PCI_CLASS_STORAGE_SATA_AHCI, 0xffffff, board_ahci_ign_iferr },
	/* JMicron 362B and 362C have an AHCI function with IDE class code */
	{ PCI_VDEVICE(JMICRON, 0x2362), board_ahci_ign_iferr },
	{ PCI_VDEVICE(JMICRON, 0x236f), board_ahci_ign_iferr },
	/* May need to update quirk_jmicron_async_suspend() for additions */

	/* ATI */
	{ PCI_VDEVICE(ATI, 0x4380), board_ahci_sb600 }, /* ATI SB600 */
	{ PCI_VDEVICE(ATI, 0x4390), board_ahci_sb700 }, /* ATI SB700/800 */
	{ PCI_VDEVICE(ATI, 0x4391), board_ahci_sb700 }, /* ATI SB700/800 */
	{ PCI_VDEVICE(ATI, 0x4392), board_ahci_sb700 }, /* ATI SB700/800 */
	{ PCI_VDEVICE(ATI, 0x4393), board_ahci_sb700 }, /* ATI SB700/800 */
	{ PCI_VDEVICE(ATI, 0x4394), board_ahci_sb700 }, /* ATI SB700/800 */
	{ PCI_VDEVICE(ATI, 0x4395), board_ahci_sb700 }, /* ATI SB700/800 */

	/* Amazon's Annapurna Labs support */
	{ PCI_DEVICE(PCI_VENDOR_ID_AMAZON_ANNAPURNA_LABS, 0x0031),
		.class = PCI_CLASS_STORAGE_SATA_AHCI,
		.class_mask = 0xffffff,
		board_ahci_al },
	/* AMD */
	{ PCI_VDEVICE(AMD, 0x7800), board_ahci }, /* AMD Hudson-2 */
	{ PCI_VDEVICE(AMD, 0x7900), board_ahci }, /* AMD CZ */
	/* AMD is using RAID class only for ahci controllers */
	{ PCI_VENDOR_ID_AMD, PCI_ANY_ID, PCI_ANY_ID, PCI_ANY_ID,
	  PCI_CLASS_STORAGE_RAID << 8, 0xffffff, board_ahci },

	/* VIA */
	{ PCI_VDEVICE(VIA, 0x3349), board_ahci_vt8251 }, /* VIA VT8251 */
	{ PCI_VDEVICE(VIA, 0x6287), board_ahci_vt8251 }, /* VIA VT8251 */

	/* NVIDIA */
	{ PCI_VDEVICE(NVIDIA, 0x044c), board_ahci_mcp65 },	/* MCP65 */
	{ PCI_VDEVICE(NVIDIA, 0x044d), board_ahci_mcp65 },	/* MCP65 */
	{ PCI_VDEVICE(NVIDIA, 0x044e), board_ahci_mcp65 },	/* MCP65 */
	{ PCI_VDEVICE(NVIDIA, 0x044f), board_ahci_mcp65 },	/* MCP65 */
	{ PCI_VDEVICE(NVIDIA, 0x045c), board_ahci_mcp65 },	/* MCP65 */
	{ PCI_VDEVICE(NVIDIA, 0x045d), board_ahci_mcp65 },	/* MCP65 */
	{ PCI_VDEVICE(NVIDIA, 0x045e), board_ahci_mcp65 },	/* MCP65 */
	{ PCI_VDEVICE(NVIDIA, 0x045f), board_ahci_mcp65 },	/* MCP65 */
	{ PCI_VDEVICE(NVIDIA, 0x0550), board_ahci_mcp67 },	/* MCP67 */
	{ PCI_VDEVICE(NVIDIA, 0x0551), board_ahci_mcp67 },	/* MCP67 */
	{ PCI_VDEVICE(NVIDIA, 0x0552), board_ahci_mcp67 },	/* MCP67 */
	{ PCI_VDEVICE(NVIDIA, 0x0553), board_ahci_mcp67 },	/* MCP67 */
	{ PCI_VDEVICE(NVIDIA, 0x0554), board_ahci_mcp67 },	/* MCP67 */
	{ PCI_VDEVICE(NVIDIA, 0x0555), board_ahci_mcp67 },	/* MCP67 */
	{ PCI_VDEVICE(NVIDIA, 0x0556), board_ahci_mcp67 },	/* MCP67 */
	{ PCI_VDEVICE(NVIDIA, 0x0557), board_ahci_mcp67 },	/* MCP67 */
	{ PCI_VDEVICE(NVIDIA, 0x0558), board_ahci_mcp67 },	/* MCP67 */
	{ PCI_VDEVICE(NVIDIA, 0x0559), board_ahci_mcp67 },	/* MCP67 */
	{ PCI_VDEVICE(NVIDIA, 0x055a), board_ahci_mcp67 },	/* MCP67 */
	{ PCI_VDEVICE(NVIDIA, 0x055b), board_ahci_mcp67 },	/* MCP67 */
	{ PCI_VDEVICE(NVIDIA, 0x0580), board_ahci_mcp_linux },	/* Linux ID */
	{ PCI_VDEVICE(NVIDIA, 0x0581), board_ahci_mcp_linux },	/* Linux ID */
	{ PCI_VDEVICE(NVIDIA, 0x0582), board_ahci_mcp_linux },	/* Linux ID */
	{ PCI_VDEVICE(NVIDIA, 0x0583), board_ahci_mcp_linux },	/* Linux ID */
	{ PCI_VDEVICE(NVIDIA, 0x0584), board_ahci_mcp_linux },	/* Linux ID */
	{ PCI_VDEVICE(NVIDIA, 0x0585), board_ahci_mcp_linux },	/* Linux ID */
	{ PCI_VDEVICE(NVIDIA, 0x0586), board_ahci_mcp_linux },	/* Linux ID */
	{ PCI_VDEVICE(NVIDIA, 0x0587), board_ahci_mcp_linux },	/* Linux ID */
	{ PCI_VDEVICE(NVIDIA, 0x0588), board_ahci_mcp_linux },	/* Linux ID */
	{ PCI_VDEVICE(NVIDIA, 0x0589), board_ahci_mcp_linux },	/* Linux ID */
	{ PCI_VDEVICE(NVIDIA, 0x058a), board_ahci_mcp_linux },	/* Linux ID */
	{ PCI_VDEVICE(NVIDIA, 0x058b), board_ahci_mcp_linux },	/* Linux ID */
	{ PCI_VDEVICE(NVIDIA, 0x058c), board_ahci_mcp_linux },	/* Linux ID */
	{ PCI_VDEVICE(NVIDIA, 0x058d), board_ahci_mcp_linux },	/* Linux ID */
	{ PCI_VDEVICE(NVIDIA, 0x058e), board_ahci_mcp_linux },	/* Linux ID */
	{ PCI_VDEVICE(NVIDIA, 0x058f), board_ahci_mcp_linux },	/* Linux ID */
	{ PCI_VDEVICE(NVIDIA, 0x07f0), board_ahci_mcp73 },	/* MCP73 */
	{ PCI_VDEVICE(NVIDIA, 0x07f1), board_ahci_mcp73 },	/* MCP73 */
	{ PCI_VDEVICE(NVIDIA, 0x07f2), board_ahci_mcp73 },	/* MCP73 */
	{ PCI_VDEVICE(NVIDIA, 0x07f3), board_ahci_mcp73 },	/* MCP73 */
	{ PCI_VDEVICE(NVIDIA, 0x07f4), board_ahci_mcp73 },	/* MCP73 */
	{ PCI_VDEVICE(NVIDIA, 0x07f5), board_ahci_mcp73 },	/* MCP73 */
	{ PCI_VDEVICE(NVIDIA, 0x07f6), board_ahci_mcp73 },	/* MCP73 */
	{ PCI_VDEVICE(NVIDIA, 0x07f7), board_ahci_mcp73 },	/* MCP73 */
	{ PCI_VDEVICE(NVIDIA, 0x07f8), board_ahci_mcp73 },	/* MCP73 */
	{ PCI_VDEVICE(NVIDIA, 0x07f9), board_ahci_mcp73 },	/* MCP73 */
	{ PCI_VDEVICE(NVIDIA, 0x07fa), board_ahci_mcp73 },	/* MCP73 */
	{ PCI_VDEVICE(NVIDIA, 0x07fb), board_ahci_mcp73 },	/* MCP73 */
	{ PCI_VDEVICE(NVIDIA, 0x0ad0), board_ahci_mcp77 },	/* MCP77 */
	{ PCI_VDEVICE(NVIDIA, 0x0ad1), board_ahci_mcp77 },	/* MCP77 */
	{ PCI_VDEVICE(NVIDIA, 0x0ad2), board_ahci_mcp77 },	/* MCP77 */
	{ PCI_VDEVICE(NVIDIA, 0x0ad3), board_ahci_mcp77 },	/* MCP77 */
	{ PCI_VDEVICE(NVIDIA, 0x0ad4), board_ahci_mcp77 },	/* MCP77 */
	{ PCI_VDEVICE(NVIDIA, 0x0ad5), board_ahci_mcp77 },	/* MCP77 */
	{ PCI_VDEVICE(NVIDIA, 0x0ad6), board_ahci_mcp77 },	/* MCP77 */
	{ PCI_VDEVICE(NVIDIA, 0x0ad7), board_ahci_mcp77 },	/* MCP77 */
	{ PCI_VDEVICE(NVIDIA, 0x0ad8), board_ahci_mcp77 },	/* MCP77 */
	{ PCI_VDEVICE(NVIDIA, 0x0ad9), board_ahci_mcp77 },	/* MCP77 */
	{ PCI_VDEVICE(NVIDIA, 0x0ada), board_ahci_mcp77 },	/* MCP77 */
	{ PCI_VDEVICE(NVIDIA, 0x0adb), board_ahci_mcp77 },	/* MCP77 */
	{ PCI_VDEVICE(NVIDIA, 0x0ab4), board_ahci_mcp79 },	/* MCP79 */
	{ PCI_VDEVICE(NVIDIA, 0x0ab5), board_ahci_mcp79 },	/* MCP79 */
	{ PCI_VDEVICE(NVIDIA, 0x0ab6), board_ahci_mcp79 },	/* MCP79 */
	{ PCI_VDEVICE(NVIDIA, 0x0ab7), board_ahci_mcp79 },	/* MCP79 */
	{ PCI_VDEVICE(NVIDIA, 0x0ab8), board_ahci_mcp79 },	/* MCP79 */
	{ PCI_VDEVICE(NVIDIA, 0x0ab9), board_ahci_mcp79 },	/* MCP79 */
	{ PCI_VDEVICE(NVIDIA, 0x0aba), board_ahci_mcp79 },	/* MCP79 */
	{ PCI_VDEVICE(NVIDIA, 0x0abb), board_ahci_mcp79 },	/* MCP79 */
	{ PCI_VDEVICE(NVIDIA, 0x0abc), board_ahci_mcp79 },	/* MCP79 */
	{ PCI_VDEVICE(NVIDIA, 0x0abd), board_ahci_mcp79 },	/* MCP79 */
	{ PCI_VDEVICE(NVIDIA, 0x0abe), board_ahci_mcp79 },	/* MCP79 */
	{ PCI_VDEVICE(NVIDIA, 0x0abf), board_ahci_mcp79 },	/* MCP79 */
	{ PCI_VDEVICE(NVIDIA, 0x0d84), board_ahci_mcp89 },	/* MCP89 */
	{ PCI_VDEVICE(NVIDIA, 0x0d85), board_ahci_mcp89 },	/* MCP89 */
	{ PCI_VDEVICE(NVIDIA, 0x0d86), board_ahci_mcp89 },	/* MCP89 */
	{ PCI_VDEVICE(NVIDIA, 0x0d87), board_ahci_mcp89 },	/* MCP89 */
	{ PCI_VDEVICE(NVIDIA, 0x0d88), board_ahci_mcp89 },	/* MCP89 */
	{ PCI_VDEVICE(NVIDIA, 0x0d89), board_ahci_mcp89 },	/* MCP89 */
	{ PCI_VDEVICE(NVIDIA, 0x0d8a), board_ahci_mcp89 },	/* MCP89 */
	{ PCI_VDEVICE(NVIDIA, 0x0d8b), board_ahci_mcp89 },	/* MCP89 */
	{ PCI_VDEVICE(NVIDIA, 0x0d8c), board_ahci_mcp89 },	/* MCP89 */
	{ PCI_VDEVICE(NVIDIA, 0x0d8d), board_ahci_mcp89 },	/* MCP89 */
	{ PCI_VDEVICE(NVIDIA, 0x0d8e), board_ahci_mcp89 },	/* MCP89 */
	{ PCI_VDEVICE(NVIDIA, 0x0d8f), board_ahci_mcp89 },	/* MCP89 */

	/* SiS */
	{ PCI_VDEVICE(SI, 0x1184), board_ahci },		/* SiS 966 */
	{ PCI_VDEVICE(SI, 0x1185), board_ahci },		/* SiS 968 */
	{ PCI_VDEVICE(SI, 0x0186), board_ahci },		/* SiS 968 */

	/* ST Microelectronics */
	{ PCI_VDEVICE(STMICRO, 0xCC06), board_ahci },		/* ST ConneXt */

	/* Marvell */
	{ PCI_VDEVICE(MARVELL, 0x6145), board_ahci_mv },	/* 6145 */
	{ PCI_VDEVICE(MARVELL, 0x6121), board_ahci_mv },	/* 6121 */
	{ PCI_DEVICE(PCI_VENDOR_ID_MARVELL_EXT, 0x9123),
	  .class = PCI_CLASS_STORAGE_SATA_AHCI,
	  .class_mask = 0xffffff,
	  .driver_data = board_ahci_yes_fbs },			/* 88se9128 */
	{ PCI_DEVICE(PCI_VENDOR_ID_MARVELL_EXT, 0x9125),
	  .driver_data = board_ahci_yes_fbs },			/* 88se9125 */
	{ PCI_DEVICE_SUB(PCI_VENDOR_ID_MARVELL_EXT, 0x9178,
			 PCI_VENDOR_ID_MARVELL_EXT, 0x9170),
	  .driver_data = board_ahci_yes_fbs },			/* 88se9170 */
	{ PCI_DEVICE(PCI_VENDOR_ID_MARVELL_EXT, 0x917a),
	  .driver_data = board_ahci_yes_fbs },			/* 88se9172 */
	{ PCI_DEVICE(PCI_VENDOR_ID_MARVELL_EXT, 0x9172),
	  .driver_data = board_ahci_yes_fbs },			/* 88se9182 */
	{ PCI_DEVICE(PCI_VENDOR_ID_MARVELL_EXT, 0x9182),
	  .driver_data = board_ahci_yes_fbs },			/* 88se9172 */
	{ PCI_DEVICE(PCI_VENDOR_ID_MARVELL_EXT, 0x9192),
	  .driver_data = board_ahci_yes_fbs },			/* 88se9172 on some Gigabyte */
	{ PCI_DEVICE(PCI_VENDOR_ID_MARVELL_EXT, 0x91a0),
	  .driver_data = board_ahci_yes_fbs },
	{ PCI_DEVICE(PCI_VENDOR_ID_MARVELL_EXT, 0x91a2), 	/* 88se91a2 */
	  .driver_data = board_ahci_yes_fbs },
	{ PCI_DEVICE(PCI_VENDOR_ID_MARVELL_EXT, 0x91a3),
	  .driver_data = board_ahci_yes_fbs },
	{ PCI_DEVICE(PCI_VENDOR_ID_MARVELL_EXT, 0x9230),
	  .driver_data = board_ahci_yes_fbs },
	{ PCI_DEVICE(PCI_VENDOR_ID_TTI, 0x0642), /* highpoint rocketraid 642L */
	  .driver_data = board_ahci_yes_fbs },
	{ PCI_DEVICE(PCI_VENDOR_ID_TTI, 0x0645), /* highpoint rocketraid 644L */
	  .driver_data = board_ahci_yes_fbs },

	/* Promise */
	{ PCI_VDEVICE(PROMISE, 0x3f20), board_ahci },	/* PDC42819 */
	{ PCI_VDEVICE(PROMISE, 0x3781), board_ahci },   /* FastTrak TX8660 ahci-mode */

	/* Asmedia */
	{ PCI_VDEVICE(ASMEDIA, 0x0601), board_ahci },	/* ASM1060 */
	{ PCI_VDEVICE(ASMEDIA, 0x0602), board_ahci },	/* ASM1060 */
	{ PCI_VDEVICE(ASMEDIA, 0x0611), board_ahci },	/* ASM1061 */
	{ PCI_VDEVICE(ASMEDIA, 0x0612), board_ahci },	/* ASM1062 */
	{ PCI_VDEVICE(ASMEDIA, 0x0621), board_ahci },   /* ASM1061R */
	{ PCI_VDEVICE(ASMEDIA, 0x0622), board_ahci },   /* ASM1062R */

	/*
	 * Samsung SSDs found on some macbooks.  NCQ times out if MSI is
	 * enabled.  https://bugzilla.kernel.org/show_bug.cgi?id=60731
	 */
	{ PCI_VDEVICE(SAMSUNG, 0x1600), board_ahci_nomsi },
	{ PCI_VDEVICE(SAMSUNG, 0xa800), board_ahci_nomsi },

	/* Enmotus */
	{ PCI_DEVICE(0x1c44, 0x8000), board_ahci },

	/* Loongson */
	{ PCI_VDEVICE(LOONGSON, 0x7a08), board_ahci },

	/* Generic, PCI class code for AHCI */
	{ PCI_ANY_ID, PCI_ANY_ID, PCI_ANY_ID, PCI_ANY_ID,
	  PCI_CLASS_STORAGE_SATA_AHCI, 0xffffff, board_ahci },

	{ }	/* terminate list */
};

static const struct dev_pm_ops ahci_pci_pm_ops = {
	SET_SYSTEM_SLEEP_PM_OPS(ahci_pci_device_suspend, ahci_pci_device_resume)
	SET_RUNTIME_PM_OPS(ahci_pci_device_runtime_suspend,
			   ahci_pci_device_runtime_resume, NULL)
};

static struct pci_driver ahci_pci_driver = {
	.name			= DRV_NAME,
	.id_table		= ahci_pci_tbl,
	.probe			= ahci_init_one,
	.remove			= ahci_remove_one,
	.shutdown		= ahci_shutdown_one,
	.driver = {
		.pm		= &ahci_pci_pm_ops,
	},
};

#if IS_ENABLED(CONFIG_PATA_MARVELL)
static int marvell_enable;
#else
static int marvell_enable = 1;
#endif
module_param(marvell_enable, int, 0644);
MODULE_PARM_DESC(marvell_enable, "Marvell SATA via AHCI (1 = enabled)");

static int mobile_lpm_policy = -1;
module_param(mobile_lpm_policy, int, 0644);
MODULE_PARM_DESC(mobile_lpm_policy, "Default LPM policy for mobile chipsets");

static void ahci_pci_save_initial_config(struct pci_dev *pdev,
					 struct ahci_host_priv *hpriv)
{
	if (pdev->vendor == PCI_VENDOR_ID_JMICRON && pdev->device == 0x2361) {
		dev_info(&pdev->dev, "JMB361 has only one port\n");
		hpriv->force_port_map = 1;
	}

	/*
	 * Temporary Marvell 6145 hack: PATA port presence
	 * is asserted through the standard AHCI port
	 * presence register, as bit 4 (counting from 0)
	 */
	if (hpriv->flags & AHCI_HFLAG_MV_PATA) {
		if (pdev->device == 0x6121)
			hpriv->mask_port_map = 0x3;
		else
			hpriv->mask_port_map = 0xf;
		dev_info(&pdev->dev,
			  "Disabling your PATA port. Use the boot option 'ahci.marvell_enable=0' to avoid this.\n");
	}

	ahci_save_initial_config(&pdev->dev, hpriv);
}

static void ahci_pci_init_controller(struct ata_host *host)
{
	struct ahci_host_priv *hpriv = host->private_data;
	struct pci_dev *pdev = to_pci_dev(host->dev);
	void __iomem *port_mmio;
	u32 tmp;
	int mv;

	if (hpriv->flags & AHCI_HFLAG_MV_PATA) {
		if (pdev->device == 0x6121)
			mv = 2;
		else
			mv = 4;
		port_mmio = __ahci_port_base(host, mv);

		writel(0, port_mmio + PORT_IRQ_MASK);

		/* clear port IRQ */
		tmp = readl(port_mmio + PORT_IRQ_STAT);
		VPRINTK("PORT_IRQ_STAT 0x%x\n", tmp);
		if (tmp)
			writel(tmp, port_mmio + PORT_IRQ_STAT);
	}

	ahci_init_controller(host);
}

static int ahci_vt8251_hardreset(struct ata_link *link, unsigned int *class,
				 unsigned long deadline)
{
	struct ata_port *ap = link->ap;
	struct ahci_host_priv *hpriv = ap->host->private_data;
	bool online;
	int rc;

	DPRINTK("ENTER\n");

	hpriv->stop_engine(ap);

	rc = sata_link_hardreset(link, sata_ehc_deb_timing(&link->eh_context),
				 deadline, &online, NULL);

	hpriv->start_engine(ap);

	DPRINTK("EXIT, rc=%d, class=%u\n", rc, *class);

	/* vt8251 doesn't clear BSY on signature FIS reception,
	 * request follow-up softreset.
	 */
	return online ? -EAGAIN : rc;
}

static int ahci_p5wdh_hardreset(struct ata_link *link, unsigned int *class,
				unsigned long deadline)
{
	struct ata_port *ap = link->ap;
	struct ahci_port_priv *pp = ap->private_data;
	struct ahci_host_priv *hpriv = ap->host->private_data;
	u8 *d2h_fis = pp->rx_fis + RX_FIS_D2H_REG;
	struct ata_taskfile tf;
	bool online;
	int rc;

	hpriv->stop_engine(ap);

	/* clear D2H reception area to properly wait for D2H FIS */
	ata_tf_init(link->device, &tf);
	tf.command = ATA_BUSY;
	ata_tf_to_fis(&tf, 0, 0, d2h_fis);

	rc = sata_link_hardreset(link, sata_ehc_deb_timing(&link->eh_context),
				 deadline, &online, NULL);

	hpriv->start_engine(ap);

	/* The pseudo configuration device on SIMG4726 attached to
	 * ASUS P5W-DH Deluxe doesn't send signature FIS after
	 * hardreset if no device is attached to the first downstream
	 * port && the pseudo device locks up on SRST w/ PMP==0.  To
	 * work around this, wait for !BSY only briefly.  If BSY isn't
	 * cleared, perform CLO and proceed to IDENTIFY (achieved by
	 * ATA_LFLAG_NO_SRST and ATA_LFLAG_ASSUME_ATA).
	 *
	 * Wait for two seconds.  Devices attached to downstream port
	 * which can't process the following IDENTIFY after this will
	 * have to be reset again.  For most cases, this should
	 * suffice while making probing snappish enough.
	 */
	if (online) {
		rc = ata_wait_after_reset(link, jiffies + 2 * HZ,
					  ahci_check_ready);
		if (rc)
			ahci_kick_engine(ap);
	}
	return rc;
}

/*
 * ahci_avn_hardreset - attempt more aggressive recovery of Avoton ports.
 *
 * It has been observed with some SSDs that the timing of events in the
 * link synchronization phase can leave the port in a state that can not
 * be recovered by a SATA-hard-reset alone.  The failing signature is
 * SStatus.DET stuck at 1 ("Device presence detected but Phy
 * communication not established").  It was found that unloading and
 * reloading the driver when this problem occurs allows the drive
 * connection to be recovered (DET advanced to 0x3).  The critical
 * component of reloading the driver is that the port state machines are
 * reset by bouncing "port enable" in the AHCI PCS configuration
 * register.  So, reproduce that effect by bouncing a port whenever we
 * see DET==1 after a reset.
 */
static int ahci_avn_hardreset(struct ata_link *link, unsigned int *class,
			      unsigned long deadline)
{
	const unsigned long *timing = sata_ehc_deb_timing(&link->eh_context);
	struct ata_port *ap = link->ap;
	struct ahci_port_priv *pp = ap->private_data;
	struct ahci_host_priv *hpriv = ap->host->private_data;
	u8 *d2h_fis = pp->rx_fis + RX_FIS_D2H_REG;
	unsigned long tmo = deadline - jiffies;
	struct ata_taskfile tf;
	bool online;
	int rc, i;

	DPRINTK("ENTER\n");

	hpriv->stop_engine(ap);

	for (i = 0; i < 2; i++) {
		u16 val;
		u32 sstatus;
		int port = ap->port_no;
		struct ata_host *host = ap->host;
		struct pci_dev *pdev = to_pci_dev(host->dev);

		/* clear D2H reception area to properly wait for D2H FIS */
		ata_tf_init(link->device, &tf);
		tf.command = ATA_BUSY;
		ata_tf_to_fis(&tf, 0, 0, d2h_fis);

		rc = sata_link_hardreset(link, timing, deadline, &online,
				ahci_check_ready);

		if (sata_scr_read(link, SCR_STATUS, &sstatus) != 0 ||
				(sstatus & 0xf) != 1)
			break;

		ata_link_printk(link, KERN_INFO, "avn bounce port%d\n",
				port);

		pci_read_config_word(pdev, 0x92, &val);
		val &= ~(1 << port);
		pci_write_config_word(pdev, 0x92, val);
		ata_msleep(ap, 1000);
		val |= 1 << port;
		pci_write_config_word(pdev, 0x92, val);
		deadline += tmo;
	}

	hpriv->start_engine(ap);

	if (online)
		*class = ahci_dev_classify(ap);

	DPRINTK("EXIT, rc=%d, class=%u\n", rc, *class);
	return rc;
}


#ifdef CONFIG_PM
static void ahci_pci_disable_interrupts(struct ata_host *host)
{
	struct ahci_host_priv *hpriv = host->private_data;
	void __iomem *mmio = hpriv->mmio;
	u32 ctl;

	/* AHCI spec rev1.1 section 8.3.3:
	 * Software must disable interrupts prior to requesting a
	 * transition of the HBA to D3 state.
	 */
	ctl = readl(mmio + HOST_CTL);
	ctl &= ~HOST_IRQ_EN;
	writel(ctl, mmio + HOST_CTL);
	readl(mmio + HOST_CTL); /* flush */
}

static int ahci_pci_device_runtime_suspend(struct device *dev)
{
	struct pci_dev *pdev = to_pci_dev(dev);
	struct ata_host *host = pci_get_drvdata(pdev);

	ahci_pci_disable_interrupts(host);
	return 0;
}

static int ahci_pci_device_runtime_resume(struct device *dev)
{
	struct pci_dev *pdev = to_pci_dev(dev);
	struct ata_host *host = pci_get_drvdata(pdev);
	int rc;

	rc = ahci_reset_controller(host);
	if (rc)
		return rc;
	ahci_pci_init_controller(host);
	return 0;
}

#ifdef CONFIG_PM_SLEEP
static int ahci_pci_device_suspend(struct device *dev)
{
	struct pci_dev *pdev = to_pci_dev(dev);
	struct ata_host *host = pci_get_drvdata(pdev);
	struct ahci_host_priv *hpriv = host->private_data;

	if (hpriv->flags & AHCI_HFLAG_NO_SUSPEND) {
		dev_err(&pdev->dev,
			"BIOS update required for suspend/resume\n");
		return -EIO;
	}

	ahci_pci_disable_interrupts(host);
	return ata_host_suspend(host, PMSG_SUSPEND);
}

static int ahci_pci_device_resume(struct device *dev)
{
	struct pci_dev *pdev = to_pci_dev(dev);
	struct ata_host *host = pci_get_drvdata(pdev);
	int rc;

	/* Apple BIOS helpfully mangles the registers on resume */
	if (is_mcp89_apple(pdev))
		ahci_mcp89_apple_enable(pdev);

	if (pdev->dev.power.power_state.event == PM_EVENT_SUSPEND) {
		rc = ahci_reset_controller(host);
		if (rc)
			return rc;

		ahci_pci_init_controller(host);
	}

	ata_host_resume(host);

	return 0;
}
#endif

#endif /* CONFIG_PM */

static int ahci_configure_dma_masks(struct pci_dev *pdev, int using_dac)
{
	const int dma_bits = using_dac ? 64 : 32;
	int rc;

	/*
	 * If the device fixup already set the dma_mask to some non-standard
	 * value, don't extend it here. This happens on STA2X11, for example.
	 *
	 * XXX: manipulating the DMA mask from platform code is completely
	 * bogus, platform code should use dev->bus_dma_limit instead..
	 */
	if (pdev->dma_mask && pdev->dma_mask < DMA_BIT_MASK(32))
		return 0;

	rc = dma_set_mask_and_coherent(&pdev->dev, DMA_BIT_MASK(dma_bits));
	if (rc)
		dev_err(&pdev->dev, "DMA enable failed\n");
	return rc;
}

static void ahci_pci_print_info(struct ata_host *host)
{
	struct pci_dev *pdev = to_pci_dev(host->dev);
	u16 cc;
	const char *scc_s;

	pci_read_config_word(pdev, 0x0a, &cc);
	if (cc == PCI_CLASS_STORAGE_IDE)
		scc_s = "IDE";
	else if (cc == PCI_CLASS_STORAGE_SATA)
		scc_s = "SATA";
	else if (cc == PCI_CLASS_STORAGE_RAID)
		scc_s = "RAID";
	else
		scc_s = "unknown";

	ahci_print_info(host, scc_s);
}

/* On ASUS P5W DH Deluxe, the second port of PCI device 00:1f.2 is
 * hardwired to on-board SIMG 4726.  The chipset is ICH8 and doesn't
 * support PMP and the 4726 either directly exports the device
 * attached to the first downstream port or acts as a hardware storage
 * controller and emulate a single ATA device (can be RAID 0/1 or some
 * other configuration).
 *
 * When there's no device attached to the first downstream port of the
 * 4726, "Config Disk" appears, which is a pseudo ATA device to
 * configure the 4726.  However, ATA emulation of the device is very
 * lame.  It doesn't send signature D2H Reg FIS after the initial
 * hardreset, pukes on SRST w/ PMP==0 and has bunch of other issues.
 *
 * The following function works around the problem by always using
 * hardreset on the port and not depending on receiving signature FIS
 * afterward.  If signature FIS isn't received soon, ATA class is
 * assumed without follow-up softreset.
 */
static void ahci_p5wdh_workaround(struct ata_host *host)
{
	static const struct dmi_system_id sysids[] = {
		{
			.ident = "P5W DH Deluxe",
			.matches = {
				DMI_MATCH(DMI_SYS_VENDOR,
					  "ASUSTEK COMPUTER INC"),
				DMI_MATCH(DMI_PRODUCT_NAME, "P5W DH Deluxe"),
			},
		},
		{ }
	};
	struct pci_dev *pdev = to_pci_dev(host->dev);

	if (pdev->bus->number == 0 && pdev->devfn == PCI_DEVFN(0x1f, 2) &&
	    dmi_check_system(sysids)) {
		struct ata_port *ap = host->ports[1];

		dev_info(&pdev->dev,
			 "enabling ASUS P5W DH Deluxe on-board SIMG4726 workaround\n");

		ap->ops = &ahci_p5wdh_ops;
		ap->link.flags |= ATA_LFLAG_NO_SRST | ATA_LFLAG_ASSUME_ATA;
	}
}

/*
 * Macbook7,1 firmware forcibly disables MCP89 AHCI and changes PCI ID when
 * booting in BIOS compatibility mode.  We restore the registers but not ID.
 */
static void ahci_mcp89_apple_enable(struct pci_dev *pdev)
{
	u32 val;

	printk(KERN_INFO "ahci: enabling MCP89 AHCI mode\n");

	pci_read_config_dword(pdev, 0xf8, &val);
	val |= 1 << 0x1b;
	/* the following changes the device ID, but appears not to affect function */
	/* val = (val & ~0xf0000000) | 0x80000000; */
	pci_write_config_dword(pdev, 0xf8, val);

	pci_read_config_dword(pdev, 0x54c, &val);
	val |= 1 << 0xc;
	pci_write_config_dword(pdev, 0x54c, val);

	pci_read_config_dword(pdev, 0x4a4, &val);
	val &= 0xff;
	val |= 0x01060100;
	pci_write_config_dword(pdev, 0x4a4, val);

	pci_read_config_dword(pdev, 0x54c, &val);
	val &= ~(1 << 0xc);
	pci_write_config_dword(pdev, 0x54c, val);

	pci_read_config_dword(pdev, 0xf8, &val);
	val &= ~(1 << 0x1b);
	pci_write_config_dword(pdev, 0xf8, val);
}

static bool is_mcp89_apple(struct pci_dev *pdev)
{
	return pdev->vendor == PCI_VENDOR_ID_NVIDIA &&
		pdev->device == PCI_DEVICE_ID_NVIDIA_NFORCE_MCP89_SATA &&
		pdev->subsystem_vendor == PCI_VENDOR_ID_APPLE &&
		pdev->subsystem_device == 0xcb89;
}

/* only some SB600 ahci controllers can do 64bit DMA */
static bool ahci_sb600_enable_64bit(struct pci_dev *pdev)
{
	static const struct dmi_system_id sysids[] = {
		/*
		 * The oldest version known to be broken is 0901 and
		 * working is 1501 which was released on 2007-10-26.
		 * Enable 64bit DMA on 1501 and anything newer.
		 *
		 * Please read bko#9412 for more info.
		 */
		{
			.ident = "ASUS M2A-VM",
			.matches = {
				DMI_MATCH(DMI_BOARD_VENDOR,
					  "ASUSTeK Computer INC."),
				DMI_MATCH(DMI_BOARD_NAME, "M2A-VM"),
			},
			.driver_data = "20071026",	/* yyyymmdd */
		},
		/*
		 * All BIOS versions for the MSI K9A2 Platinum (MS-7376)
		 * support 64bit DMA.
		 *
		 * BIOS versions earlier than 1.5 had the Manufacturer DMI
		 * fields as "MICRO-STAR INTERANTIONAL CO.,LTD".
		 * This spelling mistake was fixed in BIOS version 1.5, so
		 * 1.5 and later have the Manufacturer as
		 * "MICRO-STAR INTERNATIONAL CO.,LTD".
		 * So try to match on DMI_BOARD_VENDOR of "MICRO-STAR INTER".
		 *
		 * BIOS versions earlier than 1.9 had a Board Product Name
		 * DMI field of "MS-7376". This was changed to be
		 * "K9A2 Platinum (MS-7376)" in version 1.9, but we can still
		 * match on DMI_BOARD_NAME of "MS-7376".
		 */
		{
			.ident = "MSI K9A2 Platinum",
			.matches = {
				DMI_MATCH(DMI_BOARD_VENDOR,
					  "MICRO-STAR INTER"),
				DMI_MATCH(DMI_BOARD_NAME, "MS-7376"),
			},
		},
		/*
		 * All BIOS versions for the MSI K9AGM2 (MS-7327) support
		 * 64bit DMA.
		 *
		 * This board also had the typo mentioned above in the
		 * Manufacturer DMI field (fixed in BIOS version 1.5), so
		 * match on DMI_BOARD_VENDOR of "MICRO-STAR INTER" again.
		 */
		{
			.ident = "MSI K9AGM2",
			.matches = {
				DMI_MATCH(DMI_BOARD_VENDOR,
					  "MICRO-STAR INTER"),
				DMI_MATCH(DMI_BOARD_NAME, "MS-7327"),
			},
		},
		/*
		 * All BIOS versions for the Asus M3A support 64bit DMA.
		 * (all release versions from 0301 to 1206 were tested)
		 */
		{
			.ident = "ASUS M3A",
			.matches = {
				DMI_MATCH(DMI_BOARD_VENDOR,
					  "ASUSTeK Computer INC."),
				DMI_MATCH(DMI_BOARD_NAME, "M3A"),
			},
		},
		{ }
	};
	const struct dmi_system_id *match;
	int year, month, date;
	char buf[9];

	match = dmi_first_match(sysids);
	if (pdev->bus->number != 0 || pdev->devfn != PCI_DEVFN(0x12, 0) ||
	    !match)
		return false;

	if (!match->driver_data)
		goto enable_64bit;

	dmi_get_date(DMI_BIOS_DATE, &year, &month, &date);
	snprintf(buf, sizeof(buf), "%04d%02d%02d", year, month, date);

	if (strcmp(buf, match->driver_data) >= 0)
		goto enable_64bit;
	else {
		dev_warn(&pdev->dev,
			 "%s: BIOS too old, forcing 32bit DMA, update BIOS\n",
			 match->ident);
		return false;
	}

enable_64bit:
	dev_warn(&pdev->dev, "%s: enabling 64bit DMA\n", match->ident);
	return true;
}

static bool ahci_broken_system_poweroff(struct pci_dev *pdev)
{
	static const struct dmi_system_id broken_systems[] = {
		{
			.ident = "HP Compaq nx6310",
			.matches = {
				DMI_MATCH(DMI_SYS_VENDOR, "Hewlett-Packard"),
				DMI_MATCH(DMI_PRODUCT_NAME, "HP Compaq nx6310"),
			},
			/* PCI slot number of the controller */
			.driver_data = (void *)0x1FUL,
		},
		{
			.ident = "HP Compaq 6720s",
			.matches = {
				DMI_MATCH(DMI_SYS_VENDOR, "Hewlett-Packard"),
				DMI_MATCH(DMI_PRODUCT_NAME, "HP Compaq 6720s"),
			},
			/* PCI slot number of the controller */
			.driver_data = (void *)0x1FUL,
		},

		{ }	/* terminate list */
	};
	const struct dmi_system_id *dmi = dmi_first_match(broken_systems);

	if (dmi) {
		unsigned long slot = (unsigned long)dmi->driver_data;
		/* apply the quirk only to on-board controllers */
		return slot == PCI_SLOT(pdev->devfn);
	}

	return false;
}

static bool ahci_broken_suspend(struct pci_dev *pdev)
{
	static const struct dmi_system_id sysids[] = {
		/*
		 * On HP dv[4-6] and HDX18 with earlier BIOSen, link
		 * to the harddisk doesn't become online after
		 * resuming from STR.  Warn and fail suspend.
		 *
		 * http://bugzilla.kernel.org/show_bug.cgi?id=12276
		 *
		 * Use dates instead of versions to match as HP is
		 * apparently recycling both product and version
		 * strings.
		 *
		 * http://bugzilla.kernel.org/show_bug.cgi?id=15462
		 */
		{
			.ident = "dv4",
			.matches = {
				DMI_MATCH(DMI_SYS_VENDOR, "Hewlett-Packard"),
				DMI_MATCH(DMI_PRODUCT_NAME,
					  "HP Pavilion dv4 Notebook PC"),
			},
			.driver_data = "20090105",	/* F.30 */
		},
		{
			.ident = "dv5",
			.matches = {
				DMI_MATCH(DMI_SYS_VENDOR, "Hewlett-Packard"),
				DMI_MATCH(DMI_PRODUCT_NAME,
					  "HP Pavilion dv5 Notebook PC"),
			},
			.driver_data = "20090506",	/* F.16 */
		},
		{
			.ident = "dv6",
			.matches = {
				DMI_MATCH(DMI_SYS_VENDOR, "Hewlett-Packard"),
				DMI_MATCH(DMI_PRODUCT_NAME,
					  "HP Pavilion dv6 Notebook PC"),
			},
			.driver_data = "20090423",	/* F.21 */
		},
		{
			.ident = "HDX18",
			.matches = {
				DMI_MATCH(DMI_SYS_VENDOR, "Hewlett-Packard"),
				DMI_MATCH(DMI_PRODUCT_NAME,
					  "HP HDX18 Notebook PC"),
			},
			.driver_data = "20090430",	/* F.23 */
		},
		/*
		 * Acer eMachines G725 has the same problem.  BIOS
		 * V1.03 is known to be broken.  V3.04 is known to
		 * work.  Between, there are V1.06, V2.06 and V3.03
		 * that we don't have much idea about.  For now,
		 * blacklist anything older than V3.04.
		 *
		 * http://bugzilla.kernel.org/show_bug.cgi?id=15104
		 */
		{
			.ident = "G725",
			.matches = {
				DMI_MATCH(DMI_SYS_VENDOR, "eMachines"),
				DMI_MATCH(DMI_PRODUCT_NAME, "eMachines G725"),
			},
			.driver_data = "20091216",	/* V3.04 */
		},
		{ }	/* terminate list */
	};
	const struct dmi_system_id *dmi = dmi_first_match(sysids);
	int year, month, date;
	char buf[9];

	if (!dmi || pdev->bus->number || pdev->devfn != PCI_DEVFN(0x1f, 2))
		return false;

	dmi_get_date(DMI_BIOS_DATE, &year, &month, &date);
	snprintf(buf, sizeof(buf), "%04d%02d%02d", year, month, date);

	return strcmp(buf, dmi->driver_data) < 0;
}

static bool ahci_broken_lpm(struct pci_dev *pdev)
{
	static const struct dmi_system_id sysids[] = {
		/* Various Lenovo 50 series have LPM issues with older BIOSen */
		{
			.matches = {
				DMI_MATCH(DMI_SYS_VENDOR, "LENOVO"),
				DMI_MATCH(DMI_PRODUCT_VERSION, "ThinkPad X250"),
			},
			.driver_data = "20180406", /* 1.31 */
		},
		{
			.matches = {
				DMI_MATCH(DMI_SYS_VENDOR, "LENOVO"),
				DMI_MATCH(DMI_PRODUCT_VERSION, "ThinkPad L450"),
			},
			.driver_data = "20180420", /* 1.28 */
		},
		{
			.matches = {
				DMI_MATCH(DMI_SYS_VENDOR, "LENOVO"),
				DMI_MATCH(DMI_PRODUCT_VERSION, "ThinkPad T450s"),
			},
			.driver_data = "20180315", /* 1.33 */
		},
		{
			.matches = {
				DMI_MATCH(DMI_SYS_VENDOR, "LENOVO"),
				DMI_MATCH(DMI_PRODUCT_VERSION, "ThinkPad W541"),
			},
			/*
			 * Note date based on release notes, 2.35 has been
			 * reported to be good, but I've been unable to get
			 * a hold of the reporter to get the DMI BIOS date.
			 * TODO: fix this.
			 */
			.driver_data = "20180310", /* 2.35 */
		},
		{ }	/* terminate list */
	};
	const struct dmi_system_id *dmi = dmi_first_match(sysids);
	int year, month, date;
	char buf[9];

	if (!dmi)
		return false;

	dmi_get_date(DMI_BIOS_DATE, &year, &month, &date);
	snprintf(buf, sizeof(buf), "%04d%02d%02d", year, month, date);

	return strcmp(buf, dmi->driver_data) < 0;
}

static bool ahci_broken_online(struct pci_dev *pdev)
{
#define ENCODE_BUSDEVFN(bus, slot, func)			\
	(void *)(unsigned long)(((bus) << 8) | PCI_DEVFN((slot), (func)))
	static const struct dmi_system_id sysids[] = {
		/*
		 * There are several gigabyte boards which use
		 * SIMG5723s configured as hardware RAID.  Certain
		 * 5723 firmware revisions shipped there keep the link
		 * online but fail to answer properly to SRST or
		 * IDENTIFY when no device is attached downstream
		 * causing libata to retry quite a few times leading
		 * to excessive detection delay.
		 *
		 * As these firmwares respond to the second reset try
		 * with invalid device signature, considering unknown
		 * sig as offline works around the problem acceptably.
		 */
		{
			.ident = "EP45-DQ6",
			.matches = {
				DMI_MATCH(DMI_BOARD_VENDOR,
					  "Gigabyte Technology Co., Ltd."),
				DMI_MATCH(DMI_BOARD_NAME, "EP45-DQ6"),
			},
			.driver_data = ENCODE_BUSDEVFN(0x0a, 0x00, 0),
		},
		{
			.ident = "EP45-DS5",
			.matches = {
				DMI_MATCH(DMI_BOARD_VENDOR,
					  "Gigabyte Technology Co., Ltd."),
				DMI_MATCH(DMI_BOARD_NAME, "EP45-DS5"),
			},
			.driver_data = ENCODE_BUSDEVFN(0x03, 0x00, 0),
		},
		{ }	/* terminate list */
	};
#undef ENCODE_BUSDEVFN
	const struct dmi_system_id *dmi = dmi_first_match(sysids);
	unsigned int val;

	if (!dmi)
		return false;

	val = (unsigned long)dmi->driver_data;

	return pdev->bus->number == (val >> 8) && pdev->devfn == (val & 0xff);
}

static bool ahci_broken_devslp(struct pci_dev *pdev)
{
	/* device with broken DEVSLP but still showing SDS capability */
	static const struct pci_device_id ids[] = {
		{ PCI_VDEVICE(INTEL, 0x0f23)}, /* Valleyview SoC */
		{}
	};

	return pci_match_id(ids, pdev);
}

#ifdef CONFIG_ATA_ACPI
static void ahci_gtf_filter_workaround(struct ata_host *host)
{
	static const struct dmi_system_id sysids[] = {
		/*
		 * Aspire 3810T issues a bunch of SATA enable commands
		 * via _GTF including an invalid one and one which is
		 * rejected by the device.  Among the successful ones
		 * is FPDMA non-zero offset enable which when enabled
		 * only on the drive side leads to NCQ command
		 * failures.  Filter it out.
		 */
		{
			.ident = "Aspire 3810T",
			.matches = {
				DMI_MATCH(DMI_SYS_VENDOR, "Acer"),
				DMI_MATCH(DMI_PRODUCT_NAME, "Aspire 3810T"),
			},
			.driver_data = (void *)ATA_ACPI_FILTER_FPDMA_OFFSET,
		},
		{ }
	};
	const struct dmi_system_id *dmi = dmi_first_match(sysids);
	unsigned int filter;
	int i;

	if (!dmi)
		return;

	filter = (unsigned long)dmi->driver_data;
	dev_info(host->dev, "applying extra ACPI _GTF filter 0x%x for %s\n",
		 filter, dmi->ident);

	for (i = 0; i < host->n_ports; i++) {
		struct ata_port *ap = host->ports[i];
		struct ata_link *link;
		struct ata_device *dev;

		ata_for_each_link(link, ap, EDGE)
			ata_for_each_dev(dev, link, ALL)
				dev->gtf_filter |= filter;
	}
}
#else
static inline void ahci_gtf_filter_workaround(struct ata_host *host)
{}
#endif

/*
 * On the Acer Aspire Switch Alpha 12, sometimes all SATA ports are detected
 * as DUMMY, or detected but eventually get a "link down" and never get up
 * again. When this happens, CAP.NP may hold a value of 0x00 or 0x01, and the
 * port_map may hold a value of 0x00.
 *
 * Overriding CAP.NP to 0x02 and the port_map to 0x7 will reveal all 3 ports
 * and can significantly reduce the occurrence of the problem.
 *
 * https://bugzilla.kernel.org/show_bug.cgi?id=189471
 */
static void acer_sa5_271_workaround(struct ahci_host_priv *hpriv,
				    struct pci_dev *pdev)
{
	static const struct dmi_system_id sysids[] = {
		{
			.ident = "Acer Switch Alpha 12",
			.matches = {
				DMI_MATCH(DMI_SYS_VENDOR, "Acer"),
				DMI_MATCH(DMI_PRODUCT_NAME, "Switch SA5-271")
			},
		},
		{ }
	};

	if (dmi_check_system(sysids)) {
		dev_info(&pdev->dev, "enabling Acer Switch Alpha 12 workaround\n");
		if ((hpriv->saved_cap & 0xC734FF00) == 0xC734FF00) {
			hpriv->port_map = 0x7;
			hpriv->cap = 0xC734FF02;
		}
	}
}

#ifdef CONFIG_ARM64
/*
 * Due to ERRATA#22536, ThunderX needs to handle HOST_IRQ_STAT differently.
 * Workaround is to make sure all pending IRQs are served before leaving
 * handler.
 */
static irqreturn_t ahci_thunderx_irq_handler(int irq, void *dev_instance)
{
	struct ata_host *host = dev_instance;
	struct ahci_host_priv *hpriv;
	unsigned int rc = 0;
	void __iomem *mmio;
	u32 irq_stat, irq_masked;
	unsigned int handled = 1;

	VPRINTK("ENTER\n");
	hpriv = host->private_data;
	mmio = hpriv->mmio;
	irq_stat = readl(mmio + HOST_IRQ_STAT);
	if (!irq_stat)
		return IRQ_NONE;

	do {
		irq_masked = irq_stat & hpriv->port_map;
		spin_lock(&host->lock);
		rc = ahci_handle_port_intr(host, irq_masked);
		if (!rc)
			handled = 0;
		writel(irq_stat, mmio + HOST_IRQ_STAT);
		irq_stat = readl(mmio + HOST_IRQ_STAT);
		spin_unlock(&host->lock);
	} while (irq_stat);
	VPRINTK("EXIT\n");

	return IRQ_RETVAL(handled);
}
#endif

static void ahci_remap_check(struct pci_dev *pdev, int bar,
		struct ahci_host_priv *hpriv)
{
	int i;
	u32 cap;

	/*
	 * Check if this device might have remapped nvme devices.
	 */
	if (pdev->vendor != PCI_VENDOR_ID_INTEL ||
	    pci_resource_len(pdev, bar) < SZ_512K ||
	    bar != AHCI_PCI_BAR_STANDARD ||
	    !(readl(hpriv->mmio + AHCI_VSCAP) & 1))
		return;

	cap = readq(hpriv->mmio + AHCI_REMAP_CAP);
	for (i = 0; i < AHCI_MAX_REMAP; i++) {
		if ((cap & (1 << i)) == 0)
			continue;
		if (readl(hpriv->mmio + ahci_remap_dcc(i))
				!= PCI_CLASS_STORAGE_EXPRESS)
			continue;

		/* We've found a remapped device */
		hpriv->remapped_nvme++;
	}

	if (!hpriv->remapped_nvme)
		return;

	dev_warn(&pdev->dev, "Found %u remapped NVMe devices.\n",
		 hpriv->remapped_nvme);
	dev_warn(&pdev->dev,
		 "Switch your BIOS from RAID to AHCI mode to use them.\n");

	/*
	 * Don't rely on the msi-x capability in the remap case,
	 * share the legacy interrupt across ahci and remapped devices.
	 */
	hpriv->flags |= AHCI_HFLAG_NO_MSI;
}

static int ahci_get_irq_vector(struct ata_host *host, int port)
{
	return pci_irq_vector(to_pci_dev(host->dev), port);
}

static int ahci_init_msi(struct pci_dev *pdev, unsigned int n_ports,
			struct ahci_host_priv *hpriv)
{
	int nvec;

	if (hpriv->flags & AHCI_HFLAG_NO_MSI)
		return -ENODEV;

	/*
	 * If number of MSIs is less than number of ports then Sharing Last
	 * Message mode could be enforced. In this case assume that advantage
	 * of multipe MSIs is negated and use single MSI mode instead.
	 */
	if (n_ports > 1) {
		nvec = pci_alloc_irq_vectors(pdev, n_ports, INT_MAX,
				PCI_IRQ_MSIX | PCI_IRQ_MSI);
		if (nvec > 0) {
			if (!(readl(hpriv->mmio + HOST_CTL) & HOST_MRSM)) {
				hpriv->get_irq_vector = ahci_get_irq_vector;
				hpriv->flags |= AHCI_HFLAG_MULTI_MSI;
				return nvec;
			}

			/*
			 * Fallback to single MSI mode if the controller
			 * enforced MRSM mode.
			 */
			printk(KERN_INFO
				"ahci: MRSM is on, fallback to single MSI\n");
			pci_free_irq_vectors(pdev);
		}
	}

	/*
	 * If the host is not capable of supporting per-port vectors, fall
	 * back to single MSI before finally attempting single MSI-X.
	 */
	nvec = pci_alloc_irq_vectors(pdev, 1, 1, PCI_IRQ_MSI);
	if (nvec == 1)
		return nvec;
	return pci_alloc_irq_vectors(pdev, 1, 1, PCI_IRQ_MSIX);
}

static void ahci_update_initial_lpm_policy(struct ata_port *ap,
					   struct ahci_host_priv *hpriv)
{
	int policy = CONFIG_SATA_MOBILE_LPM_POLICY;


	/* Ignore processing for non mobile platforms */
	if (!(hpriv->flags & AHCI_HFLAG_IS_MOBILE))
		return;

	/* user modified policy via module param */
	if (mobile_lpm_policy != -1) {
		policy = mobile_lpm_policy;
		goto update_policy;
	}

#ifdef CONFIG_ACPI
	if (policy > ATA_LPM_MED_POWER &&
	    (acpi_gbl_FADT.flags & ACPI_FADT_LOW_POWER_S0)) {
		if (hpriv->cap & HOST_CAP_PART)
			policy = ATA_LPM_MIN_POWER_WITH_PARTIAL;
		else if (hpriv->cap & HOST_CAP_SSC)
			policy = ATA_LPM_MIN_POWER;
	}
#endif

update_policy:
	if (policy >= ATA_LPM_UNKNOWN && policy <= ATA_LPM_MIN_POWER)
		ap->target_lpm_policy = policy;
}

static void ahci_intel_pcs_quirk(struct pci_dev *pdev, struct ahci_host_priv *hpriv)
{
	const struct pci_device_id *id = pci_match_id(ahci_pci_tbl, pdev);
	u16 tmp16;

	/*
	 * Only apply the 6-port PCS quirk for known legacy platforms.
	 */
	if (!id || id->vendor != PCI_VENDOR_ID_INTEL)
		return;

	/* Skip applying the quirk on Denverton and beyond */
	if (((enum board_ids) id->driver_data) >= board_ahci_pcs7)
		return;

	/*
	 * port_map is determined from PORTS_IMPL PCI register which is
	 * implemented as write or write-once register.  If the register
	 * isn't programmed, ahci automatically generates it from number
	 * of ports, which is good enough for PCS programming. It is
	 * otherwise expected that platform firmware enables the ports
	 * before the OS boots.
	 */
	pci_read_config_word(pdev, PCS_6, &tmp16);
	if ((tmp16 & hpriv->port_map) != hpriv->port_map) {
		tmp16 |= hpriv->port_map;
		pci_write_config_word(pdev, PCS_6, tmp16);
	}
}

static ssize_t remapped_nvme_show(struct device *dev,
				  struct device_attribute *attr,
				  char *buf)
{
	struct ata_host *host = dev_get_drvdata(dev);
	struct ahci_host_priv *hpriv = host->private_data;

	return sprintf(buf, "%u\n", hpriv->remapped_nvme);
}

static DEVICE_ATTR_RO(remapped_nvme);

static int ahci_init_one(struct pci_dev *pdev, const struct pci_device_id *ent)
{
	unsigned int board_id = ent->driver_data;
	struct ata_port_info pi = ahci_port_info[board_id];
	const struct ata_port_info *ppi[] = { &pi, NULL };
	struct device *dev = &pdev->dev;
	struct ahci_host_priv *hpriv;
	struct ata_host *host;
	int n_ports, i, rc;
	int ahci_pci_bar = AHCI_PCI_BAR_STANDARD;

	VPRINTK("ENTER\n");

	WARN_ON((int)ATA_MAX_QUEUE > AHCI_MAX_CMDS);

	ata_print_version_once(&pdev->dev, DRV_VERSION);

	/* The AHCI driver can only drive the SATA ports, the PATA driver
	   can drive them all so if both drivers are selected make sure
	   AHCI stays out of the way */
	if (pdev->vendor == PCI_VENDOR_ID_MARVELL && !marvell_enable)
		return -ENODEV;

	/* Apple BIOS on MCP89 prevents us using AHCI */
	if (is_mcp89_apple(pdev))
		ahci_mcp89_apple_enable(pdev);

	/* Promise's PDC42819 is a SAS/SATA controller that has an AHCI mode.
	 * At the moment, we can only use the AHCI mode. Let the users know
	 * that for SAS drives they're out of luck.
	 */
	if (pdev->vendor == PCI_VENDOR_ID_PROMISE)
		dev_info(&pdev->dev,
			 "PDC42819 can only drive SATA devices with this driver\n");

	/* Some devices use non-standard BARs */
	if (pdev->vendor == PCI_VENDOR_ID_STMICRO && pdev->device == 0xCC06)
		ahci_pci_bar = AHCI_PCI_BAR_STA2X11;
	else if (pdev->vendor == 0x1c44 && pdev->device == 0x8000)
		ahci_pci_bar = AHCI_PCI_BAR_ENMOTUS;
	else if (pdev->vendor == PCI_VENDOR_ID_CAVIUM) {
		if (pdev->device == 0xa01c)
			ahci_pci_bar = AHCI_PCI_BAR_CAVIUM;
		if (pdev->device == 0xa084)
			ahci_pci_bar = AHCI_PCI_BAR_CAVIUM_GEN5;
	} else if (pdev->vendor == PCI_VENDOR_ID_LOONGSON) {
		if (pdev->device == 0x7a08)
			ahci_pci_bar = AHCI_PCI_BAR_LOONGSON;
	}

	/* acquire resources */
	rc = pcim_enable_device(pdev);
	if (rc)
		return rc;

	if (pdev->vendor == PCI_VENDOR_ID_INTEL &&
	    (pdev->device == 0x2652 || pdev->device == 0x2653)) {
		u8 map;

		/* ICH6s share the same PCI ID for both piix and ahci
		 * modes.  Enabling ahci mode while MAP indicates
		 * combined mode is a bad idea.  Yield to ata_piix.
		 */
		pci_read_config_byte(pdev, ICH_MAP, &map);
		if (map & 0x3) {
			dev_info(&pdev->dev,
				 "controller is in combined mode, can't enable AHCI mode\n");
			return -ENODEV;
		}
	}

	/* AHCI controllers often implement SFF compatible interface.
	 * Grab all PCI BARs just in case.
	 */
	rc = pcim_iomap_regions_request_all(pdev, 1 << ahci_pci_bar, DRV_NAME);
	if (rc == -EBUSY)
		pcim_pin_device(pdev);
	if (rc)
		return rc;

	hpriv = devm_kzalloc(dev, sizeof(*hpriv), GFP_KERNEL);
	if (!hpriv)
		return -ENOMEM;
	hpriv->flags |= (unsigned long)pi.private_data;

	/* MCP65 revision A1 and A2 can't do MSI */
	if (board_id == board_ahci_mcp65 &&
	    (pdev->revision == 0xa1 || pdev->revision == 0xa2))
		hpriv->flags |= AHCI_HFLAG_NO_MSI;

	/* SB800 does NOT need the workaround to ignore SERR_INTERNAL */
	if (board_id == board_ahci_sb700 && pdev->revision >= 0x40)
		hpriv->flags &= ~AHCI_HFLAG_IGN_SERR_INTERNAL;

	/* only some SB600s can do 64bit DMA */
	if (ahci_sb600_enable_64bit(pdev))
		hpriv->flags &= ~AHCI_HFLAG_32BIT_ONLY;

	hpriv->mmio = pcim_iomap_table(pdev)[ahci_pci_bar];

	/* detect remapped nvme devices */
	ahci_remap_check(pdev, ahci_pci_bar, hpriv);

	sysfs_add_file_to_group(&pdev->dev.kobj,
				&dev_attr_remapped_nvme.attr,
				NULL);

	/* must set flag prior to save config in order to take effect */
	if (ahci_broken_devslp(pdev))
		hpriv->flags |= AHCI_HFLAG_NO_DEVSLP;

#ifdef CONFIG_ARM64
	if (pdev->vendor == 0x177d && pdev->device == 0xa01c)
		hpriv->irq_handler = ahci_thunderx_irq_handler;
#endif

	/* save initial config */
	ahci_pci_save_initial_config(pdev, hpriv);

	/*
	 * If platform firmware failed to enable ports, try to enable
	 * them here.
	 */
	ahci_intel_pcs_quirk(pdev, hpriv);

	/* prepare host */
	if (hpriv->cap & HOST_CAP_NCQ) {
		pi.flags |= ATA_FLAG_NCQ;
		/*
		 * Auto-activate optimization is supposed to be
		 * supported on all AHCI controllers indicating NCQ
		 * capability, but it seems to be broken on some
		 * chipsets including NVIDIAs.
		 */
		if (!(hpriv->flags & AHCI_HFLAG_NO_FPDMA_AA))
			pi.flags |= ATA_FLAG_FPDMA_AA;

		/*
		 * All AHCI controllers should be forward-compatible
		 * with the new auxiliary field. This code should be
		 * conditionalized if any buggy AHCI controllers are
		 * encountered.
		 */
		pi.flags |= ATA_FLAG_FPDMA_AUX;
	}

	if (hpriv->cap & HOST_CAP_PMP)
		pi.flags |= ATA_FLAG_PMP;

	ahci_set_em_messages(hpriv, &pi);

	if (ahci_broken_system_poweroff(pdev)) {
		pi.flags |= ATA_FLAG_NO_POWEROFF_SPINDOWN;
		dev_info(&pdev->dev,
			"quirky BIOS, skipping spindown on poweroff\n");
	}

	if (ahci_broken_lpm(pdev)) {
		pi.flags |= ATA_FLAG_NO_LPM;
		dev_warn(&pdev->dev,
			 "BIOS update required for Link Power Management support\n");
	}

	if (ahci_broken_suspend(pdev)) {
		hpriv->flags |= AHCI_HFLAG_NO_SUSPEND;
		dev_warn(&pdev->dev,
			 "BIOS update required for suspend/resume\n");
	}

	if (ahci_broken_online(pdev)) {
		hpriv->flags |= AHCI_HFLAG_SRST_TOUT_IS_OFFLINE;
		dev_info(&pdev->dev,
			 "online status unreliable, applying workaround\n");
	}


	/* Acer SA5-271 workaround modifies private_data */
	acer_sa5_271_workaround(hpriv, pdev);

	/* CAP.NP sometimes indicate the index of the last enabled
	 * port, at other times, that of the last possible port, so
	 * determining the maximum port number requires looking at
	 * both CAP.NP and port_map.
	 */
	n_ports = max(ahci_nr_ports(hpriv->cap), fls(hpriv->port_map));

	host = ata_host_alloc_pinfo(&pdev->dev, ppi, n_ports);
	if (!host)
		return -ENOMEM;
	host->private_data = hpriv;

	if (ahci_init_msi(pdev, n_ports, hpriv) < 0) {
		/* legacy intx interrupts */
		pci_intx(pdev, 1);
	}
	hpriv->irq = pci_irq_vector(pdev, 0);

	if (!(hpriv->cap & HOST_CAP_SSS) || ahci_ignore_sss)
		host->flags |= ATA_HOST_PARALLEL_SCAN;
	else
		dev_info(&pdev->dev, "SSS flag set, parallel bus scan disabled\n");

	if (pi.flags & ATA_FLAG_EM)
		ahci_reset_em(host);

	for (i = 0; i < host->n_ports; i++) {
		struct ata_port *ap = host->ports[i];

		ata_port_pbar_desc(ap, ahci_pci_bar, -1, "abar");
		ata_port_pbar_desc(ap, ahci_pci_bar,
				   0x100 + ap->port_no * 0x80, "port");

		/* set enclosure management message type */
		if (ap->flags & ATA_FLAG_EM)
			ap->em_message_type = hpriv->em_msg_type;

		ahci_update_initial_lpm_policy(ap, hpriv);

		/* disabled/not-implemented port */
		if (!(hpriv->port_map & (1 << i)))
			ap->ops = &ata_dummy_port_ops;
	}

	/* apply workaround for ASUS P5W DH Deluxe mainboard */
	ahci_p5wdh_workaround(host);

	/* apply gtf filter quirk */
	ahci_gtf_filter_workaround(host);

	/* initialize adapter */
	rc = ahci_configure_dma_masks(pdev, hpriv->cap & HOST_CAP_64);
	if (rc)
		return rc;

	rc = ahci_reset_controller(host);
	if (rc)
		return rc;

	ahci_pci_init_controller(host);
	ahci_pci_print_info(host);

	pci_set_master(pdev);

	rc = ahci_host_activate(host, &ahci_sht);
	if (rc)
		return rc;

	pm_runtime_put_noidle(&pdev->dev);
	return 0;
}

static void ahci_shutdown_one(struct pci_dev *pdev)
{
	ata_pci_shutdown_one(pdev);
}

static void ahci_remove_one(struct pci_dev *pdev)
{
	sysfs_remove_file_from_group(&pdev->dev.kobj,
				     &dev_attr_remapped_nvme.attr,
				     NULL);
	pm_runtime_get_noresume(&pdev->dev);
	ata_pci_remove_one(pdev);
}

module_pci_driver(ahci_pci_driver);

MODULE_AUTHOR("Jeff Garzik");
MODULE_DESCRIPTION("AHCI SATA low-level driver");
MODULE_LICENSE("GPL");
MODULE_DEVICE_TABLE(pci, ahci_pci_tbl);
MODULE_VERSION(DRV_VERSION);<|MERGE_RESOLUTION|>--- conflicted
+++ resolved
@@ -410,10 +410,7 @@
 	{ PCI_VDEVICE(INTEL, 0x22a3), board_ahci_mobile }, /* Cherry Tr. AHCI */
 	{ PCI_VDEVICE(INTEL, 0x5ae3), board_ahci_mobile }, /* ApolloLake AHCI */
 	{ PCI_VDEVICE(INTEL, 0x34d3), board_ahci_mobile }, /* Ice Lake LP AHCI */
-<<<<<<< HEAD
-=======
 	{ PCI_VDEVICE(INTEL, 0x02d3), board_ahci_mobile }, /* Comet Lake PCH-U AHCI */
->>>>>>> 0595b2d9
 	{ PCI_VDEVICE(INTEL, 0x02d7), board_ahci_mobile }, /* Comet Lake PCH RAID */
 
 	/* JMicron 360/1/3/5/6, match class to avoid IDE function */
