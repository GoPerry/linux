--- conflicted
+++ resolved
@@ -1795,14 +1795,6 @@
 	}
 #endif
 	if (device == MKDEV(TTYAUX_MAJOR, 1)) {
-<<<<<<< HEAD
-		driver = tty_driver_kref_get(console_device(&index));
-		if (driver) {
-			/* Don't let /dev/console block */
-			filp->f_flags |= O_NONBLOCK;
-			noctty = 1;
-			goto got_driver;
-=======
 		struct tty_driver *console_driver = console_device(&index);
 		if (console_driver) {
 			driver = tty_driver_kref_get(console_driver);
@@ -1812,7 +1804,6 @@
 				noctty = 1;
 				goto got_driver;
 			}
->>>>>>> c07f62e5
 		}
 		mutex_unlock(&tty_mutex);
 		return -ENODEV;
