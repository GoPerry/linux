--- conflicted
+++ resolved
@@ -978,13 +978,13 @@
 
 	if (wait_startup(chip, 0) != 0) {
 		rc = -ENODEV;
-		goto err_start;
+		goto out_err;
 	}
 
 	/* Take control of the TPM's interrupt hardware and shut it off */
 	rc = tpm_tis_read32(priv, TPM_INT_ENABLE(priv->locality), &intmask);
 	if (rc < 0)
-		goto err_start;
+		goto out_err;
 
 	intmask |= TPM_INTF_CMD_READY_INT | TPM_INTF_LOCALITY_CHANGE_INT |
 		   TPM_INTF_DATA_AVAIL_INT | TPM_INTF_STS_VALID_INT;
@@ -993,21 +993,21 @@
 
 	rc = tpm_chip_start(chip);
 	if (rc)
-		goto err_start;
-
+		goto out_err;
 	rc = tpm2_probe(chip);
+	tpm_chip_stop(chip);
 	if (rc)
-		goto err_probe;
+		goto out_err;
 
 	rc = tpm_tis_read32(priv, TPM_DID_VID(0), &vendor);
 	if (rc < 0)
-		goto err_probe;
+		goto out_err;
 
 	priv->manufacturer_id = vendor;
 
 	rc = tpm_tis_read8(priv, TPM_RID(0), &rid);
 	if (rc < 0)
-		goto err_probe;
+		goto out_err;
 
 	dev_info(dev, "%s TPM (device-id 0x%X, rev-id %d)\n",
 		 (chip->flags & TPM_CHIP_FLAG_TPM2) ? "2.0" : "1.2",
@@ -1016,13 +1016,13 @@
 	probe = probe_itpm(chip);
 	if (probe < 0) {
 		rc = -ENODEV;
-		goto err_probe;
+		goto out_err;
 	}
 
 	/* Figure out the capabilities */
 	rc = tpm_tis_read32(priv, TPM_INTF_CAPS(priv->locality), &intfcaps);
 	if (rc < 0)
-		goto err_probe;
+		goto out_err;
 
 	dev_dbg(dev, "TPM interface capabilities (0x%x):\n",
 		intfcaps);
@@ -1056,13 +1056,9 @@
 		if (tpm_get_timeouts(chip)) {
 			dev_err(dev, "Could not get TPM timeouts and durations\n");
 			rc = -ENODEV;
-			goto err_probe;
-		}
-
-<<<<<<< HEAD
-		chip->flags |= TPM_CHIP_FLAG_IRQ;
-=======
->>>>>>> cdb9b6bf
+			goto out_err;
+		}
+
 		if (irq) {
 			tpm_tis_probe_irq_single(chip, intmask, IRQF_SHARED,
 						 irq);
@@ -1074,18 +1070,15 @@
 		}
 	}
 
-	tpm_chip_stop(chip);
-
 	rc = tpm_chip_register(chip);
 	if (rc)
-		goto err_start;
+		goto out_err;
+
+	if (chip->ops->clk_enable != NULL)
+		chip->ops->clk_enable(chip, false);
 
 	return 0;
-
-err_probe:
-	tpm_chip_stop(chip);
-
-err_start:
+out_err:
 	if ((chip->ops != NULL) && (chip->ops->clk_enable != NULL))
 		chip->ops->clk_enable(chip, false);
 
