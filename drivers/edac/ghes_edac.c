--- conflicted
+++ resolved
@@ -636,10 +636,7 @@
 	mutex_lock(&ghes_reg_mutex);
 
 	system_scanned = false;
-<<<<<<< HEAD
-=======
 	memset(&ghes_hw, 0, sizeof(struct ghes_hw_desc));
->>>>>>> 123163ec
 
 	if (!refcount_dec_and_test(&ghes_refcount))
 		goto unlock;
