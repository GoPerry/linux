// SPDX-License-Identifier: GPL-2.0-or-later
/*
 *  Routines for driver control interface
 *  Copyright (c) by Jaroslav Kysela <perex@perex.cz>
 */

#include <linux/threads.h>
#include <linux/interrupt.h>
#include <linux/module.h>
#include <linux/moduleparam.h>
#include <linux/slab.h>
#include <linux/vmalloc.h>
#include <linux/time.h>
#include <linux/mm.h>
#include <linux/math64.h>
#include <linux/sched/signal.h>
#include <sound/core.h>
#include <sound/minors.h>
#include <sound/info.h>
#include <sound/control.h>

// Max allocation size for user controls.
static int max_user_ctl_alloc_size = 8 * 1024 * 1024;
module_param_named(max_user_ctl_alloc_size, max_user_ctl_alloc_size, int, 0444);
MODULE_PARM_DESC(max_user_ctl_alloc_size, "Max allocation size for user controls");

#define MAX_CONTROL_COUNT	1028

struct snd_kctl_ioctl {
	struct list_head list;		/* list of all ioctls */
	snd_kctl_ioctl_func_t fioctl;
};

static DECLARE_RWSEM(snd_ioctl_rwsem);
static DECLARE_RWSEM(snd_ctl_layer_rwsem);
static LIST_HEAD(snd_control_ioctls);
#ifdef CONFIG_COMPAT
static LIST_HEAD(snd_control_compat_ioctls);
#endif
static struct snd_ctl_layer_ops *snd_ctl_layer;

static int snd_ctl_open(struct inode *inode, struct file *file)
{
	unsigned long flags;
	struct snd_card *card;
	struct snd_ctl_file *ctl;
	int i, err;

	err = stream_open(inode, file);
	if (err < 0)
		return err;

	card = snd_lookup_minor_data(iminor(inode), SNDRV_DEVICE_TYPE_CONTROL);
	if (!card) {
		err = -ENODEV;
		goto __error1;
	}
	err = snd_card_file_add(card, file);
	if (err < 0) {
		err = -ENODEV;
		goto __error1;
	}
	if (!try_module_get(card->module)) {
		err = -EFAULT;
		goto __error2;
	}
	ctl = kzalloc(sizeof(*ctl), GFP_KERNEL);
	if (ctl == NULL) {
		err = -ENOMEM;
		goto __error;
	}
	INIT_LIST_HEAD(&ctl->events);
	init_waitqueue_head(&ctl->change_sleep);
	spin_lock_init(&ctl->read_lock);
	ctl->card = card;
	for (i = 0; i < SND_CTL_SUBDEV_ITEMS; i++)
		ctl->preferred_subdevice[i] = -1;
	ctl->pid = get_pid(task_pid(current));
	file->private_data = ctl;
	write_lock_irqsave(&card->ctl_files_rwlock, flags);
	list_add_tail(&ctl->list, &card->ctl_files);
	write_unlock_irqrestore(&card->ctl_files_rwlock, flags);
	snd_card_unref(card);
	return 0;

      __error:
	module_put(card->module);
      __error2:
	snd_card_file_remove(card, file);
      __error1:
	if (card)
		snd_card_unref(card);
      	return err;
}

static void snd_ctl_empty_read_queue(struct snd_ctl_file * ctl)
{
	unsigned long flags;
	struct snd_kctl_event *cread;

	spin_lock_irqsave(&ctl->read_lock, flags);
	while (!list_empty(&ctl->events)) {
		cread = snd_kctl_event(ctl->events.next);
		list_del(&cread->list);
		kfree(cread);
	}
	spin_unlock_irqrestore(&ctl->read_lock, flags);
}

static int snd_ctl_release(struct inode *inode, struct file *file)
{
	unsigned long flags;
	struct snd_card *card;
	struct snd_ctl_file *ctl;
	struct snd_kcontrol *control;
	unsigned int idx;

	ctl = file->private_data;
	file->private_data = NULL;
	card = ctl->card;
	write_lock_irqsave(&card->ctl_files_rwlock, flags);
	list_del(&ctl->list);
	write_unlock_irqrestore(&card->ctl_files_rwlock, flags);
	down_write(&card->controls_rwsem);
	list_for_each_entry(control, &card->controls, list)
		for (idx = 0; idx < control->count; idx++)
			if (control->vd[idx].owner == ctl)
				control->vd[idx].owner = NULL;
	up_write(&card->controls_rwsem);
	snd_ctl_empty_read_queue(ctl);
	put_pid(ctl->pid);
	kfree(ctl);
	module_put(card->module);
	snd_card_file_remove(card, file);
	return 0;
}

/**
 * snd_ctl_notify - Send notification to user-space for a control change
 * @card: the card to send notification
 * @mask: the event mask, SNDRV_CTL_EVENT_*
 * @id: the ctl element id to send notification
 *
 * This function adds an event record with the given id and mask, appends
 * to the list and wakes up the user-space for notification.  This can be
 * called in the atomic context.
 */
void snd_ctl_notify(struct snd_card *card, unsigned int mask,
		    struct snd_ctl_elem_id *id)
{
	unsigned long flags;
	struct snd_ctl_file *ctl;
	struct snd_kctl_event *ev;

	if (snd_BUG_ON(!card || !id))
		return;
	if (card->shutdown)
		return;
	read_lock_irqsave(&card->ctl_files_rwlock, flags);
#if IS_ENABLED(CONFIG_SND_MIXER_OSS)
	card->mixer_oss_change_count++;
#endif
	list_for_each_entry(ctl, &card->ctl_files, list) {
		if (!ctl->subscribed)
			continue;
		spin_lock(&ctl->read_lock);
		list_for_each_entry(ev, &ctl->events, list) {
			if (ev->id.numid == id->numid) {
				ev->mask |= mask;
				goto _found;
			}
		}
		ev = kzalloc(sizeof(*ev), GFP_ATOMIC);
		if (ev) {
			ev->id = *id;
			ev->mask = mask;
			list_add_tail(&ev->list, &ctl->events);
		} else {
			dev_err(card->dev, "No memory available to allocate event\n");
		}
	_found:
		wake_up(&ctl->change_sleep);
		spin_unlock(&ctl->read_lock);
		kill_fasync(&ctl->fasync, SIGIO, POLL_IN);
	}
	read_unlock_irqrestore(&card->ctl_files_rwlock, flags);
}
EXPORT_SYMBOL(snd_ctl_notify);

/**
 * snd_ctl_notify_one - Send notification to user-space for a control change
 * @card: the card to send notification
 * @mask: the event mask, SNDRV_CTL_EVENT_*
 * @kctl: the pointer with the control instance
 * @ioff: the additional offset to the control index
 *
 * This function calls snd_ctl_notify() and does additional jobs
 * like LED state changes.
 */
void snd_ctl_notify_one(struct snd_card *card, unsigned int mask,
			struct snd_kcontrol *kctl, unsigned int ioff)
{
	struct snd_ctl_elem_id id = kctl->id;
	struct snd_ctl_layer_ops *lops;

	id.index += ioff;
	id.numid += ioff;
	snd_ctl_notify(card, mask, &id);
	down_read(&snd_ctl_layer_rwsem);
	for (lops = snd_ctl_layer; lops; lops = lops->next)
		lops->lnotify(card, mask, kctl, ioff);
	up_read(&snd_ctl_layer_rwsem);
}
EXPORT_SYMBOL(snd_ctl_notify_one);

/**
 * snd_ctl_new - create a new control instance with some elements
 * @kctl: the pointer to store new control instance
 * @count: the number of elements in this control
 * @access: the default access flags for elements in this control
 * @file: given when locking these elements
 *
 * Allocates a memory object for a new control instance. The instance has
 * elements as many as the given number (@count). Each element has given
 * access permissions (@access). Each element is locked when @file is given.
 *
 * Return: 0 on success, error code on failure
 */
static int snd_ctl_new(struct snd_kcontrol **kctl, unsigned int count,
		       unsigned int access, struct snd_ctl_file *file)
{
	unsigned int idx;

	if (count == 0 || count > MAX_CONTROL_COUNT)
		return -EINVAL;

	*kctl = kzalloc(struct_size(*kctl, vd, count), GFP_KERNEL);
	if (!*kctl)
		return -ENOMEM;

	for (idx = 0; idx < count; idx++) {
		(*kctl)->vd[idx].access = access;
		(*kctl)->vd[idx].owner = file;
	}
	(*kctl)->count = count;

	return 0;
}

/**
 * snd_ctl_new1 - create a control instance from the template
 * @ncontrol: the initialization record
 * @private_data: the private data to set
 *
 * Allocates a new struct snd_kcontrol instance and initialize from the given
 * template.  When the access field of ncontrol is 0, it's assumed as
 * READWRITE access. When the count field is 0, it's assumes as one.
 *
 * Return: The pointer of the newly generated instance, or %NULL on failure.
 */
struct snd_kcontrol *snd_ctl_new1(const struct snd_kcontrol_new *ncontrol,
				  void *private_data)
{
	struct snd_kcontrol *kctl;
	unsigned int count;
	unsigned int access;
	int err;

	if (snd_BUG_ON(!ncontrol || !ncontrol->info))
		return NULL;

	count = ncontrol->count;
	if (count == 0)
		count = 1;

	access = ncontrol->access;
	if (access == 0)
		access = SNDRV_CTL_ELEM_ACCESS_READWRITE;
	access &= (SNDRV_CTL_ELEM_ACCESS_READWRITE |
		   SNDRV_CTL_ELEM_ACCESS_VOLATILE |
		   SNDRV_CTL_ELEM_ACCESS_INACTIVE |
		   SNDRV_CTL_ELEM_ACCESS_TLV_READWRITE |
		   SNDRV_CTL_ELEM_ACCESS_TLV_COMMAND |
		   SNDRV_CTL_ELEM_ACCESS_TLV_CALLBACK |
		   SNDRV_CTL_ELEM_ACCESS_LED_MASK |
		   SNDRV_CTL_ELEM_ACCESS_SKIP_CHECK);

	err = snd_ctl_new(&kctl, count, access, NULL);
	if (err < 0)
		return NULL;

	/* The 'numid' member is decided when calling snd_ctl_add(). */
	kctl->id.iface = ncontrol->iface;
	kctl->id.device = ncontrol->device;
	kctl->id.subdevice = ncontrol->subdevice;
	if (ncontrol->name) {
		strscpy(kctl->id.name, ncontrol->name, sizeof(kctl->id.name));
		if (strcmp(ncontrol->name, kctl->id.name) != 0)
			pr_warn("ALSA: Control name '%s' truncated to '%s'\n",
				ncontrol->name, kctl->id.name);
	}
	kctl->id.index = ncontrol->index;

	kctl->info = ncontrol->info;
	kctl->get = ncontrol->get;
	kctl->put = ncontrol->put;
	kctl->tlv.p = ncontrol->tlv.p;

	kctl->private_value = ncontrol->private_value;
	kctl->private_data = private_data;

	return kctl;
}
EXPORT_SYMBOL(snd_ctl_new1);

/**
 * snd_ctl_free_one - release the control instance
 * @kcontrol: the control instance
 *
 * Releases the control instance created via snd_ctl_new()
 * or snd_ctl_new1().
 * Don't call this after the control was added to the card.
 */
void snd_ctl_free_one(struct snd_kcontrol *kcontrol)
{
	if (kcontrol) {
		if (kcontrol->private_free)
			kcontrol->private_free(kcontrol);
		kfree(kcontrol);
	}
}
EXPORT_SYMBOL(snd_ctl_free_one);

static bool snd_ctl_remove_numid_conflict(struct snd_card *card,
					  unsigned int count)
{
	struct snd_kcontrol *kctl;

	/* Make sure that the ids assigned to the control do not wrap around */
	if (card->last_numid >= UINT_MAX - count)
		card->last_numid = 0;

	list_for_each_entry(kctl, &card->controls, list) {
		if (kctl->id.numid < card->last_numid + 1 + count &&
		    kctl->id.numid + kctl->count > card->last_numid + 1) {
		    	card->last_numid = kctl->id.numid + kctl->count - 1;
			return true;
		}
	}
	return false;
}

static int snd_ctl_find_hole(struct snd_card *card, unsigned int count)
{
	unsigned int iter = 100000;

	while (snd_ctl_remove_numid_conflict(card, count)) {
		if (--iter == 0) {
			/* this situation is very unlikely */
			dev_err(card->dev, "unable to allocate new control numid\n");
			return -ENOMEM;
		}
	}
	return 0;
}

enum snd_ctl_add_mode {
	CTL_ADD_EXCLUSIVE, CTL_REPLACE, CTL_ADD_ON_REPLACE,
};

/* add/replace a new kcontrol object; call with card->controls_rwsem locked */
static int __snd_ctl_add_replace(struct snd_card *card,
				 struct snd_kcontrol *kcontrol,
				 enum snd_ctl_add_mode mode)
{
	struct snd_ctl_elem_id id;
	unsigned int idx;
	struct snd_kcontrol *old;
	int err;

	id = kcontrol->id;
	if (id.index > UINT_MAX - kcontrol->count)
		return -EINVAL;

	old = snd_ctl_find_id(card, &id);
	if (!old) {
		if (mode == CTL_REPLACE)
			return -EINVAL;
	} else {
		if (mode == CTL_ADD_EXCLUSIVE) {
			dev_err(card->dev,
				"control %i:%i:%i:%s:%i is already present\n",
				id.iface, id.device, id.subdevice, id.name,
				id.index);
			return -EBUSY;
		}

		err = snd_ctl_remove(card, old);
		if (err < 0)
			return err;
	}

	if (snd_ctl_find_hole(card, kcontrol->count) < 0)
		return -ENOMEM;

	list_add_tail(&kcontrol->list, &card->controls);
	card->controls_count += kcontrol->count;
	kcontrol->id.numid = card->last_numid + 1;
	card->last_numid += kcontrol->count;

	for (idx = 0; idx < kcontrol->count; idx++)
		snd_ctl_notify_one(card, SNDRV_CTL_EVENT_MASK_ADD, kcontrol, idx);

	return 0;
}

static int snd_ctl_add_replace(struct snd_card *card,
			       struct snd_kcontrol *kcontrol,
			       enum snd_ctl_add_mode mode)
{
	int err = -EINVAL;

	if (! kcontrol)
		return err;
	if (snd_BUG_ON(!card || !kcontrol->info))
		goto error;

	down_write(&card->controls_rwsem);
	err = __snd_ctl_add_replace(card, kcontrol, mode);
	up_write(&card->controls_rwsem);
	if (err < 0)
		goto error;
	return 0;

 error:
	snd_ctl_free_one(kcontrol);
	return err;
}

/**
 * snd_ctl_add - add the control instance to the card
 * @card: the card instance
 * @kcontrol: the control instance to add
 *
 * Adds the control instance created via snd_ctl_new() or
 * snd_ctl_new1() to the given card. Assigns also an unique
 * numid used for fast search.
 *
 * It frees automatically the control which cannot be added.
 *
 * Return: Zero if successful, or a negative error code on failure.
 *
 */
int snd_ctl_add(struct snd_card *card, struct snd_kcontrol *kcontrol)
{
	return snd_ctl_add_replace(card, kcontrol, CTL_ADD_EXCLUSIVE);
}
EXPORT_SYMBOL(snd_ctl_add);

/**
 * snd_ctl_replace - replace the control instance of the card
 * @card: the card instance
 * @kcontrol: the control instance to replace
 * @add_on_replace: add the control if not already added
 *
 * Replaces the given control.  If the given control does not exist
 * and the add_on_replace flag is set, the control is added.  If the
 * control exists, it is destroyed first.
 *
 * It frees automatically the control which cannot be added or replaced.
 *
 * Return: Zero if successful, or a negative error code on failure.
 */
int snd_ctl_replace(struct snd_card *card, struct snd_kcontrol *kcontrol,
		    bool add_on_replace)
{
	return snd_ctl_add_replace(card, kcontrol,
				   add_on_replace ? CTL_ADD_ON_REPLACE : CTL_REPLACE);
}
EXPORT_SYMBOL(snd_ctl_replace);

/**
 * snd_ctl_remove - remove the control from the card and release it
 * @card: the card instance
 * @kcontrol: the control instance to remove
 *
 * Removes the control from the card and then releases the instance.
 * You don't need to call snd_ctl_free_one(). You must be in
 * the write lock - down_write(&card->controls_rwsem).
 *
 * Return: 0 if successful, or a negative error code on failure.
 */
int snd_ctl_remove(struct snd_card *card, struct snd_kcontrol *kcontrol)
{
	unsigned int idx;

	if (snd_BUG_ON(!card || !kcontrol))
		return -EINVAL;
	list_del(&kcontrol->list);
	card->controls_count -= kcontrol->count;
	for (idx = 0; idx < kcontrol->count; idx++)
		snd_ctl_notify_one(card, SNDRV_CTL_EVENT_MASK_REMOVE, kcontrol, idx);
	snd_ctl_free_one(kcontrol);
	return 0;
}
EXPORT_SYMBOL(snd_ctl_remove);

/**
 * snd_ctl_remove_id - remove the control of the given id and release it
 * @card: the card instance
 * @id: the control id to remove
 *
 * Finds the control instance with the given id, removes it from the
 * card list and releases it.
 *
 * Return: 0 if successful, or a negative error code on failure.
 */
int snd_ctl_remove_id(struct snd_card *card, struct snd_ctl_elem_id *id)
{
	struct snd_kcontrol *kctl;
	int ret;

	down_write(&card->controls_rwsem);
	kctl = snd_ctl_find_id(card, id);
	if (kctl == NULL) {
		up_write(&card->controls_rwsem);
		return -ENOENT;
	}
	ret = snd_ctl_remove(card, kctl);
	up_write(&card->controls_rwsem);
	return ret;
}
EXPORT_SYMBOL(snd_ctl_remove_id);

/**
 * snd_ctl_remove_user_ctl - remove and release the unlocked user control
 * @file: active control handle
 * @id: the control id to remove
 *
 * Finds the control instance with the given id, removes it from the
 * card list and releases it.
 *
 * Return: 0 if successful, or a negative error code on failure.
 */
static int snd_ctl_remove_user_ctl(struct snd_ctl_file * file,
				   struct snd_ctl_elem_id *id)
{
	struct snd_card *card = file->card;
	struct snd_kcontrol *kctl;
	int idx, ret;

	down_write(&card->controls_rwsem);
	kctl = snd_ctl_find_id(card, id);
	if (kctl == NULL) {
		ret = -ENOENT;
		goto error;
	}
	if (!(kctl->vd[0].access & SNDRV_CTL_ELEM_ACCESS_USER)) {
		ret = -EINVAL;
		goto error;
	}
	for (idx = 0; idx < kctl->count; idx++)
		if (kctl->vd[idx].owner != NULL && kctl->vd[idx].owner != file) {
			ret = -EBUSY;
			goto error;
		}
	ret = snd_ctl_remove(card, kctl);
error:
	up_write(&card->controls_rwsem);
	return ret;
}

/**
 * snd_ctl_activate_id - activate/inactivate the control of the given id
 * @card: the card instance
 * @id: the control id to activate/inactivate
 * @active: non-zero to activate
 *
 * Finds the control instance with the given id, and activate or
 * inactivate the control together with notification, if changed.
 * The given ID data is filled with full information.
 *
 * Return: 0 if unchanged, 1 if changed, or a negative error code on failure.
 */
int snd_ctl_activate_id(struct snd_card *card, struct snd_ctl_elem_id *id,
			int active)
{
	struct snd_kcontrol *kctl;
	struct snd_kcontrol_volatile *vd;
	unsigned int index_offset;
	int ret;

	down_write(&card->controls_rwsem);
	kctl = snd_ctl_find_id(card, id);
	if (kctl == NULL) {
		ret = -ENOENT;
		goto unlock;
	}
	index_offset = snd_ctl_get_ioff(kctl, id);
	vd = &kctl->vd[index_offset];
	ret = 0;
	if (active) {
		if (!(vd->access & SNDRV_CTL_ELEM_ACCESS_INACTIVE))
			goto unlock;
		vd->access &= ~SNDRV_CTL_ELEM_ACCESS_INACTIVE;
	} else {
		if (vd->access & SNDRV_CTL_ELEM_ACCESS_INACTIVE)
			goto unlock;
		vd->access |= SNDRV_CTL_ELEM_ACCESS_INACTIVE;
	}
	snd_ctl_build_ioff(id, kctl, index_offset);
	downgrade_write(&card->controls_rwsem);
	snd_ctl_notify_one(card, SNDRV_CTL_EVENT_MASK_INFO, kctl, index_offset);
	up_read(&card->controls_rwsem);
	return 1;

 unlock:
	up_write(&card->controls_rwsem);
	return ret;
}
EXPORT_SYMBOL_GPL(snd_ctl_activate_id);

/**
 * snd_ctl_rename_id - replace the id of a control on the card
 * @card: the card instance
 * @src_id: the old id
 * @dst_id: the new id
 *
 * Finds the control with the old id from the card, and replaces the
 * id with the new one.
 *
 * Return: Zero if successful, or a negative error code on failure.
 */
int snd_ctl_rename_id(struct snd_card *card, struct snd_ctl_elem_id *src_id,
		      struct snd_ctl_elem_id *dst_id)
{
	struct snd_kcontrol *kctl;

	down_write(&card->controls_rwsem);
	kctl = snd_ctl_find_id(card, src_id);
	if (kctl == NULL) {
		up_write(&card->controls_rwsem);
		return -ENOENT;
	}
	kctl->id = *dst_id;
	kctl->id.numid = card->last_numid + 1;
	card->last_numid += kctl->count;
	up_write(&card->controls_rwsem);
	return 0;
}
EXPORT_SYMBOL(snd_ctl_rename_id);

/**
 * snd_ctl_find_numid - find the control instance with the given number-id
 * @card: the card instance
 * @numid: the number-id to search
 *
 * Finds the control instance with the given number-id from the card.
 *
 * The caller must down card->controls_rwsem before calling this function
 * (if the race condition can happen).
 *
 * Return: The pointer of the instance if found, or %NULL if not.
 *
 */
struct snd_kcontrol *snd_ctl_find_numid(struct snd_card *card, unsigned int numid)
{
	struct snd_kcontrol *kctl;

	if (snd_BUG_ON(!card || !numid))
		return NULL;
	list_for_each_entry(kctl, &card->controls, list) {
		if (kctl->id.numid <= numid && kctl->id.numid + kctl->count > numid)
			return kctl;
	}
	return NULL;
}
EXPORT_SYMBOL(snd_ctl_find_numid);

/**
 * snd_ctl_find_id - find the control instance with the given id
 * @card: the card instance
 * @id: the id to search
 *
 * Finds the control instance with the given id from the card.
 *
 * The caller must down card->controls_rwsem before calling this function
 * (if the race condition can happen).
 *
 * Return: The pointer of the instance if found, or %NULL if not.
 *
 */
struct snd_kcontrol *snd_ctl_find_id(struct snd_card *card,
				     struct snd_ctl_elem_id *id)
{
	struct snd_kcontrol *kctl;

	if (snd_BUG_ON(!card || !id))
		return NULL;
	if (id->numid != 0)
		return snd_ctl_find_numid(card, id->numid);
	list_for_each_entry(kctl, &card->controls, list) {
		if (kctl->id.iface != id->iface)
			continue;
		if (kctl->id.device != id->device)
			continue;
		if (kctl->id.subdevice != id->subdevice)
			continue;
		if (strncmp(kctl->id.name, id->name, sizeof(kctl->id.name)))
			continue;
		if (kctl->id.index > id->index)
			continue;
		if (kctl->id.index + kctl->count <= id->index)
			continue;
		return kctl;
	}
	return NULL;
}
EXPORT_SYMBOL(snd_ctl_find_id);

static int snd_ctl_card_info(struct snd_card *card, struct snd_ctl_file * ctl,
			     unsigned int cmd, void __user *arg)
{
	struct snd_ctl_card_info *info;

	info = kzalloc(sizeof(*info), GFP_KERNEL);
	if (! info)
		return -ENOMEM;
	down_read(&snd_ioctl_rwsem);
	info->card = card->number;
	strscpy(info->id, card->id, sizeof(info->id));
	strscpy(info->driver, card->driver, sizeof(info->driver));
	strscpy(info->name, card->shortname, sizeof(info->name));
	strscpy(info->longname, card->longname, sizeof(info->longname));
	strscpy(info->mixername, card->mixername, sizeof(info->mixername));
	strscpy(info->components, card->components, sizeof(info->components));
	up_read(&snd_ioctl_rwsem);
	if (copy_to_user(arg, info, sizeof(struct snd_ctl_card_info))) {
		kfree(info);
		return -EFAULT;
	}
	kfree(info);
	return 0;
}

static int snd_ctl_elem_list(struct snd_card *card,
			     struct snd_ctl_elem_list *list)
{
	struct snd_kcontrol *kctl;
	struct snd_ctl_elem_id id;
	unsigned int offset, space, jidx;
	int err = 0;

	offset = list->offset;
	space = list->space;

	down_read(&card->controls_rwsem);
	list->count = card->controls_count;
	list->used = 0;
	if (space > 0) {
		list_for_each_entry(kctl, &card->controls, list) {
			if (offset >= kctl->count) {
				offset -= kctl->count;
				continue;
			}
			for (jidx = offset; jidx < kctl->count; jidx++) {
				snd_ctl_build_ioff(&id, kctl, jidx);
				if (copy_to_user(list->pids + list->used, &id,
						 sizeof(id))) {
					err = -EFAULT;
					goto out;
				}
				list->used++;
				if (!--space)
					goto out;
			}
			offset = 0;
		}
	}
 out:
	up_read(&card->controls_rwsem);
	return err;
}

static int snd_ctl_elem_list_user(struct snd_card *card,
				  struct snd_ctl_elem_list __user *_list)
{
	struct snd_ctl_elem_list list;
	int err;

	if (copy_from_user(&list, _list, sizeof(list)))
		return -EFAULT;
	err = snd_ctl_elem_list(card, &list);
	if (err)
		return err;
	if (copy_to_user(_list, &list, sizeof(list)))
		return -EFAULT;

	return 0;
}

/* Check whether the given kctl info is valid */
static int snd_ctl_check_elem_info(struct snd_card *card,
				   const struct snd_ctl_elem_info *info)
{
	static const unsigned int max_value_counts[] = {
		[SNDRV_CTL_ELEM_TYPE_BOOLEAN]	= 128,
		[SNDRV_CTL_ELEM_TYPE_INTEGER]	= 128,
		[SNDRV_CTL_ELEM_TYPE_ENUMERATED] = 128,
		[SNDRV_CTL_ELEM_TYPE_BYTES]	= 512,
		[SNDRV_CTL_ELEM_TYPE_IEC958]	= 1,
		[SNDRV_CTL_ELEM_TYPE_INTEGER64] = 64,
	};

	if (info->type < SNDRV_CTL_ELEM_TYPE_BOOLEAN ||
	    info->type > SNDRV_CTL_ELEM_TYPE_INTEGER64) {
		if (card)
			dev_err(card->dev,
				"control %i:%i:%i:%s:%i: invalid type %d\n",
				info->id.iface, info->id.device,
				info->id.subdevice, info->id.name,
				info->id.index, info->type);
		return -EINVAL;
	}
	if (info->type == SNDRV_CTL_ELEM_TYPE_ENUMERATED &&
	    info->value.enumerated.items == 0) {
		if (card)
			dev_err(card->dev,
				"control %i:%i:%i:%s:%i: zero enum items\n",
				info->id.iface, info->id.device,
				info->id.subdevice, info->id.name,
				info->id.index);
		return -EINVAL;
	}
	if (info->count > max_value_counts[info->type]) {
		if (card)
			dev_err(card->dev,
				"control %i:%i:%i:%s:%i: invalid count %d\n",
				info->id.iface, info->id.device,
				info->id.subdevice, info->id.name,
				info->id.index, info->count);
		return -EINVAL;
	}

	return 0;
}

/* The capacity of struct snd_ctl_elem_value.value.*/
static const unsigned int value_sizes[] = {
	[SNDRV_CTL_ELEM_TYPE_BOOLEAN]	= sizeof(long),
	[SNDRV_CTL_ELEM_TYPE_INTEGER]	= sizeof(long),
	[SNDRV_CTL_ELEM_TYPE_ENUMERATED] = sizeof(unsigned int),
	[SNDRV_CTL_ELEM_TYPE_BYTES]	= sizeof(unsigned char),
	[SNDRV_CTL_ELEM_TYPE_IEC958]	= sizeof(struct snd_aes_iec958),
	[SNDRV_CTL_ELEM_TYPE_INTEGER64] = sizeof(long long),
};

#ifdef CONFIG_SND_CTL_VALIDATION
/* fill the remaining snd_ctl_elem_value data with the given pattern */
static void fill_remaining_elem_value(struct snd_ctl_elem_value *control,
				      struct snd_ctl_elem_info *info,
				      u32 pattern)
{
	size_t offset = value_sizes[info->type] * info->count;

	offset = DIV_ROUND_UP(offset, sizeof(u32));
	memset32((u32 *)control->value.bytes.data + offset, pattern,
		 sizeof(control->value) / sizeof(u32) - offset);
}

/* check whether the given integer ctl value is valid */
static int sanity_check_int_value(struct snd_card *card,
				  const struct snd_ctl_elem_value *control,
				  const struct snd_ctl_elem_info *info,
				  int i)
{
	long long lval, lmin, lmax, lstep;
	u64 rem;

	switch (info->type) {
	default:
	case SNDRV_CTL_ELEM_TYPE_BOOLEAN:
		lval = control->value.integer.value[i];
		lmin = 0;
		lmax = 1;
		lstep = 0;
		break;
	case SNDRV_CTL_ELEM_TYPE_INTEGER:
		lval = control->value.integer.value[i];
		lmin = info->value.integer.min;
		lmax = info->value.integer.max;
		lstep = info->value.integer.step;
		break;
	case SNDRV_CTL_ELEM_TYPE_INTEGER64:
		lval = control->value.integer64.value[i];
		lmin = info->value.integer64.min;
		lmax = info->value.integer64.max;
		lstep = info->value.integer64.step;
		break;
	case SNDRV_CTL_ELEM_TYPE_ENUMERATED:
		lval = control->value.enumerated.item[i];
		lmin = 0;
		lmax = info->value.enumerated.items - 1;
		lstep = 0;
		break;
	}

	if (lval < lmin || lval > lmax) {
		dev_err(card->dev,
			"control %i:%i:%i:%s:%i: value out of range %lld (%lld/%lld) at count %i\n",
			control->id.iface, control->id.device,
			control->id.subdevice, control->id.name,
			control->id.index, lval, lmin, lmax, i);
		return -EINVAL;
	}
	if (lstep) {
		div64_u64_rem(lval, lstep, &rem);
		if (rem) {
			dev_err(card->dev,
				"control %i:%i:%i:%s:%i: unaligned value %lld (step %lld) at count %i\n",
				control->id.iface, control->id.device,
				control->id.subdevice, control->id.name,
				control->id.index, lval, lstep, i);
			return -EINVAL;
		}
	}

	return 0;
}

/* perform sanity checks to the given snd_ctl_elem_value object */
static int sanity_check_elem_value(struct snd_card *card,
				   const struct snd_ctl_elem_value *control,
				   const struct snd_ctl_elem_info *info,
				   u32 pattern)
{
	size_t offset;
	int i, ret = 0;
	u32 *p;

	switch (info->type) {
	case SNDRV_CTL_ELEM_TYPE_BOOLEAN:
	case SNDRV_CTL_ELEM_TYPE_INTEGER:
	case SNDRV_CTL_ELEM_TYPE_INTEGER64:
	case SNDRV_CTL_ELEM_TYPE_ENUMERATED:
		for (i = 0; i < info->count; i++) {
			ret = sanity_check_int_value(card, control, info, i);
			if (ret < 0)
				return ret;
		}
		break;
	default:
		break;
	}

	/* check whether the remaining area kept untouched */
	offset = value_sizes[info->type] * info->count;
	offset = DIV_ROUND_UP(offset, sizeof(u32));
	p = (u32 *)control->value.bytes.data + offset;
	for (; offset < sizeof(control->value) / sizeof(u32); offset++, p++) {
		if (*p != pattern) {
			ret = -EINVAL;
			break;
		}
		*p = 0; /* clear the checked area */
	}

	return ret;
}
#else
static inline void fill_remaining_elem_value(struct snd_ctl_elem_value *control,
					     struct snd_ctl_elem_info *info,
					     u32 pattern)
{
}

static inline int sanity_check_elem_value(struct snd_card *card,
					  struct snd_ctl_elem_value *control,
					  struct snd_ctl_elem_info *info,
					  u32 pattern)
{
	return 0;
}
#endif

static int __snd_ctl_elem_info(struct snd_card *card,
			       struct snd_kcontrol *kctl,
			       struct snd_ctl_elem_info *info,
			       struct snd_ctl_file *ctl)
{
	struct snd_kcontrol_volatile *vd;
	unsigned int index_offset;
	int result;

#ifdef CONFIG_SND_DEBUG
	info->access = 0;
#endif
	result = kctl->info(kctl, info);
	if (result >= 0) {
		snd_BUG_ON(info->access);
		index_offset = snd_ctl_get_ioff(kctl, &info->id);
		vd = &kctl->vd[index_offset];
		snd_ctl_build_ioff(&info->id, kctl, index_offset);
		info->access = vd->access;
		if (vd->owner) {
			info->access |= SNDRV_CTL_ELEM_ACCESS_LOCK;
			if (vd->owner == ctl)
				info->access |= SNDRV_CTL_ELEM_ACCESS_OWNER;
			info->owner = pid_vnr(vd->owner->pid);
		} else {
			info->owner = -1;
		}
		if (!snd_ctl_skip_validation(info) &&
		    snd_ctl_check_elem_info(card, info) < 0)
			result = -EINVAL;
	}
	return result;
}

static int snd_ctl_elem_info(struct snd_ctl_file *ctl,
			     struct snd_ctl_elem_info *info)
{
	struct snd_card *card = ctl->card;
	struct snd_kcontrol *kctl;
	int result;

	down_read(&card->controls_rwsem);
	kctl = snd_ctl_find_id(card, &info->id);
	if (kctl == NULL)
		result = -ENOENT;
	else
		result = __snd_ctl_elem_info(card, kctl, info, ctl);
	up_read(&card->controls_rwsem);
	return result;
}

static int snd_ctl_elem_info_user(struct snd_ctl_file *ctl,
				  struct snd_ctl_elem_info __user *_info)
{
	struct snd_ctl_elem_info info;
	int result;

	if (copy_from_user(&info, _info, sizeof(info)))
		return -EFAULT;
	result = snd_power_wait(ctl->card, SNDRV_CTL_POWER_D0);
	if (result < 0)
		return result;
	result = snd_ctl_elem_info(ctl, &info);
	if (result < 0)
		return result;
	/* drop internal access flags */
	info.access &= ~(SNDRV_CTL_ELEM_ACCESS_SKIP_CHECK|
			 SNDRV_CTL_ELEM_ACCESS_LED_MASK);
	if (copy_to_user(_info, &info, sizeof(info)))
		return -EFAULT;
	return result;
}

static int snd_ctl_elem_read(struct snd_card *card,
			     struct snd_ctl_elem_value *control)
{
	struct snd_kcontrol *kctl;
	struct snd_kcontrol_volatile *vd;
	unsigned int index_offset;
	struct snd_ctl_elem_info info;
	const u32 pattern = 0xdeadbeef;
	int ret;

	kctl = snd_ctl_find_id(card, &control->id);
	if (kctl == NULL)
		return -ENOENT;

	index_offset = snd_ctl_get_ioff(kctl, &control->id);
	vd = &kctl->vd[index_offset];
	if (!(vd->access & SNDRV_CTL_ELEM_ACCESS_READ) || kctl->get == NULL)
		return -EPERM;

	snd_ctl_build_ioff(&control->id, kctl, index_offset);

#ifdef CONFIG_SND_CTL_VALIDATION
	/* info is needed only for validation */
	memset(&info, 0, sizeof(info));
	info.id = control->id;
	ret = __snd_ctl_elem_info(card, kctl, &info, NULL);
	if (ret < 0)
		return ret;
#endif

	if (!snd_ctl_skip_validation(&info))
		fill_remaining_elem_value(control, &info, pattern);
	ret = kctl->get(kctl, control);
	if (ret < 0)
		return ret;
	if (!snd_ctl_skip_validation(&info) &&
	    sanity_check_elem_value(card, control, &info, pattern) < 0) {
		dev_err(card->dev,
			"control %i:%i:%i:%s:%i: access overflow\n",
			control->id.iface, control->id.device,
			control->id.subdevice, control->id.name,
			control->id.index);
		return -EINVAL;
	}
	return ret;
}

static int snd_ctl_elem_read_user(struct snd_card *card,
				  struct snd_ctl_elem_value __user *_control)
{
	struct snd_ctl_elem_value *control;
	int result;

	control = memdup_user(_control, sizeof(*control));
	if (IS_ERR(control))
		return PTR_ERR(control);

	result = snd_power_wait(card, SNDRV_CTL_POWER_D0);
	if (result < 0)
		goto error;

	down_read(&card->controls_rwsem);
	result = snd_ctl_elem_read(card, control);
	up_read(&card->controls_rwsem);
	if (result < 0)
		goto error;

	if (copy_to_user(_control, control, sizeof(*control)))
		result = -EFAULT;
 error:
	kfree(control);
	return result;
}

static int snd_ctl_elem_write(struct snd_card *card, struct snd_ctl_file *file,
			      struct snd_ctl_elem_value *control)
{
	struct snd_kcontrol *kctl;
	struct snd_kcontrol_volatile *vd;
	unsigned int index_offset;
	int result;

	down_write(&card->controls_rwsem);
	kctl = snd_ctl_find_id(card, &control->id);
	if (kctl == NULL) {
		up_write(&card->controls_rwsem);
		return -ENOENT;
	}

	index_offset = snd_ctl_get_ioff(kctl, &control->id);
	vd = &kctl->vd[index_offset];
	if (!(vd->access & SNDRV_CTL_ELEM_ACCESS_WRITE) || kctl->put == NULL ||
	    (file && vd->owner && vd->owner != file)) {
		up_write(&card->controls_rwsem);
		return -EPERM;
	}

	snd_ctl_build_ioff(&control->id, kctl, index_offset);
	result = kctl->put(kctl, control);
	if (result < 0) {
		up_write(&card->controls_rwsem);
		return result;
	}

	if (result > 0) {
		downgrade_write(&card->controls_rwsem);
		snd_ctl_notify_one(card, SNDRV_CTL_EVENT_MASK_VALUE, kctl, index_offset);
		up_read(&card->controls_rwsem);
	} else {
		up_write(&card->controls_rwsem);
	}

	return 0;
}

static int snd_ctl_elem_write_user(struct snd_ctl_file *file,
				   struct snd_ctl_elem_value __user *_control)
{
	struct snd_ctl_elem_value *control;
	struct snd_card *card;
	int result;

	control = memdup_user(_control, sizeof(*control));
	if (IS_ERR(control))
		return PTR_ERR(control);

	card = file->card;
	result = snd_power_wait(card, SNDRV_CTL_POWER_D0);
	if (result < 0)
		goto error;

	result = snd_ctl_elem_write(card, file, control);
	if (result < 0)
		goto error;

	if (copy_to_user(_control, control, sizeof(*control)))
		result = -EFAULT;
 error:
	kfree(control);
	return result;
}

static int snd_ctl_elem_lock(struct snd_ctl_file *file,
			     struct snd_ctl_elem_id __user *_id)
{
	struct snd_card *card = file->card;
	struct snd_ctl_elem_id id;
	struct snd_kcontrol *kctl;
	struct snd_kcontrol_volatile *vd;
	int result;

	if (copy_from_user(&id, _id, sizeof(id)))
		return -EFAULT;
	down_write(&card->controls_rwsem);
	kctl = snd_ctl_find_id(card, &id);
	if (kctl == NULL) {
		result = -ENOENT;
	} else {
		vd = &kctl->vd[snd_ctl_get_ioff(kctl, &id)];
		if (vd->owner != NULL)
			result = -EBUSY;
		else {
			vd->owner = file;
			result = 0;
		}
	}
	up_write(&card->controls_rwsem);
	return result;
}

static int snd_ctl_elem_unlock(struct snd_ctl_file *file,
			       struct snd_ctl_elem_id __user *_id)
{
	struct snd_card *card = file->card;
	struct snd_ctl_elem_id id;
	struct snd_kcontrol *kctl;
	struct snd_kcontrol_volatile *vd;
	int result;

	if (copy_from_user(&id, _id, sizeof(id)))
		return -EFAULT;
	down_write(&card->controls_rwsem);
	kctl = snd_ctl_find_id(card, &id);
	if (kctl == NULL) {
		result = -ENOENT;
	} else {
		vd = &kctl->vd[snd_ctl_get_ioff(kctl, &id)];
		if (vd->owner == NULL)
			result = -EINVAL;
		else if (vd->owner != file)
			result = -EPERM;
		else {
			vd->owner = NULL;
			result = 0;
		}
	}
	up_write(&card->controls_rwsem);
	return result;
}

struct user_element {
	struct snd_ctl_elem_info info;
	struct snd_card *card;
	char *elem_data;		/* element data */
	unsigned long elem_data_size;	/* size of element data in bytes */
	void *tlv_data;			/* TLV data */
	unsigned long tlv_data_size;	/* TLV data size */
	void *priv_data;		/* private data (like strings for enumerated type) */
};

// check whether the addition (in bytes) of user ctl element may overflow the limit.
static bool check_user_elem_overflow(struct snd_card *card, ssize_t add)
{
	return (ssize_t)card->user_ctl_alloc_size + add > max_user_ctl_alloc_size;
}

static int snd_ctl_elem_user_info(struct snd_kcontrol *kcontrol,
				  struct snd_ctl_elem_info *uinfo)
{
	struct user_element *ue = kcontrol->private_data;
	unsigned int offset;

	offset = snd_ctl_get_ioff(kcontrol, &uinfo->id);
	*uinfo = ue->info;
	snd_ctl_build_ioff(&uinfo->id, kcontrol, offset);

	return 0;
}

static int snd_ctl_elem_user_enum_info(struct snd_kcontrol *kcontrol,
				       struct snd_ctl_elem_info *uinfo)
{
	struct user_element *ue = kcontrol->private_data;
	const char *names;
	unsigned int item;
	unsigned int offset;

	item = uinfo->value.enumerated.item;

	offset = snd_ctl_get_ioff(kcontrol, &uinfo->id);
	*uinfo = ue->info;
	snd_ctl_build_ioff(&uinfo->id, kcontrol, offset);

	item = min(item, uinfo->value.enumerated.items - 1);
	uinfo->value.enumerated.item = item;

	names = ue->priv_data;
	for (; item > 0; --item)
		names += strlen(names) + 1;
	strcpy(uinfo->value.enumerated.name, names);

	return 0;
}

static int snd_ctl_elem_user_get(struct snd_kcontrol *kcontrol,
				 struct snd_ctl_elem_value *ucontrol)
{
	struct user_element *ue = kcontrol->private_data;
	unsigned int size = ue->elem_data_size;
	char *src = ue->elem_data +
			snd_ctl_get_ioff(kcontrol, &ucontrol->id) * size;

	memcpy(&ucontrol->value, src, size);
	return 0;
}

static int snd_ctl_elem_user_put(struct snd_kcontrol *kcontrol,
				 struct snd_ctl_elem_value *ucontrol)
{
	int change;
	struct user_element *ue = kcontrol->private_data;
	unsigned int size = ue->elem_data_size;
	char *dst = ue->elem_data +
			snd_ctl_get_ioff(kcontrol, &ucontrol->id) * size;

	change = memcmp(&ucontrol->value, dst, size) != 0;
	if (change)
		memcpy(dst, &ucontrol->value, size);
	return change;
}

static int replace_user_tlv(struct snd_kcontrol *kctl, unsigned int __user *buf,
			    unsigned int size)
{
	struct user_element *ue = kctl->private_data;
	unsigned int *container;
	unsigned int mask = 0;
	int i;
	int change;

	if (size > 1024 * 128)	/* sane value */
		return -EINVAL;

	// does the TLV size change cause overflow?
	if (check_user_elem_overflow(ue->card, (ssize_t)(size - ue->tlv_data_size)))
		return -ENOMEM;

	container = vmemdup_user(buf, size);
	if (IS_ERR(container))
		return PTR_ERR(container);

	change = ue->tlv_data_size != size;
	if (!change)
		change = memcmp(ue->tlv_data, container, size) != 0;
	if (!change) {
		kvfree(container);
		return 0;
	}

	if (ue->tlv_data == NULL) {
		/* Now TLV data is available. */
		for (i = 0; i < kctl->count; ++i)
			kctl->vd[i].access |= SNDRV_CTL_ELEM_ACCESS_TLV_READ;
		mask = SNDRV_CTL_EVENT_MASK_INFO;
	} else {
		ue->card->user_ctl_alloc_size -= ue->tlv_data_size;
		ue->tlv_data_size = 0;
		kvfree(ue->tlv_data);
	}

	ue->tlv_data = container;
	ue->tlv_data_size = size;
	// decremented at private_free.
	ue->card->user_ctl_alloc_size += size;

	mask |= SNDRV_CTL_EVENT_MASK_TLV;
	for (i = 0; i < kctl->count; ++i)
		snd_ctl_notify_one(ue->card, mask, kctl, i);

	return change;
}

static int read_user_tlv(struct snd_kcontrol *kctl, unsigned int __user *buf,
			 unsigned int size)
{
	struct user_element *ue = kctl->private_data;

	if (ue->tlv_data_size == 0 || ue->tlv_data == NULL)
		return -ENXIO;

	if (size < ue->tlv_data_size)
		return -ENOSPC;

	if (copy_to_user(buf, ue->tlv_data, ue->tlv_data_size))
		return -EFAULT;

	return 0;
}

static int snd_ctl_elem_user_tlv(struct snd_kcontrol *kctl, int op_flag,
				 unsigned int size, unsigned int __user *buf)
{
	if (op_flag == SNDRV_CTL_TLV_OP_WRITE)
		return replace_user_tlv(kctl, buf, size);
	else
		return read_user_tlv(kctl, buf, size);
}

static int snd_ctl_elem_init_enum_names(struct user_element *ue)
{
	char *names, *p;
	size_t buf_len, name_len;
	unsigned int i;
	const uintptr_t user_ptrval = ue->info.value.enumerated.names_ptr;

	buf_len = ue->info.value.enumerated.names_length;
	if (buf_len > 64 * 1024)
		return -EINVAL;

	if (check_user_elem_overflow(ue->card, buf_len))
		return -ENOMEM;
	names = vmemdup_user((const void __user *)user_ptrval, buf_len);
	if (IS_ERR(names))
		return PTR_ERR(names);

	/* check that there are enough valid names */
	p = names;
	for (i = 0; i < ue->info.value.enumerated.items; ++i) {
		name_len = strnlen(p, buf_len);
		if (name_len == 0 || name_len >= 64 || name_len == buf_len) {
			kvfree(names);
			return -EINVAL;
		}
		p += name_len + 1;
		buf_len -= name_len + 1;
	}

	ue->priv_data = names;
	ue->info.value.enumerated.names_ptr = 0;
	// increment the allocation size; decremented again at private_free.
	ue->card->user_ctl_alloc_size += ue->info.value.enumerated.names_length;

	return 0;
}

static size_t compute_user_elem_size(size_t size, unsigned int count)
{
	return sizeof(struct user_element) + size * count;
}

static void snd_ctl_elem_user_free(struct snd_kcontrol *kcontrol)
{
	struct user_element *ue = kcontrol->private_data;

	// decrement the allocation size.
	ue->card->user_ctl_alloc_size -= compute_user_elem_size(ue->elem_data_size, kcontrol->count);
	ue->card->user_ctl_alloc_size -= ue->tlv_data_size;
	if (ue->priv_data)
		ue->card->user_ctl_alloc_size -= ue->info.value.enumerated.names_length;

	kvfree(ue->tlv_data);
	kvfree(ue->priv_data);
	kfree(ue);
}

static int snd_ctl_elem_add(struct snd_ctl_file *file,
			    struct snd_ctl_elem_info *info, int replace)
{
	struct snd_card *card = file->card;
	struct snd_kcontrol *kctl;
	unsigned int count;
	unsigned int access;
	long private_size;
	size_t alloc_size;
	struct user_element *ue;
	unsigned int offset;
	int err;

	if (!*info->id.name)
		return -EINVAL;
	if (strnlen(info->id.name, sizeof(info->id.name)) >= sizeof(info->id.name))
		return -EINVAL;

	/* Delete a control to replace them if needed. */
	if (replace) {
		info->id.numid = 0;
		err = snd_ctl_remove_user_ctl(file, &info->id);
		if (err)
			return err;
	}

	/* Check the number of elements for this userspace control. */
	count = info->owner;
	if (count == 0)
		count = 1;

	/* Arrange access permissions if needed. */
	access = info->access;
	if (access == 0)
		access = SNDRV_CTL_ELEM_ACCESS_READWRITE;
	access &= (SNDRV_CTL_ELEM_ACCESS_READWRITE |
		   SNDRV_CTL_ELEM_ACCESS_INACTIVE |
		   SNDRV_CTL_ELEM_ACCESS_TLV_WRITE);

	/* In initial state, nothing is available as TLV container. */
	if (access & SNDRV_CTL_ELEM_ACCESS_TLV_WRITE)
		access |= SNDRV_CTL_ELEM_ACCESS_TLV_CALLBACK;
	access |= SNDRV_CTL_ELEM_ACCESS_USER;

	/*
	 * Check information and calculate the size of data specific to
	 * this userspace control.
	 */
	/* pass NULL to card for suppressing error messages */
	err = snd_ctl_check_elem_info(NULL, info);
	if (err < 0)
		return err;
	/* user-space control doesn't allow zero-size data */
	if (info->count < 1)
		return -EINVAL;
	private_size = value_sizes[info->type] * info->count;
	alloc_size = compute_user_elem_size(private_size, count);

	if (check_user_elem_overflow(card, alloc_size))
		return -ENOMEM;

	/*
	 * Keep memory object for this userspace control. After passing this
	 * code block, the instance should be freed by snd_ctl_free_one().
	 *
	 * Note that these elements in this control are locked.
	 */
	err = snd_ctl_new(&kctl, count, access, file);
	if (err < 0)
		return err;
	memcpy(&kctl->id, &info->id, sizeof(kctl->id));
	ue = kzalloc(alloc_size, GFP_KERNEL);
	if (!ue) {
		kfree(kctl);
		return -ENOMEM;
	}
	kctl->private_data = ue;
	kctl->private_free = snd_ctl_elem_user_free;

	// increment the allocated size; decremented again at private_free.
	card->user_ctl_alloc_size += alloc_size;

	/* Set private data for this userspace control. */
	ue->card = card;
	ue->info = *info;
	ue->info.access = 0;
	ue->elem_data = (char *)ue + sizeof(*ue);
	ue->elem_data_size = private_size;
	if (ue->info.type == SNDRV_CTL_ELEM_TYPE_ENUMERATED) {
		err = snd_ctl_elem_init_enum_names(ue);
		if (err < 0) {
			snd_ctl_free_one(kctl);
			return err;
		}
	}

	/* Set callback functions. */
	if (info->type == SNDRV_CTL_ELEM_TYPE_ENUMERATED)
		kctl->info = snd_ctl_elem_user_enum_info;
	else
		kctl->info = snd_ctl_elem_user_info;
	if (access & SNDRV_CTL_ELEM_ACCESS_READ)
		kctl->get = snd_ctl_elem_user_get;
	if (access & SNDRV_CTL_ELEM_ACCESS_WRITE)
		kctl->put = snd_ctl_elem_user_put;
	if (access & SNDRV_CTL_ELEM_ACCESS_TLV_WRITE)
		kctl->tlv.c = snd_ctl_elem_user_tlv;

	/* This function manage to free the instance on failure. */
	down_write(&card->controls_rwsem);
	err = __snd_ctl_add_replace(card, kctl, CTL_ADD_EXCLUSIVE);
	if (err < 0) {
		snd_ctl_free_one(kctl);
		goto unlock;
	}
	offset = snd_ctl_get_ioff(kctl, &info->id);
	snd_ctl_build_ioff(&info->id, kctl, offset);
	/*
	 * Here we cannot fill any field for the number of elements added by
	 * this operation because there're no specific fields. The usage of
	 * 'owner' field for this purpose may cause any bugs to userspace
	 * applications because the field originally means PID of a process
	 * which locks the element.
	 */
 unlock:
	up_write(&card->controls_rwsem);
	return err;
}

static int snd_ctl_elem_add_user(struct snd_ctl_file *file,
				 struct snd_ctl_elem_info __user *_info, int replace)
{
	struct snd_ctl_elem_info info;
	int err;

	if (copy_from_user(&info, _info, sizeof(info)))
		return -EFAULT;
	err = snd_ctl_elem_add(file, &info, replace);
	if (err < 0)
		return err;
	if (copy_to_user(_info, &info, sizeof(info))) {
		snd_ctl_remove_user_ctl(file, &info.id);
		return -EFAULT;
	}

	return 0;
}

static int snd_ctl_elem_remove(struct snd_ctl_file *file,
			       struct snd_ctl_elem_id __user *_id)
{
	struct snd_ctl_elem_id id;

	if (copy_from_user(&id, _id, sizeof(id)))
		return -EFAULT;
	return snd_ctl_remove_user_ctl(file, &id);
}

static int snd_ctl_subscribe_events(struct snd_ctl_file *file, int __user *ptr)
{
	int subscribe;
	if (get_user(subscribe, ptr))
		return -EFAULT;
	if (subscribe < 0) {
		subscribe = file->subscribed;
		if (put_user(subscribe, ptr))
			return -EFAULT;
		return 0;
	}
	if (subscribe) {
		file->subscribed = 1;
		return 0;
	} else if (file->subscribed) {
		snd_ctl_empty_read_queue(file);
		file->subscribed = 0;
	}
	return 0;
}

static int call_tlv_handler(struct snd_ctl_file *file, int op_flag,
			    struct snd_kcontrol *kctl,
			    struct snd_ctl_elem_id *id,
			    unsigned int __user *buf, unsigned int size)
{
	static const struct {
		int op;
		int perm;
	} pairs[] = {
		{SNDRV_CTL_TLV_OP_READ,  SNDRV_CTL_ELEM_ACCESS_TLV_READ},
		{SNDRV_CTL_TLV_OP_WRITE, SNDRV_CTL_ELEM_ACCESS_TLV_WRITE},
		{SNDRV_CTL_TLV_OP_CMD,   SNDRV_CTL_ELEM_ACCESS_TLV_COMMAND},
	};
	struct snd_kcontrol_volatile *vd = &kctl->vd[snd_ctl_get_ioff(kctl, id)];
	int i;

	/* Check support of the request for this element. */
	for (i = 0; i < ARRAY_SIZE(pairs); ++i) {
		if (op_flag == pairs[i].op && (vd->access & pairs[i].perm))
			break;
	}
	if (i == ARRAY_SIZE(pairs))
		return -ENXIO;

	if (kctl->tlv.c == NULL)
		return -ENXIO;

	/* Write and command operations are not allowed for locked element. */
	if (op_flag != SNDRV_CTL_TLV_OP_READ &&
	    vd->owner != NULL && vd->owner != file)
		return -EPERM;

	return kctl->tlv.c(kctl, op_flag, size, buf);
}

static int read_tlv_buf(struct snd_kcontrol *kctl, struct snd_ctl_elem_id *id,
			unsigned int __user *buf, unsigned int size)
{
	struct snd_kcontrol_volatile *vd = &kctl->vd[snd_ctl_get_ioff(kctl, id)];
	unsigned int len;

	if (!(vd->access & SNDRV_CTL_ELEM_ACCESS_TLV_READ))
		return -ENXIO;

	if (kctl->tlv.p == NULL)
		return -ENXIO;

	len = sizeof(unsigned int) * 2 + kctl->tlv.p[1];
	if (size < len)
		return -ENOMEM;

	if (copy_to_user(buf, kctl->tlv.p, len))
		return -EFAULT;

	return 0;
}

static int snd_ctl_tlv_ioctl(struct snd_ctl_file *file,
			     struct snd_ctl_tlv __user *buf,
                             int op_flag)
{
	struct snd_ctl_tlv header;
	unsigned int __user *container;
	unsigned int container_size;
	struct snd_kcontrol *kctl;
	struct snd_ctl_elem_id id;
	struct snd_kcontrol_volatile *vd;

	if (copy_from_user(&header, buf, sizeof(header)))
		return -EFAULT;

	/* In design of control core, numerical ID starts at 1. */
	if (header.numid == 0)
		return -EINVAL;

	/* At least, container should include type and length fields.  */
	if (header.length < sizeof(unsigned int) * 2)
		return -EINVAL;
	container_size = header.length;
	container = buf->tlv;

	kctl = snd_ctl_find_numid(file->card, header.numid);
	if (kctl == NULL)
		return -ENOENT;

	/* Calculate index of the element in this set. */
	id = kctl->id;
	snd_ctl_build_ioff(&id, kctl, header.numid - id.numid);
	vd = &kctl->vd[snd_ctl_get_ioff(kctl, &id)];

	if (vd->access & SNDRV_CTL_ELEM_ACCESS_TLV_CALLBACK) {
		return call_tlv_handler(file, op_flag, kctl, &id, container,
					container_size);
	} else {
		if (op_flag == SNDRV_CTL_TLV_OP_READ) {
			return read_tlv_buf(kctl, &id, container,
					    container_size);
		}
	}

	/* Not supported. */
	return -ENXIO;
}

static long snd_ctl_ioctl(struct file *file, unsigned int cmd, unsigned long arg)
{
	struct snd_ctl_file *ctl;
	struct snd_card *card;
	struct snd_kctl_ioctl *p;
	void __user *argp = (void __user *)arg;
	int __user *ip = argp;
	int err;

	ctl = file->private_data;
	card = ctl->card;
	if (snd_BUG_ON(!card))
		return -ENXIO;
	switch (cmd) {
	case SNDRV_CTL_IOCTL_PVERSION:
		return put_user(SNDRV_CTL_VERSION, ip) ? -EFAULT : 0;
	case SNDRV_CTL_IOCTL_CARD_INFO:
		return snd_ctl_card_info(card, ctl, cmd, argp);
	case SNDRV_CTL_IOCTL_ELEM_LIST:
		return snd_ctl_elem_list_user(card, argp);
	case SNDRV_CTL_IOCTL_ELEM_INFO:
		return snd_ctl_elem_info_user(ctl, argp);
	case SNDRV_CTL_IOCTL_ELEM_READ:
		return snd_ctl_elem_read_user(card, argp);
	case SNDRV_CTL_IOCTL_ELEM_WRITE:
		return snd_ctl_elem_write_user(ctl, argp);
	case SNDRV_CTL_IOCTL_ELEM_LOCK:
		return snd_ctl_elem_lock(ctl, argp);
	case SNDRV_CTL_IOCTL_ELEM_UNLOCK:
		return snd_ctl_elem_unlock(ctl, argp);
	case SNDRV_CTL_IOCTL_ELEM_ADD:
		return snd_ctl_elem_add_user(ctl, argp, 0);
	case SNDRV_CTL_IOCTL_ELEM_REPLACE:
		return snd_ctl_elem_add_user(ctl, argp, 1);
	case SNDRV_CTL_IOCTL_ELEM_REMOVE:
		return snd_ctl_elem_remove(ctl, argp);
	case SNDRV_CTL_IOCTL_SUBSCRIBE_EVENTS:
		return snd_ctl_subscribe_events(ctl, ip);
	case SNDRV_CTL_IOCTL_TLV_READ:
		down_read(&ctl->card->controls_rwsem);
		err = snd_ctl_tlv_ioctl(ctl, argp, SNDRV_CTL_TLV_OP_READ);
		up_read(&ctl->card->controls_rwsem);
		return err;
	case SNDRV_CTL_IOCTL_TLV_WRITE:
		down_write(&ctl->card->controls_rwsem);
		err = snd_ctl_tlv_ioctl(ctl, argp, SNDRV_CTL_TLV_OP_WRITE);
		up_write(&ctl->card->controls_rwsem);
		return err;
	case SNDRV_CTL_IOCTL_TLV_COMMAND:
		down_write(&ctl->card->controls_rwsem);
		err = snd_ctl_tlv_ioctl(ctl, argp, SNDRV_CTL_TLV_OP_CMD);
		up_write(&ctl->card->controls_rwsem);
		return err;
	case SNDRV_CTL_IOCTL_POWER:
		return -ENOPROTOOPT;
	case SNDRV_CTL_IOCTL_POWER_STATE:
#ifdef CONFIG_PM
		return put_user(card->power_state, ip) ? -EFAULT : 0;
#else
		return put_user(SNDRV_CTL_POWER_D0, ip) ? -EFAULT : 0;
#endif
	}
	down_read(&snd_ioctl_rwsem);
	list_for_each_entry(p, &snd_control_ioctls, list) {
		err = p->fioctl(card, ctl, cmd, arg);
		if (err != -ENOIOCTLCMD) {
			up_read(&snd_ioctl_rwsem);
			return err;
		}
	}
	up_read(&snd_ioctl_rwsem);
	dev_dbg(card->dev, "unknown ioctl = 0x%x\n", cmd);
	return -ENOTTY;
}

static ssize_t snd_ctl_read(struct file *file, char __user *buffer,
			    size_t count, loff_t * offset)
{
	struct snd_ctl_file *ctl;
	int err = 0;
	ssize_t result = 0;

	ctl = file->private_data;
	if (snd_BUG_ON(!ctl || !ctl->card))
		return -ENXIO;
	if (!ctl->subscribed)
		return -EBADFD;
	if (count < sizeof(struct snd_ctl_event))
		return -EINVAL;
	spin_lock_irq(&ctl->read_lock);
	while (count >= sizeof(struct snd_ctl_event)) {
		struct snd_ctl_event ev;
		struct snd_kctl_event *kev;
		while (list_empty(&ctl->events)) {
			wait_queue_entry_t wait;
			if ((file->f_flags & O_NONBLOCK) != 0 || result > 0) {
				err = -EAGAIN;
				goto __end_lock;
			}
			init_waitqueue_entry(&wait, current);
			add_wait_queue(&ctl->change_sleep, &wait);
			set_current_state(TASK_INTERRUPTIBLE);
			spin_unlock_irq(&ctl->read_lock);
			schedule();
			remove_wait_queue(&ctl->change_sleep, &wait);
			if (ctl->card->shutdown)
				return -ENODEV;
			if (signal_pending(current))
				return -ERESTARTSYS;
			spin_lock_irq(&ctl->read_lock);
		}
		kev = snd_kctl_event(ctl->events.next);
		ev.type = SNDRV_CTL_EVENT_ELEM;
		ev.data.elem.mask = kev->mask;
		ev.data.elem.id = kev->id;
		list_del(&kev->list);
		spin_unlock_irq(&ctl->read_lock);
		kfree(kev);
		if (copy_to_user(buffer, &ev, sizeof(struct snd_ctl_event))) {
			err = -EFAULT;
			goto __end;
		}
		spin_lock_irq(&ctl->read_lock);
		buffer += sizeof(struct snd_ctl_event);
		count -= sizeof(struct snd_ctl_event);
		result += sizeof(struct snd_ctl_event);
	}
      __end_lock:
	spin_unlock_irq(&ctl->read_lock);
      __end:
      	return result > 0 ? result : err;
}

static __poll_t snd_ctl_poll(struct file *file, poll_table * wait)
{
	__poll_t mask;
	struct snd_ctl_file *ctl;

	ctl = file->private_data;
	if (!ctl->subscribed)
		return 0;
	poll_wait(file, &ctl->change_sleep, wait);

	mask = 0;
	if (!list_empty(&ctl->events))
		mask |= EPOLLIN | EPOLLRDNORM;

	return mask;
}

/*
 * register the device-specific control-ioctls.
 * called from each device manager like pcm.c, hwdep.c, etc.
 */
static int _snd_ctl_register_ioctl(snd_kctl_ioctl_func_t fcn, struct list_head *lists)
{
	struct snd_kctl_ioctl *pn;

	pn = kzalloc(sizeof(struct snd_kctl_ioctl), GFP_KERNEL);
	if (pn == NULL)
		return -ENOMEM;
	pn->fioctl = fcn;
	down_write(&snd_ioctl_rwsem);
	list_add_tail(&pn->list, lists);
	up_write(&snd_ioctl_rwsem);
	return 0;
}

/**
 * snd_ctl_register_ioctl - register the device-specific control-ioctls
 * @fcn: ioctl callback function
 *
 * called from each device manager like pcm.c, hwdep.c, etc.
 */
int snd_ctl_register_ioctl(snd_kctl_ioctl_func_t fcn)
{
	return _snd_ctl_register_ioctl(fcn, &snd_control_ioctls);
}
EXPORT_SYMBOL(snd_ctl_register_ioctl);

#ifdef CONFIG_COMPAT
/**
 * snd_ctl_register_ioctl_compat - register the device-specific 32bit compat
 * control-ioctls
 * @fcn: ioctl callback function
 */
int snd_ctl_register_ioctl_compat(snd_kctl_ioctl_func_t fcn)
{
	return _snd_ctl_register_ioctl(fcn, &snd_control_compat_ioctls);
}
EXPORT_SYMBOL(snd_ctl_register_ioctl_compat);
#endif

/*
 * de-register the device-specific control-ioctls.
 */
static int _snd_ctl_unregister_ioctl(snd_kctl_ioctl_func_t fcn,
				     struct list_head *lists)
{
	struct snd_kctl_ioctl *p;

	if (snd_BUG_ON(!fcn))
		return -EINVAL;
	down_write(&snd_ioctl_rwsem);
	list_for_each_entry(p, lists, list) {
		if (p->fioctl == fcn) {
			list_del(&p->list);
			up_write(&snd_ioctl_rwsem);
			kfree(p);
			return 0;
		}
	}
	up_write(&snd_ioctl_rwsem);
	snd_BUG();
	return -EINVAL;
}

/**
 * snd_ctl_unregister_ioctl - de-register the device-specific control-ioctls
 * @fcn: ioctl callback function to unregister
 */
int snd_ctl_unregister_ioctl(snd_kctl_ioctl_func_t fcn)
{
	return _snd_ctl_unregister_ioctl(fcn, &snd_control_ioctls);
}
EXPORT_SYMBOL(snd_ctl_unregister_ioctl);

#ifdef CONFIG_COMPAT
/**
 * snd_ctl_unregister_ioctl_compat - de-register the device-specific compat
 * 32bit control-ioctls
 * @fcn: ioctl callback function to unregister
 */
int snd_ctl_unregister_ioctl_compat(snd_kctl_ioctl_func_t fcn)
{
	return _snd_ctl_unregister_ioctl(fcn, &snd_control_compat_ioctls);
}
EXPORT_SYMBOL(snd_ctl_unregister_ioctl_compat);
#endif

static int snd_ctl_fasync(int fd, struct file * file, int on)
{
	struct snd_ctl_file *ctl;

	ctl = file->private_data;
	return fasync_helper(fd, file, on, &ctl->fasync);
}

/* return the preferred subdevice number if already assigned;
 * otherwise return -1
 */
int snd_ctl_get_preferred_subdevice(struct snd_card *card, int type)
{
	struct snd_ctl_file *kctl;
	int subdevice = -1;
	unsigned long flags;

	read_lock_irqsave(&card->ctl_files_rwlock, flags);
	list_for_each_entry(kctl, &card->ctl_files, list) {
		if (kctl->pid == task_pid(current)) {
			subdevice = kctl->preferred_subdevice[type];
			if (subdevice != -1)
				break;
		}
	}
	read_unlock_irqrestore(&card->ctl_files_rwlock, flags);
	return subdevice;
}
EXPORT_SYMBOL_GPL(snd_ctl_get_preferred_subdevice);

/*
 * ioctl32 compat
 */
#ifdef CONFIG_COMPAT
#include "control_compat.c"
#else
#define snd_ctl_ioctl_compat	NULL
#endif

/*
 * control layers (audio LED etc.)
 */

/**
 * snd_ctl_request_layer - request to use the layer
 * @module_name: Name of the kernel module (NULL == build-in)
 *
 * Return an error code when the module cannot be loaded.
 */
int snd_ctl_request_layer(const char *module_name)
{
	struct snd_ctl_layer_ops *lops;

	if (module_name == NULL)
		return 0;
	down_read(&snd_ctl_layer_rwsem);
	for (lops = snd_ctl_layer; lops; lops = lops->next)
		if (strcmp(lops->module_name, module_name) == 0)
			break;
	up_read(&snd_ctl_layer_rwsem);
	if (lops)
		return 0;
	return request_module(module_name);
}
EXPORT_SYMBOL_GPL(snd_ctl_request_layer);

/**
 * snd_ctl_register_layer - register new control layer
 * @lops: operation structure
 *
 * The new layer can track all control elements and do additional
 * operations on top (like audio LED handling).
 */
void snd_ctl_register_layer(struct snd_ctl_layer_ops *lops)
{
	struct snd_card *card;
	int card_number;

	down_write(&snd_ctl_layer_rwsem);
	lops->next = snd_ctl_layer;
	snd_ctl_layer = lops;
	up_write(&snd_ctl_layer_rwsem);
	for (card_number = 0; card_number < SNDRV_CARDS; card_number++) {
		card = snd_card_ref(card_number);
		if (card) {
			down_read(&card->controls_rwsem);
			lops->lregister(card);
			up_read(&card->controls_rwsem);
			snd_card_unref(card);
		}
	}
}
EXPORT_SYMBOL_GPL(snd_ctl_register_layer);

/**
 * snd_ctl_disconnect_layer - disconnect control layer
 * @lops: operation structure
 *
 * It is expected that the information about tracked cards
 * is freed before this call (the disconnect callback is
 * not called here).
 */
void snd_ctl_disconnect_layer(struct snd_ctl_layer_ops *lops)
{
	struct snd_ctl_layer_ops *lops2, *prev_lops2;

	down_write(&snd_ctl_layer_rwsem);
<<<<<<< HEAD
	for (lops2 = snd_ctl_layer, prev_lops2 = NULL; lops2; lops2 = lops2->next)
=======
	for (lops2 = snd_ctl_layer, prev_lops2 = NULL; lops2; lops2 = lops2->next) {
>>>>>>> 57b138dd
		if (lops2 == lops) {
			if (!prev_lops2)
				snd_ctl_layer = lops->next;
			else
				prev_lops2->next = lops->next;
			break;
		}
<<<<<<< HEAD
=======
		prev_lops2 = lops2;
	}
>>>>>>> 57b138dd
	up_write(&snd_ctl_layer_rwsem);
}
EXPORT_SYMBOL_GPL(snd_ctl_disconnect_layer);

/*
 *  INIT PART
 */

static const struct file_operations snd_ctl_f_ops =
{
	.owner =	THIS_MODULE,
	.read =		snd_ctl_read,
	.open =		snd_ctl_open,
	.release =	snd_ctl_release,
	.llseek =	no_llseek,
	.poll =		snd_ctl_poll,
	.unlocked_ioctl =	snd_ctl_ioctl,
	.compat_ioctl =	snd_ctl_ioctl_compat,
	.fasync =	snd_ctl_fasync,
};

/*
 * registration of the control device
 */
static int snd_ctl_dev_register(struct snd_device *device)
{
	struct snd_card *card = device->device_data;
	struct snd_ctl_layer_ops *lops;
	int err;

	err = snd_register_device(SNDRV_DEVICE_TYPE_CONTROL, card, -1,
				  &snd_ctl_f_ops, card, &card->ctl_dev);
	if (err < 0)
		return err;
	down_read(&card->controls_rwsem);
	down_read(&snd_ctl_layer_rwsem);
	for (lops = snd_ctl_layer; lops; lops = lops->next)
		lops->lregister(card);
	up_read(&snd_ctl_layer_rwsem);
	up_read(&card->controls_rwsem);
	return 0;
}

/*
 * disconnection of the control device
 */
static int snd_ctl_dev_disconnect(struct snd_device *device)
{
	struct snd_card *card = device->device_data;
	struct snd_ctl_file *ctl;
	struct snd_ctl_layer_ops *lops;
	unsigned long flags;

	read_lock_irqsave(&card->ctl_files_rwlock, flags);
	list_for_each_entry(ctl, &card->ctl_files, list) {
		wake_up(&ctl->change_sleep);
		kill_fasync(&ctl->fasync, SIGIO, POLL_ERR);
	}
	read_unlock_irqrestore(&card->ctl_files_rwlock, flags);

	down_read(&card->controls_rwsem);
	down_read(&snd_ctl_layer_rwsem);
	for (lops = snd_ctl_layer; lops; lops = lops->next)
		lops->ldisconnect(card);
	up_read(&snd_ctl_layer_rwsem);
	up_read(&card->controls_rwsem);

	return snd_unregister_device(&card->ctl_dev);
}

/*
 * free all controls
 */
static int snd_ctl_dev_free(struct snd_device *device)
{
	struct snd_card *card = device->device_data;
	struct snd_kcontrol *control;

	down_write(&card->controls_rwsem);
	while (!list_empty(&card->controls)) {
		control = snd_kcontrol(card->controls.next);
		snd_ctl_remove(card, control);
	}
	up_write(&card->controls_rwsem);
	put_device(&card->ctl_dev);
	return 0;
}

/*
 * create control core:
 * called from init.c
 */
int snd_ctl_create(struct snd_card *card)
{
	static const struct snd_device_ops ops = {
		.dev_free = snd_ctl_dev_free,
		.dev_register =	snd_ctl_dev_register,
		.dev_disconnect = snd_ctl_dev_disconnect,
	};
	int err;

	if (snd_BUG_ON(!card))
		return -ENXIO;
	if (snd_BUG_ON(card->number < 0 || card->number >= SNDRV_CARDS))
		return -ENXIO;

	snd_device_initialize(&card->ctl_dev, card);
	dev_set_name(&card->ctl_dev, "controlC%d", card->number);

	err = snd_device_new(card, SNDRV_DEV_CONTROL, card, &ops);
	if (err < 0)
		put_device(&card->ctl_dev);
	return err;
}

/*
 * Frequently used control callbacks/helpers
 */

/**
 * snd_ctl_boolean_mono_info - Helper function for a standard boolean info
 * callback with a mono channel
 * @kcontrol: the kcontrol instance
 * @uinfo: info to store
 *
 * This is a function that can be used as info callback for a standard
 * boolean control with a single mono channel.
 */
int snd_ctl_boolean_mono_info(struct snd_kcontrol *kcontrol,
			      struct snd_ctl_elem_info *uinfo)
{
	uinfo->type = SNDRV_CTL_ELEM_TYPE_BOOLEAN;
	uinfo->count = 1;
	uinfo->value.integer.min = 0;
	uinfo->value.integer.max = 1;
	return 0;
}
EXPORT_SYMBOL(snd_ctl_boolean_mono_info);

/**
 * snd_ctl_boolean_stereo_info - Helper function for a standard boolean info
 * callback with stereo two channels
 * @kcontrol: the kcontrol instance
 * @uinfo: info to store
 *
 * This is a function that can be used as info callback for a standard
 * boolean control with stereo two channels.
 */
int snd_ctl_boolean_stereo_info(struct snd_kcontrol *kcontrol,
				struct snd_ctl_elem_info *uinfo)
{
	uinfo->type = SNDRV_CTL_ELEM_TYPE_BOOLEAN;
	uinfo->count = 2;
	uinfo->value.integer.min = 0;
	uinfo->value.integer.max = 1;
	return 0;
}
EXPORT_SYMBOL(snd_ctl_boolean_stereo_info);

/**
 * snd_ctl_enum_info - fills the info structure for an enumerated control
 * @info: the structure to be filled
 * @channels: the number of the control's channels; often one
 * @items: the number of control values; also the size of @names
 * @names: an array containing the names of all control values
 *
 * Sets all required fields in @info to their appropriate values.
 * If the control's accessibility is not the default (readable and writable),
 * the caller has to fill @info->access.
 *
 * Return: Zero.
 */
int snd_ctl_enum_info(struct snd_ctl_elem_info *info, unsigned int channels,
		      unsigned int items, const char *const names[])
{
	info->type = SNDRV_CTL_ELEM_TYPE_ENUMERATED;
	info->count = channels;
	info->value.enumerated.items = items;
	if (!items)
		return 0;
	if (info->value.enumerated.item >= items)
		info->value.enumerated.item = items - 1;
	WARN(strlen(names[info->value.enumerated.item]) >= sizeof(info->value.enumerated.name),
	     "ALSA: too long item name '%s'\n",
	     names[info->value.enumerated.item]);
	strscpy(info->value.enumerated.name,
		names[info->value.enumerated.item],
		sizeof(info->value.enumerated.name));
	return 0;
}
EXPORT_SYMBOL(snd_ctl_enum_info);<|MERGE_RESOLUTION|>--- conflicted
+++ resolved
@@ -2101,11 +2101,7 @@
 	struct snd_ctl_layer_ops *lops2, *prev_lops2;
 
 	down_write(&snd_ctl_layer_rwsem);
-<<<<<<< HEAD
-	for (lops2 = snd_ctl_layer, prev_lops2 = NULL; lops2; lops2 = lops2->next)
-=======
 	for (lops2 = snd_ctl_layer, prev_lops2 = NULL; lops2; lops2 = lops2->next) {
->>>>>>> 57b138dd
 		if (lops2 == lops) {
 			if (!prev_lops2)
 				snd_ctl_layer = lops->next;
@@ -2113,11 +2109,8 @@
 				prev_lops2->next = lops->next;
 			break;
 		}
-<<<<<<< HEAD
-=======
 		prev_lops2 = lops2;
 	}
->>>>>>> 57b138dd
 	up_write(&snd_ctl_layer_rwsem);
 }
 EXPORT_SYMBOL_GPL(snd_ctl_disconnect_layer);
