// SPDX-License-Identifier: GPL-2.0-or-later
/*
 *  Routines for driver control interface
 *  Copyright (c) by Jaroslav Kysela <perex@perex.cz>
 */

#include <linux/threads.h>
#include <linux/interrupt.h>
#include <linux/module.h>
#include <linux/moduleparam.h>
#include <linux/slab.h>
#include <linux/vmalloc.h>
#include <linux/time.h>
#include <linux/mm.h>
#include <linux/math64.h>
#include <linux/sched/signal.h>
#include <sound/core.h>
#include <sound/minors.h>
#include <sound/info.h>
#include <sound/control.h>

// Max allocation size for user controls.
static int max_user_ctl_alloc_size = 8 * 1024 * 1024;
module_param_named(max_user_ctl_alloc_size, max_user_ctl_alloc_size, int, 0444);
MODULE_PARM_DESC(max_user_ctl_alloc_size, "Max allocation size for user controls");

#define MAX_CONTROL_COUNT	1028

struct snd_kctl_ioctl {
	struct list_head list;		/* list of all ioctls */
	snd_kctl_ioctl_func_t fioctl;
};

static DECLARE_RWSEM(snd_ioctl_rwsem);
static DECLARE_RWSEM(snd_ctl_layer_rwsem);
static LIST_HEAD(snd_control_ioctls);
#ifdef CONFIG_COMPAT
static LIST_HEAD(snd_control_compat_ioctls);
#endif
static struct snd_ctl_layer_ops *snd_ctl_layer;

static int snd_ctl_open(struct inode *inode, struct file *file)
{
	unsigned long flags;
	struct snd_card *card;
	struct snd_ctl_file *ctl;
	int i, err;

	err = stream_open(inode, file);
	if (err < 0)
		return err;

	card = snd_lookup_minor_data(iminor(inode), SNDRV_DEVICE_TYPE_CONTROL);
	if (!card) {
		err = -ENODEV;
		goto __error1;
	}
	err = snd_card_file_add(card, file);
	if (err < 0) {
		err = -ENODEV;
		goto __error1;
	}
	if (!try_module_get(card->module)) {
		err = -EFAULT;
		goto __error2;
	}
	ctl = kzalloc(sizeof(*ctl), GFP_KERNEL);
	if (ctl == NULL) {
		err = -ENOMEM;
		goto __error;
	}
	INIT_LIST_HEAD(&ctl->events);
	init_waitqueue_head(&ctl->change_sleep);
	spin_lock_init(&ctl->read_lock);
	ctl->card = card;
	for (i = 0; i < SND_CTL_SUBDEV_ITEMS; i++)
		ctl->preferred_subdevice[i] = -1;
	ctl->pid = get_pid(task_pid(current));
	file->private_data = ctl;
	write_lock_irqsave(&card->ctl_files_rwlock, flags);
	list_add_tail(&ctl->list, &card->ctl_files);
	write_unlock_irqrestore(&card->ctl_files_rwlock, flags);
	snd_card_unref(card);
	return 0;

      __error:
	module_put(card->module);
      __error2:
	snd_card_file_remove(card, file);
      __error1:
	if (card)
		snd_card_unref(card);
      	return err;
}

static void snd_ctl_empty_read_queue(struct snd_ctl_file * ctl)
{
	unsigned long flags;
	struct snd_kctl_event *cread;

	spin_lock_irqsave(&ctl->read_lock, flags);
	while (!list_empty(&ctl->events)) {
		cread = snd_kctl_event(ctl->events.next);
		list_del(&cread->list);
		kfree(cread);
	}
	spin_unlock_irqrestore(&ctl->read_lock, flags);
}

static int snd_ctl_release(struct inode *inode, struct file *file)
{
	unsigned long flags;
	struct snd_card *card;
	struct snd_ctl_file *ctl;
	struct snd_kcontrol *control;
	unsigned int idx;

	ctl = file->private_data;
	file->private_data = NULL;
	card = ctl->card;
	write_lock_irqsave(&card->ctl_files_rwlock, flags);
	list_del(&ctl->list);
	write_unlock_irqrestore(&card->ctl_files_rwlock, flags);
	down_write(&card->controls_rwsem);
	list_for_each_entry(control, &card->controls, list)
		for (idx = 0; idx < control->count; idx++)
			if (control->vd[idx].owner == ctl)
				control->vd[idx].owner = NULL;
	up_write(&card->controls_rwsem);
	snd_ctl_empty_read_queue(ctl);
	put_pid(ctl->pid);
	kfree(ctl);
	module_put(card->module);
	snd_card_file_remove(card, file);
	return 0;
}

/**
 * snd_ctl_notify - Send notification to user-space for a control change
 * @card: the card to send notification
 * @mask: the event mask, SNDRV_CTL_EVENT_*
 * @id: the ctl element id to send notification
 *
 * This function adds an event record with the given id and mask, appends
 * to the list and wakes up the user-space for notification.  This can be
 * called in the atomic context.
 */
void snd_ctl_notify(struct snd_card *card, unsigned int mask,
		    struct snd_ctl_elem_id *id)
{
	unsigned long flags;
	struct snd_ctl_file *ctl;
	struct snd_kctl_event *ev;

	if (snd_BUG_ON(!card || !id))
		return;
	if (card->shutdown)
		return;
	read_lock_irqsave(&card->ctl_files_rwlock, flags);
#if IS_ENABLED(CONFIG_SND_MIXER_OSS)
	card->mixer_oss_change_count++;
#endif
	list_for_each_entry(ctl, &card->ctl_files, list) {
		if (!ctl->subscribed)
			continue;
		spin_lock(&ctl->read_lock);
		list_for_each_entry(ev, &ctl->events, list) {
			if (ev->id.numid == id->numid) {
				ev->mask |= mask;
				goto _found;
			}
		}
		ev = kzalloc(sizeof(*ev), GFP_ATOMIC);
		if (ev) {
			ev->id = *id;
			ev->mask = mask;
			list_add_tail(&ev->list, &ctl->events);
		} else {
			dev_err(card->dev, "No memory available to allocate event\n");
		}
	_found:
		wake_up(&ctl->change_sleep);
		spin_unlock(&ctl->read_lock);
		kill_fasync(&ctl->fasync, SIGIO, POLL_IN);
	}
	read_unlock_irqrestore(&card->ctl_files_rwlock, flags);
}
EXPORT_SYMBOL(snd_ctl_notify);

/**
 * snd_ctl_notify_one - Send notification to user-space for a control change
 * @card: the card to send notification
 * @mask: the event mask, SNDRV_CTL_EVENT_*
 * @kctl: the pointer with the control instance
 * @ioff: the additional offset to the control index
 *
 * This function calls snd_ctl_notify() and does additional jobs
 * like LED state changes.
 */
void snd_ctl_notify_one(struct snd_card *card, unsigned int mask,
			struct snd_kcontrol *kctl, unsigned int ioff)
{
	struct snd_ctl_elem_id id = kctl->id;
	struct snd_ctl_layer_ops *lops;

	id.index += ioff;
	id.numid += ioff;
	snd_ctl_notify(card, mask, &id);
	down_read(&snd_ctl_layer_rwsem);
	for (lops = snd_ctl_layer; lops; lops = lops->next)
		lops->lnotify(card, mask, kctl, ioff);
	up_read(&snd_ctl_layer_rwsem);
}
EXPORT_SYMBOL(snd_ctl_notify_one);

/**
 * snd_ctl_new - create a new control instance with some elements
 * @kctl: the pointer to store new control instance
 * @count: the number of elements in this control
 * @access: the default access flags for elements in this control
 * @file: given when locking these elements
 *
 * Allocates a memory object for a new control instance. The instance has
 * elements as many as the given number (@count). Each element has given
 * access permissions (@access). Each element is locked when @file is given.
 *
 * Return: 0 on success, error code on failure
 */
static int snd_ctl_new(struct snd_kcontrol **kctl, unsigned int count,
		       unsigned int access, struct snd_ctl_file *file)
{
	unsigned int idx;

	if (count == 0 || count > MAX_CONTROL_COUNT)
		return -EINVAL;

	*kctl = kzalloc(struct_size(*kctl, vd, count), GFP_KERNEL);
	if (!*kctl)
		return -ENOMEM;

	for (idx = 0; idx < count; idx++) {
		(*kctl)->vd[idx].access = access;
		(*kctl)->vd[idx].owner = file;
	}
	(*kctl)->count = count;

	return 0;
}

/**
 * snd_ctl_new1 - create a control instance from the template
 * @ncontrol: the initialization record
 * @private_data: the private data to set
 *
 * Allocates a new struct snd_kcontrol instance and initialize from the given
 * template.  When the access field of ncontrol is 0, it's assumed as
 * READWRITE access. When the count field is 0, it's assumes as one.
 *
 * Return: The pointer of the newly generated instance, or %NULL on failure.
 */
struct snd_kcontrol *snd_ctl_new1(const struct snd_kcontrol_new *ncontrol,
				  void *private_data)
{
	struct snd_kcontrol *kctl;
	unsigned int count;
	unsigned int access;
	int err;

	if (snd_BUG_ON(!ncontrol || !ncontrol->info))
		return NULL;

	count = ncontrol->count;
	if (count == 0)
		count = 1;

	access = ncontrol->access;
	if (access == 0)
		access = SNDRV_CTL_ELEM_ACCESS_READWRITE;
	access &= (SNDRV_CTL_ELEM_ACCESS_READWRITE |
		   SNDRV_CTL_ELEM_ACCESS_VOLATILE |
		   SNDRV_CTL_ELEM_ACCESS_INACTIVE |
		   SNDRV_CTL_ELEM_ACCESS_TLV_READWRITE |
		   SNDRV_CTL_ELEM_ACCESS_TLV_COMMAND |
		   SNDRV_CTL_ELEM_ACCESS_TLV_CALLBACK |
		   SNDRV_CTL_ELEM_ACCESS_LED_MASK |
		   SNDRV_CTL_ELEM_ACCESS_SKIP_CHECK);

	err = snd_ctl_new(&kctl, count, access, NULL);
	if (err < 0)
		return NULL;

	/* The 'numid' member is decided when calling snd_ctl_add(). */
	kctl->id.iface = ncontrol->iface;
	kctl->id.device = ncontrol->device;
	kctl->id.subdevice = ncontrol->subdevice;
	if (ncontrol->name) {
		strscpy(kctl->id.name, ncontrol->name, sizeof(kctl->id.name));
		if (strcmp(ncontrol->name, kctl->id.name) != 0)
			pr_warn("ALSA: Control name '%s' truncated to '%s'\n",
				ncontrol->name, kctl->id.name);
	}
	kctl->id.index = ncontrol->index;

	kctl->info = ncontrol->info;
	kctl->get = ncontrol->get;
	kctl->put = ncontrol->put;
	kctl->tlv.p = ncontrol->tlv.p;

	kctl->private_value = ncontrol->private_value;
	kctl->private_data = private_data;

	return kctl;
}
EXPORT_SYMBOL(snd_ctl_new1);

/**
 * snd_ctl_free_one - release the control instance
 * @kcontrol: the control instance
 *
 * Releases the control instance created via snd_ctl_new()
 * or snd_ctl_new1().
 * Don't call this after the control was added to the card.
 */
void snd_ctl_free_one(struct snd_kcontrol *kcontrol)
{
	if (kcontrol) {
		if (kcontrol->private_free)
			kcontrol->private_free(kcontrol);
		kfree(kcontrol);
	}
}
EXPORT_SYMBOL(snd_ctl_free_one);

static bool snd_ctl_remove_numid_conflict(struct snd_card *card,
					  unsigned int count)
{
	struct snd_kcontrol *kctl;

	/* Make sure that the ids assigned to the control do not wrap around */
	if (card->last_numid >= UINT_MAX - count)
		card->last_numid = 0;

	list_for_each_entry(kctl, &card->controls, list) {
		if (kctl->id.numid < card->last_numid + 1 + count &&
		    kctl->id.numid + kctl->count > card->last_numid + 1) {
		    	card->last_numid = kctl->id.numid + kctl->count - 1;
			return true;
		}
	}
	return false;
}

static int snd_ctl_find_hole(struct snd_card *card, unsigned int count)
{
	unsigned int iter = 100000;

	while (snd_ctl_remove_numid_conflict(card, count)) {
		if (--iter == 0) {
			/* this situation is very unlikely */
			dev_err(card->dev, "unable to allocate new control numid\n");
			return -ENOMEM;
		}
	}
	return 0;
}

enum snd_ctl_add_mode {
	CTL_ADD_EXCLUSIVE, CTL_REPLACE, CTL_ADD_ON_REPLACE,
};

/* add/replace a new kcontrol object; call with card->controls_rwsem locked */
static int __snd_ctl_add_replace(struct snd_card *card,
				 struct snd_kcontrol *kcontrol,
				 enum snd_ctl_add_mode mode)
{
	struct snd_ctl_elem_id id;
	unsigned int idx;
	struct snd_kcontrol *old;
	int err;

	id = kcontrol->id;
	if (id.index > UINT_MAX - kcontrol->count)
		return -EINVAL;

	old = snd_ctl_find_id(card, &id);
	if (!old) {
		if (mode == CTL_REPLACE)
			return -EINVAL;
	} else {
		if (mode == CTL_ADD_EXCLUSIVE) {
			dev_err(card->dev,
				"control %i:%i:%i:%s:%i is already present\n",
				id.iface, id.device, id.subdevice, id.name,
				id.index);
			return -EBUSY;
		}

		err = snd_ctl_remove(card, old);
		if (err < 0)
			return err;
	}

	if (snd_ctl_find_hole(card, kcontrol->count) < 0)
		return -ENOMEM;

	list_add_tail(&kcontrol->list, &card->controls);
	card->controls_count += kcontrol->count;
	kcontrol->id.numid = card->last_numid + 1;
	card->last_numid += kcontrol->count;

	for (idx = 0; idx < kcontrol->count; idx++)
		snd_ctl_notify_one(card, SNDRV_CTL_EVENT_MASK_ADD, kcontrol, idx);

	return 0;
}

static int snd_ctl_add_replace(struct snd_card *card,
			       struct snd_kcontrol *kcontrol,
			       enum snd_ctl_add_mode mode)
{
	int err = -EINVAL;

	if (! kcontrol)
		return err;
	if (snd_BUG_ON(!card || !kcontrol->info))
		goto error;

	down_write(&card->controls_rwsem);
	err = __snd_ctl_add_replace(card, kcontrol, mode);
	up_write(&card->controls_rwsem);
	if (err < 0)
		goto error;
	return 0;

 error:
	snd_ctl_free_one(kcontrol);
	return err;
}

/**
 * snd_ctl_add - add the control instance to the card
 * @card: the card instance
 * @kcontrol: the control instance to add
 *
 * Adds the control instance created via snd_ctl_new() or
 * snd_ctl_new1() to the given card. Assigns also an unique
 * numid used for fast search.
 *
 * It frees automatically the control which cannot be added.
 *
 * Return: Zero if successful, or a negative error code on failure.
 *
 */
int snd_ctl_add(struct snd_card *card, struct snd_kcontrol *kcontrol)
{
	return snd_ctl_add_replace(card, kcontrol, CTL_ADD_EXCLUSIVE);
}
EXPORT_SYMBOL(snd_ctl_add);

/**
 * snd_ctl_replace - replace the control instance of the card
 * @card: the card instance
 * @kcontrol: the control instance to replace
 * @add_on_replace: add the control if not already added
 *
 * Replaces the given control.  If the given control does not exist
 * and the add_on_replace flag is set, the control is added.  If the
 * control exists, it is destroyed first.
 *
 * It frees automatically the control which cannot be added or replaced.
 *
 * Return: Zero if successful, or a negative error code on failure.
 */
int snd_ctl_replace(struct snd_card *card, struct snd_kcontrol *kcontrol,
		    bool add_on_replace)
{
	return snd_ctl_add_replace(card, kcontrol,
				   add_on_replace ? CTL_ADD_ON_REPLACE : CTL_REPLACE);
}
EXPORT_SYMBOL(snd_ctl_replace);

/**
 * snd_ctl_remove - remove the control from the card and release it
 * @card: the card instance
 * @kcontrol: the control instance to remove
 *
 * Removes the control from the card and then releases the instance.
 * You don't need to call snd_ctl_free_one(). You must be in
 * the write lock - down_write(&card->controls_rwsem).
 *
 * Return: 0 if successful, or a negative error code on failure.
 */
int snd_ctl_remove(struct snd_card *card, struct snd_kcontrol *kcontrol)
{
	unsigned int idx;

	if (snd_BUG_ON(!card || !kcontrol))
		return -EINVAL;
	list_del(&kcontrol->list);
	card->controls_count -= kcontrol->count;
	for (idx = 0; idx < kcontrol->count; idx++)
		snd_ctl_notify_one(card, SNDRV_CTL_EVENT_MASK_REMOVE, kcontrol, idx);
	snd_ctl_free_one(kcontrol);
	return 0;
}
EXPORT_SYMBOL(snd_ctl_remove);

/**
 * snd_ctl_remove_id - remove the control of the given id and release it
 * @card: the card instance
 * @id: the control id to remove
 *
 * Finds the control instance with the given id, removes it from the
 * card list and releases it.
 *
 * Return: 0 if successful, or a negative error code on failure.
 */
int snd_ctl_remove_id(struct snd_card *card, struct snd_ctl_elem_id *id)
{
	struct snd_kcontrol *kctl;
	int ret;

	down_write(&card->controls_rwsem);
	kctl = snd_ctl_find_id(card, id);
	if (kctl == NULL) {
		up_write(&card->controls_rwsem);
		return -ENOENT;
	}
	ret = snd_ctl_remove(card, kctl);
	up_write(&card->controls_rwsem);
	return ret;
}
EXPORT_SYMBOL(snd_ctl_remove_id);

/**
 * snd_ctl_remove_user_ctl - remove and release the unlocked user control
 * @file: active control handle
 * @id: the control id to remove
 *
 * Finds the control instance with the given id, removes it from the
 * card list and releases it.
 *
 * Return: 0 if successful, or a negative error code on failure.
 */
static int snd_ctl_remove_user_ctl(struct snd_ctl_file * file,
				   struct snd_ctl_elem_id *id)
{
	struct snd_card *card = file->card;
	struct snd_kcontrol *kctl;
	int idx, ret;

	down_write(&card->controls_rwsem);
	kctl = snd_ctl_find_id(card, id);
	if (kctl == NULL) {
		ret = -ENOENT;
		goto error;
	}
	if (!(kctl->vd[0].access & SNDRV_CTL_ELEM_ACCESS_USER)) {
		ret = -EINVAL;
		goto error;
	}
	for (idx = 0; idx < kctl->count; idx++)
		if (kctl->vd[idx].owner != NULL && kctl->vd[idx].owner != file) {
			ret = -EBUSY;
			goto error;
		}
	ret = snd_ctl_remove(card, kctl);
error:
	up_write(&card->controls_rwsem);
	return ret;
}

/**
 * snd_ctl_activate_id - activate/inactivate the control of the given id
 * @card: the card instance
 * @id: the control id to activate/inactivate
 * @active: non-zero to activate
 *
 * Finds the control instance with the given id, and activate or
 * inactivate the control together with notification, if changed.
 * The given ID data is filled with full information.
 *
 * Return: 0 if unchanged, 1 if changed, or a negative error code on failure.
 */
int snd_ctl_activate_id(struct snd_card *card, struct snd_ctl_elem_id *id,
			int active)
{
	struct snd_kcontrol *kctl;
	struct snd_kcontrol_volatile *vd;
	unsigned int index_offset;
	int ret;

	down_write(&card->controls_rwsem);
	kctl = snd_ctl_find_id(card, id);
	if (kctl == NULL) {
		ret = -ENOENT;
		goto unlock;
	}
	index_offset = snd_ctl_get_ioff(kctl, id);
	vd = &kctl->vd[index_offset];
	ret = 0;
	if (active) {
		if (!(vd->access & SNDRV_CTL_ELEM_ACCESS_INACTIVE))
			goto unlock;
		vd->access &= ~SNDRV_CTL_ELEM_ACCESS_INACTIVE;
	} else {
		if (vd->access & SNDRV_CTL_ELEM_ACCESS_INACTIVE)
			goto unlock;
		vd->access |= SNDRV_CTL_ELEM_ACCESS_INACTIVE;
	}
	snd_ctl_build_ioff(id, kctl, index_offset);
	downgrade_write(&card->controls_rwsem);
	snd_ctl_notify_one(card, SNDRV_CTL_EVENT_MASK_INFO, kctl, index_offset);
	up_read(&card->controls_rwsem);
	return 1;

 unlock:
	up_write(&card->controls_rwsem);
	return ret;
}
EXPORT_SYMBOL_GPL(snd_ctl_activate_id);

/**
 * snd_ctl_rename_id - replace the id of a control on the card
 * @card: the card instance
 * @src_id: the old id
 * @dst_id: the new id
 *
 * Finds the control with the old id from the card, and replaces the
 * id with the new one.
 *
 * Return: Zero if successful, or a negative error code on failure.
 */
int snd_ctl_rename_id(struct snd_card *card, struct snd_ctl_elem_id *src_id,
		      struct snd_ctl_elem_id *dst_id)
{
	struct snd_kcontrol *kctl;

	down_write(&card->controls_rwsem);
	kctl = snd_ctl_find_id(card, src_id);
	if (kctl == NULL) {
		up_write(&card->controls_rwsem);
		return -ENOENT;
	}
	kctl->id = *dst_id;
	kctl->id.numid = card->last_numid + 1;
	card->last_numid += kctl->count;
	up_write(&card->controls_rwsem);
	return 0;
}
EXPORT_SYMBOL(snd_ctl_rename_id);

/**
 * snd_ctl_find_numid - find the control instance with the given number-id
 * @card: the card instance
 * @numid: the number-id to search
 *
 * Finds the control instance with the given number-id from the card.
 *
 * The caller must down card->controls_rwsem before calling this function
 * (if the race condition can happen).
 *
 * Return: The pointer of the instance if found, or %NULL if not.
 *
 */
struct snd_kcontrol *snd_ctl_find_numid(struct snd_card *card, unsigned int numid)
{
	struct snd_kcontrol *kctl;

	if (snd_BUG_ON(!card || !numid))
		return NULL;
	list_for_each_entry(kctl, &card->controls, list) {
		if (kctl->id.numid <= numid && kctl->id.numid + kctl->count > numid)
			return kctl;
	}
	return NULL;
}
EXPORT_SYMBOL(snd_ctl_find_numid);

/**
 * snd_ctl_find_id - find the control instance with the given id
 * @card: the card instance
 * @id: the id to search
 *
 * Finds the control instance with the given id from the card.
 *
 * The caller must down card->controls_rwsem before calling this function
 * (if the race condition can happen).
 *
 * Return: The pointer of the instance if found, or %NULL if not.
 *
 */
struct snd_kcontrol *snd_ctl_find_id(struct snd_card *card,
				     struct snd_ctl_elem_id *id)
{
	struct snd_kcontrol *kctl;

	if (snd_BUG_ON(!card || !id))
		return NULL;
	if (id->numid != 0)
		return snd_ctl_find_numid(card, id->numid);
	list_for_each_entry(kctl, &card->controls, list) {
		if (kctl->id.iface != id->iface)
			continue;
		if (kctl->id.device != id->device)
			continue;
		if (kctl->id.subdevice != id->subdevice)
			continue;
		if (strncmp(kctl->id.name, id->name, sizeof(kctl->id.name)))
			continue;
		if (kctl->id.index > id->index)
			continue;
		if (kctl->id.index + kctl->count <= id->index)
			continue;
		return kctl;
	}
	return NULL;
}
EXPORT_SYMBOL(snd_ctl_find_id);

static int snd_ctl_card_info(struct snd_card *card, struct snd_ctl_file * ctl,
			     unsigned int cmd, void __user *arg)
{
	struct snd_ctl_card_info *info;

	info = kzalloc(sizeof(*info), GFP_KERNEL);
	if (! info)
		return -ENOMEM;
	down_read(&snd_ioctl_rwsem);
	info->card = card->number;
	strscpy(info->id, card->id, sizeof(info->id));
	strscpy(info->driver, card->driver, sizeof(info->driver));
	strscpy(info->name, card->shortname, sizeof(info->name));
	strscpy(info->longname, card->longname, sizeof(info->longname));
	strscpy(info->mixername, card->mixername, sizeof(info->mixername));
	strscpy(info->components, card->components, sizeof(info->components));
	up_read(&snd_ioctl_rwsem);
	if (copy_to_user(arg, info, sizeof(struct snd_ctl_card_info))) {
		kfree(info);
		return -EFAULT;
	}
	kfree(info);
	return 0;
}

static int snd_ctl_elem_list(struct snd_card *card,
			     struct snd_ctl_elem_list *list)
{
	struct snd_kcontrol *kctl;
	struct snd_ctl_elem_id id;
	unsigned int offset, space, jidx;
	int err = 0;

	offset = list->offset;
	space = list->space;

	down_read(&card->controls_rwsem);
	list->count = card->controls_count;
	list->used = 0;
	if (space > 0) {
		list_for_each_entry(kctl, &card->controls, list) {
			if (offset >= kctl->count) {
				offset -= kctl->count;
				continue;
			}
			for (jidx = offset; jidx < kctl->count; jidx++) {
				snd_ctl_build_ioff(&id, kctl, jidx);
				if (copy_to_user(list->pids + list->used, &id,
						 sizeof(id))) {
					err = -EFAULT;
					goto out;
				}
				list->used++;
				if (!--space)
					goto out;
			}
			offset = 0;
		}
	}
 out:
	up_read(&card->controls_rwsem);
	return err;
}

static int snd_ctl_elem_list_user(struct snd_card *card,
				  struct snd_ctl_elem_list __user *_list)
{
	struct snd_ctl_elem_list list;
	int err;

	if (copy_from_user(&list, _list, sizeof(list)))
		return -EFAULT;
	err = snd_ctl_elem_list(card, &list);
	if (err)
		return err;
	if (copy_to_user(_list, &list, sizeof(list)))
		return -EFAULT;

	return 0;
}

/* Check whether the given kctl info is valid */
static int snd_ctl_check_elem_info(struct snd_card *card,
				   const struct snd_ctl_elem_info *info)
{
	static const unsigned int max_value_counts[] = {
		[SNDRV_CTL_ELEM_TYPE_BOOLEAN]	= 128,
		[SNDRV_CTL_ELEM_TYPE_INTEGER]	= 128,
		[SNDRV_CTL_ELEM_TYPE_ENUMERATED] = 128,
		[SNDRV_CTL_ELEM_TYPE_BYTES]	= 512,
		[SNDRV_CTL_ELEM_TYPE_IEC958]	= 1,
		[SNDRV_CTL_ELEM_TYPE_INTEGER64] = 64,
	};

	if (info->type < SNDRV_CTL_ELEM_TYPE_BOOLEAN ||
	    info->type > SNDRV_CTL_ELEM_TYPE_INTEGER64) {
		if (card)
			dev_err(card->dev,
				"control %i:%i:%i:%s:%i: invalid type %d\n",
				info->id.iface, info->id.device,
				info->id.subdevice, info->id.name,
				info->id.index, info->type);
		return -EINVAL;
	}
	if (info->type == SNDRV_CTL_ELEM_TYPE_ENUMERATED &&
	    info->value.enumerated.items == 0) {
		if (card)
			dev_err(card->dev,
				"control %i:%i:%i:%s:%i: zero enum items\n",
				info->id.iface, info->id.device,
				info->id.subdevice, info->id.name,
				info->id.index);
		return -EINVAL;
	}
	if (info->count > max_value_counts[info->type]) {
		if (card)
			dev_err(card->dev,
				"control %i:%i:%i:%s:%i: invalid count %d\n",
				info->id.iface, info->id.device,
				info->id.subdevice, info->id.name,
				info->id.index, info->count);
		return -EINVAL;
	}

	return 0;
}

/* The capacity of struct snd_ctl_elem_value.value.*/
static const unsigned int value_sizes[] = {
	[SNDRV_CTL_ELEM_TYPE_BOOLEAN]	= sizeof(long),
	[SNDRV_CTL_ELEM_TYPE_INTEGER]	= sizeof(long),
	[SNDRV_CTL_ELEM_TYPE_ENUMERATED] = sizeof(unsigned int),
	[SNDRV_CTL_ELEM_TYPE_BYTES]	= sizeof(unsigned char),
	[SNDRV_CTL_ELEM_TYPE_IEC958]	= sizeof(struct snd_aes_iec958),
	[SNDRV_CTL_ELEM_TYPE_INTEGER64] = sizeof(long long),
};

#ifdef CONFIG_SND_CTL_VALIDATION
/* fill the remaining snd_ctl_elem_value data with the given pattern */
static void fill_remaining_elem_value(struct snd_ctl_elem_value *control,
				      struct snd_ctl_elem_info *info,
				      u32 pattern)
{
	size_t offset = value_sizes[info->type] * info->count;

	offset = DIV_ROUND_UP(offset, sizeof(u32));
	memset32((u32 *)control->value.bytes.data + offset, pattern,
		 sizeof(control->value) / sizeof(u32) - offset);
}

/* check whether the given integer ctl value is valid */
static int sanity_check_int_value(struct snd_card *card,
				  const struct snd_ctl_elem_value *control,
				  const struct snd_ctl_elem_info *info,
				  int i)
{
	long long lval, lmin, lmax, lstep;
	u64 rem;

	switch (info->type) {
	default:
	case SNDRV_CTL_ELEM_TYPE_BOOLEAN:
		lval = control->value.integer.value[i];
		lmin = 0;
		lmax = 1;
		lstep = 0;
		break;
	case SNDRV_CTL_ELEM_TYPE_INTEGER:
		lval = control->value.integer.value[i];
		lmin = info->value.integer.min;
		lmax = info->value.integer.max;
		lstep = info->value.integer.step;
		break;
	case SNDRV_CTL_ELEM_TYPE_INTEGER64:
		lval = control->value.integer64.value[i];
		lmin = info->value.integer64.min;
		lmax = info->value.integer64.max;
		lstep = info->value.integer64.step;
		break;
	case SNDRV_CTL_ELEM_TYPE_ENUMERATED:
		lval = control->value.enumerated.item[i];
		lmin = 0;
		lmax = info->value.enumerated.items - 1;
		lstep = 0;
		break;
	}

	if (lval < lmin || lval > lmax) {
		dev_err(card->dev,
			"control %i:%i:%i:%s:%i: value out of range %lld (%lld/%lld) at count %i\n",
			control->id.iface, control->id.device,
			control->id.subdevice, control->id.name,
			control->id.index, lval, lmin, lmax, i);
		return -EINVAL;
	}
	if (lstep) {
		div64_u64_rem(lval, lstep, &rem);
		if (rem) {
			dev_err(card->dev,
				"control %i:%i:%i:%s:%i: unaligned value %lld (step %lld) at count %i\n",
				control->id.iface, control->id.device,
				control->id.subdevice, control->id.name,
				control->id.index, lval, lstep, i);
			return -EINVAL;
		}
	}

	return 0;
}

/* perform sanity checks to the given snd_ctl_elem_value object */
static int sanity_check_elem_value(struct snd_card *card,
				   const struct snd_ctl_elem_value *control,
				   const struct snd_ctl_elem_info *info,
				   u32 pattern)
{
	size_t offset;
	int i, ret = 0;
	u32 *p;

	switch (info->type) {
	case SNDRV_CTL_ELEM_TYPE_BOOLEAN:
	case SNDRV_CTL_ELEM_TYPE_INTEGER:
	case SNDRV_CTL_ELEM_TYPE_INTEGER64:
	case SNDRV_CTL_ELEM_TYPE_ENUMERATED:
		for (i = 0; i < info->count; i++) {
			ret = sanity_check_int_value(card, control, info, i);
			if (ret < 0)
				return ret;
		}
		break;
	default:
		break;
	}

	/* check whether the remaining area kept untouched */
	offset = value_sizes[info->type] * info->count;
	offset = DIV_ROUND_UP(offset, sizeof(u32));
	p = (u32 *)control->value.bytes.data + offset;
	for (; offset < sizeof(control->value) / sizeof(u32); offset++, p++) {
		if (*p != pattern) {
			ret = -EINVAL;
			break;
		}
		*p = 0; /* clear the checked area */
	}

	return ret;
}
#else
static inline void fill_remaining_elem_value(struct snd_ctl_elem_value *control,
					     struct snd_ctl_elem_info *info,
					     u32 pattern)
{
}

static inline int sanity_check_elem_value(struct snd_card *card,
					  struct snd_ctl_elem_value *control,
					  struct snd_ctl_elem_info *info,
					  u32 pattern)
{
	return 0;
}
#endif

static int __snd_ctl_elem_info(struct snd_card *card,
			       struct snd_kcontrol *kctl,
			       struct snd_ctl_elem_info *info,
			       struct snd_ctl_file *ctl)
{
	struct snd_kcontrol_volatile *vd;
	unsigned int index_offset;
	int result;

#ifdef CONFIG_SND_DEBUG
	info->access = 0;
#endif
	result = kctl->info(kctl, info);
	if (result >= 0) {
		snd_BUG_ON(info->access);
		index_offset = snd_ctl_get_ioff(kctl, &info->id);
		vd = &kctl->vd[index_offset];
		snd_ctl_build_ioff(&info->id, kctl, index_offset);
		info->access = vd->access;
		if (vd->owner) {
			info->access |= SNDRV_CTL_ELEM_ACCESS_LOCK;
			if (vd->owner == ctl)
				info->access |= SNDRV_CTL_ELEM_ACCESS_OWNER;
			info->owner = pid_vnr(vd->owner->pid);
		} else {
			info->owner = -1;
		}
		if (!snd_ctl_skip_validation(info) &&
		    snd_ctl_check_elem_info(card, info) < 0)
			result = -EINVAL;
	}
	return result;
}

static int snd_ctl_elem_info(struct snd_ctl_file *ctl,
			     struct snd_ctl_elem_info *info)
{
	struct snd_card *card = ctl->card;
	struct snd_kcontrol *kctl;
	int result;

	down_read(&card->controls_rwsem);
	kctl = snd_ctl_find_id(card, &info->id);
	if (kctl == NULL)
		result = -ENOENT;
	else
		result = __snd_ctl_elem_info(card, kctl, info, ctl);
	up_read(&card->controls_rwsem);
	return result;
}

static int snd_ctl_elem_info_user(struct snd_ctl_file *ctl,
				  struct snd_ctl_elem_info __user *_info)
{
	struct snd_ctl_elem_info info;
	int result;

	if (copy_from_user(&info, _info, sizeof(info)))
		return -EFAULT;
	result = snd_power_wait(ctl->card, SNDRV_CTL_POWER_D0);
	if (result < 0)
		return result;
	result = snd_ctl_elem_info(ctl, &info);
	if (result < 0)
		return result;
	/* drop internal access flags */
	info.access &= ~(SNDRV_CTL_ELEM_ACCESS_SKIP_CHECK|
			 SNDRV_CTL_ELEM_ACCESS_LED_MASK);
	if (copy_to_user(_info, &info, sizeof(info)))
		return -EFAULT;
	return result;
}

static int snd_ctl_elem_read(struct snd_card *card,
			     struct snd_ctl_elem_value *control)
{
	struct snd_kcontrol *kctl;
	struct snd_kcontrol_volatile *vd;
	unsigned int index_offset;
	struct snd_ctl_elem_info info;
	const u32 pattern = 0xdeadbeef;
	int ret;

	kctl = snd_ctl_find_id(card, &control->id);
	if (kctl == NULL)
		return -ENOENT;

	index_offset = snd_ctl_get_ioff(kctl, &control->id);
	vd = &kctl->vd[index_offset];
	if (!(vd->access & SNDRV_CTL_ELEM_ACCESS_READ) || kctl->get == NULL)
		return -EPERM;

	snd_ctl_build_ioff(&control->id, kctl, index_offset);

#ifdef CONFIG_SND_CTL_VALIDATION
	/* info is needed only for validation */
	memset(&info, 0, sizeof(info));
	info.id = control->id;
	ret = __snd_ctl_elem_info(card, kctl, &info, NULL);
	if (ret < 0)
		return ret;
#endif

	if (!snd_ctl_skip_validation(&info))
		fill_remaining_elem_value(control, &info, pattern);
	ret = kctl->get(kctl, control);
	if (ret < 0)
		return ret;
	if (!snd_ctl_skip_validation(&info) &&
	    sanity_check_elem_value(card, control, &info, pattern) < 0) {
		dev_err(card->dev,
			"control %i:%i:%i:%s:%i: access overflow\n",
			control->id.iface, control->id.device,
			control->id.subdevice, control->id.name,
			control->id.index);
		return -EINVAL;
	}
	return ret;
}

static int snd_ctl_elem_read_user(struct snd_card *card,
				  struct snd_ctl_elem_value __user *_control)
{
	struct snd_ctl_elem_value *control;
	int result;

	control = memdup_user(_control, sizeof(*control));
	if (IS_ERR(control))
		return PTR_ERR(control);

	result = snd_power_wait(card, SNDRV_CTL_POWER_D0);
	if (result < 0)
		goto error;

	down_read(&card->controls_rwsem);
	result = snd_ctl_elem_read(card, control);
	up_read(&card->controls_rwsem);
	if (result < 0)
		goto error;

	if (copy_to_user(_control, control, sizeof(*control)))
		result = -EFAULT;
 error:
	kfree(control);
	return result;
}

static int snd_ctl_elem_write(struct snd_card *card, struct snd_ctl_file *file,
			      struct snd_ctl_elem_value *control)
{
	struct snd_kcontrol *kctl;
	struct snd_kcontrol_volatile *vd;
	unsigned int index_offset;
	int result;

	down_write(&card->controls_rwsem);
	kctl = snd_ctl_find_id(card, &control->id);
	if (kctl == NULL) {
		up_write(&card->controls_rwsem);
		return -ENOENT;
	}

	index_offset = snd_ctl_get_ioff(kctl, &control->id);
	vd = &kctl->vd[index_offset];
	if (!(vd->access & SNDRV_CTL_ELEM_ACCESS_WRITE) || kctl->put == NULL ||
	    (file && vd->owner && vd->owner != file)) {
		up_write(&card->controls_rwsem);
		return -EPERM;
	}

	snd_ctl_build_ioff(&control->id, kctl, index_offset);
	result = kctl->put(kctl, control);
	if (result < 0) {
		up_write(&card->controls_rwsem);
		return result;
	}

	if (result > 0) {
		downgrade_write(&card->controls_rwsem);
		snd_ctl_notify_one(card, SNDRV_CTL_EVENT_MASK_VALUE, kctl, index_offset);
		up_read(&card->controls_rwsem);
	} else {
		up_write(&card->controls_rwsem);
	}

	return 0;
}

static int snd_ctl_elem_write_user(struct snd_ctl_file *file,
				   struct snd_ctl_elem_value __user *_control)
{
	struct snd_ctl_elem_value *control;
	struct snd_card *card;
	int result;

	control = memdup_user(_control, sizeof(*control));
	if (IS_ERR(control))
		return PTR_ERR(control);

	card = file->card;
	result = snd_power_wait(card, SNDRV_CTL_POWER_D0);
	if (result < 0)
		goto error;

	result = snd_ctl_elem_write(card, file, control);
	if (result < 0)
		goto error;

	if (copy_to_user(_control, control, sizeof(*control)))
		result = -EFAULT;
 error:
	kfree(control);
	return result;
}

static int snd_ctl_elem_lock(struct snd_ctl_file *file,
			     struct snd_ctl_elem_id __user *_id)
{
	struct snd_card *card = file->card;
	struct snd_ctl_elem_id id;
	struct snd_kcontrol *kctl;
	struct snd_kcontrol_volatile *vd;
	int result;

	if (copy_from_user(&id, _id, sizeof(id)))
		return -EFAULT;
	down_write(&card->controls_rwsem);
	kctl = snd_ctl_find_id(card, &id);
	if (kctl == NULL) {
		result = -ENOENT;
	} else {
		vd = &kctl->vd[snd_ctl_get_ioff(kctl, &id)];
		if (vd->owner != NULL)
			result = -EBUSY;
		else {
			vd->owner = file;
			result = 0;
		}
	}
	up_write(&card->controls_rwsem);
	return result;
}

static int snd_ctl_elem_unlock(struct snd_ctl_file *file,
			       struct snd_ctl_elem_id __user *_id)
{
	struct snd_card *card = file->card;
	struct snd_ctl_elem_id id;
	struct snd_kcontrol *kctl;
	struct snd_kcontrol_volatile *vd;
	int result;

	if (copy_from_user(&id, _id, sizeof(id)))
		return -EFAULT;
	down_write(&card->controls_rwsem);
	kctl = snd_ctl_find_id(card, &id);
	if (kctl == NULL) {
		result = -ENOENT;
	} else {
		vd = &kctl->vd[snd_ctl_get_ioff(kctl, &id)];
		if (vd->owner == NULL)
			result = -EINVAL;
		else if (vd->owner != file)
			result = -EPERM;
		else {
			vd->owner = NULL;
			result = 0;
		}
	}
	up_write(&card->controls_rwsem);
	return result;
}

struct user_element {
	struct snd_ctl_elem_info info;
	struct snd_card *card;
	char *elem_data;		/* element data */
	unsigned long elem_data_size;	/* size of element data in bytes */
	void *tlv_data;			/* TLV data */
	unsigned long tlv_data_size;	/* TLV data size */
	void *priv_data;		/* private data (like strings for enumerated type) */
};

// check whether the addition (in bytes) of user ctl element may overflow the limit.
static bool check_user_elem_overflow(struct snd_card *card, ssize_t add)
{
	return (ssize_t)card->user_ctl_alloc_size + add > max_user_ctl_alloc_size;
}

static int snd_ctl_elem_user_info(struct snd_kcontrol *kcontrol,
				  struct snd_ctl_elem_info *uinfo)
{
	struct user_element *ue = kcontrol->private_data;
	unsigned int offset;

	offset = snd_ctl_get_ioff(kcontrol, &uinfo->id);
	*uinfo = ue->info;
	snd_ctl_build_ioff(&uinfo->id, kcontrol, offset);

	return 0;
}

static int snd_ctl_elem_user_enum_info(struct snd_kcontrol *kcontrol,
				       struct snd_ctl_elem_info *uinfo)
{
	struct user_element *ue = kcontrol->private_data;
	const char *names;
	unsigned int item;
	unsigned int offset;

	item = uinfo->value.enumerated.item;

	offset = snd_ctl_get_ioff(kcontrol, &uinfo->id);
	*uinfo = ue->info;
	snd_ctl_build_ioff(&uinfo->id, kcontrol, offset);

	item = min(item, uinfo->value.enumerated.items - 1);
	uinfo->value.enumerated.item = item;

	names = ue->priv_data;
	for (; item > 0; --item)
		names += strlen(names) + 1;
	strcpy(uinfo->value.enumerated.name, names);

	return 0;
}

static int snd_ctl_elem_user_get(struct snd_kcontrol *kcontrol,
				 struct snd_ctl_elem_value *ucontrol)
{
	struct user_element *ue = kcontrol->private_data;
	unsigned int size = ue->elem_data_size;
	char *src = ue->elem_data +
			snd_ctl_get_ioff(kcontrol, &ucontrol->id) * size;

	memcpy(&ucontrol->value, src, size);
	return 0;
}

static int snd_ctl_elem_user_put(struct snd_kcontrol *kcontrol,
				 struct snd_ctl_elem_value *ucontrol)
{
	int change;
	struct user_element *ue = kcontrol->private_data;
	unsigned int size = ue->elem_data_size;
	char *dst = ue->elem_data +
			snd_ctl_get_ioff(kcontrol, &ucontrol->id) * size;

	change = memcmp(&ucontrol->value, dst, size) != 0;
	if (change)
		memcpy(dst, &ucontrol->value, size);
	return change;
}

/* called in controls_rwsem write lock */
static int replace_user_tlv(struct snd_kcontrol *kctl, unsigned int __user *buf,
			    unsigned int size)
{
	struct user_element *ue = kctl->private_data;
	unsigned int *container;
	unsigned int mask = 0;
	int i;
	int change;

	if (size > 1024 * 128)	/* sane value */
		return -EINVAL;

	// does the TLV size change cause overflow?
	if (check_user_elem_overflow(ue->card, (ssize_t)(size - ue->tlv_data_size)))
		return -ENOMEM;

	container = vmemdup_user(buf, size);
	if (IS_ERR(container))
		return PTR_ERR(container);

	change = ue->tlv_data_size != size;
	if (!change)
		change = memcmp(ue->tlv_data, container, size) != 0;
	if (!change) {
		kvfree(container);
		return 0;
	}

	if (ue->tlv_data == NULL) {
		/* Now TLV data is available. */
		for (i = 0; i < kctl->count; ++i)
			kctl->vd[i].access |= SNDRV_CTL_ELEM_ACCESS_TLV_READ;
		mask = SNDRV_CTL_EVENT_MASK_INFO;
	} else {
		ue->card->user_ctl_alloc_size -= ue->tlv_data_size;
		ue->tlv_data_size = 0;
		kvfree(ue->tlv_data);
	}

	ue->tlv_data = container;
	ue->tlv_data_size = size;
	// decremented at private_free.
	ue->card->user_ctl_alloc_size += size;

	mask |= SNDRV_CTL_EVENT_MASK_TLV;
	for (i = 0; i < kctl->count; ++i)
		snd_ctl_notify_one(ue->card, mask, kctl, i);

	return change;
}

static int read_user_tlv(struct snd_kcontrol *kctl, unsigned int __user *buf,
			 unsigned int size)
{
	struct user_element *ue = kctl->private_data;

	if (ue->tlv_data_size == 0 || ue->tlv_data == NULL)
		return -ENXIO;

	if (size < ue->tlv_data_size)
		return -ENOSPC;

	if (copy_to_user(buf, ue->tlv_data, ue->tlv_data_size))
		return -EFAULT;

	return 0;
}

static int snd_ctl_elem_user_tlv(struct snd_kcontrol *kctl, int op_flag,
				 unsigned int size, unsigned int __user *buf)
{
	if (op_flag == SNDRV_CTL_TLV_OP_WRITE)
		return replace_user_tlv(kctl, buf, size);
	else
		return read_user_tlv(kctl, buf, size);
}

/* called in controls_rwsem write lock */
static int snd_ctl_elem_init_enum_names(struct user_element *ue)
{
	char *names, *p;
	size_t buf_len, name_len;
	unsigned int i;
	const uintptr_t user_ptrval = ue->info.value.enumerated.names_ptr;

	buf_len = ue->info.value.enumerated.names_length;
	if (buf_len > 64 * 1024)
		return -EINVAL;

	if (check_user_elem_overflow(ue->card, buf_len))
		return -ENOMEM;
	names = vmemdup_user((const void __user *)user_ptrval, buf_len);
	if (IS_ERR(names))
		return PTR_ERR(names);

	/* check that there are enough valid names */
	p = names;
	for (i = 0; i < ue->info.value.enumerated.items; ++i) {
		name_len = strnlen(p, buf_len);
		if (name_len == 0 || name_len >= 64 || name_len == buf_len) {
			kvfree(names);
			return -EINVAL;
		}
		p += name_len + 1;
		buf_len -= name_len + 1;
	}

	ue->priv_data = names;
	ue->info.value.enumerated.names_ptr = 0;
	// increment the allocation size; decremented again at private_free.
	ue->card->user_ctl_alloc_size += ue->info.value.enumerated.names_length;

	return 0;
}

static size_t compute_user_elem_size(size_t size, unsigned int count)
{
	return sizeof(struct user_element) + size * count;
}

static void snd_ctl_elem_user_free(struct snd_kcontrol *kcontrol)
{
	struct user_element *ue = kcontrol->private_data;

	// decrement the allocation size.
	ue->card->user_ctl_alloc_size -= compute_user_elem_size(ue->elem_data_size, kcontrol->count);
	ue->card->user_ctl_alloc_size -= ue->tlv_data_size;
	if (ue->priv_data)
		ue->card->user_ctl_alloc_size -= ue->info.value.enumerated.names_length;

	kvfree(ue->tlv_data);
	kvfree(ue->priv_data);
	kfree(ue);
}

static int snd_ctl_elem_add(struct snd_ctl_file *file,
			    struct snd_ctl_elem_info *info, int replace)
{
	struct snd_card *card = file->card;
	struct snd_kcontrol *kctl;
	unsigned int count;
	unsigned int access;
	long private_size;
	size_t alloc_size;
	struct user_element *ue;
	unsigned int offset;
	int err;

	if (!*info->id.name)
		return -EINVAL;
	if (strnlen(info->id.name, sizeof(info->id.name)) >= sizeof(info->id.name))
		return -EINVAL;

	/* Delete a control to replace them if needed. */
	if (replace) {
		info->id.numid = 0;
		err = snd_ctl_remove_user_ctl(file, &info->id);
		if (err)
			return err;
	}

	/* Check the number of elements for this userspace control. */
	count = info->owner;
	if (count == 0)
		count = 1;

	/* Arrange access permissions if needed. */
	access = info->access;
	if (access == 0)
		access = SNDRV_CTL_ELEM_ACCESS_READWRITE;
	access &= (SNDRV_CTL_ELEM_ACCESS_READWRITE |
		   SNDRV_CTL_ELEM_ACCESS_INACTIVE |
		   SNDRV_CTL_ELEM_ACCESS_TLV_WRITE);

	/* In initial state, nothing is available as TLV container. */
	if (access & SNDRV_CTL_ELEM_ACCESS_TLV_WRITE)
		access |= SNDRV_CTL_ELEM_ACCESS_TLV_CALLBACK;
	access |= SNDRV_CTL_ELEM_ACCESS_USER;

	/*
	 * Check information and calculate the size of data specific to
	 * this userspace control.
	 */
	/* pass NULL to card for suppressing error messages */
	err = snd_ctl_check_elem_info(NULL, info);
	if (err < 0)
		return err;
	/* user-space control doesn't allow zero-size data */
	if (info->count < 1)
		return -EINVAL;
	private_size = value_sizes[info->type] * info->count;
	alloc_size = compute_user_elem_size(private_size, count);

	down_write(&card->controls_rwsem);
	if (check_user_elem_overflow(card, alloc_size)) {
		err = -ENOMEM;
		goto unlock;
	}

	/*
	 * Keep memory object for this userspace control. After passing this
	 * code block, the instance should be freed by snd_ctl_free_one().
	 *
	 * Note that these elements in this control are locked.
	 */
	err = snd_ctl_new(&kctl, count, access, file);
	if (err < 0)
		goto unlock;
	memcpy(&kctl->id, &info->id, sizeof(kctl->id));
	ue = kzalloc(alloc_size, GFP_KERNEL);
	if (!ue) {
		kfree(kctl);
		err = -ENOMEM;
		goto unlock;
	}
	kctl->private_data = ue;
	kctl->private_free = snd_ctl_elem_user_free;

	// increment the allocated size; decremented again at private_free.
	card->user_ctl_alloc_size += alloc_size;

	/* Set private data for this userspace control. */
	ue->card = card;
	ue->info = *info;
	ue->info.access = 0;
	ue->elem_data = (char *)ue + sizeof(*ue);
	ue->elem_data_size = private_size;
	if (ue->info.type == SNDRV_CTL_ELEM_TYPE_ENUMERATED) {
		err = snd_ctl_elem_init_enum_names(ue);
		if (err < 0) {
			snd_ctl_free_one(kctl);
			goto unlock;
		}
	}

	/* Set callback functions. */
	if (info->type == SNDRV_CTL_ELEM_TYPE_ENUMERATED)
		kctl->info = snd_ctl_elem_user_enum_info;
	else
		kctl->info = snd_ctl_elem_user_info;
	if (access & SNDRV_CTL_ELEM_ACCESS_READ)
		kctl->get = snd_ctl_elem_user_get;
	if (access & SNDRV_CTL_ELEM_ACCESS_WRITE)
		kctl->put = snd_ctl_elem_user_put;
	if (access & SNDRV_CTL_ELEM_ACCESS_TLV_WRITE)
		kctl->tlv.c = snd_ctl_elem_user_tlv;

	/* This function manage to free the instance on failure. */
	err = __snd_ctl_add_replace(card, kctl, CTL_ADD_EXCLUSIVE);
	if (err < 0) {
		snd_ctl_free_one(kctl);
		goto unlock;
	}
	offset = snd_ctl_get_ioff(kctl, &info->id);
	snd_ctl_build_ioff(&info->id, kctl, offset);
	/*
	 * Here we cannot fill any field for the number of elements added by
	 * this operation because there're no specific fields. The usage of
	 * 'owner' field for this purpose may cause any bugs to userspace
	 * applications because the field originally means PID of a process
	 * which locks the element.
	 */
 unlock:
	up_write(&card->controls_rwsem);
	return err;
}

static int snd_ctl_elem_add_user(struct snd_ctl_file *file,
				 struct snd_ctl_elem_info __user *_info, int replace)
{
	struct snd_ctl_elem_info info;
	int err;

	if (copy_from_user(&info, _info, sizeof(info)))
		return -EFAULT;
	err = snd_ctl_elem_add(file, &info, replace);
	if (err < 0)
		return err;
	if (copy_to_user(_info, &info, sizeof(info))) {
		snd_ctl_remove_user_ctl(file, &info.id);
		return -EFAULT;
	}

	return 0;
}

static int snd_ctl_elem_remove(struct snd_ctl_file *file,
			       struct snd_ctl_elem_id __user *_id)
{
	struct snd_ctl_elem_id id;

	if (copy_from_user(&id, _id, sizeof(id)))
		return -EFAULT;
	return snd_ctl_remove_user_ctl(file, &id);
}

static int snd_ctl_subscribe_events(struct snd_ctl_file *file, int __user *ptr)
{
	int subscribe;
	if (get_user(subscribe, ptr))
		return -EFAULT;
	if (subscribe < 0) {
		subscribe = file->subscribed;
		if (put_user(subscribe, ptr))
			return -EFAULT;
		return 0;
	}
	if (subscribe) {
		file->subscribed = 1;
		return 0;
	} else if (file->subscribed) {
		snd_ctl_empty_read_queue(file);
		file->subscribed = 0;
	}
	return 0;
}

static int call_tlv_handler(struct snd_ctl_file *file, int op_flag,
			    struct snd_kcontrol *kctl,
			    struct snd_ctl_elem_id *id,
			    unsigned int __user *buf, unsigned int size)
{
	static const struct {
		int op;
		int perm;
	} pairs[] = {
		{SNDRV_CTL_TLV_OP_READ,  SNDRV_CTL_ELEM_ACCESS_TLV_READ},
		{SNDRV_CTL_TLV_OP_WRITE, SNDRV_CTL_ELEM_ACCESS_TLV_WRITE},
		{SNDRV_CTL_TLV_OP_CMD,   SNDRV_CTL_ELEM_ACCESS_TLV_COMMAND},
	};
	struct snd_kcontrol_volatile *vd = &kctl->vd[snd_ctl_get_ioff(kctl, id)];
	int i;

	/* Check support of the request for this element. */
	for (i = 0; i < ARRAY_SIZE(pairs); ++i) {
		if (op_flag == pairs[i].op && (vd->access & pairs[i].perm))
			break;
	}
	if (i == ARRAY_SIZE(pairs))
		return -ENXIO;

	if (kctl->tlv.c == NULL)
		return -ENXIO;

	/* Write and command operations are not allowed for locked element. */
	if (op_flag != SNDRV_CTL_TLV_OP_READ &&
	    vd->owner != NULL && vd->owner != file)
		return -EPERM;

	return kctl->tlv.c(kctl, op_flag, size, buf);
}

static int read_tlv_buf(struct snd_kcontrol *kctl, struct snd_ctl_elem_id *id,
			unsigned int __user *buf, unsigned int size)
{
	struct snd_kcontrol_volatile *vd = &kctl->vd[snd_ctl_get_ioff(kctl, id)];
	unsigned int len;

	if (!(vd->access & SNDRV_CTL_ELEM_ACCESS_TLV_READ))
		return -ENXIO;

	if (kctl->tlv.p == NULL)
		return -ENXIO;

	len = sizeof(unsigned int) * 2 + kctl->tlv.p[1];
	if (size < len)
		return -ENOMEM;

	if (copy_to_user(buf, kctl->tlv.p, len))
		return -EFAULT;

	return 0;
}

static int snd_ctl_tlv_ioctl(struct snd_ctl_file *file,
			     struct snd_ctl_tlv __user *buf,
                             int op_flag)
{
	struct snd_ctl_tlv header;
	unsigned int __user *container;
	unsigned int container_size;
	struct snd_kcontrol *kctl;
	struct snd_ctl_elem_id id;
	struct snd_kcontrol_volatile *vd;

	if (copy_from_user(&header, buf, sizeof(header)))
		return -EFAULT;

	/* In design of control core, numerical ID starts at 1. */
	if (header.numid == 0)
		return -EINVAL;

	/* At least, container should include type and length fields.  */
	if (header.length < sizeof(unsigned int) * 2)
		return -EINVAL;
	container_size = header.length;
	container = buf->tlv;

	kctl = snd_ctl_find_numid(file->card, header.numid);
	if (kctl == NULL)
		return -ENOENT;

	/* Calculate index of the element in this set. */
	id = kctl->id;
	snd_ctl_build_ioff(&id, kctl, header.numid - id.numid);
	vd = &kctl->vd[snd_ctl_get_ioff(kctl, &id)];

	if (vd->access & SNDRV_CTL_ELEM_ACCESS_TLV_CALLBACK) {
		return call_tlv_handler(file, op_flag, kctl, &id, container,
					container_size);
	} else {
		if (op_flag == SNDRV_CTL_TLV_OP_READ) {
			return read_tlv_buf(kctl, &id, container,
					    container_size);
		}
	}

	/* Not supported. */
	return -ENXIO;
}

static long snd_ctl_ioctl(struct file *file, unsigned int cmd, unsigned long arg)
{
	struct snd_ctl_file *ctl;
	struct snd_card *card;
	struct snd_kctl_ioctl *p;
	void __user *argp = (void __user *)arg;
	int __user *ip = argp;
	int err;

	ctl = file->private_data;
	card = ctl->card;
	if (snd_BUG_ON(!card))
		return -ENXIO;
	switch (cmd) {
	case SNDRV_CTL_IOCTL_PVERSION:
		return put_user(SNDRV_CTL_VERSION, ip) ? -EFAULT : 0;
	case SNDRV_CTL_IOCTL_CARD_INFO:
		return snd_ctl_card_info(card, ctl, cmd, argp);
	case SNDRV_CTL_IOCTL_ELEM_LIST:
		return snd_ctl_elem_list_user(card, argp);
	case SNDRV_CTL_IOCTL_ELEM_INFO:
		return snd_ctl_elem_info_user(ctl, argp);
	case SNDRV_CTL_IOCTL_ELEM_READ:
		return snd_ctl_elem_read_user(card, argp);
	case SNDRV_CTL_IOCTL_ELEM_WRITE:
		return snd_ctl_elem_write_user(ctl, argp);
	case SNDRV_CTL_IOCTL_ELEM_LOCK:
		return snd_ctl_elem_lock(ctl, argp);
	case SNDRV_CTL_IOCTL_ELEM_UNLOCK:
		return snd_ctl_elem_unlock(ctl, argp);
	case SNDRV_CTL_IOCTL_ELEM_ADD:
		return snd_ctl_elem_add_user(ctl, argp, 0);
	case SNDRV_CTL_IOCTL_ELEM_REPLACE:
		return snd_ctl_elem_add_user(ctl, argp, 1);
	case SNDRV_CTL_IOCTL_ELEM_REMOVE:
		return snd_ctl_elem_remove(ctl, argp);
	case SNDRV_CTL_IOCTL_SUBSCRIBE_EVENTS:
		return snd_ctl_subscribe_events(ctl, ip);
	case SNDRV_CTL_IOCTL_TLV_READ:
		down_read(&ctl->card->controls_rwsem);
		err = snd_ctl_tlv_ioctl(ctl, argp, SNDRV_CTL_TLV_OP_READ);
		up_read(&ctl->card->controls_rwsem);
		return err;
	case SNDRV_CTL_IOCTL_TLV_WRITE:
		down_write(&ctl->card->controls_rwsem);
		err = snd_ctl_tlv_ioctl(ctl, argp, SNDRV_CTL_TLV_OP_WRITE);
		up_write(&ctl->card->controls_rwsem);
		return err;
	case SNDRV_CTL_IOCTL_TLV_COMMAND:
		down_write(&ctl->card->controls_rwsem);
		err = snd_ctl_tlv_ioctl(ctl, argp, SNDRV_CTL_TLV_OP_CMD);
		up_write(&ctl->card->controls_rwsem);
		return err;
	case SNDRV_CTL_IOCTL_POWER:
		return -ENOPROTOOPT;
	case SNDRV_CTL_IOCTL_POWER_STATE:
#ifdef CONFIG_PM
		return put_user(card->power_state, ip) ? -EFAULT : 0;
#else
		return put_user(SNDRV_CTL_POWER_D0, ip) ? -EFAULT : 0;
#endif
	}
	down_read(&snd_ioctl_rwsem);
	list_for_each_entry(p, &snd_control_ioctls, list) {
		err = p->fioctl(card, ctl, cmd, arg);
		if (err != -ENOIOCTLCMD) {
			up_read(&snd_ioctl_rwsem);
			return err;
		}
	}
	up_read(&snd_ioctl_rwsem);
	dev_dbg(card->dev, "unknown ioctl = 0x%x\n", cmd);
	return -ENOTTY;
}

static ssize_t snd_ctl_read(struct file *file, char __user *buffer,
			    size_t count, loff_t * offset)
{
	struct snd_ctl_file *ctl;
	int err = 0;
	ssize_t result = 0;

	ctl = file->private_data;
	if (snd_BUG_ON(!ctl || !ctl->card))
		return -ENXIO;
	if (!ctl->subscribed)
		return -EBADFD;
	if (count < sizeof(struct snd_ctl_event))
		return -EINVAL;
	spin_lock_irq(&ctl->read_lock);
	while (count >= sizeof(struct snd_ctl_event)) {
		struct snd_ctl_event ev;
		struct snd_kctl_event *kev;
		while (list_empty(&ctl->events)) {
			wait_queue_entry_t wait;
			if ((file->f_flags & O_NONBLOCK) != 0 || result > 0) {
				err = -EAGAIN;
				goto __end_lock;
			}
			init_waitqueue_entry(&wait, current);
			add_wait_queue(&ctl->change_sleep, &wait);
			set_current_state(TASK_INTERRUPTIBLE);
			spin_unlock_irq(&ctl->read_lock);
			schedule();
			remove_wait_queue(&ctl->change_sleep, &wait);
			if (ctl->card->shutdown)
				return -ENODEV;
			if (signal_pending(current))
				return -ERESTARTSYS;
			spin_lock_irq(&ctl->read_lock);
		}
		kev = snd_kctl_event(ctl->events.next);
		ev.type = SNDRV_CTL_EVENT_ELEM;
		ev.data.elem.mask = kev->mask;
		ev.data.elem.id = kev->id;
		list_del(&kev->list);
		spin_unlock_irq(&ctl->read_lock);
		kfree(kev);
		if (copy_to_user(buffer, &ev, sizeof(struct snd_ctl_event))) {
			err = -EFAULT;
			goto __end;
		}
		spin_lock_irq(&ctl->read_lock);
		buffer += sizeof(struct snd_ctl_event);
		count -= sizeof(struct snd_ctl_event);
		result += sizeof(struct snd_ctl_event);
	}
      __end_lock:
	spin_unlock_irq(&ctl->read_lock);
      __end:
      	return result > 0 ? result : err;
}

static __poll_t snd_ctl_poll(struct file *file, poll_table * wait)
{
	__poll_t mask;
	struct snd_ctl_file *ctl;

	ctl = file->private_data;
	if (!ctl->subscribed)
		return 0;
	poll_wait(file, &ctl->change_sleep, wait);

	mask = 0;
	if (!list_empty(&ctl->events))
		mask |= EPOLLIN | EPOLLRDNORM;

	return mask;
}

/*
 * register the device-specific control-ioctls.
 * called from each device manager like pcm.c, hwdep.c, etc.
 */
static int _snd_ctl_register_ioctl(snd_kctl_ioctl_func_t fcn, struct list_head *lists)
{
	struct snd_kctl_ioctl *pn;

	pn = kzalloc(sizeof(struct snd_kctl_ioctl), GFP_KERNEL);
	if (pn == NULL)
		return -ENOMEM;
	pn->fioctl = fcn;
	down_write(&snd_ioctl_rwsem);
	list_add_tail(&pn->list, lists);
	up_write(&snd_ioctl_rwsem);
	return 0;
}

/**
 * snd_ctl_register_ioctl - register the device-specific control-ioctls
 * @fcn: ioctl callback function
 *
 * called from each device manager like pcm.c, hwdep.c, etc.
 */
int snd_ctl_register_ioctl(snd_kctl_ioctl_func_t fcn)
{
	return _snd_ctl_register_ioctl(fcn, &snd_control_ioctls);
}
EXPORT_SYMBOL(snd_ctl_register_ioctl);

#ifdef CONFIG_COMPAT
/**
 * snd_ctl_register_ioctl_compat - register the device-specific 32bit compat
 * control-ioctls
 * @fcn: ioctl callback function
 */
int snd_ctl_register_ioctl_compat(snd_kctl_ioctl_func_t fcn)
{
	return _snd_ctl_register_ioctl(fcn, &snd_control_compat_ioctls);
}
EXPORT_SYMBOL(snd_ctl_register_ioctl_compat);
#endif

/*
 * de-register the device-specific control-ioctls.
 */
static int _snd_ctl_unregister_ioctl(snd_kctl_ioctl_func_t fcn,
				     struct list_head *lists)
{
	struct snd_kctl_ioctl *p;

	if (snd_BUG_ON(!fcn))
		return -EINVAL;
	down_write(&snd_ioctl_rwsem);
	list_for_each_entry(p, lists, list) {
		if (p->fioctl == fcn) {
			list_del(&p->list);
			up_write(&snd_ioctl_rwsem);
			kfree(p);
			return 0;
		}
	}
	up_write(&snd_ioctl_rwsem);
	snd_BUG();
	return -EINVAL;
}

/**
 * snd_ctl_unregister_ioctl - de-register the device-specific control-ioctls
 * @fcn: ioctl callback function to unregister
 */
int snd_ctl_unregister_ioctl(snd_kctl_ioctl_func_t fcn)
{
	return _snd_ctl_unregister_ioctl(fcn, &snd_control_ioctls);
}
EXPORT_SYMBOL(snd_ctl_unregister_ioctl);

#ifdef CONFIG_COMPAT
/**
 * snd_ctl_unregister_ioctl_compat - de-register the device-specific compat
 * 32bit control-ioctls
 * @fcn: ioctl callback function to unregister
 */
int snd_ctl_unregister_ioctl_compat(snd_kctl_ioctl_func_t fcn)
{
	return _snd_ctl_unregister_ioctl(fcn, &snd_control_compat_ioctls);
}
EXPORT_SYMBOL(snd_ctl_unregister_ioctl_compat);
#endif

static int snd_ctl_fasync(int fd, struct file * file, int on)
{
	struct snd_ctl_file *ctl;

	ctl = file->private_data;
	return fasync_helper(fd, file, on, &ctl->fasync);
}

/* return the preferred subdevice number if already assigned;
 * otherwise return -1
 */
int snd_ctl_get_preferred_subdevice(struct snd_card *card, int type)
{
	struct snd_ctl_file *kctl;
	int subdevice = -1;
	unsigned long flags;

	read_lock_irqsave(&card->ctl_files_rwlock, flags);
	list_for_each_entry(kctl, &card->ctl_files, list) {
		if (kctl->pid == task_pid(current)) {
			subdevice = kctl->preferred_subdevice[type];
			if (subdevice != -1)
				break;
		}
	}
	read_unlock_irqrestore(&card->ctl_files_rwlock, flags);
	return subdevice;
}
EXPORT_SYMBOL_GPL(snd_ctl_get_preferred_subdevice);

/*
 * ioctl32 compat
 */
#ifdef CONFIG_COMPAT
#include "control_compat.c"
#else
#define snd_ctl_ioctl_compat	NULL
#endif

/*
 * control layers (audio LED etc.)
 */

/**
 * snd_ctl_request_layer - request to use the layer
 * @module_name: Name of the kernel module (NULL == build-in)
 *
 * Return an error code when the module cannot be loaded.
 */
int snd_ctl_request_layer(const char *module_name)
{
	struct snd_ctl_layer_ops *lops;

	if (module_name == NULL)
		return 0;
	down_read(&snd_ctl_layer_rwsem);
	for (lops = snd_ctl_layer; lops; lops = lops->next)
		if (strcmp(lops->module_name, module_name) == 0)
			break;
	up_read(&snd_ctl_layer_rwsem);
	if (lops)
		return 0;
	return request_module(module_name);
}
EXPORT_SYMBOL_GPL(snd_ctl_request_layer);

/**
 * snd_ctl_register_layer - register new control layer
 * @lops: operation structure
 *
 * The new layer can track all control elements and do additional
 * operations on top (like audio LED handling).
 */
void snd_ctl_register_layer(struct snd_ctl_layer_ops *lops)
{
	struct snd_card *card;
	int card_number;

	down_write(&snd_ctl_layer_rwsem);
	lops->next = snd_ctl_layer;
	snd_ctl_layer = lops;
	up_write(&snd_ctl_layer_rwsem);
	for (card_number = 0; card_number < SNDRV_CARDS; card_number++) {
		card = snd_card_ref(card_number);
		if (card) {
			down_read(&card->controls_rwsem);
			lops->lregister(card);
			up_read(&card->controls_rwsem);
			snd_card_unref(card);
		}
	}
}
EXPORT_SYMBOL_GPL(snd_ctl_register_layer);

/**
 * snd_ctl_disconnect_layer - disconnect control layer
 * @lops: operation structure
 *
 * It is expected that the information about tracked cards
 * is freed before this call (the disconnect callback is
 * not called here).
 */
void snd_ctl_disconnect_layer(struct snd_ctl_layer_ops *lops)
{
	struct snd_ctl_layer_ops *lops2, *prev_lops2;

	down_write(&snd_ctl_layer_rwsem);
<<<<<<< HEAD
	for (lops2 = snd_ctl_layer, prev_lops2 = NULL; lops2; lops2 = lops2->next)
=======
	for (lops2 = snd_ctl_layer, prev_lops2 = NULL; lops2; lops2 = lops2->next) {
>>>>>>> 1c98f574
		if (lops2 == lops) {
			if (!prev_lops2)
				snd_ctl_layer = lops->next;
			else
				prev_lops2->next = lops->next;
			break;
		}
<<<<<<< HEAD
=======
		prev_lops2 = lops2;
	}
>>>>>>> 1c98f574
	up_write(&snd_ctl_layer_rwsem);
}
EXPORT_SYMBOL_GPL(snd_ctl_disconnect_layer);

/*
 *  INIT PART
 */

static const struct file_operations snd_ctl_f_ops =
{
	.owner =	THIS_MODULE,
	.read =		snd_ctl_read,
	.open =		snd_ctl_open,
	.release =	snd_ctl_release,
	.llseek =	no_llseek,
	.poll =		snd_ctl_poll,
	.unlocked_ioctl =	snd_ctl_ioctl,
	.compat_ioctl =	snd_ctl_ioctl_compat,
	.fasync =	snd_ctl_fasync,
};

/*
 * registration of the control device
 */
static int snd_ctl_dev_register(struct snd_device *device)
{
	struct snd_card *card = device->device_data;
	struct snd_ctl_layer_ops *lops;
	int err;

	err = snd_register_device(SNDRV_DEVICE_TYPE_CONTROL, card, -1,
				  &snd_ctl_f_ops, card, &card->ctl_dev);
	if (err < 0)
		return err;
	down_read(&card->controls_rwsem);
	down_read(&snd_ctl_layer_rwsem);
	for (lops = snd_ctl_layer; lops; lops = lops->next)
		lops->lregister(card);
	up_read(&snd_ctl_layer_rwsem);
	up_read(&card->controls_rwsem);
	return 0;
}

/*
 * disconnection of the control device
 */
static int snd_ctl_dev_disconnect(struct snd_device *device)
{
	struct snd_card *card = device->device_data;
	struct snd_ctl_file *ctl;
	struct snd_ctl_layer_ops *lops;
	unsigned long flags;

	read_lock_irqsave(&card->ctl_files_rwlock, flags);
	list_for_each_entry(ctl, &card->ctl_files, list) {
		wake_up(&ctl->change_sleep);
		kill_fasync(&ctl->fasync, SIGIO, POLL_ERR);
	}
	read_unlock_irqrestore(&card->ctl_files_rwlock, flags);

	down_read(&card->controls_rwsem);
	down_read(&snd_ctl_layer_rwsem);
	for (lops = snd_ctl_layer; lops; lops = lops->next)
		lops->ldisconnect(card);
	up_read(&snd_ctl_layer_rwsem);
	up_read(&card->controls_rwsem);

	return snd_unregister_device(&card->ctl_dev);
}

/*
 * free all controls
 */
static int snd_ctl_dev_free(struct snd_device *device)
{
	struct snd_card *card = device->device_data;
	struct snd_kcontrol *control;

	down_write(&card->controls_rwsem);
	while (!list_empty(&card->controls)) {
		control = snd_kcontrol(card->controls.next);
		snd_ctl_remove(card, control);
	}
	up_write(&card->controls_rwsem);
	put_device(&card->ctl_dev);
	return 0;
}

/*
 * create control core:
 * called from init.c
 */
int snd_ctl_create(struct snd_card *card)
{
	static const struct snd_device_ops ops = {
		.dev_free = snd_ctl_dev_free,
		.dev_register =	snd_ctl_dev_register,
		.dev_disconnect = snd_ctl_dev_disconnect,
	};
	int err;

	if (snd_BUG_ON(!card))
		return -ENXIO;
	if (snd_BUG_ON(card->number < 0 || card->number >= SNDRV_CARDS))
		return -ENXIO;

	snd_device_initialize(&card->ctl_dev, card);
	dev_set_name(&card->ctl_dev, "controlC%d", card->number);

	err = snd_device_new(card, SNDRV_DEV_CONTROL, card, &ops);
	if (err < 0)
		put_device(&card->ctl_dev);
	return err;
}

/*
 * Frequently used control callbacks/helpers
 */

/**
 * snd_ctl_boolean_mono_info - Helper function for a standard boolean info
 * callback with a mono channel
 * @kcontrol: the kcontrol instance
 * @uinfo: info to store
 *
 * This is a function that can be used as info callback for a standard
 * boolean control with a single mono channel.
 */
int snd_ctl_boolean_mono_info(struct snd_kcontrol *kcontrol,
			      struct snd_ctl_elem_info *uinfo)
{
	uinfo->type = SNDRV_CTL_ELEM_TYPE_BOOLEAN;
	uinfo->count = 1;
	uinfo->value.integer.min = 0;
	uinfo->value.integer.max = 1;
	return 0;
}
EXPORT_SYMBOL(snd_ctl_boolean_mono_info);

/**
 * snd_ctl_boolean_stereo_info - Helper function for a standard boolean info
 * callback with stereo two channels
 * @kcontrol: the kcontrol instance
 * @uinfo: info to store
 *
 * This is a function that can be used as info callback for a standard
 * boolean control with stereo two channels.
 */
int snd_ctl_boolean_stereo_info(struct snd_kcontrol *kcontrol,
				struct snd_ctl_elem_info *uinfo)
{
	uinfo->type = SNDRV_CTL_ELEM_TYPE_BOOLEAN;
	uinfo->count = 2;
	uinfo->value.integer.min = 0;
	uinfo->value.integer.max = 1;
	return 0;
}
EXPORT_SYMBOL(snd_ctl_boolean_stereo_info);

/**
 * snd_ctl_enum_info - fills the info structure for an enumerated control
 * @info: the structure to be filled
 * @channels: the number of the control's channels; often one
 * @items: the number of control values; also the size of @names
 * @names: an array containing the names of all control values
 *
 * Sets all required fields in @info to their appropriate values.
 * If the control's accessibility is not the default (readable and writable),
 * the caller has to fill @info->access.
 *
 * Return: Zero.
 */
int snd_ctl_enum_info(struct snd_ctl_elem_info *info, unsigned int channels,
		      unsigned int items, const char *const names[])
{
	info->type = SNDRV_CTL_ELEM_TYPE_ENUMERATED;
	info->count = channels;
	info->value.enumerated.items = items;
	if (!items)
		return 0;
	if (info->value.enumerated.item >= items)
		info->value.enumerated.item = items - 1;
	WARN(strlen(names[info->value.enumerated.item]) >= sizeof(info->value.enumerated.name),
	     "ALSA: too long item name '%s'\n",
	     names[info->value.enumerated.item]);
	strscpy(info->value.enumerated.name,
		names[info->value.enumerated.item],
		sizeof(info->value.enumerated.name));
	return 0;
}
EXPORT_SYMBOL(snd_ctl_enum_info);<|MERGE_RESOLUTION|>--- conflicted
+++ resolved
@@ -2106,11 +2106,7 @@
 	struct snd_ctl_layer_ops *lops2, *prev_lops2;
 
 	down_write(&snd_ctl_layer_rwsem);
-<<<<<<< HEAD
-	for (lops2 = snd_ctl_layer, prev_lops2 = NULL; lops2; lops2 = lops2->next)
-=======
 	for (lops2 = snd_ctl_layer, prev_lops2 = NULL; lops2; lops2 = lops2->next) {
->>>>>>> 1c98f574
 		if (lops2 == lops) {
 			if (!prev_lops2)
 				snd_ctl_layer = lops->next;
@@ -2118,11 +2114,8 @@
 				prev_lops2->next = lops->next;
 			break;
 		}
-<<<<<<< HEAD
-=======
 		prev_lops2 = lops2;
 	}
->>>>>>> 1c98f574
 	up_write(&snd_ctl_layer_rwsem);
 }
 EXPORT_SYMBOL_GPL(snd_ctl_disconnect_layer);
