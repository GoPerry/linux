// SPDX-License-Identifier: GPL-2.0-or-later
/*
 *  Initialization routines
 *  Copyright (c) by Jaroslav Kysela <perex@perex.cz>
 */

#include <linux/init.h>
#include <linux/sched.h>
#include <linux/module.h>
#include <linux/device.h>
#include <linux/file.h>
#include <linux/slab.h>
#include <linux/time.h>
#include <linux/ctype.h>
#include <linux/pm.h>
#include <linux/debugfs.h>
#include <linux/completion.h>
#include <linux/interrupt.h>

#include <sound/core.h>
#include <sound/control.h>
#include <sound/info.h>

/* monitor files for graceful shutdown (hotplug) */
struct snd_monitor_file {
	struct file *file;
	const struct file_operations *disconnected_f_op;
	struct list_head shutdown_list;	/* still need to shutdown */
	struct list_head list;	/* link of monitor files */
};

static DEFINE_SPINLOCK(shutdown_lock);
static LIST_HEAD(shutdown_files);

static const struct file_operations snd_shutdown_f_ops;

/* locked for registering/using */
static DECLARE_BITMAP(snd_cards_lock, SNDRV_CARDS);
static struct snd_card *snd_cards[SNDRV_CARDS];

static DEFINE_MUTEX(snd_card_mutex);

static char *slots[SNDRV_CARDS];
module_param_array(slots, charp, NULL, 0444);
MODULE_PARM_DESC(slots, "Module names assigned to the slots.");

/* return non-zero if the given index is reserved for the given
 * module via slots option
 */
static int module_slot_match(struct module *module, int idx)
{
	int match = 1;
#ifdef MODULE
	const char *s1, *s2;

	if (!module || !*module->name || !slots[idx])
		return 0;

	s1 = module->name;
	s2 = slots[idx];
	if (*s2 == '!') {
		match = 0; /* negative match */
		s2++;
	}
	/* compare module name strings
	 * hyphens are handled as equivalent with underscore
	 */
	for (;;) {
		char c1 = *s1++;
		char c2 = *s2++;
		if (c1 == '-')
			c1 = '_';
		if (c2 == '-')
			c2 = '_';
		if (c1 != c2)
			return !match;
		if (!c1)
			break;
	}
#endif /* MODULE */
	return match;
}

#if IS_ENABLED(CONFIG_SND_MIXER_OSS)
int (*snd_mixer_oss_notify_callback)(struct snd_card *card, int free_flag);
EXPORT_SYMBOL(snd_mixer_oss_notify_callback);
#endif

static int check_empty_slot(struct module *module, int slot)
{
	return !slots[slot] || !*slots[slot];
}

/* return an empty slot number (>= 0) found in the given bitmask @mask.
 * @mask == -1 == 0xffffffff means: take any free slot up to 32
 * when no slot is available, return the original @mask as is.
 */
static int get_slot_from_bitmask(int mask, int (*check)(struct module *, int),
				 struct module *module)
{
	int slot;

	for (slot = 0; slot < SNDRV_CARDS; slot++) {
		if (slot < 32 && !(mask & (1U << slot)))
			continue;
		if (!test_bit(slot, snd_cards_lock)) {
			if (check(module, slot))
				return slot; /* found */
		}
	}
	return mask; /* unchanged */
}

/* the default release callback set in snd_device_initialize() below;
 * this is just NOP for now, as almost all jobs are already done in
 * dev_free callback of snd_device chain instead.
 */
static void default_release(struct device *dev)
{
}

/**
 * snd_device_initialize - Initialize struct device for sound devices
 * @dev: device to initialize
 * @card: card to assign, optional
 */
void snd_device_initialize(struct device *dev, struct snd_card *card)
{
	device_initialize(dev);
	if (card)
		dev->parent = &card->card_dev;
	dev->class = sound_class;
	dev->release = default_release;
}
EXPORT_SYMBOL_GPL(snd_device_initialize);

static int snd_card_init(struct snd_card *card, struct device *parent,
			 int idx, const char *xid, struct module *module,
			 size_t extra_size);
static int snd_card_do_free(struct snd_card *card);
static const struct attribute_group card_dev_attr_group;

static void release_card_device(struct device *dev)
{
	snd_card_do_free(dev_to_snd_card(dev));
}

/**
 *  snd_card_new - create and initialize a soundcard structure
 *  @parent: the parent device object
 *  @idx: card index (address) [0 ... (SNDRV_CARDS-1)]
 *  @xid: card identification (ASCII string)
 *  @module: top level module for locking
 *  @extra_size: allocate this extra size after the main soundcard structure
 *  @card_ret: the pointer to store the created card instance
 *
 *  The function allocates snd_card instance via kzalloc with the given
 *  space for the driver to use freely.  The allocated struct is stored
 *  in the given card_ret pointer.
 *
 *  Return: Zero if successful or a negative error code.
 */
int snd_card_new(struct device *parent, int idx, const char *xid,
		    struct module *module, int extra_size,
		    struct snd_card **card_ret)
{
	struct snd_card *card;
	int err;

	if (snd_BUG_ON(!card_ret))
		return -EINVAL;
	*card_ret = NULL;

	if (extra_size < 0)
		extra_size = 0;
	card = kzalloc(sizeof(*card) + extra_size, GFP_KERNEL);
	if (!card)
		return -ENOMEM;

	err = snd_card_init(card, parent, idx, xid, module, extra_size);
	if (err < 0) {
		kfree(card);
		return err;
	}

	*card_ret = card;
	return 0;
}
EXPORT_SYMBOL(snd_card_new);

static void __snd_card_release(struct device *dev, void *data)
{
	snd_card_free(data);
}

/**
 * snd_devm_card_new - managed snd_card object creation
 * @parent: the parent device object
 * @idx: card index (address) [0 ... (SNDRV_CARDS-1)]
 * @xid: card identification (ASCII string)
 * @module: top level module for locking
 * @extra_size: allocate this extra size after the main soundcard structure
 * @card_ret: the pointer to store the created card instance
 *
 * This function works like snd_card_new() but manages the allocated resource
 * via devres, i.e. you don't need to free explicitly.
 *
 * When a snd_card object is created with this function and registered via
 * snd_card_register(), the very first devres action to call snd_card_free()
 * is added automatically.  In that way, the resource disconnection is assured
 * at first, then released in the expected order.
 */
int snd_devm_card_new(struct device *parent, int idx, const char *xid,
		      struct module *module, size_t extra_size,
		      struct snd_card **card_ret)
{
	struct snd_card *card;
	int err;

	*card_ret = NULL;
	card = devres_alloc(__snd_card_release, sizeof(*card) + extra_size,
			    GFP_KERNEL);
	if (!card)
		return -ENOMEM;
	card->managed = true;
	err = snd_card_init(card, parent, idx, xid, module, extra_size);
	if (err < 0) {
		devres_free(card);
		return err;
	}

	devres_add(parent, card);
	*card_ret = card;
	return 0;
}
EXPORT_SYMBOL_GPL(snd_devm_card_new);

static int snd_card_init(struct snd_card *card, struct device *parent,
			 int idx, const char *xid, struct module *module,
			 size_t extra_size)
{
	int err;
#ifdef CONFIG_SND_DEBUG
	char name[8];
#endif

	if (extra_size > 0)
		card->private_data = (char *)card + sizeof(struct snd_card);
	if (xid)
		strscpy(card->id, xid, sizeof(card->id));
	err = 0;
	mutex_lock(&snd_card_mutex);
	if (idx < 0) /* first check the matching module-name slot */
		idx = get_slot_from_bitmask(idx, module_slot_match, module);
	if (idx < 0) /* if not matched, assign an empty slot */
		idx = get_slot_from_bitmask(idx, check_empty_slot, module);
	if (idx < 0)
		err = -ENODEV;
	else if (idx < snd_ecards_limit) {
		if (test_bit(idx, snd_cards_lock))
			err = -EBUSY;	/* invalid */
	} else if (idx >= SNDRV_CARDS)
		err = -ENODEV;
	if (err < 0) {
		mutex_unlock(&snd_card_mutex);
		dev_err(parent, "cannot find the slot for index %d (range 0-%i), error: %d\n",
			 idx, snd_ecards_limit - 1, err);
		return err;
	}
	set_bit(idx, snd_cards_lock);		/* lock it */
	if (idx >= snd_ecards_limit)
		snd_ecards_limit = idx + 1; /* increase the limit */
	mutex_unlock(&snd_card_mutex);
	card->dev = parent;
	card->number = idx;
#ifdef MODULE
	WARN_ON(!module);
	card->module = module;
#endif
	INIT_LIST_HEAD(&card->devices);
	init_rwsem(&card->controls_rwsem);
	rwlock_init(&card->ctl_files_rwlock);
	INIT_LIST_HEAD(&card->controls);
	INIT_LIST_HEAD(&card->ctl_files);
	spin_lock_init(&card->files_lock);
	INIT_LIST_HEAD(&card->files_list);
	mutex_init(&card->memory_mutex);
#ifdef CONFIG_PM
	init_waitqueue_head(&card->power_sleep);
	init_waitqueue_head(&card->power_ref_sleep);
	atomic_set(&card->power_ref, 0);
#endif
	init_waitqueue_head(&card->remove_sleep);
	card->sync_irq = -1;

	device_initialize(&card->card_dev);
	card->card_dev.parent = parent;
	card->card_dev.class = sound_class;
	card->card_dev.release = release_card_device;
	card->card_dev.groups = card->dev_groups;
	card->dev_groups[0] = &card_dev_attr_group;
	err = kobject_set_name(&card->card_dev.kobj, "card%d", idx);
	if (err < 0)
		goto __error;

	snprintf(card->irq_descr, sizeof(card->irq_descr), "%s:%s",
		 dev_driver_string(card->dev), dev_name(&card->card_dev));

	/* the control interface cannot be accessed from the user space until */
	/* snd_cards_bitmask and snd_cards are set with snd_card_register */
	err = snd_ctl_create(card);
	if (err < 0) {
		dev_err(parent, "unable to register control minors\n");
		goto __error;
	}
	err = snd_info_card_create(card);
	if (err < 0) {
		dev_err(parent, "unable to create card info\n");
		goto __error_ctl;
	}

#ifdef CONFIG_SND_DEBUG
	sprintf(name, "card%d", idx);
	card->debugfs_root = debugfs_create_dir(name, sound_debugfs_root);
#endif
	return 0;

      __error_ctl:
	snd_device_free_all(card);
      __error:
	put_device(&card->card_dev);
  	return err;
}

/**
 * snd_card_ref - Get the card object from the index
 * @idx: the card index
 *
 * Returns a card object corresponding to the given index or NULL if not found.
 * Release the object via snd_card_unref().
 */
struct snd_card *snd_card_ref(int idx)
{
	struct snd_card *card;

	mutex_lock(&snd_card_mutex);
	card = snd_cards[idx];
	if (card)
		get_device(&card->card_dev);
	mutex_unlock(&snd_card_mutex);
	return card;
}
EXPORT_SYMBOL_GPL(snd_card_ref);

/* return non-zero if a card is already locked */
int snd_card_locked(int card)
{
	int locked;

	mutex_lock(&snd_card_mutex);
	locked = test_bit(card, snd_cards_lock);
	mutex_unlock(&snd_card_mutex);
	return locked;
}

static loff_t snd_disconnect_llseek(struct file *file, loff_t offset, int orig)
{
	return -ENODEV;
}

static ssize_t snd_disconnect_read(struct file *file, char __user *buf,
				   size_t count, loff_t *offset)
{
	return -ENODEV;
}

static ssize_t snd_disconnect_write(struct file *file, const char __user *buf,
				    size_t count, loff_t *offset)
{
	return -ENODEV;
}

static int snd_disconnect_release(struct inode *inode, struct file *file)
{
	struct snd_monitor_file *df = NULL, *_df;

	spin_lock(&shutdown_lock);
	list_for_each_entry(_df, &shutdown_files, shutdown_list) {
		if (_df->file == file) {
			df = _df;
			list_del_init(&df->shutdown_list);
			break;
		}
	}
	spin_unlock(&shutdown_lock);

	if (likely(df)) {
		if ((file->f_flags & FASYNC) && df->disconnected_f_op->fasync)
			df->disconnected_f_op->fasync(-1, file, 0);
		return df->disconnected_f_op->release(inode, file);
	}

	panic("%s(%p, %p) failed!", __func__, inode, file);
}

static __poll_t snd_disconnect_poll(struct file * file, poll_table * wait)
{
	return EPOLLERR | EPOLLNVAL;
}

static long snd_disconnect_ioctl(struct file *file,
				 unsigned int cmd, unsigned long arg)
{
	return -ENODEV;
}

static int snd_disconnect_mmap(struct file *file, struct vm_area_struct *vma)
{
	return -ENODEV;
}

static int snd_disconnect_fasync(int fd, struct file *file, int on)
{
	return -ENODEV;
}

static const struct file_operations snd_shutdown_f_ops =
{
	.owner = 	THIS_MODULE,
	.llseek =	snd_disconnect_llseek,
	.read = 	snd_disconnect_read,
	.write =	snd_disconnect_write,
	.release =	snd_disconnect_release,
	.poll =		snd_disconnect_poll,
	.unlocked_ioctl = snd_disconnect_ioctl,
#ifdef CONFIG_COMPAT
	.compat_ioctl = snd_disconnect_ioctl,
#endif
	.mmap =		snd_disconnect_mmap,
	.fasync =	snd_disconnect_fasync
};

/**
 *  snd_card_disconnect - disconnect all APIs from the file-operations (user space)
 *  @card: soundcard structure
 *
 *  Disconnects all APIs from the file-operations (user space).
 *
 *  Return: Zero, otherwise a negative error code.
 *
 *  Note: The current implementation replaces all active file->f_op with special
 *        dummy file operations (they do nothing except release).
 */
int snd_card_disconnect(struct snd_card *card)
{
	struct snd_monitor_file *mfile;

	if (!card)
		return -EINVAL;

	spin_lock(&card->files_lock);
	if (card->shutdown) {
		spin_unlock(&card->files_lock);
		return 0;
	}
	card->shutdown = 1;

	/* replace file->f_op with special dummy operations */
	list_for_each_entry(mfile, &card->files_list, list) {
		/* it's critical part, use endless loop */
		/* we have no room to fail */
		mfile->disconnected_f_op = mfile->file->f_op;

		spin_lock(&shutdown_lock);
		list_add(&mfile->shutdown_list, &shutdown_files);
		spin_unlock(&shutdown_lock);

		mfile->file->f_op = &snd_shutdown_f_ops;
		fops_get(mfile->file->f_op);
	}
	spin_unlock(&card->files_lock);	

	/* notify all connected devices about disconnection */
	/* at this point, they cannot respond to any calls except release() */

#if IS_ENABLED(CONFIG_SND_MIXER_OSS)
	if (snd_mixer_oss_notify_callback)
		snd_mixer_oss_notify_callback(card, SND_MIXER_OSS_NOTIFY_DISCONNECT);
#endif

	/* notify all devices that we are disconnected */
	snd_device_disconnect_all(card);

	if (card->sync_irq > 0)
		synchronize_irq(card->sync_irq);

	snd_info_card_disconnect(card);
	if (card->registered) {
		device_del(&card->card_dev);
		card->registered = false;
	}

	/* disable fops (user space) operations for ALSA API */
	mutex_lock(&snd_card_mutex);
	snd_cards[card->number] = NULL;
	clear_bit(card->number, snd_cards_lock);
	mutex_unlock(&snd_card_mutex);

#ifdef CONFIG_PM
	wake_up(&card->power_sleep);
	snd_power_sync_ref(card);
#endif
	return 0;	
}
EXPORT_SYMBOL(snd_card_disconnect);

/**
 * snd_card_disconnect_sync - disconnect card and wait until files get closed
 * @card: card object to disconnect
 *
 * This calls snd_card_disconnect() for disconnecting all belonging components
 * and waits until all pending files get closed.
 * It assures that all accesses from user-space finished so that the driver
 * can release its resources gracefully.
 */
void snd_card_disconnect_sync(struct snd_card *card)
{
	int err;

	err = snd_card_disconnect(card);
	if (err < 0) {
		dev_err(card->dev,
			"snd_card_disconnect error (%d), skipping sync\n",
			err);
		return;
	}

	spin_lock_irq(&card->files_lock);
	wait_event_lock_irq(card->remove_sleep,
			    list_empty(&card->files_list),
			    card->files_lock);
	spin_unlock_irq(&card->files_lock);
}
EXPORT_SYMBOL_GPL(snd_card_disconnect_sync);

static int snd_card_do_free(struct snd_card *card)
{
	card->releasing = true;
#if IS_ENABLED(CONFIG_SND_MIXER_OSS)
	if (snd_mixer_oss_notify_callback)
		snd_mixer_oss_notify_callback(card, SND_MIXER_OSS_NOTIFY_FREE);
#endif
	snd_device_free_all(card);
	if (card->private_free)
		card->private_free(card);
	if (snd_info_card_free(card) < 0) {
		dev_warn(card->dev, "unable to free card info\n");
		/* Not fatal error */
	}
#ifdef CONFIG_SND_DEBUG
	debugfs_remove(card->debugfs_root);
	card->debugfs_root = NULL;
#endif
	if (card->release_completion)
		complete(card->release_completion);
	if (!card->managed)
		kfree(card);
	return 0;
}

/**
 * snd_card_free_when_closed - Disconnect the card, free it later eventually
 * @card: soundcard structure
 *
 * Unlike snd_card_free(), this function doesn't try to release the card
 * resource immediately, but tries to disconnect at first.  When the card
 * is still in use, the function returns before freeing the resources.
 * The card resources will be freed when the refcount gets to zero.
 */
int snd_card_free_when_closed(struct snd_card *card)
{
	int ret = snd_card_disconnect(card);
	if (ret)
		return ret;
	put_device(&card->card_dev);
	return 0;
}
EXPORT_SYMBOL(snd_card_free_when_closed);

/**
 * snd_card_free - frees given soundcard structure
 * @card: soundcard structure
 *
 * This function releases the soundcard structure and the all assigned
 * devices automatically.  That is, you don't have to release the devices
 * by yourself.
 *
 * This function waits until the all resources are properly released.
 *
 * Return: Zero. Frees all associated devices and frees the control
 * interface associated to given soundcard.
 */
int snd_card_free(struct snd_card *card)
{
	DECLARE_COMPLETION_ONSTACK(released);
	int ret;

	/* The call of snd_card_free() is allowed from various code paths;
	 * a manual call from the driver and the call via devres_free, and
	 * we need to avoid double-free. Moreover, the release via devres
	 * may call snd_card_free() twice due to its nature, we need to have
	 * the check here at the beginning.
	 */
	if (card->releasing)
		return 0;

	card->release_completion = &released;
	ret = snd_card_free_when_closed(card);
	if (ret)
		return ret;
	/* wait, until all devices are ready for the free operation */
	wait_for_completion(&released);

	return 0;
}
EXPORT_SYMBOL(snd_card_free);

/* retrieve the last word of shortname or longname */
static const char *retrieve_id_from_card_name(const char *name)
{
	const char *spos = name;

	while (*name) {
		if (isspace(*name) && isalnum(name[1]))
			spos = name + 1;
		name++;
	}
	return spos;
}

/* return true if the given id string doesn't conflict any other card ids */
static bool card_id_ok(struct snd_card *card, const char *id)
{
	int i;
	if (!snd_info_check_reserved_words(id))
		return false;
	for (i = 0; i < snd_ecards_limit; i++) {
		if (snd_cards[i] && snd_cards[i] != card &&
		    !strcmp(snd_cards[i]->id, id))
			return false;
	}
	return true;
}

/* copy to card->id only with valid letters from nid */
static void copy_valid_id_string(struct snd_card *card, const char *src,
				 const char *nid)
{
	char *id = card->id;

	while (*nid && !isalnum(*nid))
		nid++;
	if (isdigit(*nid))
		*id++ = isalpha(*src) ? *src : 'D';
	while (*nid && (size_t)(id - card->id) < sizeof(card->id) - 1) {
		if (isalnum(*nid))
			*id++ = *nid;
		nid++;
	}
	*id = 0;
}

/* Set card->id from the given string
 * If the string conflicts with other ids, add a suffix to make it unique.
 */
static void snd_card_set_id_no_lock(struct snd_card *card, const char *src,
				    const char *nid)
{
	int len, loops;
	bool is_default = false;
	char *id;
	
	copy_valid_id_string(card, src, nid);
	id = card->id;

 again:
	/* use "Default" for obviously invalid strings
	 * ("card" conflicts with proc directories)
	 */
	if (!*id || !strncmp(id, "card", 4)) {
		strcpy(id, "Default");
		is_default = true;
	}

	len = strlen(id);
	for (loops = 0; loops < SNDRV_CARDS; loops++) {
		char *spos;
		char sfxstr[5]; /* "_012" */
		int sfxlen;

		if (card_id_ok(card, id))
			return; /* OK */

		/* Add _XYZ suffix */
		sprintf(sfxstr, "_%X", loops + 1);
		sfxlen = strlen(sfxstr);
		if (len + sfxlen >= sizeof(card->id))
			spos = id + sizeof(card->id) - sfxlen - 1;
		else
			spos = id + len;
		strcpy(spos, sfxstr);
	}
	/* fallback to the default id */
	if (!is_default) {
		*id = 0;
		goto again;
	}
	/* last resort... */
	dev_err(card->dev, "unable to set card id (%s)\n", id);
	if (card->proc_root->name)
		strscpy(card->id, card->proc_root->name, sizeof(card->id));
}

/**
 *  snd_card_set_id - set card identification name
 *  @card: soundcard structure
 *  @nid: new identification string
 *
 *  This function sets the card identification and checks for name
 *  collisions.
 */
void snd_card_set_id(struct snd_card *card, const char *nid)
{
	/* check if user specified own card->id */
	if (card->id[0] != '\0')
		return;
	mutex_lock(&snd_card_mutex);
	snd_card_set_id_no_lock(card, nid, nid);
	mutex_unlock(&snd_card_mutex);
}
EXPORT_SYMBOL(snd_card_set_id);

static ssize_t id_show(struct device *dev,
		       struct device_attribute *attr, char *buf)
{
	struct snd_card *card = container_of(dev, struct snd_card, card_dev);
	return scnprintf(buf, PAGE_SIZE, "%s\n", card->id);
}

static ssize_t id_store(struct device *dev, struct device_attribute *attr,
			const char *buf, size_t count)
{
	struct snd_card *card = container_of(dev, struct snd_card, card_dev);
	char buf1[sizeof(card->id)];
	size_t copy = count > sizeof(card->id) - 1 ?
					sizeof(card->id) - 1 : count;
	size_t idx;
	int c;

	for (idx = 0; idx < copy; idx++) {
		c = buf[idx];
		if (!isalnum(c) && c != '_' && c != '-')
			return -EINVAL;
	}
	memcpy(buf1, buf, copy);
	buf1[copy] = '\0';
	mutex_lock(&snd_card_mutex);
	if (!card_id_ok(NULL, buf1)) {
		mutex_unlock(&snd_card_mutex);
		return -EEXIST;
	}
	strcpy(card->id, buf1);
	snd_info_card_id_change(card);
	mutex_unlock(&snd_card_mutex);

	return count;
}

static DEVICE_ATTR_RW(id);

static ssize_t number_show(struct device *dev,
			   struct device_attribute *attr, char *buf)
{
	struct snd_card *card = container_of(dev, struct snd_card, card_dev);
	return scnprintf(buf, PAGE_SIZE, "%i\n", card->number);
}

static DEVICE_ATTR_RO(number);

static struct attribute *card_dev_attrs[] = {
	&dev_attr_id.attr,
	&dev_attr_number.attr,
	NULL
};

static const struct attribute_group card_dev_attr_group = {
	.attrs	= card_dev_attrs,
};

/**
 * snd_card_add_dev_attr - Append a new sysfs attribute group to card
 * @card: card instance
 * @group: attribute group to append
 */
int snd_card_add_dev_attr(struct snd_card *card,
			  const struct attribute_group *group)
{
	int i;

	/* loop for (arraysize-1) here to keep NULL at the last entry */
	for (i = 0; i < ARRAY_SIZE(card->dev_groups) - 1; i++) {
		if (!card->dev_groups[i]) {
			card->dev_groups[i] = group;
			return 0;
		}
	}

	dev_err(card->dev, "Too many groups assigned\n");
	return -ENOSPC;
}
EXPORT_SYMBOL_GPL(snd_card_add_dev_attr);

static void trigger_card_free(void *data)
{
<<<<<<< HEAD
	struct snd_card *card = data;

	if (!card->releasing)
		snd_card_free(data);
=======
	snd_card_free(data);
>>>>>>> 54954d90
}

/**
 *  snd_card_register - register the soundcard
 *  @card: soundcard structure
 *
 *  This function registers all the devices assigned to the soundcard.
 *  Until calling this, the ALSA control interface is blocked from the
 *  external accesses.  Thus, you should call this function at the end
 *  of the initialization of the card.
 *
 *  Return: Zero otherwise a negative error code if the registration failed.
 */
int snd_card_register(struct snd_card *card)
{
	int err;

	if (snd_BUG_ON(!card))
		return -EINVAL;

	if (!card->registered) {
		err = device_add(&card->card_dev);
		if (err < 0)
			return err;
		card->registered = true;
	} else {
		if (card->managed)
			devm_remove_action(card->dev, trigger_card_free, card);
	}

	if (card->managed) {
		err = devm_add_action(card->dev, trigger_card_free, card);
		if (err < 0)
			return err;
	}

	err = snd_device_register_all(card);
	if (err < 0)
		return err;
	mutex_lock(&snd_card_mutex);
	if (snd_cards[card->number]) {
		/* already registered */
		mutex_unlock(&snd_card_mutex);
		return snd_info_card_register(card); /* register pending info */
	}
	if (*card->id) {
		/* make a unique id name from the given string */
		char tmpid[sizeof(card->id)];
		memcpy(tmpid, card->id, sizeof(card->id));
		snd_card_set_id_no_lock(card, tmpid, tmpid);
	} else {
		/* create an id from either shortname or longname */
		const char *src;
		src = *card->shortname ? card->shortname : card->longname;
		snd_card_set_id_no_lock(card, src,
					retrieve_id_from_card_name(src));
	}
	snd_cards[card->number] = card;
	mutex_unlock(&snd_card_mutex);
	err = snd_info_card_register(card);
	if (err < 0)
		return err;

#if IS_ENABLED(CONFIG_SND_MIXER_OSS)
	if (snd_mixer_oss_notify_callback)
		snd_mixer_oss_notify_callback(card, SND_MIXER_OSS_NOTIFY_REGISTER);
#endif
	return 0;
}
EXPORT_SYMBOL(snd_card_register);

#ifdef CONFIG_SND_PROC_FS
static void snd_card_info_read(struct snd_info_entry *entry,
			       struct snd_info_buffer *buffer)
{
	int idx, count;
	struct snd_card *card;

	for (idx = count = 0; idx < SNDRV_CARDS; idx++) {
		mutex_lock(&snd_card_mutex);
		card = snd_cards[idx];
		if (card) {
			count++;
			snd_iprintf(buffer, "%2i [%-15s]: %s - %s\n",
					idx,
					card->id,
					card->driver,
					card->shortname);
			snd_iprintf(buffer, "                      %s\n",
					card->longname);
		}
		mutex_unlock(&snd_card_mutex);
	}
	if (!count)
		snd_iprintf(buffer, "--- no soundcards ---\n");
}

#ifdef CONFIG_SND_OSSEMUL
void snd_card_info_read_oss(struct snd_info_buffer *buffer)
{
	int idx, count;
	struct snd_card *card;

	for (idx = count = 0; idx < SNDRV_CARDS; idx++) {
		mutex_lock(&snd_card_mutex);
		card = snd_cards[idx];
		if (card) {
			count++;
			snd_iprintf(buffer, "%s\n", card->longname);
		}
		mutex_unlock(&snd_card_mutex);
	}
	if (!count) {
		snd_iprintf(buffer, "--- no soundcards ---\n");
	}
}

#endif

#ifdef MODULE
static void snd_card_module_info_read(struct snd_info_entry *entry,
				      struct snd_info_buffer *buffer)
{
	int idx;
	struct snd_card *card;

	for (idx = 0; idx < SNDRV_CARDS; idx++) {
		mutex_lock(&snd_card_mutex);
		card = snd_cards[idx];
		if (card)
			snd_iprintf(buffer, "%2i %s\n",
				    idx, card->module->name);
		mutex_unlock(&snd_card_mutex);
	}
}
#endif

int __init snd_card_info_init(void)
{
	struct snd_info_entry *entry;

	entry = snd_info_create_module_entry(THIS_MODULE, "cards", NULL);
	if (! entry)
		return -ENOMEM;
	entry->c.text.read = snd_card_info_read;
	if (snd_info_register(entry) < 0)
		return -ENOMEM; /* freed in error path */

#ifdef MODULE
	entry = snd_info_create_module_entry(THIS_MODULE, "modules", NULL);
	if (!entry)
		return -ENOMEM;
	entry->c.text.read = snd_card_module_info_read;
	if (snd_info_register(entry) < 0)
		return -ENOMEM; /* freed in error path */
#endif

	return 0;
}
#endif /* CONFIG_SND_PROC_FS */

/**
 *  snd_component_add - add a component string
 *  @card: soundcard structure
 *  @component: the component id string
 *
 *  This function adds the component id string to the supported list.
 *  The component can be referred from the alsa-lib.
 *
 *  Return: Zero otherwise a negative error code.
 */
  
int snd_component_add(struct snd_card *card, const char *component)
{
	char *ptr;
	int len = strlen(component);

	ptr = strstr(card->components, component);
	if (ptr != NULL) {
		if (ptr[len] == '\0' || ptr[len] == ' ')	/* already there */
			return 1;
	}
	if (strlen(card->components) + 1 + len + 1 > sizeof(card->components)) {
		snd_BUG();
		return -ENOMEM;
	}
	if (card->components[0] != '\0')
		strcat(card->components, " ");
	strcat(card->components, component);
	return 0;
}
EXPORT_SYMBOL(snd_component_add);

/**
 *  snd_card_file_add - add the file to the file list of the card
 *  @card: soundcard structure
 *  @file: file pointer
 *
 *  This function adds the file to the file linked-list of the card.
 *  This linked-list is used to keep tracking the connection state,
 *  and to avoid the release of busy resources by hotplug.
 *
 *  Return: zero or a negative error code.
 */
int snd_card_file_add(struct snd_card *card, struct file *file)
{
	struct snd_monitor_file *mfile;

	mfile = kmalloc(sizeof(*mfile), GFP_KERNEL);
	if (mfile == NULL)
		return -ENOMEM;
	mfile->file = file;
	mfile->disconnected_f_op = NULL;
	INIT_LIST_HEAD(&mfile->shutdown_list);
	spin_lock(&card->files_lock);
	if (card->shutdown) {
		spin_unlock(&card->files_lock);
		kfree(mfile);
		return -ENODEV;
	}
	list_add(&mfile->list, &card->files_list);
	get_device(&card->card_dev);
	spin_unlock(&card->files_lock);
	return 0;
}
EXPORT_SYMBOL(snd_card_file_add);

/**
 *  snd_card_file_remove - remove the file from the file list
 *  @card: soundcard structure
 *  @file: file pointer
 *
 *  This function removes the file formerly added to the card via
 *  snd_card_file_add() function.
 *  If all files are removed and snd_card_free_when_closed() was
 *  called beforehand, it processes the pending release of
 *  resources.
 *
 *  Return: Zero or a negative error code.
 */
int snd_card_file_remove(struct snd_card *card, struct file *file)
{
	struct snd_monitor_file *mfile, *found = NULL;

	spin_lock(&card->files_lock);
	list_for_each_entry(mfile, &card->files_list, list) {
		if (mfile->file == file) {
			list_del(&mfile->list);
			spin_lock(&shutdown_lock);
			list_del(&mfile->shutdown_list);
			spin_unlock(&shutdown_lock);
			if (mfile->disconnected_f_op)
				fops_put(mfile->disconnected_f_op);
			found = mfile;
			break;
		}
	}
	if (list_empty(&card->files_list))
		wake_up_all(&card->remove_sleep);
	spin_unlock(&card->files_lock);
	if (!found) {
		dev_err(card->dev, "card file remove problem (%p)\n", file);
		return -ENOENT;
	}
	kfree(found);
	put_device(&card->card_dev);
	return 0;
}
EXPORT_SYMBOL(snd_card_file_remove);

#ifdef CONFIG_PM
/**
 * snd_power_ref_and_wait - wait until the card gets powered up
 * @card: soundcard structure
<<<<<<< HEAD
 *
 * Take the power_ref reference count of the given card, and
 * wait until the card gets powered up to SNDRV_CTL_POWER_D0 state.
 * The refcount is down again while sleeping until power-up, hence this
 * function can be used for syncing the floating control ops accesses,
 * typically around calling control ops.
 *
 * The caller needs to pull down the refcount via snd_power_unref() later
 * no matter whether the error is returned from this function or not.
 *
=======
 *
 * Take the power_ref reference count of the given card, and
 * wait until the card gets powered up to SNDRV_CTL_POWER_D0 state.
 * The refcount is down again while sleeping until power-up, hence this
 * function can be used for syncing the floating control ops accesses,
 * typically around calling control ops.
 *
 * The caller needs to pull down the refcount via snd_power_unref() later
 * no matter whether the error is returned from this function or not.
 *
>>>>>>> 54954d90
 * Return: Zero if successful, or a negative error code.
 */
int snd_power_ref_and_wait(struct snd_card *card)
{
	wait_queue_entry_t wait;
	int result = 0;

	snd_power_ref(card);
	/* fastpath */
	if (snd_power_get_state(card) == SNDRV_CTL_POWER_D0)
		return 0;
	init_waitqueue_entry(&wait, current);
	add_wait_queue(&card->power_sleep, &wait);
	while (1) {
		if (card->shutdown) {
			result = -ENODEV;
			break;
		}
		if (snd_power_get_state(card) == SNDRV_CTL_POWER_D0)
			break;
		snd_power_unref(card);
		set_current_state(TASK_UNINTERRUPTIBLE);
		schedule_timeout(30 * HZ);
		snd_power_ref(card);
	}
	remove_wait_queue(&card->power_sleep, &wait);
	return result;
}
EXPORT_SYMBOL_GPL(snd_power_ref_and_wait);

/**
 * snd_power_wait - wait until the card gets powered up (old form)
 * @card: soundcard structure
 *
 * Wait until the card gets powered up to SNDRV_CTL_POWER_D0 state.
 *
 * Return: Zero if successful, or a negative error code.
 */
int snd_power_wait(struct snd_card *card)
{
	int ret;

	ret = snd_power_ref_and_wait(card);
	snd_power_unref(card);
	return ret;
}
EXPORT_SYMBOL(snd_power_wait);
#endif /* CONFIG_PM */<|MERGE_RESOLUTION|>--- conflicted
+++ resolved
@@ -822,14 +822,7 @@
 
 static void trigger_card_free(void *data)
 {
-<<<<<<< HEAD
-	struct snd_card *card = data;
-
-	if (!card->releasing)
-		snd_card_free(data);
-=======
 	snd_card_free(data);
->>>>>>> 54954d90
 }
 
 /**
@@ -1104,7 +1097,6 @@
 /**
  * snd_power_ref_and_wait - wait until the card gets powered up
  * @card: soundcard structure
-<<<<<<< HEAD
  *
  * Take the power_ref reference count of the given card, and
  * wait until the card gets powered up to SNDRV_CTL_POWER_D0 state.
@@ -1115,18 +1107,6 @@
  * The caller needs to pull down the refcount via snd_power_unref() later
  * no matter whether the error is returned from this function or not.
  *
-=======
- *
- * Take the power_ref reference count of the given card, and
- * wait until the card gets powered up to SNDRV_CTL_POWER_D0 state.
- * The refcount is down again while sleeping until power-up, hence this
- * function can be used for syncing the floating control ops accesses,
- * typically around calling control ops.
- *
- * The caller needs to pull down the refcount via snd_power_unref() later
- * no matter whether the error is returned from this function or not.
- *
->>>>>>> 54954d90
  * Return: Zero if successful, or a negative error code.
  */
 int snd_power_ref_and_wait(struct snd_card *card)
