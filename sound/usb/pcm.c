--- conflicted
+++ resolved
@@ -1413,10 +1413,7 @@
 {
 	unsigned long flags;
 	struct snd_urb_ctx *ctx = urb->context;
-<<<<<<< HEAD
-=======
 	bool period_elapsed = false;
->>>>>>> 934d0587
 
 	spin_lock_irqsave(&subs->lock, flags);
 	if (ctx->queued) {
@@ -1427,13 +1424,10 @@
 	}
 
 	subs->last_frame_number = usb_get_current_frame_number(subs->dev);
-<<<<<<< HEAD
-=======
 	if (subs->running) {
 		period_elapsed = subs->period_elapsed_pending;
 		subs->period_elapsed_pending = 0;
 	}
->>>>>>> 934d0587
 	spin_unlock_irqrestore(&subs->lock, flags);
 	if (period_elapsed)
 		snd_pcm_period_elapsed(subs->pcm_substream);
