// SPDX-License-Identifier: GPL-2.0-or-later
/*
 */

#include <linux/init.h>
#include <linux/slab.h>
#include <linux/bitrev.h>
#include <linux/ratelimit.h>
#include <linux/usb.h>
#include <linux/usb/audio.h>
#include <linux/usb/audio-v2.h>

#include <sound/core.h>
#include <sound/pcm.h>
#include <sound/pcm_params.h>

#include "usbaudio.h"
#include "card.h"
#include "quirks.h"
#include "endpoint.h"
#include "helper.h"
#include "pcm.h"
#include "clock.h"
#include "power.h"
#include "media.h"
#include "implicit.h"

#define SUBSTREAM_FLAG_DATA_EP_STARTED	0
#define SUBSTREAM_FLAG_SYNC_EP_STARTED	1

/* return the estimated delay based on USB frame counters */
static snd_pcm_uframes_t snd_usb_pcm_delay(struct snd_usb_substream *subs,
					   struct snd_pcm_runtime *runtime)
{
	unsigned int current_frame_number;
	unsigned int frame_diff;
	int est_delay;
	int queued;

	if (subs->direction == SNDRV_PCM_STREAM_PLAYBACK) {
		queued = bytes_to_frames(runtime, subs->inflight_bytes);
		if (!queued)
			return 0;
	} else if (!subs->running) {
		return 0;
	}

	current_frame_number = usb_get_current_frame_number(subs->dev);
	/*
	 * HCD implementations use different widths, use lower 8 bits.
	 * The delay will be managed up to 256ms, which is more than
	 * enough
	 */
	frame_diff = (current_frame_number - subs->last_frame_number) & 0xff;

	/* Approximation based on number of samples per USB frame (ms),
	   some truncation for 44.1 but the estimate is good enough */
	est_delay = frame_diff * runtime->rate / 1000;

	if (subs->direction == SNDRV_PCM_STREAM_PLAYBACK) {
		est_delay = queued - est_delay;
		if (est_delay < 0)
			est_delay = 0;
	}

	return est_delay;
}

/*
 * return the current pcm pointer.  just based on the hwptr_done value.
 */
static snd_pcm_uframes_t snd_usb_pcm_pointer(struct snd_pcm_substream *substream)
{
	struct snd_pcm_runtime *runtime = substream->runtime;
	struct snd_usb_substream *subs = runtime->private_data;
	unsigned int hwptr_done;

	if (atomic_read(&subs->stream->chip->shutdown))
		return SNDRV_PCM_POS_XRUN;
	spin_lock(&subs->lock);
	hwptr_done = subs->hwptr_done;
	runtime->delay = snd_usb_pcm_delay(subs, runtime);
	spin_unlock(&subs->lock);
	return bytes_to_frames(runtime, hwptr_done);
}

/*
 * find a matching audio format
 */
static const struct audioformat *
find_format(struct list_head *fmt_list_head, snd_pcm_format_t format,
	    unsigned int rate, unsigned int channels, bool strict_match,
	    struct snd_usb_substream *subs)
{
	const struct audioformat *fp;
	const struct audioformat *found = NULL;
	int cur_attr = 0, attr;

	list_for_each_entry(fp, fmt_list_head, list) {
		if (strict_match) {
			if (!(fp->formats & pcm_format_to_bits(format)))
				continue;
			if (fp->channels != channels)
				continue;
		}
		if (rate < fp->rate_min || rate > fp->rate_max)
			continue;
		if (!(fp->rates & SNDRV_PCM_RATE_CONTINUOUS)) {
			unsigned int i;
			for (i = 0; i < fp->nr_rates; i++)
				if (fp->rate_table[i] == rate)
					break;
			if (i >= fp->nr_rates)
				continue;
		}
		attr = fp->ep_attr & USB_ENDPOINT_SYNCTYPE;
		if (!found) {
			found = fp;
			cur_attr = attr;
			continue;
		}
		/* avoid async out and adaptive in if the other method
		 * supports the same format.
		 * this is a workaround for the case like
		 * M-audio audiophile USB.
		 */
		if (subs && attr != cur_attr) {
			if ((attr == USB_ENDPOINT_SYNC_ASYNC &&
			     subs->direction == SNDRV_PCM_STREAM_PLAYBACK) ||
			    (attr == USB_ENDPOINT_SYNC_ADAPTIVE &&
			     subs->direction == SNDRV_PCM_STREAM_CAPTURE))
				continue;
			if ((cur_attr == USB_ENDPOINT_SYNC_ASYNC &&
			     subs->direction == SNDRV_PCM_STREAM_PLAYBACK) ||
			    (cur_attr == USB_ENDPOINT_SYNC_ADAPTIVE &&
			     subs->direction == SNDRV_PCM_STREAM_CAPTURE)) {
				found = fp;
				cur_attr = attr;
				continue;
			}
		}
		/* find the format with the largest max. packet size */
		if (fp->maxpacksize > found->maxpacksize) {
			found = fp;
			cur_attr = attr;
		}
	}
	return found;
}

static const struct audioformat *
find_substream_format(struct snd_usb_substream *subs,
		      const struct snd_pcm_hw_params *params)
{
	return find_format(&subs->fmt_list, params_format(params),
			   params_rate(params), params_channels(params),
			   true, subs);
}

static int init_pitch_v1(struct snd_usb_audio *chip, int ep)
{
	struct usb_device *dev = chip->dev;
	unsigned char data[1];
	int err;

	data[0] = 1;
	err = snd_usb_ctl_msg(dev, usb_sndctrlpipe(dev, 0), UAC_SET_CUR,
			      USB_TYPE_CLASS|USB_RECIP_ENDPOINT|USB_DIR_OUT,
			      UAC_EP_CS_ATTR_PITCH_CONTROL << 8, ep,
			      data, sizeof(data));
	return err;
}

static int init_pitch_v2(struct snd_usb_audio *chip, int ep)
{
	struct usb_device *dev = chip->dev;
	unsigned char data[1];
	int err;

	data[0] = 1;
	err = snd_usb_ctl_msg(dev, usb_sndctrlpipe(dev, 0), UAC2_CS_CUR,
			      USB_TYPE_CLASS | USB_RECIP_ENDPOINT | USB_DIR_OUT,
			      UAC2_EP_CS_PITCH << 8, 0,
			      data, sizeof(data));
	return err;
}

/*
 * initialize the pitch control and sample rate
 */
int snd_usb_init_pitch(struct snd_usb_audio *chip,
		       const struct audioformat *fmt)
{
	int err;

	/* if endpoint doesn't have pitch control, bail out */
	if (!(fmt->attributes & UAC_EP_CS_ATTR_PITCH_CONTROL))
		return 0;

	usb_audio_dbg(chip, "enable PITCH for EP 0x%x\n", fmt->endpoint);

	switch (fmt->protocol) {
	case UAC_VERSION_1:
		err = init_pitch_v1(chip, fmt->endpoint);
		break;
	case UAC_VERSION_2:
		err = init_pitch_v2(chip, fmt->endpoint);
		break;
	default:
		return 0;
	}

	if (err < 0) {
		usb_audio_err(chip, "failed to enable PITCH for EP 0x%x\n",
			      fmt->endpoint);
		return err;
	}

	return 0;
}

static bool stop_endpoints(struct snd_usb_substream *subs, bool keep_pending)
{
	bool stopped = 0;

	if (test_and_clear_bit(SUBSTREAM_FLAG_SYNC_EP_STARTED, &subs->flags)) {
		snd_usb_endpoint_stop(subs->sync_endpoint, keep_pending);
		stopped = true;
	}
	if (test_and_clear_bit(SUBSTREAM_FLAG_DATA_EP_STARTED, &subs->flags)) {
		snd_usb_endpoint_stop(subs->data_endpoint, keep_pending);
		stopped = true;
	}
	return stopped;
}

static int start_endpoints(struct snd_usb_substream *subs)
{
	int err;

	if (!subs->data_endpoint)
		return -EINVAL;

	if (!test_and_set_bit(SUBSTREAM_FLAG_DATA_EP_STARTED, &subs->flags)) {
		err = snd_usb_endpoint_start(subs->data_endpoint);
		if (err < 0) {
			clear_bit(SUBSTREAM_FLAG_DATA_EP_STARTED, &subs->flags);
			goto error;
		}
	}

	if (subs->sync_endpoint &&
	    !test_and_set_bit(SUBSTREAM_FLAG_SYNC_EP_STARTED, &subs->flags)) {
		err = snd_usb_endpoint_start(subs->sync_endpoint);
		if (err < 0) {
			clear_bit(SUBSTREAM_FLAG_SYNC_EP_STARTED, &subs->flags);
			goto error;
		}
	}

	return 0;

 error:
	stop_endpoints(subs, false);
	return err;
}

static void sync_pending_stops(struct snd_usb_substream *subs)
{
	snd_usb_endpoint_sync_pending_stop(subs->sync_endpoint);
	snd_usb_endpoint_sync_pending_stop(subs->data_endpoint);
}

/* PCM sync_stop callback */
static int snd_usb_pcm_sync_stop(struct snd_pcm_substream *substream)
{
	struct snd_usb_substream *subs = substream->runtime->private_data;

	sync_pending_stops(subs);
	return 0;
}

/* Set up sync endpoint */
int snd_usb_audioformat_set_sync_ep(struct snd_usb_audio *chip,
				    struct audioformat *fmt)
{
	struct usb_device *dev = chip->dev;
	struct usb_host_interface *alts;
	struct usb_interface_descriptor *altsd;
	unsigned int ep, attr, sync_attr;
	bool is_playback;
	int err;

	alts = snd_usb_get_host_interface(chip, fmt->iface, fmt->altsetting);
	if (!alts)
		return 0;
	altsd = get_iface_desc(alts);

	err = snd_usb_parse_implicit_fb_quirk(chip, fmt, alts);
	if (err > 0)
		return 0; /* matched */

	/*
	 * Generic sync EP handling
	 */

	if (altsd->bNumEndpoints < 2)
		return 0;

	is_playback = !(get_endpoint(alts, 0)->bEndpointAddress & USB_DIR_IN);
	attr = fmt->ep_attr & USB_ENDPOINT_SYNCTYPE;
	if ((is_playback && (attr == USB_ENDPOINT_SYNC_SYNC ||
			     attr == USB_ENDPOINT_SYNC_ADAPTIVE)) ||
	    (!is_playback && attr != USB_ENDPOINT_SYNC_ADAPTIVE))
		return 0;

	sync_attr = get_endpoint(alts, 1)->bmAttributes;

	/*
	 * In case of illegal SYNC_NONE for OUT endpoint, we keep going to see
	 * if we don't find a sync endpoint, as on M-Audio Transit. In case of
	 * error fall back to SYNC mode and don't create sync endpoint
	 */

	/* check sync-pipe endpoint */
	/* ... and check descriptor size before accessing bSynchAddress
	   because there is a version of the SB Audigy 2 NX firmware lacking
	   the audio fields in the endpoint descriptors */
	if ((sync_attr & USB_ENDPOINT_XFERTYPE_MASK) != USB_ENDPOINT_XFER_ISOC ||
	    (get_endpoint(alts, 1)->bLength >= USB_DT_ENDPOINT_AUDIO_SIZE &&
	     get_endpoint(alts, 1)->bSynchAddress != 0)) {
		dev_err(&dev->dev,
			"%d:%d : invalid sync pipe. bmAttributes %02x, bLength %d, bSynchAddress %02x\n",
			   fmt->iface, fmt->altsetting,
			   get_endpoint(alts, 1)->bmAttributes,
			   get_endpoint(alts, 1)->bLength,
			   get_endpoint(alts, 1)->bSynchAddress);
		if (is_playback && attr == USB_ENDPOINT_SYNC_NONE)
			return 0;
		return -EINVAL;
	}
	ep = get_endpoint(alts, 1)->bEndpointAddress;
	if (get_endpoint(alts, 0)->bLength >= USB_DT_ENDPOINT_AUDIO_SIZE &&
	    get_endpoint(alts, 0)->bSynchAddress != 0 &&
	    ((is_playback && ep != (unsigned int)(get_endpoint(alts, 0)->bSynchAddress | USB_DIR_IN)) ||
	     (!is_playback && ep != (unsigned int)(get_endpoint(alts, 0)->bSynchAddress & ~USB_DIR_IN)))) {
		dev_err(&dev->dev,
			"%d:%d : invalid sync pipe. is_playback %d, ep %02x, bSynchAddress %02x\n",
			   fmt->iface, fmt->altsetting,
			   is_playback, ep, get_endpoint(alts, 0)->bSynchAddress);
		if (is_playback && attr == USB_ENDPOINT_SYNC_NONE)
			return 0;
		return -EINVAL;
	}

	fmt->sync_ep = ep;
	fmt->sync_iface = altsd->bInterfaceNumber;
	fmt->sync_altsetting = altsd->bAlternateSetting;
	fmt->sync_ep_idx = 1;
	if ((sync_attr & USB_ENDPOINT_USAGE_MASK) == USB_ENDPOINT_USAGE_IMPLICIT_FB)
		fmt->implicit_fb = 1;

	dev_dbg(&dev->dev, "%d:%d: found sync_ep=0x%x, iface=%d, alt=%d, implicit_fb=%d\n",
		fmt->iface, fmt->altsetting, fmt->sync_ep, fmt->sync_iface,
		fmt->sync_altsetting, fmt->implicit_fb);

	return 0;
}

static int snd_usb_pcm_change_state(struct snd_usb_substream *subs, int state)
{
	int ret;

	if (!subs->str_pd)
		return 0;

	ret = snd_usb_power_domain_set(subs->stream->chip, subs->str_pd, state);
	if (ret < 0) {
		dev_err(&subs->dev->dev,
			"Cannot change Power Domain ID: %d to state: %d. Err: %d\n",
			subs->str_pd->pd_id, state, ret);
		return ret;
	}

	return 0;
}

int snd_usb_pcm_suspend(struct snd_usb_stream *as)
{
	int ret;

	ret = snd_usb_pcm_change_state(&as->substream[0], UAC3_PD_STATE_D2);
	if (ret < 0)
		return ret;

	ret = snd_usb_pcm_change_state(&as->substream[1], UAC3_PD_STATE_D2);
	if (ret < 0)
		return ret;

	return 0;
}

int snd_usb_pcm_resume(struct snd_usb_stream *as)
{
	int ret;

	ret = snd_usb_pcm_change_state(&as->substream[0], UAC3_PD_STATE_D1);
	if (ret < 0)
		return ret;

	ret = snd_usb_pcm_change_state(&as->substream[1], UAC3_PD_STATE_D1);
	if (ret < 0)
		return ret;

	return 0;
}

static void close_endpoints(struct snd_usb_audio *chip,
			    struct snd_usb_substream *subs)
{
	if (subs->data_endpoint) {
		snd_usb_endpoint_set_sync(chip, subs->data_endpoint, NULL);
		snd_usb_endpoint_close(chip, subs->data_endpoint);
		subs->data_endpoint = NULL;
	}

	if (subs->sync_endpoint) {
		snd_usb_endpoint_close(chip, subs->sync_endpoint);
		subs->sync_endpoint = NULL;
	}
}

static int configure_endpoints(struct snd_usb_audio *chip,
			       struct snd_usb_substream *subs)
{
	int err;

	if (subs->data_endpoint->need_setup) {
		/* stop any running stream beforehand */
		if (stop_endpoints(subs, false))
			sync_pending_stops(subs);
		err = snd_usb_endpoint_configure(chip, subs->data_endpoint);
		if (err < 0)
			return err;
		snd_usb_set_format_quirk(subs, subs->cur_audiofmt);
	}

	if (subs->sync_endpoint) {
		err = snd_usb_endpoint_configure(chip, subs->sync_endpoint);
		if (err < 0)
			return err;
	}

	return 0;
}

/*
 * hw_params callback
 *
 * allocate a buffer and set the given audio format.
 *
 * so far we use a physically linear buffer although packetize transfer
 * doesn't need a continuous area.
 * if sg buffer is supported on the later version of alsa, we'll follow
 * that.
 */
static int snd_usb_hw_params(struct snd_pcm_substream *substream,
			     struct snd_pcm_hw_params *hw_params)
{
	struct snd_usb_substream *subs = substream->runtime->private_data;
	struct snd_usb_audio *chip = subs->stream->chip;
	const struct audioformat *fmt;
	const struct audioformat *sync_fmt;
	int ret;

	ret = snd_media_start_pipeline(subs);
	if (ret)
		return ret;

	fmt = find_substream_format(subs, hw_params);
	if (!fmt) {
		usb_audio_dbg(chip,
			      "cannot find format: format=%s, rate=%d, channels=%d\n",
			      snd_pcm_format_name(params_format(hw_params)),
			      params_rate(hw_params), params_channels(hw_params));
		ret = -EINVAL;
		goto stop_pipeline;
	}

	if (fmt->implicit_fb) {
		sync_fmt = snd_usb_find_implicit_fb_sync_format(chip, fmt,
								hw_params,
								!substream->stream);
		if (!sync_fmt) {
			usb_audio_dbg(chip,
				      "cannot find sync format: ep=0x%x, iface=%d:%d, format=%s, rate=%d, channels=%d\n",
				      fmt->sync_ep, fmt->sync_iface,
				      fmt->sync_altsetting,
				      snd_pcm_format_name(params_format(hw_params)),
				      params_rate(hw_params), params_channels(hw_params));
			ret = -EINVAL;
			goto stop_pipeline;
		}
	} else {
		sync_fmt = fmt;
	}

	ret = snd_usb_lock_shutdown(chip);
	if (ret < 0)
		goto stop_pipeline;

	ret = snd_usb_pcm_change_state(subs, UAC3_PD_STATE_D0);
	if (ret < 0)
		goto unlock;

	if (subs->data_endpoint) {
		if (snd_usb_endpoint_compatible(chip, subs->data_endpoint,
						fmt, hw_params))
			goto unlock;
		close_endpoints(chip, subs);
	}

	subs->data_endpoint = snd_usb_endpoint_open(chip, fmt, hw_params, false);
	if (!subs->data_endpoint) {
		ret = -EINVAL;
		goto unlock;
	}

	if (fmt->sync_ep) {
		subs->sync_endpoint = snd_usb_endpoint_open(chip, sync_fmt,
							    hw_params,
							    fmt == sync_fmt);
		if (!subs->sync_endpoint) {
			ret = -EINVAL;
			goto unlock;
		}

		snd_usb_endpoint_set_sync(chip, subs->data_endpoint,
					  subs->sync_endpoint);
	}

	mutex_lock(&chip->mutex);
	subs->cur_audiofmt = fmt;
	mutex_unlock(&chip->mutex);

	ret = configure_endpoints(chip, subs);

 unlock:
	if (ret < 0)
		close_endpoints(chip, subs);

	snd_usb_unlock_shutdown(chip);
 stop_pipeline:
	if (ret < 0)
		snd_media_stop_pipeline(subs);

	return ret;
}

/*
 * hw_free callback
 *
 * reset the audio format and release the buffer
 */
static int snd_usb_hw_free(struct snd_pcm_substream *substream)
{
	struct snd_usb_substream *subs = substream->runtime->private_data;
	struct snd_usb_audio *chip = subs->stream->chip;

	snd_media_stop_pipeline(subs);
	mutex_lock(&chip->mutex);
	subs->cur_audiofmt = NULL;
	mutex_unlock(&chip->mutex);
	if (!snd_usb_lock_shutdown(chip)) {
		if (stop_endpoints(subs, false))
			sync_pending_stops(subs);
		close_endpoints(chip, subs);
		snd_usb_unlock_shutdown(chip);
	}

	return 0;
}

/* check whether early start is needed for playback stream */
static int lowlatency_playback_available(struct snd_pcm_runtime *runtime,
					 struct snd_usb_substream *subs)
{
	struct snd_usb_audio *chip = subs->stream->chip;

	if (subs->direction == SNDRV_PCM_STREAM_CAPTURE)
		return false;
	/* disabled via module option? */
	if (!chip->lowlatency)
		return false;
	/* free-wheeling mode? (e.g. dmix) */
	if (runtime->stop_threshold > runtime->buffer_size)
		return false;
	/* implicit feedback mode has own operation mode */
	if (snd_usb_endpoint_implicit_feedback_sink(subs->data_endpoint))
		return false;
	return true;
}

/*
 * prepare callback
 *
 * only a few subtle things...
 */
static int snd_usb_pcm_prepare(struct snd_pcm_substream *substream)
{
	struct snd_pcm_runtime *runtime = substream->runtime;
	struct snd_usb_substream *subs = runtime->private_data;
	struct snd_usb_audio *chip = subs->stream->chip;
	int ret;

	ret = snd_usb_lock_shutdown(chip);
	if (ret < 0)
		return ret;
	if (snd_BUG_ON(!subs->data_endpoint)) {
		ret = -EIO;
		goto unlock;
	}

	ret = configure_endpoints(chip, subs);
	if (ret < 0)
		goto unlock;

	/* reset the pointer */
	subs->buffer_bytes = frames_to_bytes(runtime, runtime->buffer_size);
	subs->inflight_bytes = 0;
	subs->hwptr_done = 0;
	subs->transfer_done = 0;
	subs->last_frame_number = 0;
	subs->period_elapsed_pending = 0;
	runtime->delay = 0;

	subs->lowlatency_playback = lowlatency_playback_available(runtime, subs);
	if (!subs->lowlatency_playback)
		ret = start_endpoints(subs);

 unlock:
	snd_usb_unlock_shutdown(chip);
	return ret;
}

/*
 * h/w constraints
 */

#ifdef HW_CONST_DEBUG
#define hwc_debug(fmt, args...) pr_debug(fmt, ##args)
#else
#define hwc_debug(fmt, args...) do { } while(0)
#endif

static const struct snd_pcm_hardware snd_usb_hardware =
{
	.info =			SNDRV_PCM_INFO_MMAP |
				SNDRV_PCM_INFO_MMAP_VALID |
				SNDRV_PCM_INFO_BATCH |
				SNDRV_PCM_INFO_INTERLEAVED |
				SNDRV_PCM_INFO_BLOCK_TRANSFER |
				SNDRV_PCM_INFO_PAUSE,
	.channels_min =		1,
	.channels_max =		256,
	.buffer_bytes_max =	1024 * 1024,
	.period_bytes_min =	64,
	.period_bytes_max =	512 * 1024,
	.periods_min =		2,
	.periods_max =		1024,
};

static int hw_check_valid_format(struct snd_usb_substream *subs,
				 struct snd_pcm_hw_params *params,
				 const struct audioformat *fp)
{
	struct snd_interval *it = hw_param_interval(params, SNDRV_PCM_HW_PARAM_RATE);
	struct snd_interval *ct = hw_param_interval(params, SNDRV_PCM_HW_PARAM_CHANNELS);
	struct snd_mask *fmts = hw_param_mask(params, SNDRV_PCM_HW_PARAM_FORMAT);
	struct snd_interval *pt = hw_param_interval(params, SNDRV_PCM_HW_PARAM_PERIOD_TIME);
	struct snd_mask check_fmts;
	unsigned int ptime;

	/* check the format */
	snd_mask_none(&check_fmts);
	check_fmts.bits[0] = (u32)fp->formats;
	check_fmts.bits[1] = (u32)(fp->formats >> 32);
	snd_mask_intersect(&check_fmts, fmts);
	if (snd_mask_empty(&check_fmts)) {
		hwc_debug("   > check: no supported format 0x%llx\n", fp->formats);
		return 0;
	}
	/* check the channels */
	if (fp->channels < ct->min || fp->channels > ct->max) {
		hwc_debug("   > check: no valid channels %d (%d/%d)\n", fp->channels, ct->min, ct->max);
		return 0;
	}
	/* check the rate is within the range */
	if (fp->rate_min > it->max || (fp->rate_min == it->max && it->openmax)) {
		hwc_debug("   > check: rate_min %d > max %d\n", fp->rate_min, it->max);
		return 0;
	}
	if (fp->rate_max < it->min || (fp->rate_max == it->min && it->openmin)) {
		hwc_debug("   > check: rate_max %d < min %d\n", fp->rate_max, it->min);
		return 0;
	}
	/* check whether the period time is >= the data packet interval */
	if (subs->speed != USB_SPEED_FULL) {
		ptime = 125 * (1 << fp->datainterval);
		if (ptime > pt->max || (ptime == pt->max && pt->openmax)) {
			hwc_debug("   > check: ptime %u > max %u\n", ptime, pt->max);
			return 0;
		}
	}
	return 1;
}

static int apply_hw_params_minmax(struct snd_interval *it, unsigned int rmin,
				  unsigned int rmax)
{
	int changed;

	if (rmin > rmax) {
		hwc_debug("  --> get empty\n");
		it->empty = 1;
		return -EINVAL;
	}

	changed = 0;
	if (it->min < rmin) {
		it->min = rmin;
		it->openmin = 0;
		changed = 1;
	}
	if (it->max > rmax) {
		it->max = rmax;
		it->openmax = 0;
		changed = 1;
	}
	if (snd_interval_checkempty(it)) {
		it->empty = 1;
		return -EINVAL;
	}
	hwc_debug("  --> (%d, %d) (changed = %d)\n", it->min, it->max, changed);
	return changed;
}

static int hw_rule_rate(struct snd_pcm_hw_params *params,
			struct snd_pcm_hw_rule *rule)
{
	struct snd_usb_substream *subs = rule->private;
	struct snd_usb_audio *chip = subs->stream->chip;
	const struct audioformat *fp;
	struct snd_interval *it = hw_param_interval(params, SNDRV_PCM_HW_PARAM_RATE);
	unsigned int rmin, rmax, r;
	int i;

	hwc_debug("hw_rule_rate: (%d,%d)\n", it->min, it->max);
	rmin = UINT_MAX;
	rmax = 0;
	list_for_each_entry(fp, &subs->fmt_list, list) {
		if (!hw_check_valid_format(subs, params, fp))
			continue;
		r = snd_usb_endpoint_get_clock_rate(chip, fp->clock);
		if (r > 0) {
			if (!snd_interval_test(it, r))
				continue;
			rmin = min(rmin, r);
			rmax = max(rmax, r);
			continue;
		}
		if (fp->rate_table && fp->nr_rates) {
			for (i = 0; i < fp->nr_rates; i++) {
				r = fp->rate_table[i];
				if (!snd_interval_test(it, r))
					continue;
				rmin = min(rmin, r);
				rmax = max(rmax, r);
			}
		} else {
			rmin = min(rmin, fp->rate_min);
			rmax = max(rmax, fp->rate_max);
		}
	}

	return apply_hw_params_minmax(it, rmin, rmax);
}


static int hw_rule_channels(struct snd_pcm_hw_params *params,
			    struct snd_pcm_hw_rule *rule)
{
	struct snd_usb_substream *subs = rule->private;
	const struct audioformat *fp;
	struct snd_interval *it = hw_param_interval(params, SNDRV_PCM_HW_PARAM_CHANNELS);
	unsigned int rmin, rmax;

	hwc_debug("hw_rule_channels: (%d,%d)\n", it->min, it->max);
	rmin = UINT_MAX;
	rmax = 0;
	list_for_each_entry(fp, &subs->fmt_list, list) {
		if (!hw_check_valid_format(subs, params, fp))
			continue;
		rmin = min(rmin, fp->channels);
		rmax = max(rmax, fp->channels);
	}

	return apply_hw_params_minmax(it, rmin, rmax);
}

static int apply_hw_params_format_bits(struct snd_mask *fmt, u64 fbits)
{
	u32 oldbits[2];
	int changed;

	oldbits[0] = fmt->bits[0];
	oldbits[1] = fmt->bits[1];
	fmt->bits[0] &= (u32)fbits;
	fmt->bits[1] &= (u32)(fbits >> 32);
	if (!fmt->bits[0] && !fmt->bits[1]) {
		hwc_debug("  --> get empty\n");
		return -EINVAL;
	}
	changed = (oldbits[0] != fmt->bits[0] || oldbits[1] != fmt->bits[1]);
	hwc_debug("  --> %x:%x (changed = %d)\n", fmt->bits[0], fmt->bits[1], changed);
	return changed;
}

static int hw_rule_format(struct snd_pcm_hw_params *params,
			  struct snd_pcm_hw_rule *rule)
{
	struct snd_usb_substream *subs = rule->private;
	const struct audioformat *fp;
	struct snd_mask *fmt = hw_param_mask(params, SNDRV_PCM_HW_PARAM_FORMAT);
	u64 fbits;

	hwc_debug("hw_rule_format: %x:%x\n", fmt->bits[0], fmt->bits[1]);
	fbits = 0;
	list_for_each_entry(fp, &subs->fmt_list, list) {
		if (!hw_check_valid_format(subs, params, fp))
			continue;
		fbits |= fp->formats;
	}
	return apply_hw_params_format_bits(fmt, fbits);
}

static int hw_rule_period_time(struct snd_pcm_hw_params *params,
			       struct snd_pcm_hw_rule *rule)
{
	struct snd_usb_substream *subs = rule->private;
	const struct audioformat *fp;
	struct snd_interval *it;
	unsigned char min_datainterval;
	unsigned int pmin;

	it = hw_param_interval(params, SNDRV_PCM_HW_PARAM_PERIOD_TIME);
	hwc_debug("hw_rule_period_time: (%u,%u)\n", it->min, it->max);
	min_datainterval = 0xff;
	list_for_each_entry(fp, &subs->fmt_list, list) {
		if (!hw_check_valid_format(subs, params, fp))
			continue;
		min_datainterval = min(min_datainterval, fp->datainterval);
	}
	if (min_datainterval == 0xff) {
		hwc_debug("  --> get empty\n");
		it->empty = 1;
		return -EINVAL;
	}
	pmin = 125 * (1 << min_datainterval);

	return apply_hw_params_minmax(it, pmin, UINT_MAX);
}

/* get the EP or the sync EP for implicit fb when it's already set up */
static const struct snd_usb_endpoint *
get_sync_ep_from_substream(struct snd_usb_substream *subs)
{
	struct snd_usb_audio *chip = subs->stream->chip;
	const struct audioformat *fp;
	const struct snd_usb_endpoint *ep;

	list_for_each_entry(fp, &subs->fmt_list, list) {
		ep = snd_usb_get_endpoint(chip, fp->endpoint);
		if (ep && ep->cur_audiofmt) {
			/* if EP is already opened solely for this substream,
			 * we still allow us to change the parameter; otherwise
			 * this substream has to follow the existing parameter
			 */
			if (ep->cur_audiofmt != subs->cur_audiofmt || ep->opened > 1)
				return ep;
		}
		if (!fp->implicit_fb)
			continue;
		/* for the implicit fb, check the sync ep as well */
		ep = snd_usb_get_endpoint(chip, fp->sync_ep);
		if (ep && ep->cur_audiofmt)
			return ep;
	}
	return NULL;
}

/* additional hw constraints for implicit feedback mode */
static int hw_rule_format_implicit_fb(struct snd_pcm_hw_params *params,
				      struct snd_pcm_hw_rule *rule)
{
	struct snd_usb_substream *subs = rule->private;
	const struct snd_usb_endpoint *ep;
	struct snd_mask *fmt = hw_param_mask(params, SNDRV_PCM_HW_PARAM_FORMAT);

	ep = get_sync_ep_from_substream(subs);
	if (!ep)
		return 0;

	hwc_debug("applying %s\n", __func__);
	return apply_hw_params_format_bits(fmt, pcm_format_to_bits(ep->cur_format));
}

static int hw_rule_rate_implicit_fb(struct snd_pcm_hw_params *params,
				    struct snd_pcm_hw_rule *rule)
{
	struct snd_usb_substream *subs = rule->private;
	const struct snd_usb_endpoint *ep;
	struct snd_interval *it;

	ep = get_sync_ep_from_substream(subs);
	if (!ep)
		return 0;

	hwc_debug("applying %s\n", __func__);
	it = hw_param_interval(params, SNDRV_PCM_HW_PARAM_RATE);
	return apply_hw_params_minmax(it, ep->cur_rate, ep->cur_rate);
}

static int hw_rule_period_size_implicit_fb(struct snd_pcm_hw_params *params,
					   struct snd_pcm_hw_rule *rule)
{
	struct snd_usb_substream *subs = rule->private;
	const struct snd_usb_endpoint *ep;
	struct snd_interval *it;

	ep = get_sync_ep_from_substream(subs);
	if (!ep)
		return 0;

	hwc_debug("applying %s\n", __func__);
	it = hw_param_interval(params, SNDRV_PCM_HW_PARAM_PERIOD_SIZE);
	return apply_hw_params_minmax(it, ep->cur_period_frames,
				      ep->cur_period_frames);
}

static int hw_rule_periods_implicit_fb(struct snd_pcm_hw_params *params,
				       struct snd_pcm_hw_rule *rule)
{
	struct snd_usb_substream *subs = rule->private;
	const struct snd_usb_endpoint *ep;
	struct snd_interval *it;

	ep = get_sync_ep_from_substream(subs);
	if (!ep)
		return 0;

	hwc_debug("applying %s\n", __func__);
	it = hw_param_interval(params, SNDRV_PCM_HW_PARAM_PERIODS);
	return apply_hw_params_minmax(it, ep->cur_buffer_periods,
				      ep->cur_buffer_periods);
}

/*
 * set up the runtime hardware information.
 */

static int setup_hw_info(struct snd_pcm_runtime *runtime, struct snd_usb_substream *subs)
{
	const struct audioformat *fp;
	unsigned int pt, ptmin;
	int param_period_time_if_needed = -1;
	int err;

	runtime->hw.formats = subs->formats;

	runtime->hw.rate_min = 0x7fffffff;
	runtime->hw.rate_max = 0;
	runtime->hw.channels_min = 256;
	runtime->hw.channels_max = 0;
	runtime->hw.rates = 0;
	ptmin = UINT_MAX;
	/* check min/max rates and channels */
	list_for_each_entry(fp, &subs->fmt_list, list) {
		runtime->hw.rates |= fp->rates;
		if (runtime->hw.rate_min > fp->rate_min)
			runtime->hw.rate_min = fp->rate_min;
		if (runtime->hw.rate_max < fp->rate_max)
			runtime->hw.rate_max = fp->rate_max;
		if (runtime->hw.channels_min > fp->channels)
			runtime->hw.channels_min = fp->channels;
		if (runtime->hw.channels_max < fp->channels)
			runtime->hw.channels_max = fp->channels;
		if (fp->fmt_type == UAC_FORMAT_TYPE_II && fp->frame_size > 0) {
			/* FIXME: there might be more than one audio formats... */
			runtime->hw.period_bytes_min = runtime->hw.period_bytes_max =
				fp->frame_size;
		}
		pt = 125 * (1 << fp->datainterval);
		ptmin = min(ptmin, pt);
	}

	param_period_time_if_needed = SNDRV_PCM_HW_PARAM_PERIOD_TIME;
	if (subs->speed == USB_SPEED_FULL)
		/* full speed devices have fixed data packet interval */
		ptmin = 1000;
	if (ptmin == 1000)
		/* if period time doesn't go below 1 ms, no rules needed */
		param_period_time_if_needed = -1;

	err = snd_pcm_hw_constraint_minmax(runtime,
					   SNDRV_PCM_HW_PARAM_PERIOD_TIME,
					   ptmin, UINT_MAX);
	if (err < 0)
		return err;

	err = snd_pcm_hw_rule_add(runtime, 0, SNDRV_PCM_HW_PARAM_RATE,
				  hw_rule_rate, subs,
				  SNDRV_PCM_HW_PARAM_RATE,
				  SNDRV_PCM_HW_PARAM_FORMAT,
				  SNDRV_PCM_HW_PARAM_CHANNELS,
				  param_period_time_if_needed,
				  -1);
	if (err < 0)
		return err;

	err = snd_pcm_hw_rule_add(runtime, 0, SNDRV_PCM_HW_PARAM_CHANNELS,
				  hw_rule_channels, subs,
				  SNDRV_PCM_HW_PARAM_CHANNELS,
				  SNDRV_PCM_HW_PARAM_FORMAT,
				  SNDRV_PCM_HW_PARAM_RATE,
				  param_period_time_if_needed,
				  -1);
	if (err < 0)
		return err;
	err = snd_pcm_hw_rule_add(runtime, 0, SNDRV_PCM_HW_PARAM_FORMAT,
				  hw_rule_format, subs,
				  SNDRV_PCM_HW_PARAM_FORMAT,
				  SNDRV_PCM_HW_PARAM_RATE,
				  SNDRV_PCM_HW_PARAM_CHANNELS,
				  param_period_time_if_needed,
				  -1);
	if (err < 0)
		return err;
	if (param_period_time_if_needed >= 0) {
		err = snd_pcm_hw_rule_add(runtime, 0,
					  SNDRV_PCM_HW_PARAM_PERIOD_TIME,
					  hw_rule_period_time, subs,
					  SNDRV_PCM_HW_PARAM_FORMAT,
					  SNDRV_PCM_HW_PARAM_CHANNELS,
					  SNDRV_PCM_HW_PARAM_RATE,
					  -1);
		if (err < 0)
			return err;
	}

	/* additional hw constraints for implicit fb */
	err = snd_pcm_hw_rule_add(runtime, 0, SNDRV_PCM_HW_PARAM_FORMAT,
				  hw_rule_format_implicit_fb, subs,
				  SNDRV_PCM_HW_PARAM_FORMAT, -1);
	if (err < 0)
		return err;
	err = snd_pcm_hw_rule_add(runtime, 0, SNDRV_PCM_HW_PARAM_RATE,
				  hw_rule_rate_implicit_fb, subs,
				  SNDRV_PCM_HW_PARAM_RATE, -1);
	if (err < 0)
		return err;
	err = snd_pcm_hw_rule_add(runtime, 0, SNDRV_PCM_HW_PARAM_PERIOD_SIZE,
				  hw_rule_period_size_implicit_fb, subs,
				  SNDRV_PCM_HW_PARAM_PERIOD_SIZE, -1);
	if (err < 0)
		return err;
	err = snd_pcm_hw_rule_add(runtime, 0, SNDRV_PCM_HW_PARAM_PERIODS,
				  hw_rule_periods_implicit_fb, subs,
				  SNDRV_PCM_HW_PARAM_PERIODS, -1);
	if (err < 0)
		return err;

	list_for_each_entry(fp, &subs->fmt_list, list) {
		if (fp->implicit_fb) {
			runtime->hw.info |= SNDRV_PCM_INFO_JOINT_DUPLEX;
			break;
		}
	}

	return 0;
}

static int snd_usb_pcm_open(struct snd_pcm_substream *substream)
{
	int direction = substream->stream;
	struct snd_usb_stream *as = snd_pcm_substream_chip(substream);
	struct snd_pcm_runtime *runtime = substream->runtime;
	struct snd_usb_substream *subs = &as->substream[direction];
	int ret;

	runtime->hw = snd_usb_hardware;
	/* need an explicit sync to catch applptr update in low-latency mode */
	if (direction == SNDRV_PCM_STREAM_PLAYBACK &&
	    as->chip->lowlatency)
<<<<<<< HEAD
		runtime->hw.info |= SNDRV_PCM_INFO_EXPLICIT_SYNC;
=======
		runtime->hw.info |= SNDRV_PCM_INFO_SYNC_APPLPTR;
>>>>>>> 0f1a073d
	runtime->private_data = subs;
	subs->pcm_substream = substream;
	/* runtime PM is also done there */

	/* initialize DSD/DOP context */
	subs->dsd_dop.byte_idx = 0;
	subs->dsd_dop.channel = 0;
	subs->dsd_dop.marker = 1;

	ret = setup_hw_info(runtime, subs);
	if (ret < 0)
		return ret;
	ret = snd_usb_autoresume(subs->stream->chip);
	if (ret < 0)
		return ret;
	ret = snd_media_stream_init(subs, as->pcm, direction);
	if (ret < 0)
		snd_usb_autosuspend(subs->stream->chip);
	return ret;
}

static int snd_usb_pcm_close(struct snd_pcm_substream *substream)
{
	int direction = substream->stream;
	struct snd_usb_stream *as = snd_pcm_substream_chip(substream);
	struct snd_usb_substream *subs = &as->substream[direction];
	int ret;

	snd_media_stop_pipeline(subs);

	if (!snd_usb_lock_shutdown(subs->stream->chip)) {
		ret = snd_usb_pcm_change_state(subs, UAC3_PD_STATE_D1);
		snd_usb_unlock_shutdown(subs->stream->chip);
		if (ret < 0)
			return ret;
	}

	subs->pcm_substream = NULL;
	snd_usb_autosuspend(subs->stream->chip);

	return 0;
}

/* Since a URB can handle only a single linear buffer, we must use double
 * buffering when the data to be transferred overflows the buffer boundary.
 * To avoid inconsistencies when updating hwptr_done, we use double buffering
 * for all URBs.
 */
static void retire_capture_urb(struct snd_usb_substream *subs,
			       struct urb *urb)
{
	struct snd_pcm_runtime *runtime = subs->pcm_substream->runtime;
	unsigned int stride, frames, bytes, oldptr;
	int i, period_elapsed = 0;
	unsigned long flags;
	unsigned char *cp;
	int current_frame_number;

	/* read frame number here, update pointer in critical section */
	current_frame_number = usb_get_current_frame_number(subs->dev);

	stride = runtime->frame_bits >> 3;

	for (i = 0; i < urb->number_of_packets; i++) {
		cp = (unsigned char *)urb->transfer_buffer + urb->iso_frame_desc[i].offset + subs->pkt_offset_adj;
		if (urb->iso_frame_desc[i].status && printk_ratelimit()) {
			dev_dbg(&subs->dev->dev, "frame %d active: %d\n",
				i, urb->iso_frame_desc[i].status);
			// continue;
		}
		bytes = urb->iso_frame_desc[i].actual_length;
		if (subs->stream_offset_adj > 0) {
			unsigned int adj = min(subs->stream_offset_adj, bytes);
			cp += adj;
			bytes -= adj;
			subs->stream_offset_adj -= adj;
		}
		frames = bytes / stride;
		if (!subs->txfr_quirk)
			bytes = frames * stride;
		if (bytes % (runtime->sample_bits >> 3) != 0) {
			int oldbytes = bytes;
			bytes = frames * stride;
			dev_warn_ratelimited(&subs->dev->dev,
				 "Corrected urb data len. %d->%d\n",
							oldbytes, bytes);
		}
		/* update the current pointer */
		spin_lock_irqsave(&subs->lock, flags);
		oldptr = subs->hwptr_done;
		subs->hwptr_done += bytes;
		if (subs->hwptr_done >= subs->buffer_bytes)
			subs->hwptr_done -= subs->buffer_bytes;
		frames = (bytes + (oldptr % stride)) / stride;
		subs->transfer_done += frames;
		if (subs->transfer_done >= runtime->period_size) {
			subs->transfer_done -= runtime->period_size;
			period_elapsed = 1;
		}

		/* realign last_frame_number */
		subs->last_frame_number = current_frame_number;

		spin_unlock_irqrestore(&subs->lock, flags);
		/* copy a data chunk */
		if (oldptr + bytes > subs->buffer_bytes) {
			unsigned int bytes1 = subs->buffer_bytes - oldptr;

			memcpy(runtime->dma_area + oldptr, cp, bytes1);
			memcpy(runtime->dma_area, cp + bytes1, bytes - bytes1);
		} else {
			memcpy(runtime->dma_area + oldptr, cp, bytes);
		}
	}

	if (period_elapsed)
		snd_pcm_period_elapsed(subs->pcm_substream);
}

static void urb_ctx_queue_advance(struct snd_usb_substream *subs,
				  struct urb *urb, unsigned int bytes)
{
	struct snd_urb_ctx *ctx = urb->context;

	ctx->queued += bytes;
	subs->inflight_bytes += bytes;
	subs->hwptr_done += bytes;
	if (subs->hwptr_done >= subs->buffer_bytes)
		subs->hwptr_done -= subs->buffer_bytes;
}

static inline void fill_playback_urb_dsd_dop(struct snd_usb_substream *subs,
					     struct urb *urb, unsigned int bytes)
{
	struct snd_pcm_runtime *runtime = subs->pcm_substream->runtime;
	unsigned int dst_idx = 0;
	unsigned int src_idx = subs->hwptr_done;
	unsigned int wrap = subs->buffer_bytes;
	u8 *dst = urb->transfer_buffer;
	u8 *src = runtime->dma_area;
	u8 marker[] = { 0x05, 0xfa };
	unsigned int queued = 0;

	/*
	 * The DSP DOP format defines a way to transport DSD samples over
	 * normal PCM data endpoints. It requires stuffing of marker bytes
	 * (0x05 and 0xfa, alternating per sample frame), and then expects
	 * 2 additional bytes of actual payload. The whole frame is stored
	 * LSB.
	 *
	 * Hence, for a stereo transport, the buffer layout looks like this,
	 * where L refers to left channel samples and R to right.
	 *
	 *   L1 L2 0x05   R1 R2 0x05   L3 L4 0xfa  R3 R4 0xfa
	 *   L5 L6 0x05   R5 R6 0x05   L7 L8 0xfa  R7 R8 0xfa
	 *   .....
	 *
	 */

	while (bytes--) {
		if (++subs->dsd_dop.byte_idx == 3) {
			/* frame boundary? */
			dst[dst_idx++] = marker[subs->dsd_dop.marker];
			src_idx += 2;
			subs->dsd_dop.byte_idx = 0;

			if (++subs->dsd_dop.channel % runtime->channels == 0) {
				/* alternate the marker */
				subs->dsd_dop.marker++;
				subs->dsd_dop.marker %= ARRAY_SIZE(marker);
				subs->dsd_dop.channel = 0;
			}
		} else {
			/* stuff the DSD payload */
			int idx = (src_idx + subs->dsd_dop.byte_idx - 1) % wrap;

			if (subs->cur_audiofmt->dsd_bitrev)
				dst[dst_idx++] = bitrev8(src[idx]);
			else
				dst[dst_idx++] = src[idx];
			queued++;
		}
	}

	urb_ctx_queue_advance(subs, urb, queued);
}

/* copy bit-reversed bytes onto transfer buffer */
static void fill_playback_urb_dsd_bitrev(struct snd_usb_substream *subs,
					 struct urb *urb, unsigned int bytes)
{
	struct snd_pcm_runtime *runtime = subs->pcm_substream->runtime;
	const u8 *src = runtime->dma_area;
	u8 *buf = urb->transfer_buffer;
	int i, ofs = subs->hwptr_done;

	for (i = 0; i < bytes; i++) {
		*buf++ = bitrev8(src[ofs]);
		if (++ofs >= subs->buffer_bytes)
			ofs = 0;
	}

	urb_ctx_queue_advance(subs, urb, bytes);
}

static void copy_to_urb(struct snd_usb_substream *subs, struct urb *urb,
			int offset, int stride, unsigned int bytes)
{
	struct snd_pcm_runtime *runtime = subs->pcm_substream->runtime;

	if (subs->hwptr_done + bytes > subs->buffer_bytes) {
		/* err, the transferred area goes over buffer boundary. */
		unsigned int bytes1 = subs->buffer_bytes - subs->hwptr_done;

		memcpy(urb->transfer_buffer + offset,
		       runtime->dma_area + subs->hwptr_done, bytes1);
		memcpy(urb->transfer_buffer + offset + bytes1,
		       runtime->dma_area, bytes - bytes1);
	} else {
		memcpy(urb->transfer_buffer + offset,
		       runtime->dma_area + subs->hwptr_done, bytes);
	}

	urb_ctx_queue_advance(subs, urb, bytes);
}

static unsigned int copy_to_urb_quirk(struct snd_usb_substream *subs,
				      struct urb *urb, int stride,
				      unsigned int bytes)
{
	__le32 packet_length;
	int i;

	/* Put __le32 length descriptor at start of each packet. */
	for (i = 0; i < urb->number_of_packets; i++) {
		unsigned int length = urb->iso_frame_desc[i].length;
		unsigned int offset = urb->iso_frame_desc[i].offset;

		packet_length = cpu_to_le32(length);
		offset += i * sizeof(packet_length);
		urb->iso_frame_desc[i].offset = offset;
		urb->iso_frame_desc[i].length += sizeof(packet_length);
		memcpy(urb->transfer_buffer + offset,
		       &packet_length, sizeof(packet_length));
		copy_to_urb(subs, urb, offset + sizeof(packet_length),
			    stride, length);
	}
	/* Adjust transfer size accordingly. */
	bytes += urb->number_of_packets * sizeof(packet_length);
	return bytes;
}

static int prepare_playback_urb(struct snd_usb_substream *subs,
				struct urb *urb,
				bool in_stream_lock)
{
	struct snd_pcm_runtime *runtime = subs->pcm_substream->runtime;
	struct snd_usb_endpoint *ep = subs->data_endpoint;
	struct snd_urb_ctx *ctx = urb->context;
	unsigned int frames, bytes;
	int counts;
	unsigned int transfer_done, frame_limit, avail = 0;
	int i, stride, period_elapsed = 0;
	unsigned long flags;
	int err = 0;

	stride = ep->stride;

	frames = 0;
	ctx->queued = 0;
	urb->number_of_packets = 0;

	spin_lock_irqsave(&subs->lock, flags);
	frame_limit = subs->frame_limit + ep->max_urb_frames;
	transfer_done = subs->transfer_done;

	if (subs->lowlatency_playback &&
	    runtime->status->state != SNDRV_PCM_STATE_DRAINING) {
		unsigned int hwptr = subs->hwptr_done / stride;

		/* calculate the byte offset-in-buffer of the appl_ptr */
		avail = (runtime->control->appl_ptr - runtime->hw_ptr_base)
			% runtime->buffer_size;
		if (avail <= hwptr)
			avail += runtime->buffer_size;
		avail -= hwptr;
	}

	for (i = 0; i < ctx->packets; i++) {
		counts = snd_usb_endpoint_next_packet_size(ep, ctx, i, avail);
		if (counts < 0)
			break;
		/* set up descriptor */
		urb->iso_frame_desc[i].offset = frames * stride;
		urb->iso_frame_desc[i].length = counts * stride;
		frames += counts;
		avail -= counts;
		urb->number_of_packets++;
		transfer_done += counts;
		if (transfer_done >= runtime->period_size) {
			transfer_done -= runtime->period_size;
			frame_limit = 0;
			period_elapsed = 1;
			if (subs->fmt_type == UAC_FORMAT_TYPE_II) {
				if (transfer_done > 0) {
					/* FIXME: fill-max mode is not
					 * supported yet */
					frames -= transfer_done;
					counts -= transfer_done;
					urb->iso_frame_desc[i].length =
						counts * stride;
					transfer_done = 0;
				}
				i++;
				if (i < ctx->packets) {
					/* add a transfer delimiter */
					urb->iso_frame_desc[i].offset =
						frames * stride;
					urb->iso_frame_desc[i].length = 0;
					urb->number_of_packets++;
				}
				break;
			}
		}
		/* finish at the period boundary or after enough frames */
		if ((period_elapsed || transfer_done >= frame_limit) &&
		    !snd_usb_endpoint_implicit_feedback_sink(ep))
			break;
	}

	if (!frames) {
		err = -EAGAIN;
		goto unlock;
	}

	bytes = frames * stride;
	subs->transfer_done = transfer_done;
	subs->frame_limit = frame_limit;
	if (unlikely(ep->cur_format == SNDRV_PCM_FORMAT_DSD_U16_LE &&
		     subs->cur_audiofmt->dsd_dop)) {
		fill_playback_urb_dsd_dop(subs, urb, bytes);
	} else if (unlikely(ep->cur_format == SNDRV_PCM_FORMAT_DSD_U8 &&
			   subs->cur_audiofmt->dsd_bitrev)) {
		fill_playback_urb_dsd_bitrev(subs, urb, bytes);
	} else {
		/* usual PCM */
		if (!subs->tx_length_quirk)
			copy_to_urb(subs, urb, 0, stride, bytes);
		else
			bytes = copy_to_urb_quirk(subs, urb, stride, bytes);
			/* bytes is now amount of outgoing data */
	}

	subs->last_frame_number = usb_get_current_frame_number(subs->dev);

	if (subs->trigger_tstamp_pending_update) {
		/* this is the first actual URB submitted,
		 * update trigger timestamp to reflect actual start time
		 */
		snd_pcm_gettime(runtime, &runtime->trigger_tstamp);
		subs->trigger_tstamp_pending_update = false;
	}

	if (period_elapsed && !subs->running && subs->lowlatency_playback) {
		subs->period_elapsed_pending = 1;
		period_elapsed = 0;
	}

 unlock:
	spin_unlock_irqrestore(&subs->lock, flags);
	if (err < 0)
		return err;
	urb->transfer_buffer_length = bytes;
	if (period_elapsed) {
		if (in_stream_lock)
			snd_pcm_period_elapsed_under_stream_lock(subs->pcm_substream);
		else
			snd_pcm_period_elapsed(subs->pcm_substream);
	}
	return 0;
}

/*
 * process after playback data complete
 * - decrease the delay count again
 */
static void retire_playback_urb(struct snd_usb_substream *subs,
			       struct urb *urb)
{
	unsigned long flags;
	struct snd_urb_ctx *ctx = urb->context;
	bool period_elapsed = false;

	spin_lock_irqsave(&subs->lock, flags);
	if (ctx->queued) {
		if (subs->inflight_bytes >= ctx->queued)
			subs->inflight_bytes -= ctx->queued;
		else
			subs->inflight_bytes = 0;
	}

	subs->last_frame_number = usb_get_current_frame_number(subs->dev);
	if (subs->running) {
		period_elapsed = subs->period_elapsed_pending;
		subs->period_elapsed_pending = 0;
	}
	spin_unlock_irqrestore(&subs->lock, flags);
	if (period_elapsed)
		snd_pcm_period_elapsed(subs->pcm_substream);
}

/* PCM ack callback for the playback stream;
 * this plays a role only when the stream is running in low-latency mode.
 */
static int snd_usb_pcm_playback_ack(struct snd_pcm_substream *substream)
{
	struct snd_usb_substream *subs = substream->runtime->private_data;
	struct snd_usb_endpoint *ep;

	if (!subs->lowlatency_playback || !subs->running)
		return 0;
	ep = subs->data_endpoint;
	if (!ep)
		return 0;
	/* When no more in-flight URBs available, try to process the pending
	 * outputs here
	 */
	if (!ep->active_mask)
		snd_usb_queue_pending_output_urbs(ep, true);
	return 0;
}

static int snd_usb_substream_playback_trigger(struct snd_pcm_substream *substream,
					      int cmd)
{
	struct snd_usb_substream *subs = substream->runtime->private_data;
	int err;

	switch (cmd) {
	case SNDRV_PCM_TRIGGER_START:
		subs->trigger_tstamp_pending_update = true;
		fallthrough;
	case SNDRV_PCM_TRIGGER_PAUSE_RELEASE:
		snd_usb_endpoint_set_callback(subs->data_endpoint,
					      prepare_playback_urb,
					      retire_playback_urb,
					      subs);
		if (subs->lowlatency_playback &&
		    cmd == SNDRV_PCM_TRIGGER_START) {
			err = start_endpoints(subs);
			if (err < 0) {
				snd_usb_endpoint_set_callback(subs->data_endpoint,
							      NULL, NULL, NULL);
				return err;
			}
		}
		subs->running = 1;
		dev_dbg(&subs->dev->dev, "%d:%d Start Playback PCM\n",
			subs->cur_audiofmt->iface,
			subs->cur_audiofmt->altsetting);
		return 0;
	case SNDRV_PCM_TRIGGER_SUSPEND:
	case SNDRV_PCM_TRIGGER_STOP:
		stop_endpoints(subs, substream->runtime->status->state == SNDRV_PCM_STATE_DRAINING);
		snd_usb_endpoint_set_callback(subs->data_endpoint,
					      NULL, NULL, NULL);
		subs->running = 0;
		dev_dbg(&subs->dev->dev, "%d:%d Stop Playback PCM\n",
			subs->cur_audiofmt->iface,
			subs->cur_audiofmt->altsetting);
		return 0;
	case SNDRV_PCM_TRIGGER_PAUSE_PUSH:
		/* keep retire_data_urb for delay calculation */
		snd_usb_endpoint_set_callback(subs->data_endpoint,
					      NULL,
					      retire_playback_urb,
					      subs);
		subs->running = 0;
		dev_dbg(&subs->dev->dev, "%d:%d Pause Playback PCM\n",
			subs->cur_audiofmt->iface,
			subs->cur_audiofmt->altsetting);
		return 0;
	}

	return -EINVAL;
}

static int snd_usb_substream_capture_trigger(struct snd_pcm_substream *substream,
					     int cmd)
{
	int err;
	struct snd_usb_substream *subs = substream->runtime->private_data;

	switch (cmd) {
	case SNDRV_PCM_TRIGGER_START:
		err = start_endpoints(subs);
		if (err < 0)
			return err;
		fallthrough;
	case SNDRV_PCM_TRIGGER_PAUSE_RELEASE:
		snd_usb_endpoint_set_callback(subs->data_endpoint,
					      NULL, retire_capture_urb,
					      subs);
		subs->last_frame_number = usb_get_current_frame_number(subs->dev);
		subs->running = 1;
		dev_dbg(&subs->dev->dev, "%d:%d Start Capture PCM\n",
			subs->cur_audiofmt->iface,
			subs->cur_audiofmt->altsetting);
		return 0;
	case SNDRV_PCM_TRIGGER_SUSPEND:
	case SNDRV_PCM_TRIGGER_STOP:
		stop_endpoints(subs, false);
		fallthrough;
	case SNDRV_PCM_TRIGGER_PAUSE_PUSH:
		snd_usb_endpoint_set_callback(subs->data_endpoint,
					      NULL, NULL, NULL);
		subs->running = 0;
		dev_dbg(&subs->dev->dev, "%d:%d Stop Capture PCM\n",
			subs->cur_audiofmt->iface,
			subs->cur_audiofmt->altsetting);
		return 0;
	}

	return -EINVAL;
}

static const struct snd_pcm_ops snd_usb_playback_ops = {
	.open =		snd_usb_pcm_open,
	.close =	snd_usb_pcm_close,
	.hw_params =	snd_usb_hw_params,
	.hw_free =	snd_usb_hw_free,
	.prepare =	snd_usb_pcm_prepare,
	.trigger =	snd_usb_substream_playback_trigger,
	.sync_stop =	snd_usb_pcm_sync_stop,
	.pointer =	snd_usb_pcm_pointer,
	.ack =		snd_usb_pcm_playback_ack,
};

static const struct snd_pcm_ops snd_usb_capture_ops = {
	.open =		snd_usb_pcm_open,
	.close =	snd_usb_pcm_close,
	.hw_params =	snd_usb_hw_params,
	.hw_free =	snd_usb_hw_free,
	.prepare =	snd_usb_pcm_prepare,
	.trigger =	snd_usb_substream_capture_trigger,
	.sync_stop =	snd_usb_pcm_sync_stop,
	.pointer =	snd_usb_pcm_pointer,
};

void snd_usb_set_pcm_ops(struct snd_pcm *pcm, int stream)
{
	const struct snd_pcm_ops *ops;

	ops = stream == SNDRV_PCM_STREAM_PLAYBACK ?
			&snd_usb_playback_ops : &snd_usb_capture_ops;
	snd_pcm_set_ops(pcm, stream, ops);
}

void snd_usb_preallocate_buffer(struct snd_usb_substream *subs)
{
	struct snd_pcm *pcm = subs->stream->pcm;
	struct snd_pcm_substream *s = pcm->streams[subs->direction].substream;
	struct device *dev = subs->dev->bus->sysdev;

	if (snd_usb_use_vmalloc)
		snd_pcm_set_managed_buffer(s, SNDRV_DMA_TYPE_VMALLOC,
					   NULL, 0, 0);
	else
		snd_pcm_set_managed_buffer(s, SNDRV_DMA_TYPE_DEV_SG,
					   dev, 64*1024, 512*1024);
}<|MERGE_RESOLUTION|>--- conflicted
+++ resolved
@@ -1102,11 +1102,7 @@
 	/* need an explicit sync to catch applptr update in low-latency mode */
 	if (direction == SNDRV_PCM_STREAM_PLAYBACK &&
 	    as->chip->lowlatency)
-<<<<<<< HEAD
-		runtime->hw.info |= SNDRV_PCM_INFO_EXPLICIT_SYNC;
-=======
 		runtime->hw.info |= SNDRV_PCM_INFO_SYNC_APPLPTR;
->>>>>>> 0f1a073d
 	runtime->private_data = subs;
 	subs->pcm_substream = substream;
 	/* runtime PM is also done there */
