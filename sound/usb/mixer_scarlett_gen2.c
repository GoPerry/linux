// SPDX-License-Identifier: GPL-2.0
/*
 *   Focusrite Scarlett Gen 2/3 Driver for ALSA
 *
 *   Supported models:
 *   - 6i6/18i8/18i20 Gen 2
 *   - Solo/2i2/4i4/8i6/18i8/18i20 Gen 3
 *
 *   Copyright (c) 2018-2021 by Geoffrey D. Bennett <g at b4.vu>
 *   Copyright (c) 2020-2021 by Vladimir Sadovnikov <sadko4u@gmail.com>
 *
 *   Based on the Scarlett (Gen 1) Driver for ALSA:
 *
 *   Copyright (c) 2013 by Tobias Hoffmann
 *   Copyright (c) 2013 by Robin Gareus <robin at gareus.org>
 *   Copyright (c) 2002 by Takashi Iwai <tiwai at suse.de>
 *   Copyright (c) 2014 by Chris J Arges <chris.j.arges at canonical.com>
 *
 *   Many codes borrowed from audio.c by
 *     Alan Cox (alan at lxorguk.ukuu.org.uk)
 *     Thomas Sailer (sailer at ife.ee.ethz.ch)
 *
 *   Code cleanup:
 *   David Henningsson <david.henningsson at canonical.com>
 */

/* The protocol was reverse engineered by looking at the communication
 * between Focusrite Control 2.3.4 and the Focusrite(R) Scarlett 18i20
 * (firmware 1083) using usbmon in July-August 2018.
 *
 * Scarlett 18i8 support added in April 2019.
 *
 * Scarlett 6i6 support added in June 2019 (thanks to Martin Wittmann
 * for providing usbmon output and testing).
 *
 * Scarlett 4i4/8i6 Gen 3 support added in May 2020 (thanks to Laurent
 * Debricon for donating a 4i4 and to Fredrik Unger for providing 8i6
 * usbmon output and testing).
 *
 * Scarlett 18i8/18i20 Gen 3 support added in June 2020 (thanks to
 * Darren Jaeckel, Alex Sedlack, and Clovis Lunel for providing usbmon
 * output, protocol traces and testing).
 *
 * Support for loading mixer volume and mux configuration from the
 * interface during driver initialisation added in May 2021 (thanks to
 * Vladimir Sadovnikov for figuring out how).
 *
 * Support for Solo/2i2 Gen 3 added in May 2021 (thanks to Alexander
 * Vorona for 2i2 protocol traces).
 *
 * Support for phantom power, direct monitoring, speaker switching,
 * and talkback added in May-June 2021.
 *
 * This ALSA mixer gives access to (model-dependent):
 *  - input, output, mixer-matrix muxes
 *  - mixer-matrix gain stages
 *  - gain/volume/mute controls
 *  - level meters
 *  - line/inst level, pad, and air controls
 *  - phantom power, direct monitor, speaker switching, and talkback
 *    controls
 *  - disable/enable MSD mode
 *
 * <ditaa>
 *    /--------------\    18chn            20chn     /--------------\
 *    | Hardware  in +--+------\    /-------------+--+ ALSA PCM out |
 *    \--------------/  |      |    |             |  \--------------/
 *                      |      |    |    /-----\  |
 *                      |      |    |    |     |  |
 *                      |      v    v    v     |  |
 *                      |   +---------------+  |  |
 *                      |    \ Matrix  Mux /   |  |
 *                      |     +-----+-----+    |  |
 *                      |           |          |  |
 *                      |           |18chn     |  |
 *                      |           |          |  |
 *                      |           |     10chn|  |
 *                      |           v          |  |
 *                      |     +------------+   |  |
 *                      |     | Mixer      |   |  |
 *                      |     |     Matrix |   |  |
 *                      |     |            |   |  |
 *                      |     | 18x10 Gain |   |  |
 *                      |     |   stages   |   |  |
 *                      |     +-----+------+   |  |
 *                      |           |          |  |
 *                      |18chn      |10chn     |  |20chn
 *                      |           |          |  |
 *                      |           +----------/  |
 *                      |           |             |
 *                      v           v             v
 *                      ===========================
 *               +---------------+       +--—------------+
 *                \ Output  Mux /         \ Capture Mux /
 *                 +---+---+---+           +-----+-----+
 *                     |   |                     |
 *                10chn|   |                     |18chn
 *                     |   |                     |
 *  /--------------\   |   |                     |   /--------------\
 *  | S/PDIF, ADAT |<--/   |10chn                \-->| ALSA PCM in  |
 *  | Hardware out |       |                         \--------------/
 *  \--------------/       |
 *                         v
 *                  +-------------+    Software gain per channel.
 *                  | Master Gain |<-- 18i20 only: Switch per channel
 *                  +------+------+    to select HW or SW gain control.
 *                         |
 *                         |10chn
 *  /--------------\       |
 *  | Analogue     |<------/
 *  | Hardware out |
 *  \--------------/
 * </ditaa>
 *
 * Gen 3 devices have a Mass Storage Device (MSD) mode where a small
 * disk with registration and driver download information is presented
 * to the host. To access the full functionality of the device without
 * proprietary software, MSD mode can be disabled by:
 * - holding down the 48V button for five seconds while powering on
 *   the device, or
 * - using this driver and alsamixer to change the "MSD Mode" setting
 *   to Off and power-cycling the device
 */

#include <linux/slab.h>
#include <linux/usb.h>
#include <linux/moduleparam.h>

#include <sound/control.h>
#include <sound/tlv.h>

#include "usbaudio.h"
#include "mixer.h"
#include "helper.h"

#include "mixer_scarlett_gen2.h"

/* device_setup value to enable */
#define SCARLETT2_ENABLE 0x01

/* device_setup value to allow turning MSD mode back on */
#define SCARLETT2_MSD_ENABLE 0x02

/* some gui mixers can't handle negative ctl values */
#define SCARLETT2_VOLUME_BIAS 127

/* mixer range from -80dB to +6dB in 0.5dB steps */
#define SCARLETT2_MIXER_MIN_DB -80
#define SCARLETT2_MIXER_BIAS (-SCARLETT2_MIXER_MIN_DB * 2)
#define SCARLETT2_MIXER_MAX_DB 6
#define SCARLETT2_MIXER_MAX_VALUE \
	((SCARLETT2_MIXER_MAX_DB - SCARLETT2_MIXER_MIN_DB) * 2)
#define SCARLETT2_MIXER_VALUE_COUNT (SCARLETT2_MIXER_MAX_VALUE + 1)

/* map from (dB + 80) * 2 to mixer value
 * for dB in 0 .. 172: int(8192 * pow(10, ((dB - 160) / 2 / 20)))
 */
static const u16 scarlett2_mixer_values[SCARLETT2_MIXER_VALUE_COUNT] = {
	0, 0, 0, 0, 1, 1, 1, 1, 1, 1, 1, 1, 1, 1, 1, 1, 2, 2, 2, 2, 2,
	2, 2, 3, 3, 3, 3, 3, 4, 4, 4, 4, 5, 5, 5, 6, 6, 6, 7, 7, 8, 8,
	9, 9, 10, 10, 11, 12, 12, 13, 14, 15, 16, 17, 18, 19, 20, 21,
	23, 24, 25, 27, 29, 30, 32, 34, 36, 38, 41, 43, 46, 48, 51,
	54, 57, 61, 65, 68, 73, 77, 81, 86, 91, 97, 103, 109, 115,
	122, 129, 137, 145, 154, 163, 173, 183, 194, 205, 217, 230,
	244, 259, 274, 290, 307, 326, 345, 365, 387, 410, 434, 460,
	487, 516, 547, 579, 614, 650, 689, 730, 773, 819, 867, 919,
	973, 1031, 1092, 1157, 1225, 1298, 1375, 1456, 1543, 1634,
	1731, 1833, 1942, 2057, 2179, 2308, 2445, 2590, 2744, 2906,
	3078, 3261, 3454, 3659, 3876, 4105, 4349, 4606, 4879, 5168,
	5475, 5799, 6143, 6507, 6892, 7301, 7733, 8192, 8677, 9191,
	9736, 10313, 10924, 11571, 12257, 12983, 13752, 14567, 15430,
	16345
};

/* Maximum number of analogue outputs */
#define SCARLETT2_ANALOGUE_MAX 10

/* Maximum number of level and pad switches */
#define SCARLETT2_LEVEL_SWITCH_MAX 2
#define SCARLETT2_PAD_SWITCH_MAX 8
#define SCARLETT2_AIR_SWITCH_MAX 8
#define SCARLETT2_PHANTOM_SWITCH_MAX 2

/* Maximum number of inputs to the mixer */
#define SCARLETT2_INPUT_MIX_MAX 25

/* Maximum number of outputs from the mixer */
#define SCARLETT2_OUTPUT_MIX_MAX 12

/* Maximum size of the data in the USB mux assignment message:
 * 20 inputs, 20 outputs, 25 matrix inputs, 12 spare
 */
#define SCARLETT2_MUX_MAX 77

/* Maximum number of meters (sum of output port counts) */
#define SCARLETT2_MAX_METERS 65

/* Hardware port types:
 * - None (no input to mux)
 * - Analogue I/O
 * - S/PDIF I/O
 * - ADAT I/O
 * - Mixer I/O
 * - PCM I/O
 */
enum {
	SCARLETT2_PORT_TYPE_NONE     = 0,
	SCARLETT2_PORT_TYPE_ANALOGUE = 1,
	SCARLETT2_PORT_TYPE_SPDIF    = 2,
	SCARLETT2_PORT_TYPE_ADAT     = 3,
	SCARLETT2_PORT_TYPE_MIX      = 4,
	SCARLETT2_PORT_TYPE_PCM      = 5,
	SCARLETT2_PORT_TYPE_COUNT    = 6,
};

/* I/O count of each port type kept in struct scarlett2_ports */
enum {
	SCARLETT2_PORT_IN    = 0,
	SCARLETT2_PORT_OUT   = 1,
	SCARLETT2_PORT_DIRNS = 2,
};

/* Dim/Mute buttons on the 18i20 */
enum {
	SCARLETT2_BUTTON_MUTE    = 0,
	SCARLETT2_BUTTON_DIM     = 1,
	SCARLETT2_DIM_MUTE_COUNT = 2,
};

static const char *const scarlett2_dim_mute_names[SCARLETT2_DIM_MUTE_COUNT] = {
	"Mute", "Dim"
};

/* Description of each hardware port type:
 * - id: hardware ID of this port type
 * - src_descr: printf format string for mux input selections
 * - src_num_offset: added to channel number for the fprintf
 * - dst_descr: printf format string for mixer controls
 */
struct scarlett2_port {
	u16 id;
	const char * const src_descr;
	int src_num_offset;
	const char * const dst_descr;
};

static const struct scarlett2_port scarlett2_ports[SCARLETT2_PORT_TYPE_COUNT] = {
	[SCARLETT2_PORT_TYPE_NONE] = {
		.id = 0x000,
		.src_descr = "Off"
	},
	[SCARLETT2_PORT_TYPE_ANALOGUE] = {
		.id = 0x080,
		.src_descr = "Analogue %d",
		.src_num_offset = 1,
		.dst_descr = "Analogue Output %02d Playback"
	},
	[SCARLETT2_PORT_TYPE_SPDIF] = {
		.id = 0x180,
		.src_descr = "S/PDIF %d",
		.src_num_offset = 1,
		.dst_descr = "S/PDIF Output %d Playback"
	},
	[SCARLETT2_PORT_TYPE_ADAT] = {
		.id = 0x200,
		.src_descr = "ADAT %d",
		.src_num_offset = 1,
		.dst_descr = "ADAT Output %d Playback"
	},
	[SCARLETT2_PORT_TYPE_MIX] = {
		.id = 0x300,
		.src_descr = "Mix %c",
		.src_num_offset = 'A',
		.dst_descr = "Mixer Input %02d Capture"
	},
	[SCARLETT2_PORT_TYPE_PCM] = {
		.id = 0x600,
		.src_descr = "PCM %d",
		.src_num_offset = 1,
		.dst_descr = "PCM %02d Capture"
	},
};

/* Number of mux tables: one for each band of sample rates
 * (44.1/48kHz, 88.2/96kHz, and 176.4/176kHz)
 */
#define SCARLETT2_MUX_TABLES 3

/* Maximum number of entries in a mux table */
#define SCARLETT2_MAX_MUX_ENTRIES 10

/* One entry within mux_assignment defines the port type and range of
 * ports to add to the set_mux message. The end of the list is marked
 * with count == 0.
 */
struct scarlett2_mux_entry {
	u8 port_type;
	u8 start;
	u8 count;
};

struct scarlett2_device_info {
	u32 usb_id; /* USB device identifier */

	/* Gen 3 devices have an internal MSD mode switch that needs
	 * to be disabled in order to access the full functionality of
	 * the device.
	 */
	u8 has_msd_mode;

	/* Gen 3 devices without a mixer have a different
	 * configuration set
	 */
	u8 has_mixer;

	/* line out hw volume is sw controlled */
	u8 line_out_hw_vol;

	/* support for main/alt speaker switching */
	u8 has_speaker_switching;

	/* support for talkback microphone */
	u8 has_talkback;

	/* the number of analogue inputs with a software switchable
	 * level control that can be set to line or instrument
	 */
	u8 level_input_count;

	/* the first input with a level control (0-based) */
	u8 level_input_first;

	/* the number of analogue inputs with a software switchable
	 * 10dB pad control
	 */
	u8 pad_input_count;

	/* the number of analogue inputs with a software switchable
	 * "air" control
	 */
	u8 air_input_count;

	/* the number of phantom (48V) software switchable controls */
	u8 phantom_count;

	/* the number of inputs each phantom switch controls */
	u8 inputs_per_phantom;

	/* the number of direct monitor options
	 * (0 = none, 1 = mono only, 2 = mono/stereo)
	 */
	u8 direct_monitor;

	/* remap analogue outputs; 18i8 Gen 3 has "line 3/4" connected
	 * internally to the analogue 7/8 outputs
	 */
	u8 line_out_remap_enable;
	u8 line_out_remap[SCARLETT2_ANALOGUE_MAX];

	/* additional description for the line out volume controls */
	const char * const line_out_descrs[SCARLETT2_ANALOGUE_MAX];

	/* number of sources/destinations of each port type */
	const int port_count[SCARLETT2_PORT_TYPE_COUNT][SCARLETT2_PORT_DIRNS];

	/* layout/order of the entries in the set_mux message */
	struct scarlett2_mux_entry mux_assignment[SCARLETT2_MUX_TABLES]
						 [SCARLETT2_MAX_MUX_ENTRIES];
};

struct scarlett2_data {
	struct usb_mixer_interface *mixer;
	struct mutex usb_mutex; /* prevent sending concurrent USB requests */
	struct mutex data_mutex; /* lock access to this data */
	struct delayed_work work;
	const struct scarlett2_device_info *info;
	__u8 bInterfaceNumber;
	__u8 bEndpointAddress;
	__u16 wMaxPacketSize;
	__u8 bInterval;
	int num_mux_srcs;
	int num_mux_dsts;
	u16 scarlett2_seq;
	u8 sync_updated;
	u8 vol_updated;
	u8 input_other_updated;
	u8 monitor_other_updated;
	u8 mux_updated;
	u8 speaker_switching_switched;
	u8 sync;
	u8 master_vol;
	u8 vol[SCARLETT2_ANALOGUE_MAX];
	u8 vol_sw_hw_switch[SCARLETT2_ANALOGUE_MAX];
	u8 mute_switch[SCARLETT2_ANALOGUE_MAX];
	u8 level_switch[SCARLETT2_LEVEL_SWITCH_MAX];
	u8 pad_switch[SCARLETT2_PAD_SWITCH_MAX];
	u8 dim_mute[SCARLETT2_DIM_MUTE_COUNT];
	u8 air_switch[SCARLETT2_AIR_SWITCH_MAX];
	u8 phantom_switch[SCARLETT2_PHANTOM_SWITCH_MAX];
	u8 phantom_persistence;
	u8 direct_monitor_switch;
	u8 speaker_switching_switch;
	u8 talkback_switch;
	u8 talkback_map[SCARLETT2_OUTPUT_MIX_MAX];
	u8 msd_switch;
	struct snd_kcontrol *sync_ctl;
	struct snd_kcontrol *master_vol_ctl;
	struct snd_kcontrol *vol_ctls[SCARLETT2_ANALOGUE_MAX];
	struct snd_kcontrol *sw_hw_ctls[SCARLETT2_ANALOGUE_MAX];
	struct snd_kcontrol *mute_ctls[SCARLETT2_ANALOGUE_MAX];
	struct snd_kcontrol *dim_mute_ctls[SCARLETT2_DIM_MUTE_COUNT];
	struct snd_kcontrol *level_ctls[SCARLETT2_LEVEL_SWITCH_MAX];
	struct snd_kcontrol *pad_ctls[SCARLETT2_PAD_SWITCH_MAX];
	struct snd_kcontrol *air_ctls[SCARLETT2_AIR_SWITCH_MAX];
	struct snd_kcontrol *phantom_ctls[SCARLETT2_PHANTOM_SWITCH_MAX];
	struct snd_kcontrol *mux_ctls[SCARLETT2_MUX_MAX];
	struct snd_kcontrol *direct_monitor_ctl;
	struct snd_kcontrol *speaker_switching_ctl;
	struct snd_kcontrol *talkback_ctl;
	u8 mux[SCARLETT2_MUX_MAX];
	u8 mix[SCARLETT2_INPUT_MIX_MAX * SCARLETT2_OUTPUT_MIX_MAX];
};

/*** Model-specific data ***/

static const struct scarlett2_device_info s6i6_gen2_info = {
	.usb_id = USB_ID(0x1235, 0x8203),

	.has_mixer = 1,
	.level_input_count = 2,
	.pad_input_count = 2,

	.line_out_descrs = {
		"Headphones 1 L",
		"Headphones 1 R",
		"Headphones 2 L",
		"Headphones 2 R",
	},

	.port_count = {
		[SCARLETT2_PORT_TYPE_NONE]     = {  1,  0 },
		[SCARLETT2_PORT_TYPE_ANALOGUE] = {  4,  4 },
		[SCARLETT2_PORT_TYPE_SPDIF]    = {  2,  2 },
		[SCARLETT2_PORT_TYPE_MIX]      = { 10, 18 },
		[SCARLETT2_PORT_TYPE_PCM]      = {  6,  6 },
	},

	.mux_assignment = { {
		{ SCARLETT2_PORT_TYPE_PCM,      0,  6 },
		{ SCARLETT2_PORT_TYPE_ANALOGUE, 0,  4 },
		{ SCARLETT2_PORT_TYPE_SPDIF,    0,  2 },
		{ SCARLETT2_PORT_TYPE_MIX,      0, 18 },
		{ SCARLETT2_PORT_TYPE_NONE,     0,  8 },
		{ 0,                            0,  0 },
	}, {
		{ SCARLETT2_PORT_TYPE_PCM,      0,  6 },
		{ SCARLETT2_PORT_TYPE_ANALOGUE, 0,  4 },
		{ SCARLETT2_PORT_TYPE_SPDIF,    0,  2 },
		{ SCARLETT2_PORT_TYPE_MIX,      0, 18 },
		{ SCARLETT2_PORT_TYPE_NONE,     0,  8 },
		{ 0,                            0,  0 },
	}, {
		{ SCARLETT2_PORT_TYPE_PCM,      0,  6 },
		{ SCARLETT2_PORT_TYPE_ANALOGUE, 0,  4 },
		{ SCARLETT2_PORT_TYPE_SPDIF,    0,  2 },
		{ SCARLETT2_PORT_TYPE_MIX,      0, 18 },
		{ SCARLETT2_PORT_TYPE_NONE,     0,  8 },
		{ 0,                            0,  0 },
	} },
};

static const struct scarlett2_device_info s18i8_gen2_info = {
	.usb_id = USB_ID(0x1235, 0x8204),

	.has_mixer = 1,
	.level_input_count = 2,
	.pad_input_count = 4,

	.line_out_descrs = {
		"Monitor L",
		"Monitor R",
		"Headphones 1 L",
		"Headphones 1 R",
		"Headphones 2 L",
		"Headphones 2 R",
	},

	.port_count = {
		[SCARLETT2_PORT_TYPE_NONE]     = {  1,  0 },
		[SCARLETT2_PORT_TYPE_ANALOGUE] = {  8,  6 },
		[SCARLETT2_PORT_TYPE_SPDIF]    = {  2,  2 },
		[SCARLETT2_PORT_TYPE_ADAT]     = {  8,  0 },
		[SCARLETT2_PORT_TYPE_MIX]      = { 10, 18 },
		[SCARLETT2_PORT_TYPE_PCM]      = {  8, 18 },
	},

	.mux_assignment = { {
		{ SCARLETT2_PORT_TYPE_PCM,      0, 18 },
		{ SCARLETT2_PORT_TYPE_ANALOGUE, 0,  6 },
		{ SCARLETT2_PORT_TYPE_SPDIF,    0,  2 },
		{ SCARLETT2_PORT_TYPE_MIX,      0, 18 },
		{ SCARLETT2_PORT_TYPE_NONE,     0,  8 },
		{ 0,                            0,  0 },
	}, {
		{ SCARLETT2_PORT_TYPE_PCM,      0, 14 },
		{ SCARLETT2_PORT_TYPE_ANALOGUE, 0,  6 },
		{ SCARLETT2_PORT_TYPE_SPDIF,    0,  2 },
		{ SCARLETT2_PORT_TYPE_MIX,      0, 18 },
		{ SCARLETT2_PORT_TYPE_NONE,     0,  8 },
		{ 0,                            0,  0 },
	}, {
		{ SCARLETT2_PORT_TYPE_PCM,      0, 10 },
		{ SCARLETT2_PORT_TYPE_ANALOGUE, 0,  6 },
		{ SCARLETT2_PORT_TYPE_SPDIF,    0,  2 },
		{ SCARLETT2_PORT_TYPE_MIX,      0, 18 },
		{ SCARLETT2_PORT_TYPE_NONE,     0,  4 },
		{ 0,                            0,  0 },
	} },
};

static const struct scarlett2_device_info s18i20_gen2_info = {
	.usb_id = USB_ID(0x1235, 0x8201),

	.has_mixer = 1,
	.line_out_hw_vol = 1,

	.line_out_descrs = {
		"Monitor L",
		"Monitor R",
		NULL,
		NULL,
		NULL,
		NULL,
		"Headphones 1 L",
		"Headphones 1 R",
		"Headphones 2 L",
		"Headphones 2 R",
	},

	.port_count = {
		[SCARLETT2_PORT_TYPE_NONE]     = {  1,  0 },
		[SCARLETT2_PORT_TYPE_ANALOGUE] = {  8, 10 },
		[SCARLETT2_PORT_TYPE_SPDIF]    = {  2,  2 },
		[SCARLETT2_PORT_TYPE_ADAT]     = {  8,  8 },
		[SCARLETT2_PORT_TYPE_MIX]      = { 10, 18 },
		[SCARLETT2_PORT_TYPE_PCM]      = { 20, 18 },
	},

	.mux_assignment = { {
		{ SCARLETT2_PORT_TYPE_PCM,      0, 18 },
		{ SCARLETT2_PORT_TYPE_ANALOGUE, 0, 10 },
		{ SCARLETT2_PORT_TYPE_SPDIF,    0,  2 },
		{ SCARLETT2_PORT_TYPE_ADAT,     0,  8 },
		{ SCARLETT2_PORT_TYPE_MIX,      0, 18 },
		{ SCARLETT2_PORT_TYPE_NONE,     0,  8 },
		{ 0,                            0,  0 },
	}, {
		{ SCARLETT2_PORT_TYPE_PCM,      0, 14 },
		{ SCARLETT2_PORT_TYPE_ANALOGUE, 0, 10 },
		{ SCARLETT2_PORT_TYPE_SPDIF,    0,  2 },
		{ SCARLETT2_PORT_TYPE_ADAT,     0,  4 },
		{ SCARLETT2_PORT_TYPE_MIX,      0, 18 },
		{ SCARLETT2_PORT_TYPE_NONE,     0,  8 },
		{ 0,                            0,  0 },
	}, {
		{ SCARLETT2_PORT_TYPE_PCM,      0, 10 },
		{ SCARLETT2_PORT_TYPE_ANALOGUE, 0, 10 },
		{ SCARLETT2_PORT_TYPE_SPDIF,    0,  2 },
		{ SCARLETT2_PORT_TYPE_MIX,      0, 18 },
		{ SCARLETT2_PORT_TYPE_NONE,     0,  6 },
		{ 0,                            0,  0 },
	} },
};

static const struct scarlett2_device_info solo_gen3_info = {
	.usb_id = USB_ID(0x1235, 0x8211),

	.has_msd_mode = 1,
	.level_input_count = 1,
	.level_input_first = 1,
	.air_input_count = 1,
	.phantom_count = 1,
	.inputs_per_phantom = 1,
	.direct_monitor = 1,
};

static const struct scarlett2_device_info s2i2_gen3_info = {
	.usb_id = USB_ID(0x1235, 0x8210),

	.has_msd_mode = 1,
	.level_input_count = 2,
	.air_input_count = 2,
	.phantom_count = 1,
	.inputs_per_phantom = 2,
	.direct_monitor = 2,
};

static const struct scarlett2_device_info s4i4_gen3_info = {
	.usb_id = USB_ID(0x1235, 0x8212),

	.has_msd_mode = 1,
	.has_mixer = 1,
	.level_input_count = 2,
	.pad_input_count = 2,
	.air_input_count = 2,
	.phantom_count = 1,
	.inputs_per_phantom = 2,

	.line_out_descrs = {
		"Monitor L",
		"Monitor R",
		"Headphones L",
		"Headphones R",
	},

	.port_count = {
		[SCARLETT2_PORT_TYPE_NONE]     = { 1, 0 },
		[SCARLETT2_PORT_TYPE_ANALOGUE] = { 4, 4 },
		[SCARLETT2_PORT_TYPE_MIX]      = { 6, 8 },
		[SCARLETT2_PORT_TYPE_PCM]      = { 4, 6 },
	},

	.mux_assignment = { {
		{ SCARLETT2_PORT_TYPE_PCM,      0,  6 },
		{ SCARLETT2_PORT_TYPE_ANALOGUE, 0,  4 },
		{ SCARLETT2_PORT_TYPE_MIX,      0,  8 },
		{ SCARLETT2_PORT_TYPE_NONE,     0, 16 },
		{ 0,                            0,  0 },
	}, {
		{ SCARLETT2_PORT_TYPE_PCM,      0,  6 },
		{ SCARLETT2_PORT_TYPE_ANALOGUE, 0,  4 },
		{ SCARLETT2_PORT_TYPE_MIX,      0,  8 },
		{ SCARLETT2_PORT_TYPE_NONE,     0, 16 },
		{ 0,                            0,  0 },
	}, {
		{ SCARLETT2_PORT_TYPE_PCM,      0,  6 },
		{ SCARLETT2_PORT_TYPE_ANALOGUE, 0,  4 },
		{ SCARLETT2_PORT_TYPE_MIX,      0,  8 },
		{ SCARLETT2_PORT_TYPE_NONE,     0, 16 },
		{ 0,                            0,  0 },
	} },
};

static const struct scarlett2_device_info s8i6_gen3_info = {
	.usb_id = USB_ID(0x1235, 0x8213),

	.has_msd_mode = 1,
	.has_mixer = 1,
	.level_input_count = 2,
	.pad_input_count = 2,
	.air_input_count = 2,
	.phantom_count = 1,
	.inputs_per_phantom = 2,

	.line_out_descrs = {
		"Headphones 1 L",
		"Headphones 1 R",
		"Headphones 2 L",
		"Headphones 2 R",
	},

	.port_count = {
		[SCARLETT2_PORT_TYPE_NONE]     = { 1,  0 },
		[SCARLETT2_PORT_TYPE_ANALOGUE] = { 6,  4 },
		[SCARLETT2_PORT_TYPE_SPDIF]    = { 2,  2 },
		[SCARLETT2_PORT_TYPE_MIX]      = { 8,  8 },
		[SCARLETT2_PORT_TYPE_PCM]      = { 6, 10 },
	},

	.mux_assignment = { {
		{ SCARLETT2_PORT_TYPE_PCM,      0,  8 },
		{ SCARLETT2_PORT_TYPE_ANALOGUE, 0,  4 },
		{ SCARLETT2_PORT_TYPE_SPDIF,    0,  2 },
		{ SCARLETT2_PORT_TYPE_PCM,      8,  2 },
		{ SCARLETT2_PORT_TYPE_MIX,      0,  8 },
		{ SCARLETT2_PORT_TYPE_NONE,     0, 18 },
		{ 0,                            0,  0 },
	}, {
		{ SCARLETT2_PORT_TYPE_PCM,      0,  8 },
		{ SCARLETT2_PORT_TYPE_ANALOGUE, 0,  4 },
		{ SCARLETT2_PORT_TYPE_SPDIF,    0,  2 },
		{ SCARLETT2_PORT_TYPE_PCM,      8,  2 },
		{ SCARLETT2_PORT_TYPE_MIX,      0,  8 },
		{ SCARLETT2_PORT_TYPE_NONE,     0, 18 },
		{ 0,                            0,  0 },
	}, {
		{ SCARLETT2_PORT_TYPE_PCM,      0,  8 },
		{ SCARLETT2_PORT_TYPE_ANALOGUE, 0,  4 },
		{ SCARLETT2_PORT_TYPE_SPDIF,    0,  2 },
		{ SCARLETT2_PORT_TYPE_PCM,      8,  2 },
		{ SCARLETT2_PORT_TYPE_MIX,      0,  8 },
		{ SCARLETT2_PORT_TYPE_NONE,     0, 18 },
		{ 0,                            0,  0 },
	} },
};

static const struct scarlett2_device_info s18i8_gen3_info = {
	.usb_id = USB_ID(0x1235, 0x8214),

	.has_msd_mode = 1,
	.has_mixer = 1,
	.line_out_hw_vol = 1,
	.has_speaker_switching = 1,
	.level_input_count = 2,
<<<<<<< HEAD
	.pad_input_count = 2,
=======
	.pad_input_count = 4,
>>>>>>> 934d0587
	.air_input_count = 4,
	.phantom_count = 2,
	.inputs_per_phantom = 2,

	.line_out_remap_enable = 1,
	.line_out_remap = { 0, 1, 6, 7, 2, 3, 4, 5 },

	.line_out_descrs = {
		"Monitor L",
		"Monitor R",
		"Alt Monitor L",
		"Alt Monitor R",
		"Headphones 1 L",
		"Headphones 1 R",
		"Headphones 2 L",
		"Headphones 2 R",
	},

	.port_count = {
		[SCARLETT2_PORT_TYPE_NONE]     = {  1,  0 },
		[SCARLETT2_PORT_TYPE_ANALOGUE] = {  8,  8 },
		[SCARLETT2_PORT_TYPE_SPDIF]    = {  2,  2 },
		[SCARLETT2_PORT_TYPE_ADAT]     = {  8,  0 },
		[SCARLETT2_PORT_TYPE_MIX]      = { 10, 20 },
		[SCARLETT2_PORT_TYPE_PCM]      = {  8, 20 },
	},

	.mux_assignment = { {
		{ SCARLETT2_PORT_TYPE_PCM,       0, 10 },
		{ SCARLETT2_PORT_TYPE_PCM,      12,  8 },
		{ SCARLETT2_PORT_TYPE_ANALOGUE,  0,  2 },
		{ SCARLETT2_PORT_TYPE_ANALOGUE,  6,  2 },
		{ SCARLETT2_PORT_TYPE_ANALOGUE,  2,  4 },
		{ SCARLETT2_PORT_TYPE_SPDIF,     0,  2 },
		{ SCARLETT2_PORT_TYPE_PCM,      10,  2 },
		{ SCARLETT2_PORT_TYPE_MIX,       0, 20 },
		{ SCARLETT2_PORT_TYPE_NONE,      0, 10 },
		{ 0,                             0,  0 },
	}, {
		{ SCARLETT2_PORT_TYPE_PCM,       0, 10 },
		{ SCARLETT2_PORT_TYPE_PCM,      12,  4 },
		{ SCARLETT2_PORT_TYPE_ANALOGUE,  0,  2 },
		{ SCARLETT2_PORT_TYPE_ANALOGUE,  6,  2 },
		{ SCARLETT2_PORT_TYPE_ANALOGUE,  2,  4 },
		{ SCARLETT2_PORT_TYPE_SPDIF,     0,  2 },
		{ SCARLETT2_PORT_TYPE_PCM,      10,  2 },
		{ SCARLETT2_PORT_TYPE_MIX,       0, 20 },
		{ SCARLETT2_PORT_TYPE_NONE,      0, 10 },
		{ 0,                             0,  0 },
	}, {
		{ SCARLETT2_PORT_TYPE_PCM,       0, 10 },
		{ SCARLETT2_PORT_TYPE_ANALOGUE,  0,  2 },
		{ SCARLETT2_PORT_TYPE_ANALOGUE,  6,  2 },
		{ SCARLETT2_PORT_TYPE_ANALOGUE,  2,  4 },
		{ SCARLETT2_PORT_TYPE_SPDIF,     0,  2 },
		{ SCARLETT2_PORT_TYPE_MIX,       0, 20 },
		{ SCARLETT2_PORT_TYPE_NONE,      0, 10 },
		{ 0,                             0,  0 },
	} },
};

static const struct scarlett2_device_info s18i20_gen3_info = {
	.usb_id = USB_ID(0x1235, 0x8215),

	.has_msd_mode = 1,
	.has_mixer = 1,
	.line_out_hw_vol = 1,
	.has_speaker_switching = 1,
	.has_talkback = 1,
	.level_input_count = 2,
	.pad_input_count = 8,
	.air_input_count = 8,
	.phantom_count = 2,
	.inputs_per_phantom = 4,

	.line_out_descrs = {
		"Monitor 1 L",
		"Monitor 1 R",
		"Monitor 2 L",
		"Monitor 2 R",
		NULL,
		NULL,
		"Headphones 1 L",
		"Headphones 1 R",
		"Headphones 2 L",
		"Headphones 2 R",
	},

	.port_count = {
		[SCARLETT2_PORT_TYPE_NONE]     = {  1,  0 },
		[SCARLETT2_PORT_TYPE_ANALOGUE] = {  9, 10 },
		[SCARLETT2_PORT_TYPE_SPDIF]    = {  2,  2 },
		[SCARLETT2_PORT_TYPE_ADAT]     = {  8,  8 },
		[SCARLETT2_PORT_TYPE_MIX]      = { 12, 25 },
		[SCARLETT2_PORT_TYPE_PCM]      = { 20, 20 },
	},

	.mux_assignment = { {
		{ SCARLETT2_PORT_TYPE_PCM,       0,  8 },
		{ SCARLETT2_PORT_TYPE_PCM,      10, 10 },
		{ SCARLETT2_PORT_TYPE_ANALOGUE,  0, 10 },
		{ SCARLETT2_PORT_TYPE_SPDIF,     0,  2 },
		{ SCARLETT2_PORT_TYPE_ADAT,      0,  8 },
		{ SCARLETT2_PORT_TYPE_PCM,       8,  2 },
		{ SCARLETT2_PORT_TYPE_MIX,       0, 25 },
		{ SCARLETT2_PORT_TYPE_NONE,      0, 12 },
		{ 0,                             0,  0 },
	}, {
		{ SCARLETT2_PORT_TYPE_PCM,       0,  8 },
		{ SCARLETT2_PORT_TYPE_PCM,      10,  8 },
		{ SCARLETT2_PORT_TYPE_ANALOGUE,  0, 10 },
		{ SCARLETT2_PORT_TYPE_SPDIF,     0,  2 },
		{ SCARLETT2_PORT_TYPE_ADAT,      0,  8 },
		{ SCARLETT2_PORT_TYPE_PCM,       8,  2 },
		{ SCARLETT2_PORT_TYPE_MIX,       0, 25 },
		{ SCARLETT2_PORT_TYPE_NONE,      0, 10 },
		{ 0,                             0,  0 },
	}, {
		{ SCARLETT2_PORT_TYPE_PCM,       0, 10 },
		{ SCARLETT2_PORT_TYPE_ANALOGUE,  0, 10 },
		{ SCARLETT2_PORT_TYPE_SPDIF,     0,  2 },
		{ SCARLETT2_PORT_TYPE_NONE,      0, 24 },
		{ 0,                             0,  0 },
	} },
};

static const struct scarlett2_device_info *scarlett2_devices[] = {
	/* Supported Gen 2 devices */
	&s6i6_gen2_info,
	&s18i8_gen2_info,
	&s18i20_gen2_info,

	/* Supported Gen 3 devices */
	&solo_gen3_info,
	&s2i2_gen3_info,
	&s4i4_gen3_info,
	&s8i6_gen3_info,
	&s18i8_gen3_info,
	&s18i20_gen3_info,

	/* End of list */
	NULL
};

/* get the starting port index number for a given port type/direction */
static int scarlett2_get_port_start_num(
	const int port_count[][SCARLETT2_PORT_DIRNS],
	int direction, int port_type)
{
	int i, num = 0;

	for (i = 0; i < port_type; i++)
		num += port_count[i][direction];

	return num;
}

/*** USB Interactions ***/

/* Notifications from the interface */
#define SCARLETT2_USB_NOTIFY_SYNC          0x00000008
#define SCARLETT2_USB_NOTIFY_DIM_MUTE      0x00200000
#define SCARLETT2_USB_NOTIFY_MONITOR       0x00400000
#define SCARLETT2_USB_NOTIFY_INPUT_OTHER   0x00800000
#define SCARLETT2_USB_NOTIFY_MONITOR_OTHER 0x01000000

/* Commands for sending/receiving requests/responses */
#define SCARLETT2_USB_CMD_INIT 0
#define SCARLETT2_USB_CMD_REQ  2
#define SCARLETT2_USB_CMD_RESP 3

#define SCARLETT2_USB_INIT_1    0x00000000
#define SCARLETT2_USB_INIT_2    0x00000002
#define SCARLETT2_USB_GET_METER 0x00001001
#define SCARLETT2_USB_GET_MIX   0x00002001
#define SCARLETT2_USB_SET_MIX   0x00002002
#define SCARLETT2_USB_GET_MUX   0x00003001
#define SCARLETT2_USB_SET_MUX   0x00003002
#define SCARLETT2_USB_GET_SYNC  0x00006004
#define SCARLETT2_USB_GET_DATA  0x00800000
#define SCARLETT2_USB_SET_DATA  0x00800001
#define SCARLETT2_USB_DATA_CMD  0x00800002

#define SCARLETT2_USB_CONFIG_SAVE 6

#define SCARLETT2_USB_VOLUME_STATUS_OFFSET 0x31
#define SCARLETT2_USB_METER_LEVELS_GET_MAGIC 1

/* volume status is read together (matches scarlett2_config_items[1]) */
struct scarlett2_usb_volume_status {
	/* dim/mute buttons */
	u8 dim_mute[SCARLETT2_DIM_MUTE_COUNT];

	u8 pad1;

	/* software volume setting */
	s16 sw_vol[SCARLETT2_ANALOGUE_MAX];

	/* actual volume of output inc. dim (-18dB) */
	s16 hw_vol[SCARLETT2_ANALOGUE_MAX];

	/* internal mute buttons */
	u8 mute_switch[SCARLETT2_ANALOGUE_MAX];

	/* sw (0) or hw (1) controlled */
	u8 sw_hw_switch[SCARLETT2_ANALOGUE_MAX];

	u8 pad3[6];

	/* front panel volume knob */
	s16 master_vol;
} __packed;

/* Configuration parameters that can be read and written */
enum {
	SCARLETT2_CONFIG_DIM_MUTE = 0,
	SCARLETT2_CONFIG_LINE_OUT_VOLUME = 1,
	SCARLETT2_CONFIG_MUTE_SWITCH = 2,
	SCARLETT2_CONFIG_SW_HW_SWITCH = 3,
	SCARLETT2_CONFIG_LEVEL_SWITCH = 4,
	SCARLETT2_CONFIG_PAD_SWITCH = 5,
	SCARLETT2_CONFIG_MSD_SWITCH = 6,
	SCARLETT2_CONFIG_AIR_SWITCH = 7,
	SCARLETT2_CONFIG_PHANTOM_SWITCH = 8,
	SCARLETT2_CONFIG_PHANTOM_PERSISTENCE = 9,
	SCARLETT2_CONFIG_DIRECT_MONITOR = 10,
	SCARLETT2_CONFIG_MONITOR_OTHER_SWITCH = 11,
	SCARLETT2_CONFIG_MONITOR_OTHER_ENABLE = 12,
	SCARLETT2_CONFIG_TALKBACK_MAP = 13,
	SCARLETT2_CONFIG_COUNT = 14
};

/* Location, size, and activation command number for the configuration
 * parameters. Size is in bits and may be 1, 8, or 16.
 */
struct scarlett2_config {
	u8 offset;
	u8 size;
	u8 activate;
};

/* scarlett2_config_items[0] is for devices without a mixer
 * scarlett2_config_items[1] is for devices with a mixer
 */
static const struct scarlett2_config
	scarlett2_config_items[2][SCARLETT2_CONFIG_COUNT] =

/* Devices without a mixer (Solo and 2i2 Gen 3) */
{ {
	[SCARLETT2_CONFIG_MSD_SWITCH] = {
		.offset = 0x04, .size = 8, .activate = 6 },

	[SCARLETT2_CONFIG_PHANTOM_PERSISTENCE] = {
		.offset = 0x05, .size = 8, .activate = 6 },

	[SCARLETT2_CONFIG_PHANTOM_SWITCH] = {
		.offset = 0x06, .size = 8, .activate = 3 },

	[SCARLETT2_CONFIG_DIRECT_MONITOR] = {
		.offset = 0x07, .size = 8, .activate = 4 },

	[SCARLETT2_CONFIG_LEVEL_SWITCH] = {
		.offset = 0x08, .size = 1, .activate = 7 },

	[SCARLETT2_CONFIG_AIR_SWITCH] = {
		.offset = 0x09, .size = 1, .activate = 8 },

/* Devices with a mixer (Gen 2 and all other Gen 3) */
}, {
	[SCARLETT2_CONFIG_DIM_MUTE] = {
		.offset = 0x31, .size = 8, .activate = 2 },

	[SCARLETT2_CONFIG_LINE_OUT_VOLUME] = {
		.offset = 0x34, .size = 16, .activate = 1 },

	[SCARLETT2_CONFIG_MUTE_SWITCH] = {
		.offset = 0x5c, .size = 8, .activate = 1 },

	[SCARLETT2_CONFIG_SW_HW_SWITCH] = {
		.offset = 0x66, .size = 8, .activate = 3 },

	[SCARLETT2_CONFIG_LEVEL_SWITCH] = {
		.offset = 0x7c, .size = 8, .activate = 7 },

	[SCARLETT2_CONFIG_PAD_SWITCH] = {
		.offset = 0x84, .size = 8, .activate = 8 },

	[SCARLETT2_CONFIG_AIR_SWITCH] = {
		.offset = 0x8c, .size = 8, .activate = 8 },

	[SCARLETT2_CONFIG_PHANTOM_SWITCH] = {
		.offset = 0x9c, .size = 1, .activate = 8 },

	[SCARLETT2_CONFIG_MSD_SWITCH] = {
		.offset = 0x9d, .size = 8, .activate = 6 },

	[SCARLETT2_CONFIG_PHANTOM_PERSISTENCE] = {
		.offset = 0x9e, .size = 8, .activate = 6 },

	[SCARLETT2_CONFIG_MONITOR_OTHER_SWITCH] = {
		.offset = 0x9f, .size = 1, .activate = 10 },

	[SCARLETT2_CONFIG_MONITOR_OTHER_ENABLE] = {
		.offset = 0xa0, .size = 1, .activate = 10 },

	[SCARLETT2_CONFIG_TALKBACK_MAP] = {
		.offset = 0xb0, .size = 16, .activate = 10 },
} };

/* proprietary request/response format */
struct scarlett2_usb_packet {
	__le32 cmd;
	__le16 size;
	__le16 seq;
	__le32 error;
	__le32 pad;
	u8 data[];
};

static void scarlett2_fill_request_header(struct scarlett2_data *private,
					  struct scarlett2_usb_packet *req,
					  u32 cmd, u16 req_size)
{
	/* sequence must go up by 1 for each request */
	u16 seq = private->scarlett2_seq++;

	req->cmd = cpu_to_le32(cmd);
	req->size = cpu_to_le16(req_size);
	req->seq = cpu_to_le16(seq);
	req->error = 0;
	req->pad = 0;
}

static int scarlett2_usb_tx(struct usb_device *dev, int interface,
			    void *buf, u16 size)
{
	return snd_usb_ctl_msg(dev, usb_sndctrlpipe(dev, 0),
			SCARLETT2_USB_CMD_REQ,
			USB_RECIP_INTERFACE | USB_TYPE_CLASS | USB_DIR_OUT,
			0, interface, buf, size);
}

static int scarlett2_usb_rx(struct usb_device *dev, int interface,
			    u32 usb_req, void *buf, u16 size)
{
	return snd_usb_ctl_msg(dev, usb_rcvctrlpipe(dev, 0),
			usb_req,
			USB_RECIP_INTERFACE | USB_TYPE_CLASS | USB_DIR_IN,
			0, interface, buf, size);
}

/* Send a proprietary format request to the Scarlett interface */
static int scarlett2_usb(
	struct usb_mixer_interface *mixer, u32 cmd,
	void *req_data, u16 req_size, void *resp_data, u16 resp_size)
{
	struct scarlett2_data *private = mixer->private_data;
	struct usb_device *dev = mixer->chip->dev;
	u16 req_buf_size = sizeof(struct scarlett2_usb_packet) + req_size;
	u16 resp_buf_size = sizeof(struct scarlett2_usb_packet) + resp_size;
	struct scarlett2_usb_packet *req, *resp = NULL;
	int err;

	req = kmalloc(req_buf_size, GFP_KERNEL);
	if (!req) {
		err = -ENOMEM;
		goto error;
	}

	resp = kmalloc(resp_buf_size, GFP_KERNEL);
	if (!resp) {
		err = -ENOMEM;
		goto error;
	}

	mutex_lock(&private->usb_mutex);

	/* build request message and send it */

	scarlett2_fill_request_header(private, req, cmd, req_size);

	if (req_size)
		memcpy(req->data, req_data, req_size);

	err = scarlett2_usb_tx(dev, private->bInterfaceNumber,
			       req, req_buf_size);

	if (err != req_buf_size) {
		usb_audio_err(
			mixer->chip,
			"Scarlett Gen 2/3 USB request result cmd %x was %d\n",
			cmd, err);
		err = -EINVAL;
		goto unlock;
	}

	/* send a second message to get the response */

	err = scarlett2_usb_rx(dev, private->bInterfaceNumber,
			       SCARLETT2_USB_CMD_RESP,
			       resp, resp_buf_size);

	/* validate the response */

	if (err != resp_buf_size) {
		usb_audio_err(
			mixer->chip,
			"Scarlett Gen 2/3 USB response result cmd %x was %d "
			"expected %d\n",
			cmd, err, resp_buf_size);
		err = -EINVAL;
		goto unlock;
	}

	/* cmd/seq/size should match except when initialising
	 * seq sent = 1, response = 0
	 */
	if (resp->cmd != req->cmd ||
	    (resp->seq != req->seq &&
		(le16_to_cpu(req->seq) != 1 || resp->seq != 0)) ||
	    resp_size != le16_to_cpu(resp->size) ||
	    resp->error ||
	    resp->pad) {
		usb_audio_err(
			mixer->chip,
			"Scarlett Gen 2/3 USB invalid response; "
			   "cmd tx/rx %d/%d seq %d/%d size %d/%d "
			   "error %d pad %d\n",
			le32_to_cpu(req->cmd), le32_to_cpu(resp->cmd),
			le16_to_cpu(req->seq), le16_to_cpu(resp->seq),
			resp_size, le16_to_cpu(resp->size),
			le32_to_cpu(resp->error),
			le32_to_cpu(resp->pad));
		err = -EINVAL;
		goto unlock;
	}

	if (resp_data && resp_size > 0)
		memcpy(resp_data, resp->data, resp_size);

unlock:
	mutex_unlock(&private->usb_mutex);
error:
	kfree(req);
	kfree(resp);
	return err;
}

/* Send a USB message to get data; result placed in *buf */
static int scarlett2_usb_get(
	struct usb_mixer_interface *mixer,
	int offset, void *buf, int size)
{
	struct {
		__le32 offset;
		__le32 size;
	} __packed req;

	req.offset = cpu_to_le32(offset);
	req.size = cpu_to_le32(size);
	return scarlett2_usb(mixer, SCARLETT2_USB_GET_DATA,
			     &req, sizeof(req), buf, size);
}

/* Send a USB message to get configuration parameters; result placed in *buf */
static int scarlett2_usb_get_config(
	struct usb_mixer_interface *mixer,
	int config_item_num, int count, void *buf)
{
	struct scarlett2_data *private = mixer->private_data;
	const struct scarlett2_device_info *info = private->info;
	const struct scarlett2_config *config_item =
		&scarlett2_config_items[info->has_mixer][config_item_num];
	int size, err, i;
<<<<<<< HEAD
=======
	u8 *buf_8;
>>>>>>> 934d0587
	u8 value;

	/* For byte-sized parameters, retrieve directly into buf */
	if (config_item->size >= 8) {
		size = config_item->size / 8 * count;
		err = scarlett2_usb_get(mixer, config_item->offset, buf, size);
		if (err < 0)
			return err;
<<<<<<< HEAD
		if (size == 2)
			for (i = 0; i < count; i++, (u16 *)buf++)
				*(u16 *)buf = le16_to_cpu(*(__le16 *)buf);
=======
		if (size == 2) {
			u16 *buf_16 = buf;

			for (i = 0; i < count; i++, buf_16++)
				*buf_16 = le16_to_cpu(*(__le16 *)buf_16);
		}
>>>>>>> 934d0587
		return 0;
	}

	/* For bit-sized parameters, retrieve into value */
	err = scarlett2_usb_get(mixer, config_item->offset, &value, 1);
	if (err < 0)
		return err;

	/* then unpack from value into buf[] */
<<<<<<< HEAD
	for (i = 0; i < 8 && i < count; i++, value >>= 1)
		*(u8 *)buf++ = value & 1;
=======
	buf_8 = buf;
	for (i = 0; i < 8 && i < count; i++, value >>= 1)
		*buf_8++ = value & 1;
>>>>>>> 934d0587

	return 0;
}

/* Send SCARLETT2_USB_DATA_CMD SCARLETT2_USB_CONFIG_SAVE */
static void scarlett2_config_save(struct usb_mixer_interface *mixer)
{
	__le32 req = cpu_to_le32(SCARLETT2_USB_CONFIG_SAVE);

	scarlett2_usb(mixer, SCARLETT2_USB_DATA_CMD,
		      &req, sizeof(u32),
		      NULL, 0);
}

/* Delayed work to save config */
static void scarlett2_config_save_work(struct work_struct *work)
{
	struct scarlett2_data *private =
		container_of(work, struct scarlett2_data, work.work);

	scarlett2_config_save(private->mixer);
}

/* Send a USB message to set a SCARLETT2_CONFIG_* parameter */
static int scarlett2_usb_set_config(
	struct usb_mixer_interface *mixer,
	int config_item_num, int index, int value)
{
	struct scarlett2_data *private = mixer->private_data;
	const struct scarlett2_device_info *info = private->info;
	const struct scarlett2_config *config_item =
	       &scarlett2_config_items[info->has_mixer][config_item_num];
	struct {
		__le32 offset;
		__le32 bytes;
		__le32 value;
	} __packed req;
	__le32 req2;
	int offset, size;
	int err;

	/* Cancel any pending NVRAM save */
	cancel_delayed_work_sync(&private->work);

	/* Convert config_item->size in bits to size in bytes and
	 * calculate offset
	 */
	if (config_item->size >= 8) {
		size = config_item->size / 8;
		offset = config_item->offset + index * size;

	/* If updating a bit, retrieve the old value, set/clear the
	 * bit as needed, and update value
	 */
	} else {
		u8 tmp;

		size = 1;
		offset = config_item->offset;

		scarlett2_usb_get(mixer, offset, &tmp, 1);
		if (value)
			tmp |= (1 << index);
		else
			tmp &= ~(1 << index);

		value = tmp;
	}

	/* Send the configuration parameter data */
	req.offset = cpu_to_le32(offset);
	req.bytes = cpu_to_le32(size);
	req.value = cpu_to_le32(value);
	err = scarlett2_usb(mixer, SCARLETT2_USB_SET_DATA,
			    &req, sizeof(u32) * 2 + size,
			    NULL, 0);
	if (err < 0)
		return err;

	/* Activate the change */
	req2 = cpu_to_le32(config_item->activate);
	err = scarlett2_usb(mixer, SCARLETT2_USB_DATA_CMD,
			    &req2, sizeof(req2), NULL, 0);
	if (err < 0)
		return err;

	/* Schedule the change to be written to NVRAM */
	if (config_item->activate != SCARLETT2_USB_CONFIG_SAVE)
		schedule_delayed_work(&private->work, msecs_to_jiffies(2000));

	return 0;
}

/* Send a USB message to get sync status; result placed in *sync */
static int scarlett2_usb_get_sync_status(
	struct usb_mixer_interface *mixer,
	u8 *sync)
{
	__le32 data;
	int err;

	err = scarlett2_usb(mixer, SCARLETT2_USB_GET_SYNC,
			    NULL, 0, &data, sizeof(data));
	if (err < 0)
		return err;

	*sync = !!data;
	return 0;
}

/* Send a USB message to get volume status; result placed in *buf */
static int scarlett2_usb_get_volume_status(
	struct usb_mixer_interface *mixer,
	struct scarlett2_usb_volume_status *buf)
{
	return scarlett2_usb_get(mixer, SCARLETT2_USB_VOLUME_STATUS_OFFSET,
				 buf, sizeof(*buf));
}

/* Send a USB message to get the volumes for all inputs of one mix
 * and put the values into private->mix[]
 */
static int scarlett2_usb_get_mix(struct usb_mixer_interface *mixer,
				 int mix_num)
{
	struct scarlett2_data *private = mixer->private_data;
	const struct scarlett2_device_info *info = private->info;

	int num_mixer_in =
		info->port_count[SCARLETT2_PORT_TYPE_MIX][SCARLETT2_PORT_OUT];
	int err, i, j, k;

	struct {
		__le16 mix_num;
		__le16 count;
	} __packed req;

	__le16 data[SCARLETT2_INPUT_MIX_MAX];

	req.mix_num = cpu_to_le16(mix_num);
	req.count = cpu_to_le16(num_mixer_in);

	err = scarlett2_usb(mixer, SCARLETT2_USB_GET_MIX,
			    &req, sizeof(req),
			    data, num_mixer_in * sizeof(u16));
	if (err < 0)
		return err;

	for (i = 0, j = mix_num * num_mixer_in; i < num_mixer_in; i++, j++) {
		u16 mixer_value = le16_to_cpu(data[i]);

		for (k = 0; k < SCARLETT2_MIXER_VALUE_COUNT; k++)
			if (scarlett2_mixer_values[k] >= mixer_value)
				break;
		if (k == SCARLETT2_MIXER_VALUE_COUNT)
			k = SCARLETT2_MIXER_MAX_VALUE;
		private->mix[j] = k;
	}

	return 0;
}

/* Send a USB message to set the volumes for all inputs of one mix
 * (values obtained from private->mix[])
 */
static int scarlett2_usb_set_mix(struct usb_mixer_interface *mixer,
				 int mix_num)
{
	struct scarlett2_data *private = mixer->private_data;
	const struct scarlett2_device_info *info = private->info;

	struct {
		__le16 mix_num;
		__le16 data[SCARLETT2_INPUT_MIX_MAX];
	} __packed req;

	int i, j;
	int num_mixer_in =
		info->port_count[SCARLETT2_PORT_TYPE_MIX][SCARLETT2_PORT_OUT];

	req.mix_num = cpu_to_le16(mix_num);

	for (i = 0, j = mix_num * num_mixer_in; i < num_mixer_in; i++, j++)
		req.data[i] = cpu_to_le16(
			scarlett2_mixer_values[private->mix[j]]
		);

	return scarlett2_usb(mixer, SCARLETT2_USB_SET_MIX,
			     &req, (num_mixer_in + 1) * sizeof(u16),
			     NULL, 0);
}

/* Convert a port number index (per info->port_count) to a hardware ID */
static u32 scarlett2_mux_src_num_to_id(
	const int port_count[][SCARLETT2_PORT_DIRNS], int num)
{
	int port_type;

	for (port_type = 0;
	     port_type < SCARLETT2_PORT_TYPE_COUNT;
	     port_type++) {
		if (num < port_count[port_type][SCARLETT2_PORT_IN])
			return scarlett2_ports[port_type].id | num;
		num -= port_count[port_type][SCARLETT2_PORT_IN];
	}

	/* Oops */
	return 0;
}

/* Convert a hardware ID to a port number index */
static u32 scarlett2_mux_id_to_num(
	const int port_count[][SCARLETT2_PORT_DIRNS], int direction, u32 id)
{
	int port_type;
	int port_num = 0;

	for (port_type = 0;
	     port_type < SCARLETT2_PORT_TYPE_COUNT;
	     port_type++) {
		int base = scarlett2_ports[port_type].id;
		int count = port_count[port_type][direction];

		if (id >= base && id < base + count)
			return port_num + id - base;
		port_num += count;
	}

	/* Oops */
	return -1;
}

/* Convert one mux entry from the interface and load into private->mux[] */
static void scarlett2_usb_populate_mux(struct scarlett2_data *private,
				       u32 mux_entry)
{
	const struct scarlett2_device_info *info = private->info;
	const int (*port_count)[SCARLETT2_PORT_DIRNS] = info->port_count;

	int dst_idx, src_idx;

	dst_idx = scarlett2_mux_id_to_num(port_count, SCARLETT2_PORT_OUT,
					  mux_entry & 0xFFF);
	if (dst_idx < 0)
		return;

	if (dst_idx >= private->num_mux_dsts) {
		usb_audio_err(private->mixer->chip,
			"BUG: scarlett2_mux_id_to_num(%06x, OUT): %d >= %d",
			mux_entry, dst_idx, private->num_mux_dsts);
		return;
	}

	src_idx = scarlett2_mux_id_to_num(port_count, SCARLETT2_PORT_IN,
					  mux_entry >> 12);
	if (src_idx < 0)
		return;

	if (src_idx >= private->num_mux_srcs) {
		usb_audio_err(private->mixer->chip,
			"BUG: scarlett2_mux_id_to_num(%06x, IN): %d >= %d",
			mux_entry, src_idx, private->num_mux_srcs);
		return;
	}

	private->mux[dst_idx] = src_idx;
}

/* Send USB message to get mux inputs and then populate private->mux[] */
static int scarlett2_usb_get_mux(struct usb_mixer_interface *mixer)
{
	struct scarlett2_data *private = mixer->private_data;
	int count = private->num_mux_dsts;
	int err, i;

	struct {
		__le16 num;
		__le16 count;
	} __packed req;

	__le32 data[SCARLETT2_MUX_MAX];

	private->mux_updated = 0;

	req.num = 0;
	req.count = cpu_to_le16(count);

	err = scarlett2_usb(mixer, SCARLETT2_USB_GET_MUX,
			    &req, sizeof(req),
			    data, count * sizeof(u32));
	if (err < 0)
		return err;

	for (i = 0; i < count; i++)
		scarlett2_usb_populate_mux(private, le32_to_cpu(data[i]));

	return 0;
}

/* Send USB messages to set mux inputs */
static int scarlett2_usb_set_mux(struct usb_mixer_interface *mixer)
{
	struct scarlett2_data *private = mixer->private_data;
	const struct scarlett2_device_info *info = private->info;
	const int (*port_count)[SCARLETT2_PORT_DIRNS] = info->port_count;
	int table;

	struct {
		__le16 pad;
		__le16 num;
		__le32 data[SCARLETT2_MUX_MAX];
	} __packed req;

	req.pad = 0;

	/* set mux settings for each rate */
	for (table = 0; table < SCARLETT2_MUX_TABLES; table++) {
		const struct scarlett2_mux_entry *entry;

		/* i counts over the output array */
		int i = 0, err;

		req.num = cpu_to_le16(table);

		/* loop through each entry */
		for (entry = info->mux_assignment[table];
		     entry->count;
		     entry++) {
			int j;
			int port_type = entry->port_type;
			int port_idx = entry->start;
			int mux_idx = scarlett2_get_port_start_num(port_count,
				SCARLETT2_PORT_OUT, port_type) + port_idx;
			int dst_id = scarlett2_ports[port_type].id + port_idx;

			/* Empty slots */
			if (!dst_id) {
				for (j = 0; j < entry->count; j++)
					req.data[i++] = 0;
				continue;
			}

			/* Non-empty mux slots use the lower 12 bits
			 * for the destination and next 12 bits for
			 * the source
			 */
			for (j = 0; j < entry->count; j++) {
				int src_id = scarlett2_mux_src_num_to_id(
					port_count, private->mux[mux_idx++]);
				req.data[i++] = cpu_to_le32(dst_id |
							    src_id << 12);
				dst_id++;
			}
		}

		err = scarlett2_usb(mixer, SCARLETT2_USB_SET_MUX,
				    &req, (i + 1) * sizeof(u32),
				    NULL, 0);
		if (err < 0)
			return err;
	}

	return 0;
}

/* Send USB message to get meter levels */
static int scarlett2_usb_get_meter_levels(struct usb_mixer_interface *mixer,
					  u16 num_meters, u16 *levels)
{
	struct {
		__le16 pad;
		__le16 num_meters;
		__le32 magic;
	} __packed req;
	u32 resp[SCARLETT2_MAX_METERS];
	int i, err;

	req.pad = 0;
	req.num_meters = cpu_to_le16(num_meters);
	req.magic = cpu_to_le32(SCARLETT2_USB_METER_LEVELS_GET_MAGIC);
	err = scarlett2_usb(mixer, SCARLETT2_USB_GET_METER,
			    &req, sizeof(req), resp, num_meters * sizeof(u32));
	if (err < 0)
		return err;

	/* copy, convert to u16 */
	for (i = 0; i < num_meters; i++)
		levels[i] = resp[i];

	return 0;
}

/*** Control Functions ***/

/* helper function to create a new control */
static int scarlett2_add_new_ctl(struct usb_mixer_interface *mixer,
				 const struct snd_kcontrol_new *ncontrol,
				 int index, int channels, const char *name,
				 struct snd_kcontrol **kctl_return)
{
	struct snd_kcontrol *kctl;
	struct usb_mixer_elem_info *elem;
	int err;

	elem = kzalloc(sizeof(*elem), GFP_KERNEL);
	if (!elem)
		return -ENOMEM;

	/* We set USB_MIXER_BESPOKEN type, so that the core USB mixer code
	 * ignores them for resume and other operations.
	 * Also, the head.id field is set to 0, as we don't use this field.
	 */
	elem->head.mixer = mixer;
	elem->control = index;
	elem->head.id = 0;
	elem->channels = channels;
	elem->val_type = USB_MIXER_BESPOKEN;

	kctl = snd_ctl_new1(ncontrol, elem);
	if (!kctl) {
		kfree(elem);
		return -ENOMEM;
	}
	kctl->private_free = snd_usb_mixer_elem_free;

	strscpy(kctl->id.name, name, sizeof(kctl->id.name));

	err = snd_usb_mixer_add_control(&elem->head, kctl);
	if (err < 0)
		return err;

	if (kctl_return)
		*kctl_return = kctl;

	return 0;
}

/*** Sync Control ***/

/* Update sync control after receiving notification that the status
 * has changed
 */
static int scarlett2_update_sync(struct usb_mixer_interface *mixer)
{
	struct scarlett2_data *private = mixer->private_data;

	private->sync_updated = 0;
	return scarlett2_usb_get_sync_status(mixer, &private->sync);
}

static int scarlett2_sync_ctl_info(struct snd_kcontrol *kctl,
				   struct snd_ctl_elem_info *uinfo)
{
	static const char *texts[2] = {
		"Unlocked", "Locked"
	};
	return snd_ctl_enum_info(uinfo, 1, 2, texts);
}

static int scarlett2_sync_ctl_get(struct snd_kcontrol *kctl,
				  struct snd_ctl_elem_value *ucontrol)
{
	struct usb_mixer_elem_info *elem = kctl->private_data;
	struct usb_mixer_interface *mixer = elem->head.mixer;
	struct scarlett2_data *private = mixer->private_data;

	mutex_lock(&private->data_mutex);
	if (private->sync_updated)
		scarlett2_update_sync(mixer);
	ucontrol->value.enumerated.item[0] = private->sync;
	mutex_unlock(&private->data_mutex);

	return 0;
}

static const struct snd_kcontrol_new scarlett2_sync_ctl = {
	.iface = SNDRV_CTL_ELEM_IFACE_MIXER,
	.access = SNDRV_CTL_ELEM_ACCESS_READ,
	.name = "",
	.info = scarlett2_sync_ctl_info,
	.get  = scarlett2_sync_ctl_get
};

static int scarlett2_add_sync_ctl(struct usb_mixer_interface *mixer)
{
	struct scarlett2_data *private = mixer->private_data;

	/* devices without a mixer also don't support reporting sync status */
	if (!private->info->has_mixer)
		return 0;

	return scarlett2_add_new_ctl(mixer, &scarlett2_sync_ctl,
				     0, 1, "Sync Status", &private->sync_ctl);
}

/*** Analogue Line Out Volume Controls ***/

/* Update hardware volume controls after receiving notification that
 * they have changed
 */
static int scarlett2_update_volumes(struct usb_mixer_interface *mixer)
{
	struct scarlett2_data *private = mixer->private_data;
	const struct scarlett2_device_info *info = private->info;
	const int (*port_count)[SCARLETT2_PORT_DIRNS] = info->port_count;
	struct scarlett2_usb_volume_status volume_status;
	int num_line_out =
		port_count[SCARLETT2_PORT_TYPE_ANALOGUE][SCARLETT2_PORT_OUT];
	int err, i;
	int mute;

	private->vol_updated = 0;

	err = scarlett2_usb_get_volume_status(mixer, &volume_status);
	if (err < 0)
		return err;

	private->master_vol = clamp(
		volume_status.master_vol + SCARLETT2_VOLUME_BIAS,
		0, SCARLETT2_VOLUME_BIAS);

	if (info->line_out_hw_vol)
		for (i = 0; i < SCARLETT2_DIM_MUTE_COUNT; i++)
			private->dim_mute[i] = !!volume_status.dim_mute[i];

	mute = private->dim_mute[SCARLETT2_BUTTON_MUTE];

	for (i = 0; i < num_line_out; i++)
		if (private->vol_sw_hw_switch[i]) {
			private->vol[i] = private->master_vol;
			private->mute_switch[i] = mute;
		}

	return 0;
}

static int scarlett2_volume_ctl_info(struct snd_kcontrol *kctl,
				     struct snd_ctl_elem_info *uinfo)
{
	struct usb_mixer_elem_info *elem = kctl->private_data;

	uinfo->type = SNDRV_CTL_ELEM_TYPE_INTEGER;
	uinfo->count = elem->channels;
	uinfo->value.integer.min = 0;
	uinfo->value.integer.max = SCARLETT2_VOLUME_BIAS;
	uinfo->value.integer.step = 1;
	return 0;
}

static int scarlett2_master_volume_ctl_get(struct snd_kcontrol *kctl,
					   struct snd_ctl_elem_value *ucontrol)
{
	struct usb_mixer_elem_info *elem = kctl->private_data;
	struct usb_mixer_interface *mixer = elem->head.mixer;
	struct scarlett2_data *private = mixer->private_data;

	mutex_lock(&private->data_mutex);
	if (private->vol_updated)
		scarlett2_update_volumes(mixer);
	mutex_unlock(&private->data_mutex);

	ucontrol->value.integer.value[0] = private->master_vol;
	return 0;
}

static int line_out_remap(struct scarlett2_data *private, int index)
{
	const struct scarlett2_device_info *info = private->info;

	if (!info->line_out_remap_enable)
		return index;
	return info->line_out_remap[index];
}

static int scarlett2_volume_ctl_get(struct snd_kcontrol *kctl,
				    struct snd_ctl_elem_value *ucontrol)
{
	struct usb_mixer_elem_info *elem = kctl->private_data;
	struct usb_mixer_interface *mixer = elem->head.mixer;
	struct scarlett2_data *private = mixer->private_data;
	int index = line_out_remap(private, elem->control);

	mutex_lock(&private->data_mutex);
	if (private->vol_updated)
		scarlett2_update_volumes(mixer);
	mutex_unlock(&private->data_mutex);

	ucontrol->value.integer.value[0] = private->vol[index];
	return 0;
}

static int scarlett2_volume_ctl_put(struct snd_kcontrol *kctl,
				    struct snd_ctl_elem_value *ucontrol)
{
	struct usb_mixer_elem_info *elem = kctl->private_data;
	struct usb_mixer_interface *mixer = elem->head.mixer;
	struct scarlett2_data *private = mixer->private_data;
	int index = line_out_remap(private, elem->control);
	int oval, val, err = 0;

	mutex_lock(&private->data_mutex);

	oval = private->vol[index];
	val = ucontrol->value.integer.value[0];

	if (oval == val)
		goto unlock;

	private->vol[index] = val;
	err = scarlett2_usb_set_config(mixer, SCARLETT2_CONFIG_LINE_OUT_VOLUME,
				       index, val - SCARLETT2_VOLUME_BIAS);
	if (err == 0)
		err = 1;

unlock:
	mutex_unlock(&private->data_mutex);
	return err;
}

static const DECLARE_TLV_DB_MINMAX(
	db_scale_scarlett2_gain, -SCARLETT2_VOLUME_BIAS * 100, 0
);

static const struct snd_kcontrol_new scarlett2_master_volume_ctl = {
	.iface = SNDRV_CTL_ELEM_IFACE_MIXER,
	.access = SNDRV_CTL_ELEM_ACCESS_READ |
		  SNDRV_CTL_ELEM_ACCESS_TLV_READ,
	.name = "",
	.info = scarlett2_volume_ctl_info,
	.get  = scarlett2_master_volume_ctl_get,
	.private_value = 0, /* max value */
	.tlv = { .p = db_scale_scarlett2_gain }
};

static const struct snd_kcontrol_new scarlett2_line_out_volume_ctl = {
	.iface = SNDRV_CTL_ELEM_IFACE_MIXER,
	.access = SNDRV_CTL_ELEM_ACCESS_READWRITE |
		  SNDRV_CTL_ELEM_ACCESS_TLV_READ,
	.name = "",
	.info = scarlett2_volume_ctl_info,
	.get  = scarlett2_volume_ctl_get,
	.put  = scarlett2_volume_ctl_put,
	.private_value = 0, /* max value */
	.tlv = { .p = db_scale_scarlett2_gain }
};

/*** Mute Switch Controls ***/

static int scarlett2_mute_ctl_get(struct snd_kcontrol *kctl,
					struct snd_ctl_elem_value *ucontrol)
{
	struct usb_mixer_elem_info *elem = kctl->private_data;
	struct scarlett2_data *private = elem->head.mixer->private_data;
	int index = line_out_remap(private, elem->control);

	ucontrol->value.integer.value[0] = private->mute_switch[index];
	return 0;
}

static int scarlett2_mute_ctl_put(struct snd_kcontrol *kctl,
					struct snd_ctl_elem_value *ucontrol)
{
	struct usb_mixer_elem_info *elem = kctl->private_data;
	struct usb_mixer_interface *mixer = elem->head.mixer;
	struct scarlett2_data *private = mixer->private_data;
	int index = line_out_remap(private, elem->control);
	int oval, val, err = 0;

	mutex_lock(&private->data_mutex);

	oval = private->mute_switch[index];
	val = !!ucontrol->value.integer.value[0];

	if (oval == val)
		goto unlock;

	private->mute_switch[index] = val;

	/* Send mute change to the device */
	err = scarlett2_usb_set_config(mixer, SCARLETT2_CONFIG_MUTE_SWITCH,
				       index, val);
<<<<<<< HEAD
=======
	if (err == 0)
		err = 1;
>>>>>>> 934d0587

unlock:
	mutex_unlock(&private->data_mutex);
	return err;
}

static const struct snd_kcontrol_new scarlett2_mute_ctl = {
	.iface = SNDRV_CTL_ELEM_IFACE_MIXER,
	.name = "",
	.info = snd_ctl_boolean_mono_info,
	.get  = scarlett2_mute_ctl_get,
	.put  = scarlett2_mute_ctl_put,
};

/*** HW/SW Volume Switch Controls ***/

static void scarlett2_sw_hw_ctl_ro(struct scarlett2_data *private, int index)
{
	private->sw_hw_ctls[index]->vd[0].access &=
		~SNDRV_CTL_ELEM_ACCESS_WRITE;
}

static void scarlett2_sw_hw_ctl_rw(struct scarlett2_data *private, int index)
{
	private->sw_hw_ctls[index]->vd[0].access |=
		SNDRV_CTL_ELEM_ACCESS_WRITE;
}

static int scarlett2_sw_hw_enum_ctl_info(struct snd_kcontrol *kctl,
					 struct snd_ctl_elem_info *uinfo)
{
	static const char *const values[2] = {
		"SW", "HW"
	};

	return snd_ctl_enum_info(uinfo, 1, 2, values);
}

static int scarlett2_sw_hw_enum_ctl_get(struct snd_kcontrol *kctl,
					struct snd_ctl_elem_value *ucontrol)
{
	struct usb_mixer_elem_info *elem = kctl->private_data;
	struct scarlett2_data *private = elem->head.mixer->private_data;
	int index = line_out_remap(private, elem->control);

	ucontrol->value.enumerated.item[0] = private->vol_sw_hw_switch[index];
	return 0;
}

static void scarlett2_vol_ctl_set_writable(struct usb_mixer_interface *mixer,
					   int index, int value)
{
	struct scarlett2_data *private = mixer->private_data;
	struct snd_card *card = mixer->chip->card;

	/* Set/Clear write bits */
	if (value) {
		private->vol_ctls[index]->vd[0].access |=
			SNDRV_CTL_ELEM_ACCESS_WRITE;
		private->mute_ctls[index]->vd[0].access |=
			SNDRV_CTL_ELEM_ACCESS_WRITE;
	} else {
		private->vol_ctls[index]->vd[0].access &=
			~SNDRV_CTL_ELEM_ACCESS_WRITE;
		private->mute_ctls[index]->vd[0].access &=
			~SNDRV_CTL_ELEM_ACCESS_WRITE;
	}

	/* Notify of write bit change */
	snd_ctl_notify(card, SNDRV_CTL_EVENT_MASK_INFO,
		       &private->vol_ctls[index]->id);
	snd_ctl_notify(card, SNDRV_CTL_EVENT_MASK_INFO,
		       &private->mute_ctls[index]->id);
}

static int scarlett2_sw_hw_change(struct usb_mixer_interface *mixer,
				  int ctl_index, int val)
{
	struct scarlett2_data *private = mixer->private_data;
	int index = line_out_remap(private, ctl_index);
	int err;

	private->vol_sw_hw_switch[index] = val;

	/* Change access mode to RO (hardware controlled volume)
	 * or RW (software controlled volume)
	 */
	scarlett2_vol_ctl_set_writable(mixer, ctl_index, !val);

	/* Reset volume/mute to master volume/mute */
	private->vol[index] = private->master_vol;
	private->mute_switch[index] = private->dim_mute[SCARLETT2_BUTTON_MUTE];

	/* Set SW volume to current HW volume */
	err = scarlett2_usb_set_config(
		mixer, SCARLETT2_CONFIG_LINE_OUT_VOLUME,
		index, private->master_vol - SCARLETT2_VOLUME_BIAS);
	if (err < 0)
		return err;

	/* Set SW mute to current HW mute */
	err = scarlett2_usb_set_config(
		mixer, SCARLETT2_CONFIG_MUTE_SWITCH,
		index, private->dim_mute[SCARLETT2_BUTTON_MUTE]);
	if (err < 0)
		return err;

	/* Send SW/HW switch change to the device */
	return scarlett2_usb_set_config(mixer, SCARLETT2_CONFIG_SW_HW_SWITCH,
					index, val);
}

static int scarlett2_sw_hw_enum_ctl_put(struct snd_kcontrol *kctl,
					struct snd_ctl_elem_value *ucontrol)
{
	struct usb_mixer_elem_info *elem = kctl->private_data;
	struct usb_mixer_interface *mixer = elem->head.mixer;
	struct scarlett2_data *private = mixer->private_data;
	int ctl_index = elem->control;
	int index = line_out_remap(private, ctl_index);
	int oval, val, err = 0;

	mutex_lock(&private->data_mutex);

	oval = private->vol_sw_hw_switch[index];
	val = !!ucontrol->value.enumerated.item[0];

	if (oval == val)
		goto unlock;

	err = scarlett2_sw_hw_change(mixer, ctl_index, val);
	if (err == 0)
		err = 1;

unlock:
	mutex_unlock(&private->data_mutex);
	return err;
}

static const struct snd_kcontrol_new scarlett2_sw_hw_enum_ctl = {
	.iface = SNDRV_CTL_ELEM_IFACE_MIXER,
	.name = "",
	.info = scarlett2_sw_hw_enum_ctl_info,
	.get  = scarlett2_sw_hw_enum_ctl_get,
	.put  = scarlett2_sw_hw_enum_ctl_put,
};

/*** Line Level/Instrument Level Switch Controls ***/

static int scarlett2_update_input_other(struct usb_mixer_interface *mixer)
{
	struct scarlett2_data *private = mixer->private_data;
	const struct scarlett2_device_info *info = private->info;

	private->input_other_updated = 0;

	if (info->level_input_count) {
		int err = scarlett2_usb_get_config(
			mixer, SCARLETT2_CONFIG_LEVEL_SWITCH,
			info->level_input_count + info->level_input_first,
			private->level_switch);
		if (err < 0)
			return err;
	}

	if (info->pad_input_count) {
		int err = scarlett2_usb_get_config(
			mixer, SCARLETT2_CONFIG_PAD_SWITCH,
			info->pad_input_count, private->pad_switch);
		if (err < 0)
			return err;
	}

	if (info->air_input_count) {
		int err = scarlett2_usb_get_config(
			mixer, SCARLETT2_CONFIG_AIR_SWITCH,
			info->air_input_count, private->air_switch);
		if (err < 0)
			return err;
	}

	if (info->phantom_count) {
		int err = scarlett2_usb_get_config(
			mixer, SCARLETT2_CONFIG_PHANTOM_SWITCH,
			info->phantom_count, private->phantom_switch);
		if (err < 0)
			return err;

		err = scarlett2_usb_get_config(
			mixer, SCARLETT2_CONFIG_PHANTOM_PERSISTENCE,
			1, &private->phantom_persistence);
		if (err < 0)
			return err;
	}

	return 0;
}

static int scarlett2_level_enum_ctl_info(struct snd_kcontrol *kctl,
					 struct snd_ctl_elem_info *uinfo)
{
	static const char *const values[2] = {
		"Line", "Inst"
	};

	return snd_ctl_enum_info(uinfo, 1, 2, values);
}

static int scarlett2_level_enum_ctl_get(struct snd_kcontrol *kctl,
					struct snd_ctl_elem_value *ucontrol)
{
	struct usb_mixer_elem_info *elem = kctl->private_data;
	struct usb_mixer_interface *mixer = elem->head.mixer;
	struct scarlett2_data *private = mixer->private_data;
	const struct scarlett2_device_info *info = private->info;

	int index = elem->control + info->level_input_first;

	mutex_lock(&private->data_mutex);
	if (private->input_other_updated)
		scarlett2_update_input_other(mixer);
	ucontrol->value.enumerated.item[0] = private->level_switch[index];
	mutex_unlock(&private->data_mutex);

	return 0;
}

static int scarlett2_level_enum_ctl_put(struct snd_kcontrol *kctl,
					struct snd_ctl_elem_value *ucontrol)
{
	struct usb_mixer_elem_info *elem = kctl->private_data;
	struct usb_mixer_interface *mixer = elem->head.mixer;
	struct scarlett2_data *private = mixer->private_data;
	const struct scarlett2_device_info *info = private->info;

	int index = elem->control + info->level_input_first;
	int oval, val, err = 0;

	mutex_lock(&private->data_mutex);

	oval = private->level_switch[index];
	val = !!ucontrol->value.enumerated.item[0];

	if (oval == val)
		goto unlock;

	private->level_switch[index] = val;

	/* Send switch change to the device */
	err = scarlett2_usb_set_config(mixer, SCARLETT2_CONFIG_LEVEL_SWITCH,
				       index, val);
	if (err == 0)
		err = 1;

unlock:
	mutex_unlock(&private->data_mutex);
	return err;
}

static const struct snd_kcontrol_new scarlett2_level_enum_ctl = {
	.iface = SNDRV_CTL_ELEM_IFACE_MIXER,
	.name = "",
	.info = scarlett2_level_enum_ctl_info,
	.get  = scarlett2_level_enum_ctl_get,
	.put  = scarlett2_level_enum_ctl_put,
};

/*** Pad Switch Controls ***/

static int scarlett2_pad_ctl_get(struct snd_kcontrol *kctl,
				 struct snd_ctl_elem_value *ucontrol)
{
	struct usb_mixer_elem_info *elem = kctl->private_data;
	struct usb_mixer_interface *mixer = elem->head.mixer;
	struct scarlett2_data *private = mixer->private_data;

	mutex_lock(&private->data_mutex);
	if (private->input_other_updated)
		scarlett2_update_input_other(mixer);
	ucontrol->value.integer.value[0] =
		private->pad_switch[elem->control];
	mutex_unlock(&private->data_mutex);

	return 0;
}

static int scarlett2_pad_ctl_put(struct snd_kcontrol *kctl,
				 struct snd_ctl_elem_value *ucontrol)
{
	struct usb_mixer_elem_info *elem = kctl->private_data;
	struct usb_mixer_interface *mixer = elem->head.mixer;
	struct scarlett2_data *private = mixer->private_data;

	int index = elem->control;
	int oval, val, err = 0;

	mutex_lock(&private->data_mutex);

	oval = private->pad_switch[index];
	val = !!ucontrol->value.integer.value[0];

	if (oval == val)
		goto unlock;

	private->pad_switch[index] = val;

	/* Send switch change to the device */
	err = scarlett2_usb_set_config(mixer, SCARLETT2_CONFIG_PAD_SWITCH,
				       index, val);
	if (err == 0)
		err = 1;
<<<<<<< HEAD

unlock:
	mutex_unlock(&private->data_mutex);
	return err;
}

static const struct snd_kcontrol_new scarlett2_pad_ctl = {
	.iface = SNDRV_CTL_ELEM_IFACE_MIXER,
	.name = "",
	.info = snd_ctl_boolean_mono_info,
	.get  = scarlett2_pad_ctl_get,
	.put  = scarlett2_pad_ctl_put,
};

/*** Air Switch Controls ***/

static int scarlett2_air_ctl_get(struct snd_kcontrol *kctl,
				 struct snd_ctl_elem_value *ucontrol)
{
	struct usb_mixer_elem_info *elem = kctl->private_data;
	struct usb_mixer_interface *mixer = elem->head.mixer;
	struct scarlett2_data *private = mixer->private_data;

	mutex_lock(&private->data_mutex);
	if (private->input_other_updated)
		scarlett2_update_input_other(mixer);
	ucontrol->value.integer.value[0] = private->air_switch[elem->control];
	mutex_unlock(&private->data_mutex);

	return 0;
}

static int scarlett2_air_ctl_put(struct snd_kcontrol *kctl,
				 struct snd_ctl_elem_value *ucontrol)
{
	struct usb_mixer_elem_info *elem = kctl->private_data;
	struct usb_mixer_interface *mixer = elem->head.mixer;
	struct scarlett2_data *private = mixer->private_data;

	int index = elem->control;
	int oval, val, err = 0;

	mutex_lock(&private->data_mutex);

	oval = private->air_switch[index];
	val = !!ucontrol->value.integer.value[0];

	if (oval == val)
		goto unlock;

	private->air_switch[index] = val;

	/* Send switch change to the device */
	err = scarlett2_usb_set_config(mixer, SCARLETT2_CONFIG_AIR_SWITCH,
				       index, val);

unlock:
	mutex_unlock(&private->data_mutex);
	return err;
}

static const struct snd_kcontrol_new scarlett2_air_ctl = {
	.iface = SNDRV_CTL_ELEM_IFACE_MIXER,
	.name = "",
	.info = snd_ctl_boolean_mono_info,
	.get  = scarlett2_air_ctl_get,
	.put  = scarlett2_air_ctl_put,
};

/*** Phantom Switch Controls ***/

static int scarlett2_phantom_ctl_get(struct snd_kcontrol *kctl,
				     struct snd_ctl_elem_value *ucontrol)
{
	struct usb_mixer_elem_info *elem = kctl->private_data;
	struct usb_mixer_interface *mixer = elem->head.mixer;
	struct scarlett2_data *private = mixer->private_data;

	mutex_lock(&private->data_mutex);
	if (private->input_other_updated)
		scarlett2_update_input_other(mixer);
	ucontrol->value.integer.value[0] =
		private->phantom_switch[elem->control];
	mutex_unlock(&private->data_mutex);

	return 0;
}

static int scarlett2_phantom_ctl_put(struct snd_kcontrol *kctl,
				     struct snd_ctl_elem_value *ucontrol)
{
	struct usb_mixer_elem_info *elem = kctl->private_data;
	struct usb_mixer_interface *mixer = elem->head.mixer;
	struct scarlett2_data *private = mixer->private_data;

	int index = elem->control;
	int oval, val, err = 0;

	mutex_lock(&private->data_mutex);

	oval = private->phantom_switch[index];
	val = !!ucontrol->value.integer.value[0];

	if (oval == val)
		goto unlock;

	private->phantom_switch[index] = val;

	/* Send switch change to the device */
	err = scarlett2_usb_set_config(mixer, SCARLETT2_CONFIG_PHANTOM_SWITCH,
				       index, val);

unlock:
	mutex_unlock(&private->data_mutex);
	return err;
}

static const struct snd_kcontrol_new scarlett2_phantom_ctl = {
	.iface = SNDRV_CTL_ELEM_IFACE_MIXER,
	.name = "",
	.info = snd_ctl_boolean_mono_info,
	.get  = scarlett2_phantom_ctl_get,
	.put  = scarlett2_phantom_ctl_put,
};

/*** Phantom Persistence Control ***/

static int scarlett2_phantom_persistence_ctl_get(
	struct snd_kcontrol *kctl, struct snd_ctl_elem_value *ucontrol)
{
	struct usb_mixer_elem_info *elem = kctl->private_data;
	struct scarlett2_data *private = elem->head.mixer->private_data;

	ucontrol->value.integer.value[0] = private->phantom_persistence;
	return 0;
}

static int scarlett2_phantom_persistence_ctl_put(
	struct snd_kcontrol *kctl, struct snd_ctl_elem_value *ucontrol)
{
	struct usb_mixer_elem_info *elem = kctl->private_data;
	struct usb_mixer_interface *mixer = elem->head.mixer;
	struct scarlett2_data *private = mixer->private_data;

	int index = elem->control;
	int oval, val, err = 0;

	mutex_lock(&private->data_mutex);

	oval = private->phantom_persistence;
	val = !!ucontrol->value.integer.value[0];

	if (oval == val)
		goto unlock;

	private->phantom_persistence = val;

	/* Send switch change to the device */
	err = scarlett2_usb_set_config(
		mixer, SCARLETT2_CONFIG_PHANTOM_PERSISTENCE, index, val);

unlock:
	mutex_unlock(&private->data_mutex);
	return err;
}

static const struct snd_kcontrol_new scarlett2_phantom_persistence_ctl = {
	.iface = SNDRV_CTL_ELEM_IFACE_MIXER,
	.name = "",
	.info = snd_ctl_boolean_mono_info,
	.get  = scarlett2_phantom_persistence_ctl_get,
	.put  = scarlett2_phantom_persistence_ctl_put,
};

/*** Direct Monitor Control ***/

static int scarlett2_update_monitor_other(struct usb_mixer_interface *mixer)
{
	struct scarlett2_data *private = mixer->private_data;
	const struct scarlett2_device_info *info = private->info;
	int err;

	/* monitor_other_enable[0] enables speaker switching
	 * monitor_other_enable[1] enables talkback
	 */
	u8 monitor_other_enable[2];

	/* monitor_other_switch[0] activates the alternate speakers
	 * monitor_other_switch[1] activates talkback
	 */
	u8 monitor_other_switch[2];

	private->monitor_other_updated = 0;

	if (info->direct_monitor)
		return scarlett2_usb_get_config(
			mixer, SCARLETT2_CONFIG_DIRECT_MONITOR,
			1, &private->direct_monitor_switch);

	/* if it doesn't do speaker switching then it also doesn't do
	 * talkback
	 */
	if (!info->has_speaker_switching)
		return 0;

	err = scarlett2_usb_get_config(
		mixer, SCARLETT2_CONFIG_MONITOR_OTHER_ENABLE,
		2, monitor_other_enable);
	if (err < 0)
		return err;

	err = scarlett2_usb_get_config(
		mixer, SCARLETT2_CONFIG_MONITOR_OTHER_SWITCH,
		2, monitor_other_switch);
	if (err < 0)
		return err;

	if (!monitor_other_enable[0])
		private->speaker_switching_switch = 0;
	else
		private->speaker_switching_switch = monitor_other_switch[0] + 1;

	if (info->has_talkback) {
		const int (*port_count)[SCARLETT2_PORT_DIRNS] =
			info->port_count;
		int num_mixes =
			port_count[SCARLETT2_PORT_TYPE_MIX][SCARLETT2_PORT_IN];
		u16 bitmap;
		int i;

		if (!monitor_other_enable[1])
			private->talkback_switch = 0;
		else
			private->talkback_switch = monitor_other_switch[1] + 1;

		err = scarlett2_usb_get_config(mixer,
					       SCARLETT2_CONFIG_TALKBACK_MAP,
					       1, &bitmap);
		for (i = 0; i < num_mixes; i++, bitmap >>= 1)
			private->talkback_map[i] = bitmap & 1;
	}

	return 0;
}

static int scarlett2_direct_monitor_ctl_get(
	struct snd_kcontrol *kctl, struct snd_ctl_elem_value *ucontrol)
{
	struct usb_mixer_elem_info *elem = kctl->private_data;
	struct usb_mixer_interface *mixer = elem->head.mixer;
	struct scarlett2_data *private = elem->head.mixer->private_data;

	mutex_lock(&private->data_mutex);
	if (private->monitor_other_updated)
		scarlett2_update_monitor_other(mixer);
	ucontrol->value.enumerated.item[0] = private->direct_monitor_switch;
	mutex_unlock(&private->data_mutex);

	return 0;
}

static int scarlett2_direct_monitor_ctl_put(
	struct snd_kcontrol *kctl, struct snd_ctl_elem_value *ucontrol)
{
	struct usb_mixer_elem_info *elem = kctl->private_data;
	struct usb_mixer_interface *mixer = elem->head.mixer;
	struct scarlett2_data *private = mixer->private_data;

	int index = elem->control;
	int oval, val, err = 0;

	mutex_lock(&private->data_mutex);

	oval = private->direct_monitor_switch;
	val = min(ucontrol->value.enumerated.item[0], 2U);

	if (oval == val)
		goto unlock;

	private->direct_monitor_switch = val;

	/* Send switch change to the device */
	err = scarlett2_usb_set_config(
		mixer, SCARLETT2_CONFIG_DIRECT_MONITOR, index, val);

unlock:
	mutex_unlock(&private->data_mutex);
	return err;
}

static int scarlett2_direct_monitor_stereo_enum_ctl_info(
	struct snd_kcontrol *kctl, struct snd_ctl_elem_info *uinfo)
{
	static const char *const values[3] = {
		"Off", "Mono", "Stereo"
	};

	return snd_ctl_enum_info(uinfo, 1, 3, values);
}

/* Direct Monitor for Solo is mono-only and only needs a boolean control
 * Direct Monitor for 2i2 is selectable between Off/Mono/Stereo
 */
static const struct snd_kcontrol_new scarlett2_direct_monitor_ctl[2] = {
	{
		.iface = SNDRV_CTL_ELEM_IFACE_MIXER,
		.name = "",
		.info = snd_ctl_boolean_mono_info,
		.get  = scarlett2_direct_monitor_ctl_get,
		.put  = scarlett2_direct_monitor_ctl_put,
	},
	{
		.iface = SNDRV_CTL_ELEM_IFACE_MIXER,
		.name = "",
		.info = scarlett2_direct_monitor_stereo_enum_ctl_info,
		.get  = scarlett2_direct_monitor_ctl_get,
		.put  = scarlett2_direct_monitor_ctl_put,
	}
};

static int scarlett2_add_direct_monitor_ctl(struct usb_mixer_interface *mixer)
{
	struct scarlett2_data *private = mixer->private_data;
	const struct scarlett2_device_info *info = private->info;

	if (!info->direct_monitor)
		return 0;

	return scarlett2_add_new_ctl(
		mixer, &scarlett2_direct_monitor_ctl[info->direct_monitor - 1],
		0, 1, "Direct Monitor Playback Switch",
		&private->direct_monitor_ctl);
}

/*** Speaker Switching Control ***/

static int scarlett2_speaker_switch_enum_ctl_info(
	struct snd_kcontrol *kctl, struct snd_ctl_elem_info *uinfo)
{
	static const char *const values[3] = {
		"Off", "Main", "Alt"
	};

	return snd_ctl_enum_info(uinfo, 1, 3, values);
}

static int scarlett2_speaker_switch_enum_ctl_get(
	struct snd_kcontrol *kctl, struct snd_ctl_elem_value *ucontrol)
{
	struct usb_mixer_elem_info *elem = kctl->private_data;
	struct usb_mixer_interface *mixer = elem->head.mixer;
	struct scarlett2_data *private = mixer->private_data;

	mutex_lock(&private->data_mutex);
	if (private->monitor_other_updated)
		scarlett2_update_monitor_other(mixer);
	ucontrol->value.enumerated.item[0] = private->speaker_switching_switch;
	mutex_unlock(&private->data_mutex);

	return 0;
}

/* when speaker switching gets enabled, switch the main/alt speakers
 * to HW volume and disable those controls
 */
static void scarlett2_speaker_switch_enable(struct usb_mixer_interface *mixer)
{
	struct snd_card *card = mixer->chip->card;
	struct scarlett2_data *private = mixer->private_data;
	int i;

	for (i = 0; i < 4; i++) {
		int index = line_out_remap(private, i);

		/* switch the main/alt speakers to HW volume */
		if (!private->vol_sw_hw_switch[index])
			scarlett2_sw_hw_change(private->mixer, i, 1);

		/* disable the line out SW/HW switch */
		scarlett2_sw_hw_ctl_ro(private, i);
		snd_ctl_notify(card, SNDRV_CTL_EVENT_MASK_INFO,
			       &private->sw_hw_ctls[i]->id);
	}

	/* when the next monitor-other notify comes in, update the mux
	 * configuration
	 */
	private->speaker_switching_switched = 1;
}

/* when speaker switching gets disabled, reenable the hw/sw controls
 * and invalidate the routing
 */
static void scarlett2_speaker_switch_disable(struct usb_mixer_interface *mixer)
{
	struct snd_card *card = mixer->chip->card;
	struct scarlett2_data *private = mixer->private_data;
	int i;

	/* enable the line out SW/HW switch */
	for (i = 0; i < 4; i++) {
		scarlett2_sw_hw_ctl_rw(private, i);
		snd_ctl_notify(card, SNDRV_CTL_EVENT_MASK_INFO,
			       &private->sw_hw_ctls[i]->id);
	}

	/* when the next monitor-other notify comes in, update the mux
	 * configuration
	 */
	private->speaker_switching_switched = 1;
}

static int scarlett2_speaker_switch_enum_ctl_put(
	struct snd_kcontrol *kctl, struct snd_ctl_elem_value *ucontrol)
{
	struct usb_mixer_elem_info *elem = kctl->private_data;
	struct usb_mixer_interface *mixer = elem->head.mixer;
	struct scarlett2_data *private = mixer->private_data;

	int oval, val, err = 0;

	mutex_lock(&private->data_mutex);

	oval = private->speaker_switching_switch;
	val = min(ucontrol->value.enumerated.item[0], 2U);

	if (oval == val)
		goto unlock;

	private->speaker_switching_switch = val;

	/* enable/disable speaker switching */
	err = scarlett2_usb_set_config(
		mixer, SCARLETT2_CONFIG_MONITOR_OTHER_ENABLE,
		0, !!val);
	if (err < 0)
		goto unlock;

	/* if speaker switching is enabled, select main or alt */
	err = scarlett2_usb_set_config(
		mixer, SCARLETT2_CONFIG_MONITOR_OTHER_SWITCH,
		0, val == 2);
	if (err < 0)
		goto unlock;

	/* update controls if speaker switching gets enabled or disabled */
	if (!oval && val)
		scarlett2_speaker_switch_enable(mixer);
	else if (oval && !val)
		scarlett2_speaker_switch_disable(mixer);

unlock:
	mutex_unlock(&private->data_mutex);
	return err;
}

static const struct snd_kcontrol_new scarlett2_speaker_switch_enum_ctl = {
	.iface = SNDRV_CTL_ELEM_IFACE_MIXER,
	.name = "",
	.info = scarlett2_speaker_switch_enum_ctl_info,
	.get  = scarlett2_speaker_switch_enum_ctl_get,
	.put  = scarlett2_speaker_switch_enum_ctl_put,
};

static int scarlett2_add_speaker_switch_ctl(
	struct usb_mixer_interface *mixer)
{
	struct scarlett2_data *private = mixer->private_data;
	const struct scarlett2_device_info *info = private->info;

	if (!info->has_speaker_switching)
		return 0;

	return scarlett2_add_new_ctl(
		mixer, &scarlett2_speaker_switch_enum_ctl,
		0, 1, "Speaker Switching Playback Enum",
		&private->speaker_switching_ctl);
}

/*** Talkback and Talkback Map Controls ***/

static int scarlett2_talkback_enum_ctl_info(
	struct snd_kcontrol *kctl, struct snd_ctl_elem_info *uinfo)
{
	static const char *const values[3] = {
		"Disabled", "Off", "On"
	};

	return snd_ctl_enum_info(uinfo, 1, 3, values);
}

static int scarlett2_talkback_enum_ctl_get(
	struct snd_kcontrol *kctl, struct snd_ctl_elem_value *ucontrol)
{
	struct usb_mixer_elem_info *elem = kctl->private_data;
	struct usb_mixer_interface *mixer = elem->head.mixer;
	struct scarlett2_data *private = mixer->private_data;

	mutex_lock(&private->data_mutex);
	if (private->monitor_other_updated)
		scarlett2_update_monitor_other(mixer);
	ucontrol->value.enumerated.item[0] = private->talkback_switch;
	mutex_unlock(&private->data_mutex);

	return 0;
}

static int scarlett2_talkback_enum_ctl_put(
	struct snd_kcontrol *kctl, struct snd_ctl_elem_value *ucontrol)
{
	struct usb_mixer_elem_info *elem = kctl->private_data;
	struct usb_mixer_interface *mixer = elem->head.mixer;
	struct scarlett2_data *private = mixer->private_data;

	int oval, val, err = 0;

	mutex_lock(&private->data_mutex);

	oval = private->talkback_switch;
	val = min(ucontrol->value.enumerated.item[0], 2U);

	if (oval == val)
		goto unlock;

	private->talkback_switch = val;

	/* enable/disable talkback */
	err = scarlett2_usb_set_config(
		mixer, SCARLETT2_CONFIG_MONITOR_OTHER_ENABLE,
		1, !!val);
	if (err < 0)
		goto unlock;

	/* if talkback is enabled, select main or alt */
	err = scarlett2_usb_set_config(
		mixer, SCARLETT2_CONFIG_MONITOR_OTHER_SWITCH,
		1, val == 2);
	if (err < 0)
		goto unlock;

unlock:
	mutex_unlock(&private->data_mutex);
	return err;
}

static const struct snd_kcontrol_new scarlett2_talkback_enum_ctl = {
	.iface = SNDRV_CTL_ELEM_IFACE_MIXER,
	.name = "",
	.info = scarlett2_talkback_enum_ctl_info,
	.get  = scarlett2_talkback_enum_ctl_get,
	.put  = scarlett2_talkback_enum_ctl_put,
};

static int scarlett2_talkback_map_ctl_get(
	struct snd_kcontrol *kctl, struct snd_ctl_elem_value *ucontrol)
{
	struct usb_mixer_elem_info *elem = kctl->private_data;
	struct usb_mixer_interface *mixer = elem->head.mixer;
	struct scarlett2_data *private = mixer->private_data;
	int index = elem->control;

	ucontrol->value.integer.value[0] = private->talkback_map[index];

	return 0;
}

static int scarlett2_talkback_map_ctl_put(
	struct snd_kcontrol *kctl, struct snd_ctl_elem_value *ucontrol)
{
	struct usb_mixer_elem_info *elem = kctl->private_data;
	struct usb_mixer_interface *mixer = elem->head.mixer;
	struct scarlett2_data *private = mixer->private_data;
	const int (*port_count)[SCARLETT2_PORT_DIRNS] =
		private->info->port_count;
	int num_mixes = port_count[SCARLETT2_PORT_TYPE_MIX][SCARLETT2_PORT_IN];

	int index = elem->control;
	int oval, val, err = 0, i;
	u16 bitmap = 0;

	mutex_lock(&private->data_mutex);

	oval = private->talkback_map[index];
	val = !!ucontrol->value.integer.value[0];

	if (oval == val)
		goto unlock;

	private->talkback_map[index] = val;

	for (i = 0; i < num_mixes; i++)
		bitmap |= private->talkback_map[i] << i;

	/* Send updated bitmap to the device */
	err = scarlett2_usb_set_config(mixer, SCARLETT2_CONFIG_TALKBACK_MAP,
				       0, bitmap);
	if (err < 0)
		goto unlock;
=======
>>>>>>> 934d0587

unlock:
	mutex_unlock(&private->data_mutex);
	return err;
}

static const struct snd_kcontrol_new scarlett2_talkback_map_ctl = {
	.iface = SNDRV_CTL_ELEM_IFACE_MIXER,
	.name = "",
	.info = snd_ctl_boolean_mono_info,
<<<<<<< HEAD
=======
	.get  = scarlett2_pad_ctl_get,
	.put  = scarlett2_pad_ctl_put,
};

/*** Air Switch Controls ***/

static int scarlett2_air_ctl_get(struct snd_kcontrol *kctl,
				 struct snd_ctl_elem_value *ucontrol)
{
	struct usb_mixer_elem_info *elem = kctl->private_data;
	struct usb_mixer_interface *mixer = elem->head.mixer;
	struct scarlett2_data *private = mixer->private_data;

	mutex_lock(&private->data_mutex);
	if (private->input_other_updated)
		scarlett2_update_input_other(mixer);
	ucontrol->value.integer.value[0] = private->air_switch[elem->control];
	mutex_unlock(&private->data_mutex);

	return 0;
}

static int scarlett2_air_ctl_put(struct snd_kcontrol *kctl,
				 struct snd_ctl_elem_value *ucontrol)
{
	struct usb_mixer_elem_info *elem = kctl->private_data;
	struct usb_mixer_interface *mixer = elem->head.mixer;
	struct scarlett2_data *private = mixer->private_data;

	int index = elem->control;
	int oval, val, err = 0;

	mutex_lock(&private->data_mutex);

	oval = private->air_switch[index];
	val = !!ucontrol->value.integer.value[0];

	if (oval == val)
		goto unlock;

	private->air_switch[index] = val;

	/* Send switch change to the device */
	err = scarlett2_usb_set_config(mixer, SCARLETT2_CONFIG_AIR_SWITCH,
				       index, val);
	if (err == 0)
		err = 1;

unlock:
	mutex_unlock(&private->data_mutex);
	return err;
}

static const struct snd_kcontrol_new scarlett2_air_ctl = {
	.iface = SNDRV_CTL_ELEM_IFACE_MIXER,
	.name = "",
	.info = snd_ctl_boolean_mono_info,
	.get  = scarlett2_air_ctl_get,
	.put  = scarlett2_air_ctl_put,
};

/*** Phantom Switch Controls ***/

static int scarlett2_phantom_ctl_get(struct snd_kcontrol *kctl,
				     struct snd_ctl_elem_value *ucontrol)
{
	struct usb_mixer_elem_info *elem = kctl->private_data;
	struct usb_mixer_interface *mixer = elem->head.mixer;
	struct scarlett2_data *private = mixer->private_data;

	mutex_lock(&private->data_mutex);
	if (private->input_other_updated)
		scarlett2_update_input_other(mixer);
	ucontrol->value.integer.value[0] =
		private->phantom_switch[elem->control];
	mutex_unlock(&private->data_mutex);

	return 0;
}

static int scarlett2_phantom_ctl_put(struct snd_kcontrol *kctl,
				     struct snd_ctl_elem_value *ucontrol)
{
	struct usb_mixer_elem_info *elem = kctl->private_data;
	struct usb_mixer_interface *mixer = elem->head.mixer;
	struct scarlett2_data *private = mixer->private_data;

	int index = elem->control;
	int oval, val, err = 0;

	mutex_lock(&private->data_mutex);

	oval = private->phantom_switch[index];
	val = !!ucontrol->value.integer.value[0];

	if (oval == val)
		goto unlock;

	private->phantom_switch[index] = val;

	/* Send switch change to the device */
	err = scarlett2_usb_set_config(mixer, SCARLETT2_CONFIG_PHANTOM_SWITCH,
				       index, val);
	if (err == 0)
		err = 1;

unlock:
	mutex_unlock(&private->data_mutex);
	return err;
}

static const struct snd_kcontrol_new scarlett2_phantom_ctl = {
	.iface = SNDRV_CTL_ELEM_IFACE_MIXER,
	.name = "",
	.info = snd_ctl_boolean_mono_info,
	.get  = scarlett2_phantom_ctl_get,
	.put  = scarlett2_phantom_ctl_put,
};

/*** Phantom Persistence Control ***/

static int scarlett2_phantom_persistence_ctl_get(
	struct snd_kcontrol *kctl, struct snd_ctl_elem_value *ucontrol)
{
	struct usb_mixer_elem_info *elem = kctl->private_data;
	struct scarlett2_data *private = elem->head.mixer->private_data;

	ucontrol->value.integer.value[0] = private->phantom_persistence;
	return 0;
}

static int scarlett2_phantom_persistence_ctl_put(
	struct snd_kcontrol *kctl, struct snd_ctl_elem_value *ucontrol)
{
	struct usb_mixer_elem_info *elem = kctl->private_data;
	struct usb_mixer_interface *mixer = elem->head.mixer;
	struct scarlett2_data *private = mixer->private_data;

	int index = elem->control;
	int oval, val, err = 0;

	mutex_lock(&private->data_mutex);

	oval = private->phantom_persistence;
	val = !!ucontrol->value.integer.value[0];

	if (oval == val)
		goto unlock;

	private->phantom_persistence = val;

	/* Send switch change to the device */
	err = scarlett2_usb_set_config(
		mixer, SCARLETT2_CONFIG_PHANTOM_PERSISTENCE, index, val);
	if (err == 0)
		err = 1;

unlock:
	mutex_unlock(&private->data_mutex);
	return err;
}

static const struct snd_kcontrol_new scarlett2_phantom_persistence_ctl = {
	.iface = SNDRV_CTL_ELEM_IFACE_MIXER,
	.name = "",
	.info = snd_ctl_boolean_mono_info,
	.get  = scarlett2_phantom_persistence_ctl_get,
	.put  = scarlett2_phantom_persistence_ctl_put,
};

/*** Direct Monitor Control ***/

static int scarlett2_update_monitor_other(struct usb_mixer_interface *mixer)
{
	struct scarlett2_data *private = mixer->private_data;
	const struct scarlett2_device_info *info = private->info;
	int err;

	/* monitor_other_enable[0] enables speaker switching
	 * monitor_other_enable[1] enables talkback
	 */
	u8 monitor_other_enable[2];

	/* monitor_other_switch[0] activates the alternate speakers
	 * monitor_other_switch[1] activates talkback
	 */
	u8 monitor_other_switch[2];

	private->monitor_other_updated = 0;

	if (info->direct_monitor)
		return scarlett2_usb_get_config(
			mixer, SCARLETT2_CONFIG_DIRECT_MONITOR,
			1, &private->direct_monitor_switch);

	/* if it doesn't do speaker switching then it also doesn't do
	 * talkback
	 */
	if (!info->has_speaker_switching)
		return 0;

	err = scarlett2_usb_get_config(
		mixer, SCARLETT2_CONFIG_MONITOR_OTHER_ENABLE,
		2, monitor_other_enable);
	if (err < 0)
		return err;

	err = scarlett2_usb_get_config(
		mixer, SCARLETT2_CONFIG_MONITOR_OTHER_SWITCH,
		2, monitor_other_switch);
	if (err < 0)
		return err;

	if (!monitor_other_enable[0])
		private->speaker_switching_switch = 0;
	else
		private->speaker_switching_switch = monitor_other_switch[0] + 1;

	if (info->has_talkback) {
		const int (*port_count)[SCARLETT2_PORT_DIRNS] =
			info->port_count;
		int num_mixes =
			port_count[SCARLETT2_PORT_TYPE_MIX][SCARLETT2_PORT_IN];
		u16 bitmap;
		int i;

		if (!monitor_other_enable[1])
			private->talkback_switch = 0;
		else
			private->talkback_switch = monitor_other_switch[1] + 1;

		err = scarlett2_usb_get_config(mixer,
					       SCARLETT2_CONFIG_TALKBACK_MAP,
					       1, &bitmap);
		for (i = 0; i < num_mixes; i++, bitmap >>= 1)
			private->talkback_map[i] = bitmap & 1;
	}

	return 0;
}

static int scarlett2_direct_monitor_ctl_get(
	struct snd_kcontrol *kctl, struct snd_ctl_elem_value *ucontrol)
{
	struct usb_mixer_elem_info *elem = kctl->private_data;
	struct usb_mixer_interface *mixer = elem->head.mixer;
	struct scarlett2_data *private = elem->head.mixer->private_data;

	mutex_lock(&private->data_mutex);
	if (private->monitor_other_updated)
		scarlett2_update_monitor_other(mixer);
	ucontrol->value.enumerated.item[0] = private->direct_monitor_switch;
	mutex_unlock(&private->data_mutex);

	return 0;
}

static int scarlett2_direct_monitor_ctl_put(
	struct snd_kcontrol *kctl, struct snd_ctl_elem_value *ucontrol)
{
	struct usb_mixer_elem_info *elem = kctl->private_data;
	struct usb_mixer_interface *mixer = elem->head.mixer;
	struct scarlett2_data *private = mixer->private_data;

	int index = elem->control;
	int oval, val, err = 0;

	mutex_lock(&private->data_mutex);

	oval = private->direct_monitor_switch;
	val = min(ucontrol->value.enumerated.item[0], 2U);

	if (oval == val)
		goto unlock;

	private->direct_monitor_switch = val;

	/* Send switch change to the device */
	err = scarlett2_usb_set_config(
		mixer, SCARLETT2_CONFIG_DIRECT_MONITOR, index, val);
	if (err == 0)
		err = 1;

unlock:
	mutex_unlock(&private->data_mutex);
	return err;
}

static int scarlett2_direct_monitor_stereo_enum_ctl_info(
	struct snd_kcontrol *kctl, struct snd_ctl_elem_info *uinfo)
{
	static const char *const values[3] = {
		"Off", "Mono", "Stereo"
	};

	return snd_ctl_enum_info(uinfo, 1, 3, values);
}

/* Direct Monitor for Solo is mono-only and only needs a boolean control
 * Direct Monitor for 2i2 is selectable between Off/Mono/Stereo
 */
static const struct snd_kcontrol_new scarlett2_direct_monitor_ctl[2] = {
	{
		.iface = SNDRV_CTL_ELEM_IFACE_MIXER,
		.name = "",
		.info = snd_ctl_boolean_mono_info,
		.get  = scarlett2_direct_monitor_ctl_get,
		.put  = scarlett2_direct_monitor_ctl_put,
	},
	{
		.iface = SNDRV_CTL_ELEM_IFACE_MIXER,
		.name = "",
		.info = scarlett2_direct_monitor_stereo_enum_ctl_info,
		.get  = scarlett2_direct_monitor_ctl_get,
		.put  = scarlett2_direct_monitor_ctl_put,
	}
};

static int scarlett2_add_direct_monitor_ctl(struct usb_mixer_interface *mixer)
{
	struct scarlett2_data *private = mixer->private_data;
	const struct scarlett2_device_info *info = private->info;

	if (!info->direct_monitor)
		return 0;

	return scarlett2_add_new_ctl(
		mixer, &scarlett2_direct_monitor_ctl[info->direct_monitor - 1],
		0, 1, "Direct Monitor Playback Switch",
		&private->direct_monitor_ctl);
}

/*** Speaker Switching Control ***/

static int scarlett2_speaker_switch_enum_ctl_info(
	struct snd_kcontrol *kctl, struct snd_ctl_elem_info *uinfo)
{
	static const char *const values[3] = {
		"Off", "Main", "Alt"
	};

	return snd_ctl_enum_info(uinfo, 1, 3, values);
}

static int scarlett2_speaker_switch_enum_ctl_get(
	struct snd_kcontrol *kctl, struct snd_ctl_elem_value *ucontrol)
{
	struct usb_mixer_elem_info *elem = kctl->private_data;
	struct usb_mixer_interface *mixer = elem->head.mixer;
	struct scarlett2_data *private = mixer->private_data;

	mutex_lock(&private->data_mutex);
	if (private->monitor_other_updated)
		scarlett2_update_monitor_other(mixer);
	ucontrol->value.enumerated.item[0] = private->speaker_switching_switch;
	mutex_unlock(&private->data_mutex);

	return 0;
}

/* when speaker switching gets enabled, switch the main/alt speakers
 * to HW volume and disable those controls
 */
static int scarlett2_speaker_switch_enable(struct usb_mixer_interface *mixer)
{
	struct snd_card *card = mixer->chip->card;
	struct scarlett2_data *private = mixer->private_data;
	int i, err;

	for (i = 0; i < 4; i++) {
		int index = line_out_remap(private, i);

		/* switch the main/alt speakers to HW volume */
		if (!private->vol_sw_hw_switch[index]) {
			err = scarlett2_sw_hw_change(private->mixer, i, 1);
			if (err < 0)
				return err;
		}

		/* disable the line out SW/HW switch */
		scarlett2_sw_hw_ctl_ro(private, i);
		snd_ctl_notify(card, SNDRV_CTL_EVENT_MASK_INFO,
			       &private->sw_hw_ctls[i]->id);
	}

	/* when the next monitor-other notify comes in, update the mux
	 * configuration
	 */
	private->speaker_switching_switched = 1;

	return 0;
}

/* when speaker switching gets disabled, reenable the hw/sw controls
 * and invalidate the routing
 */
static void scarlett2_speaker_switch_disable(struct usb_mixer_interface *mixer)
{
	struct snd_card *card = mixer->chip->card;
	struct scarlett2_data *private = mixer->private_data;
	int i;

	/* enable the line out SW/HW switch */
	for (i = 0; i < 4; i++) {
		scarlett2_sw_hw_ctl_rw(private, i);
		snd_ctl_notify(card, SNDRV_CTL_EVENT_MASK_INFO,
			       &private->sw_hw_ctls[i]->id);
	}

	/* when the next monitor-other notify comes in, update the mux
	 * configuration
	 */
	private->speaker_switching_switched = 1;
}

static int scarlett2_speaker_switch_enum_ctl_put(
	struct snd_kcontrol *kctl, struct snd_ctl_elem_value *ucontrol)
{
	struct usb_mixer_elem_info *elem = kctl->private_data;
	struct usb_mixer_interface *mixer = elem->head.mixer;
	struct scarlett2_data *private = mixer->private_data;

	int oval, val, err = 0;

	mutex_lock(&private->data_mutex);

	oval = private->speaker_switching_switch;
	val = min(ucontrol->value.enumerated.item[0], 2U);

	if (oval == val)
		goto unlock;

	private->speaker_switching_switch = val;

	/* enable/disable speaker switching */
	err = scarlett2_usb_set_config(
		mixer, SCARLETT2_CONFIG_MONITOR_OTHER_ENABLE,
		0, !!val);
	if (err < 0)
		goto unlock;

	/* if speaker switching is enabled, select main or alt */
	err = scarlett2_usb_set_config(
		mixer, SCARLETT2_CONFIG_MONITOR_OTHER_SWITCH,
		0, val == 2);
	if (err < 0)
		goto unlock;

	/* update controls if speaker switching gets enabled or disabled */
	if (!oval && val)
		err = scarlett2_speaker_switch_enable(mixer);
	else if (oval && !val)
		scarlett2_speaker_switch_disable(mixer);

	if (err == 0)
		err = 1;

unlock:
	mutex_unlock(&private->data_mutex);
	return err;
}

static const struct snd_kcontrol_new scarlett2_speaker_switch_enum_ctl = {
	.iface = SNDRV_CTL_ELEM_IFACE_MIXER,
	.name = "",
	.info = scarlett2_speaker_switch_enum_ctl_info,
	.get  = scarlett2_speaker_switch_enum_ctl_get,
	.put  = scarlett2_speaker_switch_enum_ctl_put,
};

static int scarlett2_add_speaker_switch_ctl(
	struct usb_mixer_interface *mixer)
{
	struct scarlett2_data *private = mixer->private_data;
	const struct scarlett2_device_info *info = private->info;

	if (!info->has_speaker_switching)
		return 0;

	return scarlett2_add_new_ctl(
		mixer, &scarlett2_speaker_switch_enum_ctl,
		0, 1, "Speaker Switching Playback Enum",
		&private->speaker_switching_ctl);
}

/*** Talkback and Talkback Map Controls ***/

static int scarlett2_talkback_enum_ctl_info(
	struct snd_kcontrol *kctl, struct snd_ctl_elem_info *uinfo)
{
	static const char *const values[3] = {
		"Disabled", "Off", "On"
	};

	return snd_ctl_enum_info(uinfo, 1, 3, values);
}

static int scarlett2_talkback_enum_ctl_get(
	struct snd_kcontrol *kctl, struct snd_ctl_elem_value *ucontrol)
{
	struct usb_mixer_elem_info *elem = kctl->private_data;
	struct usb_mixer_interface *mixer = elem->head.mixer;
	struct scarlett2_data *private = mixer->private_data;

	mutex_lock(&private->data_mutex);
	if (private->monitor_other_updated)
		scarlett2_update_monitor_other(mixer);
	ucontrol->value.enumerated.item[0] = private->talkback_switch;
	mutex_unlock(&private->data_mutex);

	return 0;
}

static int scarlett2_talkback_enum_ctl_put(
	struct snd_kcontrol *kctl, struct snd_ctl_elem_value *ucontrol)
{
	struct usb_mixer_elem_info *elem = kctl->private_data;
	struct usb_mixer_interface *mixer = elem->head.mixer;
	struct scarlett2_data *private = mixer->private_data;

	int oval, val, err = 0;

	mutex_lock(&private->data_mutex);

	oval = private->talkback_switch;
	val = min(ucontrol->value.enumerated.item[0], 2U);

	if (oval == val)
		goto unlock;

	private->talkback_switch = val;

	/* enable/disable talkback */
	err = scarlett2_usb_set_config(
		mixer, SCARLETT2_CONFIG_MONITOR_OTHER_ENABLE,
		1, !!val);
	if (err < 0)
		goto unlock;

	/* if talkback is enabled, select main or alt */
	err = scarlett2_usb_set_config(
		mixer, SCARLETT2_CONFIG_MONITOR_OTHER_SWITCH,
		1, val == 2);
	if (err == 0)
		err = 1;

unlock:
	mutex_unlock(&private->data_mutex);
	return err;
}

static const struct snd_kcontrol_new scarlett2_talkback_enum_ctl = {
	.iface = SNDRV_CTL_ELEM_IFACE_MIXER,
	.name = "",
	.info = scarlett2_talkback_enum_ctl_info,
	.get  = scarlett2_talkback_enum_ctl_get,
	.put  = scarlett2_talkback_enum_ctl_put,
};

static int scarlett2_talkback_map_ctl_get(
	struct snd_kcontrol *kctl, struct snd_ctl_elem_value *ucontrol)
{
	struct usb_mixer_elem_info *elem = kctl->private_data;
	struct usb_mixer_interface *mixer = elem->head.mixer;
	struct scarlett2_data *private = mixer->private_data;
	int index = elem->control;

	ucontrol->value.integer.value[0] = private->talkback_map[index];

	return 0;
}

static int scarlett2_talkback_map_ctl_put(
	struct snd_kcontrol *kctl, struct snd_ctl_elem_value *ucontrol)
{
	struct usb_mixer_elem_info *elem = kctl->private_data;
	struct usb_mixer_interface *mixer = elem->head.mixer;
	struct scarlett2_data *private = mixer->private_data;
	const int (*port_count)[SCARLETT2_PORT_DIRNS] =
		private->info->port_count;
	int num_mixes = port_count[SCARLETT2_PORT_TYPE_MIX][SCARLETT2_PORT_IN];

	int index = elem->control;
	int oval, val, err = 0, i;
	u16 bitmap = 0;

	mutex_lock(&private->data_mutex);

	oval = private->talkback_map[index];
	val = !!ucontrol->value.integer.value[0];

	if (oval == val)
		goto unlock;

	private->talkback_map[index] = val;

	for (i = 0; i < num_mixes; i++)
		bitmap |= private->talkback_map[i] << i;

	/* Send updated bitmap to the device */
	err = scarlett2_usb_set_config(mixer, SCARLETT2_CONFIG_TALKBACK_MAP,
				       0, bitmap);
	if (err == 0)
		err = 1;

unlock:
	mutex_unlock(&private->data_mutex);
	return err;
}

static const struct snd_kcontrol_new scarlett2_talkback_map_ctl = {
	.iface = SNDRV_CTL_ELEM_IFACE_MIXER,
	.name = "",
	.info = snd_ctl_boolean_mono_info,
>>>>>>> 934d0587
	.get  = scarlett2_talkback_map_ctl_get,
	.put  = scarlett2_talkback_map_ctl_put,
};

static int scarlett2_add_talkback_ctls(
	struct usb_mixer_interface *mixer)
{
	struct scarlett2_data *private = mixer->private_data;
	const struct scarlett2_device_info *info = private->info;
	const int (*port_count)[SCARLETT2_PORT_DIRNS] = info->port_count;
	int num_mixes = port_count[SCARLETT2_PORT_TYPE_MIX][SCARLETT2_PORT_IN];
	int err, i;
	char s[SNDRV_CTL_ELEM_ID_NAME_MAXLEN];
<<<<<<< HEAD

	if (!info->has_talkback)
		return 0;

=======

	if (!info->has_talkback)
		return 0;

>>>>>>> 934d0587
	err = scarlett2_add_new_ctl(
		mixer, &scarlett2_talkback_enum_ctl,
		0, 1, "Talkback Playback Enum",
		&private->talkback_ctl);
	if (err < 0)
		return err;

	for (i = 0; i < num_mixes; i++) {
		snprintf(s, sizeof(s),
			 "Talkback Mix %c Playback Switch", i + 'A');
		err = scarlett2_add_new_ctl(mixer, &scarlett2_talkback_map_ctl,
					    i, 1, s, NULL);
		if (err < 0)
			return err;
	}

	return 0;
}

/*** Dim/Mute Controls ***/

static int scarlett2_dim_mute_ctl_get(struct snd_kcontrol *kctl,
				      struct snd_ctl_elem_value *ucontrol)
{
	struct usb_mixer_elem_info *elem = kctl->private_data;
	struct usb_mixer_interface *mixer = elem->head.mixer;
	struct scarlett2_data *private = mixer->private_data;

	mutex_lock(&private->data_mutex);
	if (private->vol_updated)
		scarlett2_update_volumes(mixer);
	mutex_unlock(&private->data_mutex);

	ucontrol->value.integer.value[0] = private->dim_mute[elem->control];
	return 0;
}

static int scarlett2_dim_mute_ctl_put(struct snd_kcontrol *kctl,
				      struct snd_ctl_elem_value *ucontrol)
{
	struct usb_mixer_elem_info *elem = kctl->private_data;
	struct usb_mixer_interface *mixer = elem->head.mixer;
	struct scarlett2_data *private = mixer->private_data;
	const struct scarlett2_device_info *info = private->info;
	const int (*port_count)[SCARLETT2_PORT_DIRNS] = info->port_count;
	int num_line_out =
		port_count[SCARLETT2_PORT_TYPE_ANALOGUE][SCARLETT2_PORT_OUT];

	int index = elem->control;
	int oval, val, err = 0, i;

	mutex_lock(&private->data_mutex);

	oval = private->dim_mute[index];
	val = !!ucontrol->value.integer.value[0];

	if (oval == val)
		goto unlock;

	private->dim_mute[index] = val;

	/* Send switch change to the device */
	err = scarlett2_usb_set_config(mixer, SCARLETT2_CONFIG_DIM_MUTE,
				       index, val);
	if (err == 0)
		err = 1;

	if (index == SCARLETT2_BUTTON_MUTE)
		for (i = 0; i < num_line_out; i++) {
			int line_index = line_out_remap(private, i);

			if (private->vol_sw_hw_switch[line_index]) {
				private->mute_switch[line_index] = val;
				snd_ctl_notify(mixer->chip->card,
					       SNDRV_CTL_EVENT_MASK_INFO,
					       &private->mute_ctls[i]->id);
			}
		}

unlock:
	mutex_unlock(&private->data_mutex);
	return err;
}

static const struct snd_kcontrol_new scarlett2_dim_mute_ctl = {
	.iface = SNDRV_CTL_ELEM_IFACE_MIXER,
	.name = "",
	.info = snd_ctl_boolean_mono_info,
	.get  = scarlett2_dim_mute_ctl_get,
	.put  = scarlett2_dim_mute_ctl_put
};

/*** Create the analogue output controls ***/

static int scarlett2_add_line_out_ctls(struct usb_mixer_interface *mixer)
{
	struct scarlett2_data *private = mixer->private_data;
	const struct scarlett2_device_info *info = private->info;
	const int (*port_count)[SCARLETT2_PORT_DIRNS] = info->port_count;
	int num_line_out =
		port_count[SCARLETT2_PORT_TYPE_ANALOGUE][SCARLETT2_PORT_OUT];
	int err, i;
	char s[SNDRV_CTL_ELEM_ID_NAME_MAXLEN];

	/* Add R/O HW volume control */
	if (info->line_out_hw_vol) {
		snprintf(s, sizeof(s), "Master HW Playback Volume");
		err = scarlett2_add_new_ctl(mixer,
					    &scarlett2_master_volume_ctl,
					    0, 1, s, &private->master_vol_ctl);
		if (err < 0)
			return err;
	}

	/* Add volume controls */
	for (i = 0; i < num_line_out; i++) {
		int index = line_out_remap(private, i);

		/* Fader */
		if (info->line_out_descrs[i])
			snprintf(s, sizeof(s),
				 "Line %02d (%s) Playback Volume",
				 i + 1, info->line_out_descrs[i]);
		else
			snprintf(s, sizeof(s),
				 "Line %02d Playback Volume",
				 i + 1);
		err = scarlett2_add_new_ctl(mixer,
					    &scarlett2_line_out_volume_ctl,
					    i, 1, s, &private->vol_ctls[i]);
		if (err < 0)
			return err;

		/* Mute Switch */
		snprintf(s, sizeof(s),
			 "Line %02d Mute Playback Switch",
			 i + 1);
		err = scarlett2_add_new_ctl(mixer,
					    &scarlett2_mute_ctl,
					    i, 1, s,
					    &private->mute_ctls[i]);
		if (err < 0)
			return err;

		/* Make the fader and mute controls read-only if the
		 * SW/HW switch is set to HW
		 */
		if (private->vol_sw_hw_switch[index])
			scarlett2_vol_ctl_set_writable(mixer, i, 0);

		/* SW/HW Switch */
		if (info->line_out_hw_vol) {
			snprintf(s, sizeof(s),
				 "Line Out %02d Volume Control Playback Enum",
				 i + 1);
			err = scarlett2_add_new_ctl(mixer,
						    &scarlett2_sw_hw_enum_ctl,
						    i, 1, s,
						    &private->sw_hw_ctls[i]);
			if (err < 0)
				return err;

			/* Make the switch read-only if the line is
			 * involved in speaker switching
			 */
			if (private->speaker_switching_switch && i < 4)
				scarlett2_sw_hw_ctl_ro(private, i);
		}
	}

	/* Add dim/mute controls */
	if (info->line_out_hw_vol)
		for (i = 0; i < SCARLETT2_DIM_MUTE_COUNT; i++) {
			err = scarlett2_add_new_ctl(
				mixer, &scarlett2_dim_mute_ctl,
				i, 1, scarlett2_dim_mute_names[i],
				&private->dim_mute_ctls[i]);
			if (err < 0)
				return err;
		}

	return 0;
}

/*** Create the analogue input controls ***/

static int scarlett2_add_line_in_ctls(struct usb_mixer_interface *mixer)
{
	struct scarlett2_data *private = mixer->private_data;
	const struct scarlett2_device_info *info = private->info;
	int err, i;
	char s[SNDRV_CTL_ELEM_ID_NAME_MAXLEN];
	const char *fmt = "Line In %d %s Capture %s";
	const char *fmt2 = "Line In %d-%d %s Capture %s";

	/* Add input level (line/inst) controls */
	for (i = 0; i < info->level_input_count; i++) {
		snprintf(s, sizeof(s), fmt, i + 1 + info->level_input_first,
			 "Level", "Enum");
		err = scarlett2_add_new_ctl(mixer, &scarlett2_level_enum_ctl,
					    i, 1, s, &private->level_ctls[i]);
		if (err < 0)
			return err;
	}

	/* Add input pad controls */
	for (i = 0; i < info->pad_input_count; i++) {
		snprintf(s, sizeof(s), fmt, i + 1, "Pad", "Switch");
		err = scarlett2_add_new_ctl(mixer, &scarlett2_pad_ctl,
					    i, 1, s, &private->pad_ctls[i]);
		if (err < 0)
			return err;
	}

	/* Add input air controls */
	for (i = 0; i < info->air_input_count; i++) {
		snprintf(s, sizeof(s), fmt, i + 1, "Air", "Switch");
		err = scarlett2_add_new_ctl(mixer, &scarlett2_air_ctl,
					    i, 1, s, &private->air_ctls[i]);
		if (err < 0)
			return err;
	}

	/* Add input phantom controls */
	if (info->inputs_per_phantom == 1) {
		for (i = 0; i < info->phantom_count; i++) {
			snprintf(s, sizeof(s), fmt, i + 1,
				 "Phantom Power", "Switch");
			err = scarlett2_add_new_ctl(
				mixer, &scarlett2_phantom_ctl,
				i, 1, s, &private->phantom_ctls[i]);
			if (err < 0)
				return err;
		}
	} else if (info->inputs_per_phantom > 1) {
		for (i = 0; i < info->phantom_count; i++) {
			int from = i * info->inputs_per_phantom + 1;
			int to = (i + 1) * info->inputs_per_phantom;

			snprintf(s, sizeof(s), fmt2, from, to,
				 "Phantom Power", "Switch");
			err = scarlett2_add_new_ctl(
				mixer, &scarlett2_phantom_ctl,
				i, 1, s, &private->phantom_ctls[i]);
			if (err < 0)
				return err;
		}
	}
	if (info->phantom_count) {
		err = scarlett2_add_new_ctl(
			mixer, &scarlett2_phantom_persistence_ctl, 0, 1,
			"Phantom Power Persistence Capture Switch", NULL);
		if (err < 0)
			return err;
	}

	return 0;
}

/*** Mixer Volume Controls ***/

static int scarlett2_mixer_ctl_info(struct snd_kcontrol *kctl,
				    struct snd_ctl_elem_info *uinfo)
{
	struct usb_mixer_elem_info *elem = kctl->private_data;

	uinfo->type = SNDRV_CTL_ELEM_TYPE_INTEGER;
	uinfo->count = elem->channels;
	uinfo->value.integer.min = 0;
	uinfo->value.integer.max = SCARLETT2_MIXER_MAX_VALUE;
	uinfo->value.integer.step = 1;
	return 0;
}

static int scarlett2_mixer_ctl_get(struct snd_kcontrol *kctl,
				   struct snd_ctl_elem_value *ucontrol)
{
	struct usb_mixer_elem_info *elem = kctl->private_data;
	struct scarlett2_data *private = elem->head.mixer->private_data;

	ucontrol->value.integer.value[0] = private->mix[elem->control];
	return 0;
}

static int scarlett2_mixer_ctl_put(struct snd_kcontrol *kctl,
				   struct snd_ctl_elem_value *ucontrol)
{
	struct usb_mixer_elem_info *elem = kctl->private_data;
	struct usb_mixer_interface *mixer = elem->head.mixer;
	struct scarlett2_data *private = mixer->private_data;
	const struct scarlett2_device_info *info = private->info;
	const int (*port_count)[SCARLETT2_PORT_DIRNS] = info->port_count;
	int oval, val, num_mixer_in, mix_num, err = 0;
	int index = elem->control;

	mutex_lock(&private->data_mutex);

	oval = private->mix[index];
	val = ucontrol->value.integer.value[0];
	num_mixer_in = port_count[SCARLETT2_PORT_TYPE_MIX][SCARLETT2_PORT_OUT];
	mix_num = index / num_mixer_in;

	if (oval == val)
		goto unlock;

	private->mix[index] = val;
	err = scarlett2_usb_set_mix(mixer, mix_num);
	if (err == 0)
		err = 1;

unlock:
	mutex_unlock(&private->data_mutex);
	return err;
}

static const DECLARE_TLV_DB_MINMAX(
	db_scale_scarlett2_mixer,
	SCARLETT2_MIXER_MIN_DB * 100,
	SCARLETT2_MIXER_MAX_DB * 100
);

static const struct snd_kcontrol_new scarlett2_mixer_ctl = {
	.iface = SNDRV_CTL_ELEM_IFACE_MIXER,
	.access = SNDRV_CTL_ELEM_ACCESS_READWRITE |
		  SNDRV_CTL_ELEM_ACCESS_TLV_READ,
	.name = "",
	.info = scarlett2_mixer_ctl_info,
	.get  = scarlett2_mixer_ctl_get,
	.put  = scarlett2_mixer_ctl_put,
	.private_value = SCARLETT2_MIXER_MAX_DB, /* max value */
	.tlv = { .p = db_scale_scarlett2_mixer }
};

static int scarlett2_add_mixer_ctls(struct usb_mixer_interface *mixer)
{
	struct scarlett2_data *private = mixer->private_data;
	const struct scarlett2_device_info *info = private->info;
	const int (*port_count)[SCARLETT2_PORT_DIRNS] = info->port_count;
	int err, i, j;
	int index;
	char s[SNDRV_CTL_ELEM_ID_NAME_MAXLEN];

	int num_inputs =
		port_count[SCARLETT2_PORT_TYPE_MIX][SCARLETT2_PORT_OUT];
	int num_outputs =
		port_count[SCARLETT2_PORT_TYPE_MIX][SCARLETT2_PORT_IN];

	for (i = 0, index = 0; i < num_outputs; i++)
		for (j = 0; j < num_inputs; j++, index++) {
			snprintf(s, sizeof(s),
				 "Mix %c Input %02d Playback Volume",
				 'A' + i, j + 1);
			err = scarlett2_add_new_ctl(mixer, &scarlett2_mixer_ctl,
						    index, 1, s, NULL);
			if (err < 0)
				return err;
		}

	return 0;
}

/*** Mux Source Selection Controls ***/

static int scarlett2_mux_src_enum_ctl_info(struct snd_kcontrol *kctl,
					   struct snd_ctl_elem_info *uinfo)
{
	struct usb_mixer_elem_info *elem = kctl->private_data;
	struct scarlett2_data *private = elem->head.mixer->private_data;
	const struct scarlett2_device_info *info = private->info;
	const int (*port_count)[SCARLETT2_PORT_DIRNS] = info->port_count;
	unsigned int item = uinfo->value.enumerated.item;
	int items = private->num_mux_srcs;
	int port_type;

	uinfo->type = SNDRV_CTL_ELEM_TYPE_ENUMERATED;
	uinfo->count = elem->channels;
	uinfo->value.enumerated.items = items;

	if (item >= items)
		item = uinfo->value.enumerated.item = items - 1;

	for (port_type = 0;
	     port_type < SCARLETT2_PORT_TYPE_COUNT;
	     port_type++) {
		if (item < port_count[port_type][SCARLETT2_PORT_IN]) {
			const struct scarlett2_port *port =
				&scarlett2_ports[port_type];

			sprintf(uinfo->value.enumerated.name,
				port->src_descr, item + port->src_num_offset);
			return 0;
		}
		item -= port_count[port_type][SCARLETT2_PORT_IN];
	}

	return -EINVAL;
}

static int scarlett2_mux_src_enum_ctl_get(struct snd_kcontrol *kctl,
					  struct snd_ctl_elem_value *ucontrol)
{
	struct usb_mixer_elem_info *elem = kctl->private_data;
	struct usb_mixer_interface *mixer = elem->head.mixer;
	struct scarlett2_data *private = mixer->private_data;
	const struct scarlett2_device_info *info = private->info;
	const int (*port_count)[SCARLETT2_PORT_DIRNS] = info->port_count;
	int line_out_count =
		port_count[SCARLETT2_PORT_TYPE_ANALOGUE][SCARLETT2_PORT_OUT];
	int index = elem->control;

	if (index < line_out_count)
		index = line_out_remap(private, index);

	mutex_lock(&private->data_mutex);
	if (private->mux_updated)
		scarlett2_usb_get_mux(mixer);
	ucontrol->value.enumerated.item[0] = private->mux[index];
	mutex_unlock(&private->data_mutex);

	return 0;
}

static int scarlett2_mux_src_enum_ctl_put(struct snd_kcontrol *kctl,
					  struct snd_ctl_elem_value *ucontrol)
{
	struct usb_mixer_elem_info *elem = kctl->private_data;
	struct usb_mixer_interface *mixer = elem->head.mixer;
	struct scarlett2_data *private = mixer->private_data;
	const struct scarlett2_device_info *info = private->info;
	const int (*port_count)[SCARLETT2_PORT_DIRNS] = info->port_count;
	int line_out_count =
		port_count[SCARLETT2_PORT_TYPE_ANALOGUE][SCARLETT2_PORT_OUT];
	int index = elem->control;
	int oval, val, err = 0;

	if (index < line_out_count)
		index = line_out_remap(private, index);

	mutex_lock(&private->data_mutex);

	oval = private->mux[index];
	val = min(ucontrol->value.enumerated.item[0],
		  private->num_mux_srcs - 1U);

	if (oval == val)
		goto unlock;

	private->mux[index] = val;
	err = scarlett2_usb_set_mux(mixer);
	if (err == 0)
		err = 1;

unlock:
	mutex_unlock(&private->data_mutex);
	return err;
}

static const struct snd_kcontrol_new scarlett2_mux_src_enum_ctl = {
	.iface = SNDRV_CTL_ELEM_IFACE_MIXER,
	.name = "",
	.info = scarlett2_mux_src_enum_ctl_info,
	.get  = scarlett2_mux_src_enum_ctl_get,
	.put  = scarlett2_mux_src_enum_ctl_put,
};

static int scarlett2_add_mux_enums(struct usb_mixer_interface *mixer)
{
	struct scarlett2_data *private = mixer->private_data;
	const struct scarlett2_device_info *info = private->info;
	const int (*port_count)[SCARLETT2_PORT_DIRNS] = info->port_count;
	int port_type, channel, i;

	for (i = 0, port_type = 0;
	     port_type < SCARLETT2_PORT_TYPE_COUNT;
	     port_type++) {
		for (channel = 0;
		     channel < port_count[port_type][SCARLETT2_PORT_OUT];
		     channel++, i++) {
			int err;
			char s[SNDRV_CTL_ELEM_ID_NAME_MAXLEN];
			const char *const descr =
				scarlett2_ports[port_type].dst_descr;

			snprintf(s, sizeof(s) - 5, descr, channel + 1);
			strcat(s, " Enum");

			err = scarlett2_add_new_ctl(mixer,
						    &scarlett2_mux_src_enum_ctl,
						    i, 1, s,
						    &private->mux_ctls[i]);
			if (err < 0)
				return err;
		}
	}

	return 0;
}

/*** Meter Controls ***/

static int scarlett2_meter_ctl_info(struct snd_kcontrol *kctl,
				    struct snd_ctl_elem_info *uinfo)
{
	struct usb_mixer_elem_info *elem = kctl->private_data;

	uinfo->type = SNDRV_CTL_ELEM_TYPE_INTEGER;
	uinfo->count = elem->channels;
	uinfo->value.integer.min = 0;
	uinfo->value.integer.max = 4095;
	uinfo->value.integer.step = 1;
	return 0;
}

static int scarlett2_meter_ctl_get(struct snd_kcontrol *kctl,
				   struct snd_ctl_elem_value *ucontrol)
{
	struct usb_mixer_elem_info *elem = kctl->private_data;
	u16 meter_levels[SCARLETT2_MAX_METERS];
	int i, err;

	err = scarlett2_usb_get_meter_levels(elem->head.mixer, elem->channels,
					     meter_levels);
	if (err < 0)
		return err;

	for (i = 0; i < elem->channels; i++)
		ucontrol->value.integer.value[i] = meter_levels[i];

	return 0;
}

static const struct snd_kcontrol_new scarlett2_meter_ctl = {
	.iface = SNDRV_CTL_ELEM_IFACE_PCM,
	.access = SNDRV_CTL_ELEM_ACCESS_READ | SNDRV_CTL_ELEM_ACCESS_VOLATILE,
	.name = "",
	.info = scarlett2_meter_ctl_info,
	.get  = scarlett2_meter_ctl_get
};

static int scarlett2_add_meter_ctl(struct usb_mixer_interface *mixer)
{
	struct scarlett2_data *private = mixer->private_data;

	/* devices without a mixer also don't support reporting levels */
	if (!private->info->has_mixer)
		return 0;

	return scarlett2_add_new_ctl(mixer, &scarlett2_meter_ctl,
				     0, private->num_mux_dsts,
				     "Level Meter", NULL);
}

/*** MSD Controls ***/

static int scarlett2_msd_ctl_get(struct snd_kcontrol *kctl,
				 struct snd_ctl_elem_value *ucontrol)
{
	struct usb_mixer_elem_info *elem = kctl->private_data;
	struct scarlett2_data *private = elem->head.mixer->private_data;

	ucontrol->value.integer.value[0] = private->msd_switch;
	return 0;
}

static int scarlett2_msd_ctl_put(struct snd_kcontrol *kctl,
				 struct snd_ctl_elem_value *ucontrol)
{
	struct usb_mixer_elem_info *elem = kctl->private_data;
	struct usb_mixer_interface *mixer = elem->head.mixer;
	struct scarlett2_data *private = mixer->private_data;

	int oval, val, err = 0;

	mutex_lock(&private->data_mutex);

	oval = private->msd_switch;
	val = !!ucontrol->value.integer.value[0];

	if (oval == val)
		goto unlock;

	private->msd_switch = val;

	/* Send switch change to the device */
	err = scarlett2_usb_set_config(mixer, SCARLETT2_CONFIG_MSD_SWITCH,
				       0, val);
<<<<<<< HEAD
=======
	if (err == 0)
		err = 1;
>>>>>>> 934d0587

unlock:
	mutex_unlock(&private->data_mutex);
	return err;
}

static const struct snd_kcontrol_new scarlett2_msd_ctl = {
	.iface = SNDRV_CTL_ELEM_IFACE_MIXER,
	.name = "",
	.info = snd_ctl_boolean_mono_info,
	.get  = scarlett2_msd_ctl_get,
	.put  = scarlett2_msd_ctl_put,
};

static int scarlett2_add_msd_ctl(struct usb_mixer_interface *mixer)
{
	struct scarlett2_data *private = mixer->private_data;
	const struct scarlett2_device_info *info = private->info;

	if (!info->has_msd_mode)
		return 0;

	/* If MSD mode is off, hide the switch by default */
	if (!private->msd_switch && !(mixer->chip->setup & SCARLETT2_MSD_ENABLE))
		return 0;

	/* Add MSD control */
	return scarlett2_add_new_ctl(mixer, &scarlett2_msd_ctl,
				     0, 1, "MSD Mode", NULL);
}

/*** Cleanup/Suspend Callbacks ***/

static void scarlett2_private_free(struct usb_mixer_interface *mixer)
{
	struct scarlett2_data *private = mixer->private_data;

	cancel_delayed_work_sync(&private->work);
	kfree(private);
	mixer->private_data = NULL;
}

static void scarlett2_private_suspend(struct usb_mixer_interface *mixer)
{
	struct scarlett2_data *private = mixer->private_data;

	if (cancel_delayed_work_sync(&private->work))
		scarlett2_config_save(private->mixer);
}

/*** Initialisation ***/

static void scarlett2_count_mux_io(struct scarlett2_data *private)
{
	const struct scarlett2_device_info *info = private->info;
	const int (*port_count)[SCARLETT2_PORT_DIRNS] = info->port_count;
	int port_type, srcs = 0, dsts = 0;

	for (port_type = 0;
	     port_type < SCARLETT2_PORT_TYPE_COUNT;
	     port_type++) {
		srcs += port_count[port_type][SCARLETT2_PORT_IN];
		dsts += port_count[port_type][SCARLETT2_PORT_OUT];
	}

	private->num_mux_srcs = srcs;
	private->num_mux_dsts = dsts;
}

/* Look through the interface descriptors for the Focusrite Control
 * interface (bInterfaceClass = 255 Vendor Specific Class) and set
 * bInterfaceNumber, bEndpointAddress, wMaxPacketSize, and bInterval
 * in private
 */
static int scarlett2_find_fc_interface(struct usb_device *dev,
				       struct scarlett2_data *private)
{
	struct usb_host_config *config = dev->actconfig;
	int i;

	for (i = 0; i < config->desc.bNumInterfaces; i++) {
		struct usb_interface *intf = config->interface[i];
		struct usb_interface_descriptor *desc =
			&intf->altsetting[0].desc;
		struct usb_endpoint_descriptor *epd;

		if (desc->bInterfaceClass != 255)
			continue;

		epd = get_endpoint(intf->altsetting, 0);
		private->bInterfaceNumber = desc->bInterfaceNumber;
		private->bEndpointAddress = epd->bEndpointAddress &
			USB_ENDPOINT_NUMBER_MASK;
		private->wMaxPacketSize = le16_to_cpu(epd->wMaxPacketSize);
		private->bInterval = epd->bInterval;
		return 0;
	}

	return -EINVAL;
}

/* Initialise private data */
static int scarlett2_init_private(struct usb_mixer_interface *mixer,
				  const struct scarlett2_device_info *info)
{
	struct scarlett2_data *private =
		kzalloc(sizeof(struct scarlett2_data), GFP_KERNEL);

	if (!private)
		return -ENOMEM;

	mutex_init(&private->usb_mutex);
	mutex_init(&private->data_mutex);
	INIT_DELAYED_WORK(&private->work, scarlett2_config_save_work);

	mixer->private_data = private;
	mixer->private_free = scarlett2_private_free;
	mixer->private_suspend = scarlett2_private_suspend;

	private->info = info;
	scarlett2_count_mux_io(private);
	private->scarlett2_seq = 0;
	private->mixer = mixer;

	return scarlett2_find_fc_interface(mixer->chip->dev, private);
}

/* Cargo cult proprietary initialisation sequence */
static int scarlett2_usb_init(struct usb_mixer_interface *mixer)
{
	struct usb_device *dev = mixer->chip->dev;
	struct scarlett2_data *private = mixer->private_data;
	u8 buf[24];
	int err;

	if (usb_pipe_type_check(dev, usb_sndctrlpipe(dev, 0)))
		return -EINVAL;

	/* step 0 */
	err = scarlett2_usb_rx(dev, private->bInterfaceNumber,
			       SCARLETT2_USB_CMD_INIT, buf, sizeof(buf));
	if (err < 0)
		return err;

	/* step 1 */
	private->scarlett2_seq = 1;
	err = scarlett2_usb(mixer, SCARLETT2_USB_INIT_1, NULL, 0, NULL, 0);
	if (err < 0)
		return err;

	/* step 2 */
	private->scarlett2_seq = 1;
	return scarlett2_usb(mixer, SCARLETT2_USB_INIT_2, NULL, 0, NULL, 84);
}

/* Read configuration from the interface on start */
static int scarlett2_read_configs(struct usb_mixer_interface *mixer)
{
	struct scarlett2_data *private = mixer->private_data;
	const struct scarlett2_device_info *info = private->info;
	const int (*port_count)[SCARLETT2_PORT_DIRNS] = info->port_count;
	int num_line_out =
		port_count[SCARLETT2_PORT_TYPE_ANALOGUE][SCARLETT2_PORT_OUT];
	int num_mixer_out =
		port_count[SCARLETT2_PORT_TYPE_MIX][SCARLETT2_PORT_IN];
	struct scarlett2_usb_volume_status volume_status;
	int err, i;

	if (info->has_msd_mode) {
		err = scarlett2_usb_get_config(
			mixer, SCARLETT2_CONFIG_MSD_SWITCH,
			1, &private->msd_switch);
		if (err < 0)
			return err;

		/* no other controls are created if MSD mode is on */
		if (private->msd_switch)
			return 0;
	}

	err = scarlett2_update_input_other(mixer);
	if (err < 0)
		return err;

	err = scarlett2_update_monitor_other(mixer);
	if (err < 0)
		return err;

	/* the rest of the configuration is for devices with a mixer */
	if (!info->has_mixer)
		return 0;

	err = scarlett2_update_sync(mixer);
	if (err < 0)
		return err;

	err = scarlett2_usb_get_volume_status(mixer, &volume_status);
	if (err < 0)
		return err;

	if (info->line_out_hw_vol)
		for (i = 0; i < SCARLETT2_DIM_MUTE_COUNT; i++)
			private->dim_mute[i] = !!volume_status.dim_mute[i];

	private->master_vol = clamp(
		volume_status.master_vol + SCARLETT2_VOLUME_BIAS,
		0, SCARLETT2_VOLUME_BIAS);

	for (i = 0; i < num_line_out; i++) {
		int volume, mute;

		private->vol_sw_hw_switch[i] =
			info->line_out_hw_vol
				&& volume_status.sw_hw_switch[i];

		volume = private->vol_sw_hw_switch[i]
			   ? volume_status.master_vol
			   : volume_status.sw_vol[i];
		volume = clamp(volume + SCARLETT2_VOLUME_BIAS,
			       0, SCARLETT2_VOLUME_BIAS);
		private->vol[i] = volume;

		mute = private->vol_sw_hw_switch[i]
			 ? private->dim_mute[SCARLETT2_BUTTON_MUTE]
			 : volume_status.mute_switch[i];
		private->mute_switch[i] = mute;
	}

	for (i = 0; i < num_mixer_out; i++) {
		err = scarlett2_usb_get_mix(mixer, i);
		if (err < 0)
			return err;
	}

	return scarlett2_usb_get_mux(mixer);
}

/* Notify on sync change */
static void scarlett2_notify_sync(
	struct usb_mixer_interface *mixer)
{
	struct scarlett2_data *private = mixer->private_data;

	private->sync_updated = 1;

	snd_ctl_notify(mixer->chip->card, SNDRV_CTL_EVENT_MASK_VALUE,
		       &private->sync_ctl->id);
}

/* Notify on monitor change */
static void scarlett2_notify_monitor(
	struct usb_mixer_interface *mixer)
{
	struct snd_card *card = mixer->chip->card;
	struct scarlett2_data *private = mixer->private_data;
	const struct scarlett2_device_info *info = private->info;
	const int (*port_count)[SCARLETT2_PORT_DIRNS] = info->port_count;
	int num_line_out =
		port_count[SCARLETT2_PORT_TYPE_ANALOGUE][SCARLETT2_PORT_OUT];
	int i;

	/* if line_out_hw_vol is 0, there are no controls to update */
	if (!info->line_out_hw_vol)
		return;

	private->vol_updated = 1;

	snd_ctl_notify(mixer->chip->card, SNDRV_CTL_EVENT_MASK_VALUE,
		       &private->master_vol_ctl->id);

	for (i = 0; i < num_line_out; i++)
		if (private->vol_sw_hw_switch[line_out_remap(private, i)])
			snd_ctl_notify(card, SNDRV_CTL_EVENT_MASK_VALUE,
				       &private->vol_ctls[i]->id);
}

/* Notify on dim/mute change */
static void scarlett2_notify_dim_mute(
	struct usb_mixer_interface *mixer)
{
	struct snd_card *card = mixer->chip->card;
	struct scarlett2_data *private = mixer->private_data;
	const struct scarlett2_device_info *info = private->info;
	const int (*port_count)[SCARLETT2_PORT_DIRNS] = info->port_count;
	int num_line_out =
		port_count[SCARLETT2_PORT_TYPE_ANALOGUE][SCARLETT2_PORT_OUT];
	int i;

	private->vol_updated = 1;

	if (!info->line_out_hw_vol)
		return;

	for (i = 0; i < SCARLETT2_DIM_MUTE_COUNT; i++)
		snd_ctl_notify(card, SNDRV_CTL_EVENT_MASK_VALUE,
			       &private->dim_mute_ctls[i]->id);

	for (i = 0; i < num_line_out; i++)
		if (private->vol_sw_hw_switch[line_out_remap(private, i)])
			snd_ctl_notify(card, SNDRV_CTL_EVENT_MASK_VALUE,
				       &private->mute_ctls[i]->id);
}

/* Notify on "input other" change (level/pad/air) */
static void scarlett2_notify_input_other(
	struct usb_mixer_interface *mixer)
{
	struct snd_card *card = mixer->chip->card;
	struct scarlett2_data *private = mixer->private_data;
	const struct scarlett2_device_info *info = private->info;
	int i;

	private->input_other_updated = 1;

	for (i = 0; i < info->level_input_count; i++)
		snd_ctl_notify(card, SNDRV_CTL_EVENT_MASK_VALUE,
			       &private->level_ctls[i]->id);
	for (i = 0; i < info->pad_input_count; i++)
		snd_ctl_notify(card, SNDRV_CTL_EVENT_MASK_VALUE,
			       &private->pad_ctls[i]->id);
	for (i = 0; i < info->air_input_count; i++)
		snd_ctl_notify(card, SNDRV_CTL_EVENT_MASK_VALUE,
			       &private->air_ctls[i]->id);
	for (i = 0; i < info->phantom_count; i++)
		snd_ctl_notify(card, SNDRV_CTL_EVENT_MASK_VALUE,
			       &private->phantom_ctls[i]->id);
}

/* Notify on "monitor other" change (direct monitor, speaker
 * switching, talkback)
 */
static void scarlett2_notify_monitor_other(
	struct usb_mixer_interface *mixer)
{
	struct snd_card *card = mixer->chip->card;
	struct scarlett2_data *private = mixer->private_data;
	const struct scarlett2_device_info *info = private->info;

	private->monitor_other_updated = 1;

	if (info->direct_monitor) {
		snd_ctl_notify(card, SNDRV_CTL_EVENT_MASK_VALUE,
			       &private->direct_monitor_ctl->id);
		return;
	}

	if (info->has_speaker_switching)
		snd_ctl_notify(card, SNDRV_CTL_EVENT_MASK_VALUE,
			       &private->speaker_switching_ctl->id);

	if (info->has_talkback)
		snd_ctl_notify(card, SNDRV_CTL_EVENT_MASK_VALUE,
			       &private->talkback_ctl->id);

	/* if speaker switching was recently enabled or disabled,
	 * invalidate the dim/mute and mux enum controls
	 */
	if (private->speaker_switching_switched) {
		int i;

		scarlett2_notify_dim_mute(mixer);

		private->speaker_switching_switched = 0;
		private->mux_updated = 1;

		for (i = 0; i < private->num_mux_dsts; i++)
			snd_ctl_notify(card, SNDRV_CTL_EVENT_MASK_VALUE,
				       &private->mux_ctls[i]->id);
	}
}

/* Interrupt callback */
static void scarlett2_notify(struct urb *urb)
{
	struct usb_mixer_interface *mixer = urb->context;
	int len = urb->actual_length;
	int ustatus = urb->status;
	u32 data;

	if (ustatus != 0 || len != 8)
		goto requeue;

	data = le32_to_cpu(*(__le32 *)urb->transfer_buffer);
	if (data & SCARLETT2_USB_NOTIFY_SYNC)
		scarlett2_notify_sync(mixer);
	if (data & SCARLETT2_USB_NOTIFY_MONITOR)
		scarlett2_notify_monitor(mixer);
	if (data & SCARLETT2_USB_NOTIFY_DIM_MUTE)
		scarlett2_notify_dim_mute(mixer);
	if (data & SCARLETT2_USB_NOTIFY_INPUT_OTHER)
		scarlett2_notify_input_other(mixer);
	if (data & SCARLETT2_USB_NOTIFY_MONITOR_OTHER)
		scarlett2_notify_monitor_other(mixer);

requeue:
	if (ustatus != -ENOENT &&
	    ustatus != -ECONNRESET &&
	    ustatus != -ESHUTDOWN) {
		urb->dev = mixer->chip->dev;
		usb_submit_urb(urb, GFP_ATOMIC);
	}
}

static int scarlett2_init_notify(struct usb_mixer_interface *mixer)
{
	struct usb_device *dev = mixer->chip->dev;
	struct scarlett2_data *private = mixer->private_data;
	unsigned int pipe = usb_rcvintpipe(dev, private->bEndpointAddress);
	void *transfer_buffer;

	if (mixer->urb) {
		usb_audio_err(mixer->chip,
			      "%s: mixer urb already in use!\n", __func__);
		return 0;
	}

	if (usb_pipe_type_check(dev, pipe))
		return -EINVAL;

	mixer->urb = usb_alloc_urb(0, GFP_KERNEL);
	if (!mixer->urb)
		return -ENOMEM;

	transfer_buffer = kmalloc(private->wMaxPacketSize, GFP_KERNEL);
	if (!transfer_buffer)
		return -ENOMEM;

	usb_fill_int_urb(mixer->urb, dev, pipe,
			 transfer_buffer, private->wMaxPacketSize,
			 scarlett2_notify, mixer, private->bInterval);

	return usb_submit_urb(mixer->urb, GFP_KERNEL);
}

static int snd_scarlett_gen2_controls_create(struct usb_mixer_interface *mixer)
{
	const struct scarlett2_device_info **info = scarlett2_devices;
	int err;

	/* Find device in scarlett2_devices */
	while (*info && (*info)->usb_id != mixer->chip->usb_id)
		info++;
	if (!*info)
		return -EINVAL;

	/* Initialise private data */
	err = scarlett2_init_private(mixer, *info);
	if (err < 0)
		return err;

	/* Send proprietary USB initialisation sequence */
	err = scarlett2_usb_init(mixer);
	if (err < 0)
		return err;

	/* Read volume levels and controls from the interface */
	err = scarlett2_read_configs(mixer);
	if (err < 0)
		return err;

	/* Create the MSD control */
	err = scarlett2_add_msd_ctl(mixer);
	if (err < 0)
		return err;

	/* If MSD mode is enabled, don't create any other controls */
	if (((struct scarlett2_data *)mixer->private_data)->msd_switch)
		return 0;

	/* Create the analogue output controls */
	err = scarlett2_add_line_out_ctls(mixer);
	if (err < 0)
		return err;

	/* Create the analogue input controls */
	err = scarlett2_add_line_in_ctls(mixer);
	if (err < 0)
		return err;

	/* Create the input, output, and mixer mux input selections */
	err = scarlett2_add_mux_enums(mixer);
	if (err < 0)
		return err;

	/* Create the matrix mixer controls */
	err = scarlett2_add_mixer_ctls(mixer);
	if (err < 0)
		return err;

	/* Create the level meter controls */
	err = scarlett2_add_meter_ctl(mixer);
	if (err < 0)
		return err;

	/* Create the sync control */
	err = scarlett2_add_sync_ctl(mixer);
	if (err < 0)
		return err;

	/* Create the direct monitor control */
	err = scarlett2_add_direct_monitor_ctl(mixer);
	if (err < 0)
		return err;

	/* Create the speaker switching control */
	err = scarlett2_add_speaker_switch_ctl(mixer);
	if (err < 0)
		return err;

	/* Create the talkback controls */
	err = scarlett2_add_talkback_ctls(mixer);
	if (err < 0)
		return err;

	/* Set up the interrupt polling */
	err = scarlett2_init_notify(mixer);
	if (err < 0)
		return err;

	return 0;
}

int snd_scarlett_gen2_init(struct usb_mixer_interface *mixer)
{
	struct snd_usb_audio *chip = mixer->chip;
	int err;

	/* only use UAC_VERSION_2 */
	if (!mixer->protocol)
		return 0;

	if (!(chip->setup & SCARLETT2_ENABLE)) {
		usb_audio_info(chip,
			"Focusrite Scarlett Gen 2/3 Mixer Driver disabled; "
			"use options snd_usb_audio vid=0x%04x pid=0x%04x "
			"device_setup=1 to enable and report any issues "
			"to g@b4.vu",
			USB_ID_VENDOR(chip->usb_id),
			USB_ID_PRODUCT(chip->usb_id));
		return 0;
	}

	usb_audio_info(chip,
		"Focusrite Scarlett Gen 2/3 Mixer Driver enabled pid=0x%04x",
		USB_ID_PRODUCT(chip->usb_id));

	err = snd_scarlett_gen2_controls_create(mixer);
	if (err < 0)
		usb_audio_err(mixer->chip,
			      "Error initialising Scarlett Mixer Driver: %d",
			      err);

	return err;
}<|MERGE_RESOLUTION|>--- conflicted
+++ resolved
@@ -702,11 +702,7 @@
 	.line_out_hw_vol = 1,
 	.has_speaker_switching = 1,
 	.level_input_count = 2,
-<<<<<<< HEAD
-	.pad_input_count = 2,
-=======
 	.pad_input_count = 4,
->>>>>>> 934d0587
 	.air_input_count = 4,
 	.phantom_count = 2,
 	.inputs_per_phantom = 2,
@@ -1181,10 +1177,7 @@
 	const struct scarlett2_config *config_item =
 		&scarlett2_config_items[info->has_mixer][config_item_num];
 	int size, err, i;
-<<<<<<< HEAD
-=======
 	u8 *buf_8;
->>>>>>> 934d0587
 	u8 value;
 
 	/* For byte-sized parameters, retrieve directly into buf */
@@ -1193,18 +1186,12 @@
 		err = scarlett2_usb_get(mixer, config_item->offset, buf, size);
 		if (err < 0)
 			return err;
-<<<<<<< HEAD
-		if (size == 2)
-			for (i = 0; i < count; i++, (u16 *)buf++)
-				*(u16 *)buf = le16_to_cpu(*(__le16 *)buf);
-=======
 		if (size == 2) {
 			u16 *buf_16 = buf;
 
 			for (i = 0; i < count; i++, buf_16++)
 				*buf_16 = le16_to_cpu(*(__le16 *)buf_16);
 		}
->>>>>>> 934d0587
 		return 0;
 	}
 
@@ -1214,14 +1201,9 @@
 		return err;
 
 	/* then unpack from value into buf[] */
-<<<<<<< HEAD
-	for (i = 0; i < 8 && i < count; i++, value >>= 1)
-		*(u8 *)buf++ = value & 1;
-=======
 	buf_8 = buf;
 	for (i = 0; i < 8 && i < count; i++, value >>= 1)
 		*buf_8++ = value & 1;
->>>>>>> 934d0587
 
 	return 0;
 }
@@ -1903,11 +1885,8 @@
 	/* Send mute change to the device */
 	err = scarlett2_usb_set_config(mixer, SCARLETT2_CONFIG_MUTE_SWITCH,
 				       index, val);
-<<<<<<< HEAD
-=======
 	if (err == 0)
 		err = 1;
->>>>>>> 934d0587
 
 unlock:
 	mutex_unlock(&private->data_mutex);
@@ -2219,7 +2198,6 @@
 				       index, val);
 	if (err == 0)
 		err = 1;
-<<<<<<< HEAD
 
 unlock:
 	mutex_unlock(&private->data_mutex);
@@ -2275,6 +2253,8 @@
 	/* Send switch change to the device */
 	err = scarlett2_usb_set_config(mixer, SCARLETT2_CONFIG_AIR_SWITCH,
 				       index, val);
+	if (err == 0)
+		err = 1;
 
 unlock:
 	mutex_unlock(&private->data_mutex);
@@ -2331,6 +2311,8 @@
 	/* Send switch change to the device */
 	err = scarlett2_usb_set_config(mixer, SCARLETT2_CONFIG_PHANTOM_SWITCH,
 				       index, val);
+	if (err == 0)
+		err = 1;
 
 unlock:
 	mutex_unlock(&private->data_mutex);
@@ -2380,6 +2362,8 @@
 	/* Send switch change to the device */
 	err = scarlett2_usb_set_config(
 		mixer, SCARLETT2_CONFIG_PHANTOM_PERSISTENCE, index, val);
+	if (err == 0)
+		err = 1;
 
 unlock:
 	mutex_unlock(&private->data_mutex);
@@ -2504,6 +2488,8 @@
 	/* Send switch change to the device */
 	err = scarlett2_usb_set_config(
 		mixer, SCARLETT2_CONFIG_DIRECT_MONITOR, index, val);
+	if (err == 0)
+		err = 1;
 
 unlock:
 	mutex_unlock(&private->data_mutex);
@@ -2585,18 +2571,21 @@
 /* when speaker switching gets enabled, switch the main/alt speakers
  * to HW volume and disable those controls
  */
-static void scarlett2_speaker_switch_enable(struct usb_mixer_interface *mixer)
+static int scarlett2_speaker_switch_enable(struct usb_mixer_interface *mixer)
 {
 	struct snd_card *card = mixer->chip->card;
 	struct scarlett2_data *private = mixer->private_data;
-	int i;
+	int i, err;
 
 	for (i = 0; i < 4; i++) {
 		int index = line_out_remap(private, i);
 
 		/* switch the main/alt speakers to HW volume */
-		if (!private->vol_sw_hw_switch[index])
-			scarlett2_sw_hw_change(private->mixer, i, 1);
+		if (!private->vol_sw_hw_switch[index]) {
+			err = scarlett2_sw_hw_change(private->mixer, i, 1);
+			if (err < 0)
+				return err;
+		}
 
 		/* disable the line out SW/HW switch */
 		scarlett2_sw_hw_ctl_ro(private, i);
@@ -2608,6 +2597,8 @@
 	 * configuration
 	 */
 	private->speaker_switching_switched = 1;
+
+	return 0;
 }
 
 /* when speaker switching gets disabled, reenable the hw/sw controls
@@ -2667,9 +2658,12 @@
 
 	/* update controls if speaker switching gets enabled or disabled */
 	if (!oval && val)
-		scarlett2_speaker_switch_enable(mixer);
+		err = scarlett2_speaker_switch_enable(mixer);
 	else if (oval && !val)
 		scarlett2_speaker_switch_disable(mixer);
+
+	if (err == 0)
+		err = 1;
 
 unlock:
 	mutex_unlock(&private->data_mutex);
@@ -2757,8 +2751,8 @@
 	err = scarlett2_usb_set_config(
 		mixer, SCARLETT2_CONFIG_MONITOR_OTHER_SWITCH,
 		1, val == 2);
-	if (err < 0)
-		goto unlock;
+	if (err == 0)
+		err = 1;
 
 unlock:
 	mutex_unlock(&private->data_mutex);
@@ -2816,10 +2810,8 @@
 	/* Send updated bitmap to the device */
 	err = scarlett2_usb_set_config(mixer, SCARLETT2_CONFIG_TALKBACK_MAP,
 				       0, bitmap);
-	if (err < 0)
-		goto unlock;
-=======
->>>>>>> 934d0587
+	if (err == 0)
+		err = 1;
 
 unlock:
 	mutex_unlock(&private->data_mutex);
@@ -2830,623 +2822,6 @@
 	.iface = SNDRV_CTL_ELEM_IFACE_MIXER,
 	.name = "",
 	.info = snd_ctl_boolean_mono_info,
-<<<<<<< HEAD
-=======
-	.get  = scarlett2_pad_ctl_get,
-	.put  = scarlett2_pad_ctl_put,
-};
-
-/*** Air Switch Controls ***/
-
-static int scarlett2_air_ctl_get(struct snd_kcontrol *kctl,
-				 struct snd_ctl_elem_value *ucontrol)
-{
-	struct usb_mixer_elem_info *elem = kctl->private_data;
-	struct usb_mixer_interface *mixer = elem->head.mixer;
-	struct scarlett2_data *private = mixer->private_data;
-
-	mutex_lock(&private->data_mutex);
-	if (private->input_other_updated)
-		scarlett2_update_input_other(mixer);
-	ucontrol->value.integer.value[0] = private->air_switch[elem->control];
-	mutex_unlock(&private->data_mutex);
-
-	return 0;
-}
-
-static int scarlett2_air_ctl_put(struct snd_kcontrol *kctl,
-				 struct snd_ctl_elem_value *ucontrol)
-{
-	struct usb_mixer_elem_info *elem = kctl->private_data;
-	struct usb_mixer_interface *mixer = elem->head.mixer;
-	struct scarlett2_data *private = mixer->private_data;
-
-	int index = elem->control;
-	int oval, val, err = 0;
-
-	mutex_lock(&private->data_mutex);
-
-	oval = private->air_switch[index];
-	val = !!ucontrol->value.integer.value[0];
-
-	if (oval == val)
-		goto unlock;
-
-	private->air_switch[index] = val;
-
-	/* Send switch change to the device */
-	err = scarlett2_usb_set_config(mixer, SCARLETT2_CONFIG_AIR_SWITCH,
-				       index, val);
-	if (err == 0)
-		err = 1;
-
-unlock:
-	mutex_unlock(&private->data_mutex);
-	return err;
-}
-
-static const struct snd_kcontrol_new scarlett2_air_ctl = {
-	.iface = SNDRV_CTL_ELEM_IFACE_MIXER,
-	.name = "",
-	.info = snd_ctl_boolean_mono_info,
-	.get  = scarlett2_air_ctl_get,
-	.put  = scarlett2_air_ctl_put,
-};
-
-/*** Phantom Switch Controls ***/
-
-static int scarlett2_phantom_ctl_get(struct snd_kcontrol *kctl,
-				     struct snd_ctl_elem_value *ucontrol)
-{
-	struct usb_mixer_elem_info *elem = kctl->private_data;
-	struct usb_mixer_interface *mixer = elem->head.mixer;
-	struct scarlett2_data *private = mixer->private_data;
-
-	mutex_lock(&private->data_mutex);
-	if (private->input_other_updated)
-		scarlett2_update_input_other(mixer);
-	ucontrol->value.integer.value[0] =
-		private->phantom_switch[elem->control];
-	mutex_unlock(&private->data_mutex);
-
-	return 0;
-}
-
-static int scarlett2_phantom_ctl_put(struct snd_kcontrol *kctl,
-				     struct snd_ctl_elem_value *ucontrol)
-{
-	struct usb_mixer_elem_info *elem = kctl->private_data;
-	struct usb_mixer_interface *mixer = elem->head.mixer;
-	struct scarlett2_data *private = mixer->private_data;
-
-	int index = elem->control;
-	int oval, val, err = 0;
-
-	mutex_lock(&private->data_mutex);
-
-	oval = private->phantom_switch[index];
-	val = !!ucontrol->value.integer.value[0];
-
-	if (oval == val)
-		goto unlock;
-
-	private->phantom_switch[index] = val;
-
-	/* Send switch change to the device */
-	err = scarlett2_usb_set_config(mixer, SCARLETT2_CONFIG_PHANTOM_SWITCH,
-				       index, val);
-	if (err == 0)
-		err = 1;
-
-unlock:
-	mutex_unlock(&private->data_mutex);
-	return err;
-}
-
-static const struct snd_kcontrol_new scarlett2_phantom_ctl = {
-	.iface = SNDRV_CTL_ELEM_IFACE_MIXER,
-	.name = "",
-	.info = snd_ctl_boolean_mono_info,
-	.get  = scarlett2_phantom_ctl_get,
-	.put  = scarlett2_phantom_ctl_put,
-};
-
-/*** Phantom Persistence Control ***/
-
-static int scarlett2_phantom_persistence_ctl_get(
-	struct snd_kcontrol *kctl, struct snd_ctl_elem_value *ucontrol)
-{
-	struct usb_mixer_elem_info *elem = kctl->private_data;
-	struct scarlett2_data *private = elem->head.mixer->private_data;
-
-	ucontrol->value.integer.value[0] = private->phantom_persistence;
-	return 0;
-}
-
-static int scarlett2_phantom_persistence_ctl_put(
-	struct snd_kcontrol *kctl, struct snd_ctl_elem_value *ucontrol)
-{
-	struct usb_mixer_elem_info *elem = kctl->private_data;
-	struct usb_mixer_interface *mixer = elem->head.mixer;
-	struct scarlett2_data *private = mixer->private_data;
-
-	int index = elem->control;
-	int oval, val, err = 0;
-
-	mutex_lock(&private->data_mutex);
-
-	oval = private->phantom_persistence;
-	val = !!ucontrol->value.integer.value[0];
-
-	if (oval == val)
-		goto unlock;
-
-	private->phantom_persistence = val;
-
-	/* Send switch change to the device */
-	err = scarlett2_usb_set_config(
-		mixer, SCARLETT2_CONFIG_PHANTOM_PERSISTENCE, index, val);
-	if (err == 0)
-		err = 1;
-
-unlock:
-	mutex_unlock(&private->data_mutex);
-	return err;
-}
-
-static const struct snd_kcontrol_new scarlett2_phantom_persistence_ctl = {
-	.iface = SNDRV_CTL_ELEM_IFACE_MIXER,
-	.name = "",
-	.info = snd_ctl_boolean_mono_info,
-	.get  = scarlett2_phantom_persistence_ctl_get,
-	.put  = scarlett2_phantom_persistence_ctl_put,
-};
-
-/*** Direct Monitor Control ***/
-
-static int scarlett2_update_monitor_other(struct usb_mixer_interface *mixer)
-{
-	struct scarlett2_data *private = mixer->private_data;
-	const struct scarlett2_device_info *info = private->info;
-	int err;
-
-	/* monitor_other_enable[0] enables speaker switching
-	 * monitor_other_enable[1] enables talkback
-	 */
-	u8 monitor_other_enable[2];
-
-	/* monitor_other_switch[0] activates the alternate speakers
-	 * monitor_other_switch[1] activates talkback
-	 */
-	u8 monitor_other_switch[2];
-
-	private->monitor_other_updated = 0;
-
-	if (info->direct_monitor)
-		return scarlett2_usb_get_config(
-			mixer, SCARLETT2_CONFIG_DIRECT_MONITOR,
-			1, &private->direct_monitor_switch);
-
-	/* if it doesn't do speaker switching then it also doesn't do
-	 * talkback
-	 */
-	if (!info->has_speaker_switching)
-		return 0;
-
-	err = scarlett2_usb_get_config(
-		mixer, SCARLETT2_CONFIG_MONITOR_OTHER_ENABLE,
-		2, monitor_other_enable);
-	if (err < 0)
-		return err;
-
-	err = scarlett2_usb_get_config(
-		mixer, SCARLETT2_CONFIG_MONITOR_OTHER_SWITCH,
-		2, monitor_other_switch);
-	if (err < 0)
-		return err;
-
-	if (!monitor_other_enable[0])
-		private->speaker_switching_switch = 0;
-	else
-		private->speaker_switching_switch = monitor_other_switch[0] + 1;
-
-	if (info->has_talkback) {
-		const int (*port_count)[SCARLETT2_PORT_DIRNS] =
-			info->port_count;
-		int num_mixes =
-			port_count[SCARLETT2_PORT_TYPE_MIX][SCARLETT2_PORT_IN];
-		u16 bitmap;
-		int i;
-
-		if (!monitor_other_enable[1])
-			private->talkback_switch = 0;
-		else
-			private->talkback_switch = monitor_other_switch[1] + 1;
-
-		err = scarlett2_usb_get_config(mixer,
-					       SCARLETT2_CONFIG_TALKBACK_MAP,
-					       1, &bitmap);
-		for (i = 0; i < num_mixes; i++, bitmap >>= 1)
-			private->talkback_map[i] = bitmap & 1;
-	}
-
-	return 0;
-}
-
-static int scarlett2_direct_monitor_ctl_get(
-	struct snd_kcontrol *kctl, struct snd_ctl_elem_value *ucontrol)
-{
-	struct usb_mixer_elem_info *elem = kctl->private_data;
-	struct usb_mixer_interface *mixer = elem->head.mixer;
-	struct scarlett2_data *private = elem->head.mixer->private_data;
-
-	mutex_lock(&private->data_mutex);
-	if (private->monitor_other_updated)
-		scarlett2_update_monitor_other(mixer);
-	ucontrol->value.enumerated.item[0] = private->direct_monitor_switch;
-	mutex_unlock(&private->data_mutex);
-
-	return 0;
-}
-
-static int scarlett2_direct_monitor_ctl_put(
-	struct snd_kcontrol *kctl, struct snd_ctl_elem_value *ucontrol)
-{
-	struct usb_mixer_elem_info *elem = kctl->private_data;
-	struct usb_mixer_interface *mixer = elem->head.mixer;
-	struct scarlett2_data *private = mixer->private_data;
-
-	int index = elem->control;
-	int oval, val, err = 0;
-
-	mutex_lock(&private->data_mutex);
-
-	oval = private->direct_monitor_switch;
-	val = min(ucontrol->value.enumerated.item[0], 2U);
-
-	if (oval == val)
-		goto unlock;
-
-	private->direct_monitor_switch = val;
-
-	/* Send switch change to the device */
-	err = scarlett2_usb_set_config(
-		mixer, SCARLETT2_CONFIG_DIRECT_MONITOR, index, val);
-	if (err == 0)
-		err = 1;
-
-unlock:
-	mutex_unlock(&private->data_mutex);
-	return err;
-}
-
-static int scarlett2_direct_monitor_stereo_enum_ctl_info(
-	struct snd_kcontrol *kctl, struct snd_ctl_elem_info *uinfo)
-{
-	static const char *const values[3] = {
-		"Off", "Mono", "Stereo"
-	};
-
-	return snd_ctl_enum_info(uinfo, 1, 3, values);
-}
-
-/* Direct Monitor for Solo is mono-only and only needs a boolean control
- * Direct Monitor for 2i2 is selectable between Off/Mono/Stereo
- */
-static const struct snd_kcontrol_new scarlett2_direct_monitor_ctl[2] = {
-	{
-		.iface = SNDRV_CTL_ELEM_IFACE_MIXER,
-		.name = "",
-		.info = snd_ctl_boolean_mono_info,
-		.get  = scarlett2_direct_monitor_ctl_get,
-		.put  = scarlett2_direct_monitor_ctl_put,
-	},
-	{
-		.iface = SNDRV_CTL_ELEM_IFACE_MIXER,
-		.name = "",
-		.info = scarlett2_direct_monitor_stereo_enum_ctl_info,
-		.get  = scarlett2_direct_monitor_ctl_get,
-		.put  = scarlett2_direct_monitor_ctl_put,
-	}
-};
-
-static int scarlett2_add_direct_monitor_ctl(struct usb_mixer_interface *mixer)
-{
-	struct scarlett2_data *private = mixer->private_data;
-	const struct scarlett2_device_info *info = private->info;
-
-	if (!info->direct_monitor)
-		return 0;
-
-	return scarlett2_add_new_ctl(
-		mixer, &scarlett2_direct_monitor_ctl[info->direct_monitor - 1],
-		0, 1, "Direct Monitor Playback Switch",
-		&private->direct_monitor_ctl);
-}
-
-/*** Speaker Switching Control ***/
-
-static int scarlett2_speaker_switch_enum_ctl_info(
-	struct snd_kcontrol *kctl, struct snd_ctl_elem_info *uinfo)
-{
-	static const char *const values[3] = {
-		"Off", "Main", "Alt"
-	};
-
-	return snd_ctl_enum_info(uinfo, 1, 3, values);
-}
-
-static int scarlett2_speaker_switch_enum_ctl_get(
-	struct snd_kcontrol *kctl, struct snd_ctl_elem_value *ucontrol)
-{
-	struct usb_mixer_elem_info *elem = kctl->private_data;
-	struct usb_mixer_interface *mixer = elem->head.mixer;
-	struct scarlett2_data *private = mixer->private_data;
-
-	mutex_lock(&private->data_mutex);
-	if (private->monitor_other_updated)
-		scarlett2_update_monitor_other(mixer);
-	ucontrol->value.enumerated.item[0] = private->speaker_switching_switch;
-	mutex_unlock(&private->data_mutex);
-
-	return 0;
-}
-
-/* when speaker switching gets enabled, switch the main/alt speakers
- * to HW volume and disable those controls
- */
-static int scarlett2_speaker_switch_enable(struct usb_mixer_interface *mixer)
-{
-	struct snd_card *card = mixer->chip->card;
-	struct scarlett2_data *private = mixer->private_data;
-	int i, err;
-
-	for (i = 0; i < 4; i++) {
-		int index = line_out_remap(private, i);
-
-		/* switch the main/alt speakers to HW volume */
-		if (!private->vol_sw_hw_switch[index]) {
-			err = scarlett2_sw_hw_change(private->mixer, i, 1);
-			if (err < 0)
-				return err;
-		}
-
-		/* disable the line out SW/HW switch */
-		scarlett2_sw_hw_ctl_ro(private, i);
-		snd_ctl_notify(card, SNDRV_CTL_EVENT_MASK_INFO,
-			       &private->sw_hw_ctls[i]->id);
-	}
-
-	/* when the next monitor-other notify comes in, update the mux
-	 * configuration
-	 */
-	private->speaker_switching_switched = 1;
-
-	return 0;
-}
-
-/* when speaker switching gets disabled, reenable the hw/sw controls
- * and invalidate the routing
- */
-static void scarlett2_speaker_switch_disable(struct usb_mixer_interface *mixer)
-{
-	struct snd_card *card = mixer->chip->card;
-	struct scarlett2_data *private = mixer->private_data;
-	int i;
-
-	/* enable the line out SW/HW switch */
-	for (i = 0; i < 4; i++) {
-		scarlett2_sw_hw_ctl_rw(private, i);
-		snd_ctl_notify(card, SNDRV_CTL_EVENT_MASK_INFO,
-			       &private->sw_hw_ctls[i]->id);
-	}
-
-	/* when the next monitor-other notify comes in, update the mux
-	 * configuration
-	 */
-	private->speaker_switching_switched = 1;
-}
-
-static int scarlett2_speaker_switch_enum_ctl_put(
-	struct snd_kcontrol *kctl, struct snd_ctl_elem_value *ucontrol)
-{
-	struct usb_mixer_elem_info *elem = kctl->private_data;
-	struct usb_mixer_interface *mixer = elem->head.mixer;
-	struct scarlett2_data *private = mixer->private_data;
-
-	int oval, val, err = 0;
-
-	mutex_lock(&private->data_mutex);
-
-	oval = private->speaker_switching_switch;
-	val = min(ucontrol->value.enumerated.item[0], 2U);
-
-	if (oval == val)
-		goto unlock;
-
-	private->speaker_switching_switch = val;
-
-	/* enable/disable speaker switching */
-	err = scarlett2_usb_set_config(
-		mixer, SCARLETT2_CONFIG_MONITOR_OTHER_ENABLE,
-		0, !!val);
-	if (err < 0)
-		goto unlock;
-
-	/* if speaker switching is enabled, select main or alt */
-	err = scarlett2_usb_set_config(
-		mixer, SCARLETT2_CONFIG_MONITOR_OTHER_SWITCH,
-		0, val == 2);
-	if (err < 0)
-		goto unlock;
-
-	/* update controls if speaker switching gets enabled or disabled */
-	if (!oval && val)
-		err = scarlett2_speaker_switch_enable(mixer);
-	else if (oval && !val)
-		scarlett2_speaker_switch_disable(mixer);
-
-	if (err == 0)
-		err = 1;
-
-unlock:
-	mutex_unlock(&private->data_mutex);
-	return err;
-}
-
-static const struct snd_kcontrol_new scarlett2_speaker_switch_enum_ctl = {
-	.iface = SNDRV_CTL_ELEM_IFACE_MIXER,
-	.name = "",
-	.info = scarlett2_speaker_switch_enum_ctl_info,
-	.get  = scarlett2_speaker_switch_enum_ctl_get,
-	.put  = scarlett2_speaker_switch_enum_ctl_put,
-};
-
-static int scarlett2_add_speaker_switch_ctl(
-	struct usb_mixer_interface *mixer)
-{
-	struct scarlett2_data *private = mixer->private_data;
-	const struct scarlett2_device_info *info = private->info;
-
-	if (!info->has_speaker_switching)
-		return 0;
-
-	return scarlett2_add_new_ctl(
-		mixer, &scarlett2_speaker_switch_enum_ctl,
-		0, 1, "Speaker Switching Playback Enum",
-		&private->speaker_switching_ctl);
-}
-
-/*** Talkback and Talkback Map Controls ***/
-
-static int scarlett2_talkback_enum_ctl_info(
-	struct snd_kcontrol *kctl, struct snd_ctl_elem_info *uinfo)
-{
-	static const char *const values[3] = {
-		"Disabled", "Off", "On"
-	};
-
-	return snd_ctl_enum_info(uinfo, 1, 3, values);
-}
-
-static int scarlett2_talkback_enum_ctl_get(
-	struct snd_kcontrol *kctl, struct snd_ctl_elem_value *ucontrol)
-{
-	struct usb_mixer_elem_info *elem = kctl->private_data;
-	struct usb_mixer_interface *mixer = elem->head.mixer;
-	struct scarlett2_data *private = mixer->private_data;
-
-	mutex_lock(&private->data_mutex);
-	if (private->monitor_other_updated)
-		scarlett2_update_monitor_other(mixer);
-	ucontrol->value.enumerated.item[0] = private->talkback_switch;
-	mutex_unlock(&private->data_mutex);
-
-	return 0;
-}
-
-static int scarlett2_talkback_enum_ctl_put(
-	struct snd_kcontrol *kctl, struct snd_ctl_elem_value *ucontrol)
-{
-	struct usb_mixer_elem_info *elem = kctl->private_data;
-	struct usb_mixer_interface *mixer = elem->head.mixer;
-	struct scarlett2_data *private = mixer->private_data;
-
-	int oval, val, err = 0;
-
-	mutex_lock(&private->data_mutex);
-
-	oval = private->talkback_switch;
-	val = min(ucontrol->value.enumerated.item[0], 2U);
-
-	if (oval == val)
-		goto unlock;
-
-	private->talkback_switch = val;
-
-	/* enable/disable talkback */
-	err = scarlett2_usb_set_config(
-		mixer, SCARLETT2_CONFIG_MONITOR_OTHER_ENABLE,
-		1, !!val);
-	if (err < 0)
-		goto unlock;
-
-	/* if talkback is enabled, select main or alt */
-	err = scarlett2_usb_set_config(
-		mixer, SCARLETT2_CONFIG_MONITOR_OTHER_SWITCH,
-		1, val == 2);
-	if (err == 0)
-		err = 1;
-
-unlock:
-	mutex_unlock(&private->data_mutex);
-	return err;
-}
-
-static const struct snd_kcontrol_new scarlett2_talkback_enum_ctl = {
-	.iface = SNDRV_CTL_ELEM_IFACE_MIXER,
-	.name = "",
-	.info = scarlett2_talkback_enum_ctl_info,
-	.get  = scarlett2_talkback_enum_ctl_get,
-	.put  = scarlett2_talkback_enum_ctl_put,
-};
-
-static int scarlett2_talkback_map_ctl_get(
-	struct snd_kcontrol *kctl, struct snd_ctl_elem_value *ucontrol)
-{
-	struct usb_mixer_elem_info *elem = kctl->private_data;
-	struct usb_mixer_interface *mixer = elem->head.mixer;
-	struct scarlett2_data *private = mixer->private_data;
-	int index = elem->control;
-
-	ucontrol->value.integer.value[0] = private->talkback_map[index];
-
-	return 0;
-}
-
-static int scarlett2_talkback_map_ctl_put(
-	struct snd_kcontrol *kctl, struct snd_ctl_elem_value *ucontrol)
-{
-	struct usb_mixer_elem_info *elem = kctl->private_data;
-	struct usb_mixer_interface *mixer = elem->head.mixer;
-	struct scarlett2_data *private = mixer->private_data;
-	const int (*port_count)[SCARLETT2_PORT_DIRNS] =
-		private->info->port_count;
-	int num_mixes = port_count[SCARLETT2_PORT_TYPE_MIX][SCARLETT2_PORT_IN];
-
-	int index = elem->control;
-	int oval, val, err = 0, i;
-	u16 bitmap = 0;
-
-	mutex_lock(&private->data_mutex);
-
-	oval = private->talkback_map[index];
-	val = !!ucontrol->value.integer.value[0];
-
-	if (oval == val)
-		goto unlock;
-
-	private->talkback_map[index] = val;
-
-	for (i = 0; i < num_mixes; i++)
-		bitmap |= private->talkback_map[i] << i;
-
-	/* Send updated bitmap to the device */
-	err = scarlett2_usb_set_config(mixer, SCARLETT2_CONFIG_TALKBACK_MAP,
-				       0, bitmap);
-	if (err == 0)
-		err = 1;
-
-unlock:
-	mutex_unlock(&private->data_mutex);
-	return err;
-}
-
-static const struct snd_kcontrol_new scarlett2_talkback_map_ctl = {
-	.iface = SNDRV_CTL_ELEM_IFACE_MIXER,
-	.name = "",
-	.info = snd_ctl_boolean_mono_info,
->>>>>>> 934d0587
 	.get  = scarlett2_talkback_map_ctl_get,
 	.put  = scarlett2_talkback_map_ctl_put,
 };
@@ -3460,17 +2835,10 @@
 	int num_mixes = port_count[SCARLETT2_PORT_TYPE_MIX][SCARLETT2_PORT_IN];
 	int err, i;
 	char s[SNDRV_CTL_ELEM_ID_NAME_MAXLEN];
-<<<<<<< HEAD
 
 	if (!info->has_talkback)
 		return 0;
 
-=======
-
-	if (!info->has_talkback)
-		return 0;
-
->>>>>>> 934d0587
 	err = scarlett2_add_new_ctl(
 		mixer, &scarlett2_talkback_enum_ctl,
 		0, 1, "Talkback Playback Enum",
@@ -4057,11 +3425,8 @@
 	/* Send switch change to the device */
 	err = scarlett2_usb_set_config(mixer, SCARLETT2_CONFIG_MSD_SWITCH,
 				       0, val);
-<<<<<<< HEAD
-=======
 	if (err == 0)
 		err = 1;
->>>>>>> 934d0587
 
 unlock:
 	mutex_unlock(&private->data_mutex);
