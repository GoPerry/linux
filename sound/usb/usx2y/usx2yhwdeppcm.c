// SPDX-License-Identifier: GPL-2.0-or-later
/*
 */

/* USX2Y "rawusb" aka hwdep_pcm implementation

 Its usb's unableness to atomically handle power of 2 period sized data chuncs
 at standard samplerates,
 what led to this part of the usx2y module:
 It provides the alsa kernel half of the usx2y-alsa-jack driver pair.
 The pair uses a hardware dependent alsa-device for mmaped pcm transport.
 Advantage achieved:
         The usb_hc moves pcm data from/into memory via DMA.
         That memory is mmaped by jack's usx2y driver.
         Jack's usx2y driver is the first/last to read/write pcm data.
         Read/write is a combination of power of 2 period shaping and
         float/int conversation.
         Compared to mainline alsa/jack we leave out power of 2 period shaping inside
         snd-usb-usx2y which needs memcpy() and additional buffers.
         As a side effect possible unwanted pcm-data coruption resulting of
         standard alsa's snd-usb-usx2y period shaping scheme falls away.
         Result is sane jack operation at buffering schemes down to 128frames,
         2 periods.
         plain usx2y alsa mode is able to achieve 64frames, 4periods, but only at the
         cost of easier triggered i.e. aeolus xruns (128 or 256frames,
         2periods works but is useless cause of crackling).

 This is a first "proof of concept" implementation.
 Later, functionalities should migrate to more appropriate places:
 Userland:
 - The jackd could mmap its float-pcm buffers directly from alsa-lib.
 - alsa-lib could provide power of 2 period sized shaping combined with int/float
   conversation.
   Currently the usx2y jack driver provides above 2 services.
 Kernel:
 - rawusb dma pcm buffer transport should go to snd-usb-lib, so also snd-usb-audio
   devices can use it.
   Currently rawusb dma pcm buffer transport (this file) is only available to snd-usb-usx2y.
*/

#include <linux/delay.h>
#include <linux/gfp.h>
#include "usbusx2yaudio.c"

#if defined(USX2Y_NRPACKS_VARIABLE) || USX2Y_NRPACKS == 1

#include <sound/hwdep.h>

static int usx2y_usbpcm_urb_capt_retire(struct snd_usx2y_substream *subs)
{
	struct urb	*urb = subs->completed_urb;
	struct snd_pcm_runtime *runtime = subs->pcm_substream->runtime;
	int		i, lens = 0, hwptr_done = subs->hwptr_done;
	struct usx2ydev	*usx2y = subs->usx2y;
	int head;

	if (usx2y->hwdep_pcm_shm->capture_iso_start < 0) { //FIXME
		head = usx2y->hwdep_pcm_shm->captured_iso_head + 1;
		if (head >= ARRAY_SIZE(usx2y->hwdep_pcm_shm->captured_iso))
			head = 0;
		usx2y->hwdep_pcm_shm->capture_iso_start = head;
		snd_printdd("cap start %i\n", head);
	}
	for (i = 0; i < nr_of_packs(); i++) {
		if (urb->iso_frame_desc[i].status) { /* active? hmm, skip this */
			snd_printk(KERN_ERR
				   "active frame status %i. Most probably some hardware problem.\n",
				   urb->iso_frame_desc[i].status);
			return urb->iso_frame_desc[i].status;
		}
		lens += urb->iso_frame_desc[i].actual_length / usx2y->stride;
	}
	hwptr_done += lens;
	if (hwptr_done >= runtime->buffer_size)
		hwptr_done -= runtime->buffer_size;
	subs->hwptr_done = hwptr_done;
	subs->transfer_done += lens;
	/* update the pointer, call callback if necessary */
	if (subs->transfer_done >= runtime->period_size) {
		subs->transfer_done -= runtime->period_size;
		snd_pcm_period_elapsed(subs->pcm_substream);
	}
	return 0;
}

static int usx2y_iso_frames_per_buffer(struct snd_pcm_runtime *runtime,
					      struct usx2ydev *usx2y)
{
	return (runtime->buffer_size * 1000) / usx2y->rate + 1;	//FIXME: so far only correct period_size == 2^x ?
}

/*
 * prepare urb for playback data pipe
 *
 * we copy the data directly from the pcm buffer.
 * the current position to be copied is held in hwptr field.
 * since a urb can handle only a single linear buffer, if the total
 * transferred area overflows the buffer boundary, we cannot send
 * it directly from the buffer.  thus the data is once copied to
 * a temporary buffer and urb points to that.
 */
static int usx2y_hwdep_urb_play_prepare(struct snd_usx2y_substream *subs,
					struct urb *urb)
{
	int count, counts, pack;
	struct usx2ydev *usx2y = subs->usx2y;
	struct snd_usx2y_hwdep_pcm_shm *shm = usx2y->hwdep_pcm_shm;
	struct snd_pcm_runtime *runtime = subs->pcm_substream->runtime;

	if (shm->playback_iso_start < 0) {
		shm->playback_iso_start = shm->captured_iso_head -
			usx2y_iso_frames_per_buffer(runtime, usx2y);
		if (shm->playback_iso_start < 0)
			shm->playback_iso_start += ARRAY_SIZE(shm->captured_iso);
		shm->playback_iso_head = shm->playback_iso_start;
	}

	count = 0;
	for (pack = 0; pack < nr_of_packs(); pack++) {
		/* calculate the size of a packet */
		counts = shm->captured_iso[shm->playback_iso_head].length / usx2y->stride;
		if (counts < 43 || counts > 50) {
			snd_printk(KERN_ERR "should not be here with counts=%i\n", counts);
			return -EPIPE;
		}
		/* set up descriptor */
		urb->iso_frame_desc[pack].offset = shm->captured_iso[shm->playback_iso_head].offset;
		urb->iso_frame_desc[pack].length = shm->captured_iso[shm->playback_iso_head].length;
		if (atomic_read(&subs->state) != STATE_RUNNING)
			memset((char *)urb->transfer_buffer + urb->iso_frame_desc[pack].offset, 0,
			       urb->iso_frame_desc[pack].length);
		if (++shm->playback_iso_head >= ARRAY_SIZE(shm->captured_iso))
			shm->playback_iso_head = 0;
		count += counts;
	}
	urb->transfer_buffer_length = count * usx2y->stride;
	return 0;
}

static void usx2y_usbpcm_urb_capt_iso_advance(struct snd_usx2y_substream *subs,
					      struct urb *urb)
{
	struct usb_iso_packet_descriptor *desc;
	struct snd_usx2y_hwdep_pcm_shm *shm;
	int pack, head;

	for (pack = 0; pack < nr_of_packs(); ++pack) {
		desc = urb->iso_frame_desc + pack;
		if (subs) {
			shm = subs->usx2y->hwdep_pcm_shm;
			head = shm->captured_iso_head + 1;
			if (head >= ARRAY_SIZE(shm->captured_iso))
				head = 0;
			shm->captured_iso[head].frame = urb->start_frame + pack;
			shm->captured_iso[head].offset = desc->offset;
			shm->captured_iso[head].length = desc->actual_length;
			shm->captured_iso_head = head;
			shm->captured_iso_frames++;
		}
		desc->offset += desc->length * NRURBS * nr_of_packs();
		if (desc->offset + desc->length >= SSS)
			desc->offset -= (SSS - desc->length);
	}
}

static int usx2y_usbpcm_usbframe_complete(struct snd_usx2y_substream *capsubs,
					  struct snd_usx2y_substream *capsubs2,
					  struct snd_usx2y_substream *playbacksubs,
					  int frame)
{
	int err, state;
	struct urb *urb = playbacksubs->completed_urb;

	state = atomic_read(&playbacksubs->state);
	if (urb) {
		if (state == STATE_RUNNING)
			usx2y_urb_play_retire(playbacksubs, urb);
		else if (state >= STATE_PRERUNNING)
			atomic_inc(&playbacksubs->state);
	} else {
		switch (state) {
		case STATE_STARTING1:
			urb = playbacksubs->urb[0];
			atomic_inc(&playbacksubs->state);
			break;
		case STATE_STARTING2:
			urb = playbacksubs->urb[1];
			atomic_inc(&playbacksubs->state);
			break;
		}
	}
	if (urb) {
		err = usx2y_hwdep_urb_play_prepare(playbacksubs, urb);
		if (err)
			return err;
		err = usx2y_hwdep_urb_play_prepare(playbacksubs, urb);
		if (err)
			return err;
	}

	playbacksubs->completed_urb = NULL;

	state = atomic_read(&capsubs->state);
	if (state >= STATE_PREPARED) {
		if (state == STATE_RUNNING) {
			err = usx2y_usbpcm_urb_capt_retire(capsubs);
			if (err)
				return err;
		} else if (state >= STATE_PRERUNNING) {
			atomic_inc(&capsubs->state);
		}
		usx2y_usbpcm_urb_capt_iso_advance(capsubs, capsubs->completed_urb);
		if (capsubs2)
			usx2y_usbpcm_urb_capt_iso_advance(NULL, capsubs2->completed_urb);
		err = usx2y_urb_submit(capsubs, capsubs->completed_urb, frame);
		if (err)
			return err;
		if (capsubs2) {
			err = usx2y_urb_submit(capsubs2, capsubs2->completed_urb, frame);
			if (err)
				return err;
		}
	}
	capsubs->completed_urb = NULL;
	if (capsubs2)
		capsubs2->completed_urb = NULL;
	return 0;
}

static void i_usx2y_usbpcm_urb_complete(struct urb *urb)
{
	struct snd_usx2y_substream *subs = urb->context;
	struct usx2ydev *usx2y = subs->usx2y;
	struct snd_usx2y_substream *capsubs, *capsubs2, *playbacksubs;

	if (unlikely(atomic_read(&subs->state) < STATE_PREPARED)) {
		snd_printdd("hcd_frame=%i ep=%i%s status=%i start_frame=%i\n",
			    usb_get_current_frame_number(usx2y->dev),
			    subs->endpoint, usb_pipein(urb->pipe) ? "in" : "out",
			    urb->status, urb->start_frame);
		return;
	}
	if (unlikely(urb->status)) {
		usx2y_error_urb_status(usx2y, subs, urb);
		return;
	}

	subs->completed_urb = urb;
	capsubs = usx2y->subs[SNDRV_PCM_STREAM_CAPTURE];
	capsubs2 = usx2y->subs[SNDRV_PCM_STREAM_CAPTURE + 2];
	playbacksubs = usx2y->subs[SNDRV_PCM_STREAM_PLAYBACK];
	if (capsubs->completed_urb && atomic_read(&capsubs->state) >= STATE_PREPARED &&
	    (!capsubs2 || capsubs2->completed_urb) &&
	    (playbacksubs->completed_urb || atomic_read(&playbacksubs->state) < STATE_PREPARED)) {
		if (!usx2y_usbpcm_usbframe_complete(capsubs, capsubs2, playbacksubs, urb->start_frame)) {
			usx2y->wait_iso_frame += nr_of_packs();
		} else {
			snd_printdd("\n");
			usx2y_clients_stop(usx2y);
		}
	}
}

static void usx2y_hwdep_urb_release(struct urb **urb)
{
	usb_kill_urb(*urb);
	usb_free_urb(*urb);
	*urb = NULL;
}

/*
 * release a substream
 */
static void usx2y_usbpcm_urbs_release(struct snd_usx2y_substream *subs)
{
	int i;

	snd_printdd("snd_usx2y_urbs_release() %i\n", subs->endpoint);
	for (i = 0; i < NRURBS; i++)
		usx2y_hwdep_urb_release(subs->urb + i);
}

static void usx2y_usbpcm_subs_startup_finish(struct usx2ydev *usx2y)
{
	usx2y_urbs_set_complete(usx2y, i_usx2y_usbpcm_urb_complete);
	usx2y->prepare_subs = NULL;
}

static void i_usx2y_usbpcm_subs_startup(struct urb *urb)
{
	struct snd_usx2y_substream *subs = urb->context;
	struct usx2ydev *usx2y = subs->usx2y;
	struct snd_usx2y_substream *prepare_subs = usx2y->prepare_subs;
	struct snd_usx2y_substream *cap_subs2;

	if (prepare_subs &&
	    urb->start_frame == prepare_subs->urb[0]->start_frame) {
		atomic_inc(&prepare_subs->state);
		if (prepare_subs == usx2y->subs[SNDRV_PCM_STREAM_CAPTURE]) {
			cap_subs2 = usx2y->subs[SNDRV_PCM_STREAM_CAPTURE + 2];
			if (cap_subs2)
				atomic_inc(&cap_subs2->state);
		}
		usx2y_usbpcm_subs_startup_finish(usx2y);
		wake_up(&usx2y->prepare_wait_queue);
	}

	i_usx2y_usbpcm_urb_complete(urb);
}

/*
 * initialize a substream's urbs
 */
static int usx2y_usbpcm_urbs_allocate(struct snd_usx2y_substream *subs)
{
	int i;
	unsigned int pipe;
	int is_playback = subs == subs->usx2y->subs[SNDRV_PCM_STREAM_PLAYBACK];
	struct usb_device *dev = subs->usx2y->dev;
	struct urb **purb;

	pipe = is_playback ? usb_sndisocpipe(dev, subs->endpoint) :
			usb_rcvisocpipe(dev, subs->endpoint);
	subs->maxpacksize = usb_maxpacket(dev, pipe, is_playback);
	if (!subs->maxpacksize)
		return -EINVAL;

	/* allocate and initialize data urbs */
	for (i = 0; i < NRURBS; i++) {
		purb = subs->urb + i;
		if (*purb) {
			usb_kill_urb(*purb);
			continue;
		}
		*purb = usb_alloc_urb(nr_of_packs(), GFP_KERNEL);
		if (!*purb) {
			usx2y_usbpcm_urbs_release(subs);
			return -ENOMEM;
		}
		(*purb)->transfer_buffer = is_playback ?
			subs->usx2y->hwdep_pcm_shm->playback : (
				subs->endpoint == 0x8 ?
				subs->usx2y->hwdep_pcm_shm->capture0x8 :
				subs->usx2y->hwdep_pcm_shm->capture0xA);

		(*purb)->dev = dev;
		(*purb)->pipe = pipe;
		(*purb)->number_of_packets = nr_of_packs();
		(*purb)->context = subs;
		(*purb)->interval = 1;
		(*purb)->complete = i_usx2y_usbpcm_subs_startup;
	}
	return 0;
}

/*
 * free the buffer
 */
static int snd_usx2y_usbpcm_hw_free(struct snd_pcm_substream *substream)
{
	struct snd_pcm_runtime *runtime = substream->runtime;
	struct snd_usx2y_substream *subs = runtime->private_data;
	struct snd_usx2y_substream *cap_subs;
	struct snd_usx2y_substream *playback_subs;
	struct snd_usx2y_substream *cap_subs2;

	mutex_lock(&subs->usx2y->pcm_mutex);
	snd_printdd("%s(%p)\n", __func__, substream);

	cap_subs2 = subs->usx2y->subs[SNDRV_PCM_STREAM_CAPTURE + 2];
	if (substream->stream == SNDRV_PCM_STREAM_PLAYBACK) {
		cap_subs = subs->usx2y->subs[SNDRV_PCM_STREAM_CAPTURE];
		atomic_set(&subs->state, STATE_STOPPED);
		usx2y_usbpcm_urbs_release(subs);
		if (!cap_subs->pcm_substream ||
		    !cap_subs->pcm_substream->runtime ||
		    !cap_subs->pcm_substream->runtime->status ||
		    cap_subs->pcm_substream->runtime->status->state < SNDRV_PCM_STATE_PREPARED) {
			atomic_set(&cap_subs->state, STATE_STOPPED);
			if (cap_subs2)
				atomic_set(&cap_subs2->state, STATE_STOPPED);
			usx2y_usbpcm_urbs_release(cap_subs);
			if (cap_subs2)
				usx2y_usbpcm_urbs_release(cap_subs2);
		}
	} else {
		playback_subs = subs->usx2y->subs[SNDRV_PCM_STREAM_PLAYBACK];
		if (atomic_read(&playback_subs->state) < STATE_PREPARED) {
			atomic_set(&subs->state, STATE_STOPPED);
			if (cap_subs2)
				atomic_set(&cap_subs2->state, STATE_STOPPED);
			usx2y_usbpcm_urbs_release(subs);
			if (cap_subs2)
				usx2y_usbpcm_urbs_release(cap_subs2);
		}
	}
	mutex_unlock(&subs->usx2y->pcm_mutex);
	return 0;
}

static void usx2y_usbpcm_subs_startup(struct snd_usx2y_substream *subs)
{
	struct usx2ydev *usx2y = subs->usx2y;

	usx2y->prepare_subs = subs;
	subs->urb[0]->start_frame = -1;
	smp_wmb();	// Make sure above modifications are seen by i_usx2y_subs_startup()
	usx2y_urbs_set_complete(usx2y, i_usx2y_usbpcm_subs_startup);
}

static int usx2y_usbpcm_urbs_start(struct snd_usx2y_substream *subs)
{
	int	p, u, err, stream = subs->pcm_substream->stream;
	struct usx2ydev *usx2y = subs->usx2y;
	struct urb *urb;
	unsigned long pack;

	if (stream == SNDRV_PCM_STREAM_CAPTURE) {
		usx2y->hwdep_pcm_shm->captured_iso_head = -1;
		usx2y->hwdep_pcm_shm->captured_iso_frames = 0;
	}

	for (p = 0; 3 >= (stream + p); p += 2) {
		struct snd_usx2y_substream *subs = usx2y->subs[stream + p];
		if (subs) {
			err = usx2y_usbpcm_urbs_allocate(subs);
			if (err < 0)
				return err;
			subs->completed_urb = NULL;
		}
	}

	for (p = 0; p < 4; p++) {
		struct snd_usx2y_substream *subs = usx2y->subs[p];

		if (subs && atomic_read(&subs->state) >= STATE_PREPARED)
			goto start;
	}

 start:
	usx2y_usbpcm_subs_startup(subs);
	for (u = 0; u < NRURBS; u++) {
		for (p = 0; 3 >= (stream + p); p += 2) {
			struct snd_usx2y_substream *subs = usx2y->subs[stream + p];

			if (!subs)
				continue;
			urb = subs->urb[u];
			if (usb_pipein(urb->pipe)) {
				if (!u)
					atomic_set(&subs->state, STATE_STARTING3);
				urb->dev = usx2y->dev;
				for (pack = 0; pack < nr_of_packs(); pack++) {
					urb->iso_frame_desc[pack].offset = subs->maxpacksize * (pack + u * nr_of_packs());
					urb->iso_frame_desc[pack].length = subs->maxpacksize;
				}
				urb->transfer_buffer_length = subs->maxpacksize * nr_of_packs();
				err = usb_submit_urb(urb, GFP_KERNEL);
				if (err < 0) {
					snd_printk(KERN_ERR "cannot usb_submit_urb() for urb %d, err = %d\n", u, err);
					err = -EPIPE;
					goto cleanup;
				}  else {
					snd_printdd("%i\n", urb->start_frame);
					if (!u)
						usx2y->wait_iso_frame = urb->start_frame;
				}
				urb->transfer_flags = 0;
			} else {
				atomic_set(&subs->state, STATE_STARTING1);
				break;
			}
		}
	}
	err = 0;
	wait_event(usx2y->prepare_wait_queue, !usx2y->prepare_subs);
	if (atomic_read(&subs->state) != STATE_PREPARED)
		err = -EPIPE;

 cleanup:
	if (err) {
		usx2y_subs_startup_finish(usx2y);	// Call it now
<<<<<<< HEAD
		usx2y_clients_stop(usx2y);		// something is completely wroong > stop evrything
=======
		usx2y_clients_stop(usx2y);	// something is completely wrong > stop everything
>>>>>>> 934d0587
	}
	return err;
}

#define USX2Y_HWDEP_PCM_PAGES	\
	PAGE_ALIGN(sizeof(struct snd_usx2y_hwdep_pcm_shm))

/*
 * prepare callback
 *
 * set format and initialize urbs
 */
static int snd_usx2y_usbpcm_prepare(struct snd_pcm_substream *substream)
{
	struct snd_pcm_runtime *runtime = substream->runtime;
	struct snd_usx2y_substream *subs = runtime->private_data;
	struct usx2ydev *usx2y = subs->usx2y;
	struct snd_usx2y_substream *capsubs = subs->usx2y->subs[SNDRV_PCM_STREAM_CAPTURE];
	int err = 0;

	snd_printdd("snd_usx2y_pcm_prepare(%p)\n", substream);

	mutex_lock(&usx2y->pcm_mutex);

	if (!usx2y->hwdep_pcm_shm) {
		usx2y->hwdep_pcm_shm = alloc_pages_exact(USX2Y_HWDEP_PCM_PAGES,
							 GFP_KERNEL);
		if (!usx2y->hwdep_pcm_shm) {
			err = -ENOMEM;
			goto up_prepare_mutex;
		}
		memset(usx2y->hwdep_pcm_shm, 0, USX2Y_HWDEP_PCM_PAGES);
	}

	usx2y_subs_prepare(subs);
	// Start hardware streams
	// SyncStream first....
	if (atomic_read(&capsubs->state) < STATE_PREPARED) {
		if (usx2y->format != runtime->format) {
			err = usx2y_format_set(usx2y, runtime->format);
			if (err < 0)
				goto up_prepare_mutex;
		}
		if (usx2y->rate != runtime->rate) {
			err = usx2y_rate_set(usx2y, runtime->rate);
			if (err < 0)
				goto up_prepare_mutex;
		}
		snd_printdd("starting capture pipe for %s\n", subs == capsubs ?
			    "self" : "playpipe");
		err = usx2y_usbpcm_urbs_start(capsubs);
		if (err < 0)
			goto up_prepare_mutex;
	}

	if (subs != capsubs) {
		usx2y->hwdep_pcm_shm->playback_iso_start = -1;
		if (atomic_read(&subs->state) < STATE_PREPARED) {
			while (usx2y_iso_frames_per_buffer(runtime, usx2y) >
			       usx2y->hwdep_pcm_shm->captured_iso_frames) {
				snd_printdd("Wait: iso_frames_per_buffer=%i,captured_iso_frames=%i\n",
					    usx2y_iso_frames_per_buffer(runtime, usx2y),
					    usx2y->hwdep_pcm_shm->captured_iso_frames);
				if (msleep_interruptible(10)) {
					err = -ERESTARTSYS;
					goto up_prepare_mutex;
				}
			}
			err = usx2y_usbpcm_urbs_start(subs);
			if (err < 0)
				goto up_prepare_mutex;
		}
		snd_printdd("Ready: iso_frames_per_buffer=%i,captured_iso_frames=%i\n",
			    usx2y_iso_frames_per_buffer(runtime, usx2y),
			    usx2y->hwdep_pcm_shm->captured_iso_frames);
	} else {
		usx2y->hwdep_pcm_shm->capture_iso_start = -1;
	}

 up_prepare_mutex:
	mutex_unlock(&usx2y->pcm_mutex);
	return err;
}

static const struct snd_pcm_hardware snd_usx2y_4c = {
	.info =			(SNDRV_PCM_INFO_MMAP | SNDRV_PCM_INFO_INTERLEAVED |
				 SNDRV_PCM_INFO_BLOCK_TRANSFER |
				 SNDRV_PCM_INFO_MMAP_VALID),
	.formats =                 SNDRV_PCM_FMTBIT_S16_LE | SNDRV_PCM_FMTBIT_S24_3LE,
	.rates =                   SNDRV_PCM_RATE_44100 | SNDRV_PCM_RATE_48000,
	.rate_min =                44100,
	.rate_max =                48000,
	.channels_min =            2,
	.channels_max =            4,
	.buffer_bytes_max =	(2*128*1024),
	.period_bytes_min =	64,
	.period_bytes_max =	(128*1024),
	.periods_min =		2,
	.periods_max =		1024,
	.fifo_size =              0
};

static int snd_usx2y_usbpcm_open(struct snd_pcm_substream *substream)
{
	struct snd_usx2y_substream	*subs =
		((struct snd_usx2y_substream **)
		 snd_pcm_substream_chip(substream))[substream->stream];
	struct snd_pcm_runtime	*runtime = substream->runtime;

	if (!(subs->usx2y->chip_status & USX2Y_STAT_CHIP_MMAP_PCM_URBS))
		return -EBUSY;

	if (substream->stream == SNDRV_PCM_STREAM_PLAYBACK)
		runtime->hw = snd_usx2y_2c;
	else
		runtime->hw = (subs->usx2y->subs[3] ? snd_usx2y_4c : snd_usx2y_2c);
	runtime->private_data = subs;
	subs->pcm_substream = substream;
	snd_pcm_hw_constraint_minmax(runtime, SNDRV_PCM_HW_PARAM_PERIOD_TIME, 1000, 200000);
	return 0;
}

static int snd_usx2y_usbpcm_close(struct snd_pcm_substream *substream)
{
	struct snd_pcm_runtime *runtime = substream->runtime;
	struct snd_usx2y_substream *subs = runtime->private_data;

	subs->pcm_substream = NULL;
	return 0;
}

static const struct snd_pcm_ops snd_usx2y_usbpcm_ops = {
	.open =		snd_usx2y_usbpcm_open,
	.close =	snd_usx2y_usbpcm_close,
	.hw_params =	snd_usx2y_pcm_hw_params,
	.hw_free =	snd_usx2y_usbpcm_hw_free,
	.prepare =	snd_usx2y_usbpcm_prepare,
	.trigger =	snd_usx2y_pcm_trigger,
	.pointer =	snd_usx2y_pcm_pointer,
};

static int usx2y_pcms_busy_check(struct snd_card *card)
{
	struct usx2ydev	*dev = usx2y(card);
	struct snd_usx2y_substream *subs;
	int i;

	for (i = 0; i < dev->pcm_devs * 2; i++) {
		subs = dev->subs[i];
		if (subs && subs->pcm_substream &&
		    SUBSTREAM_BUSY(subs->pcm_substream))
			return -EBUSY;
	}
	return 0;
}

static int snd_usx2y_hwdep_pcm_open(struct snd_hwdep *hw, struct file *file)
{
	struct snd_card *card = hw->card;
	int err;

	mutex_lock(&usx2y(card)->pcm_mutex);
	err = usx2y_pcms_busy_check(card);
	if (!err)
		usx2y(card)->chip_status |= USX2Y_STAT_CHIP_MMAP_PCM_URBS;
	mutex_unlock(&usx2y(card)->pcm_mutex);
	return err;
}

static int snd_usx2y_hwdep_pcm_release(struct snd_hwdep *hw, struct file *file)
{
	struct snd_card *card = hw->card;
	int err;

	mutex_lock(&usx2y(card)->pcm_mutex);
	err = usx2y_pcms_busy_check(card);
	if (!err)
		usx2y(hw->card)->chip_status &= ~USX2Y_STAT_CHIP_MMAP_PCM_URBS;
	mutex_unlock(&usx2y(card)->pcm_mutex);
	return err;
}

static void snd_usx2y_hwdep_pcm_vm_open(struct vm_area_struct *area)
{
}

static void snd_usx2y_hwdep_pcm_vm_close(struct vm_area_struct *area)
{
}

static vm_fault_t snd_usx2y_hwdep_pcm_vm_fault(struct vm_fault *vmf)
{
	unsigned long offset;
	void *vaddr;

	offset = vmf->pgoff << PAGE_SHIFT;
	vaddr = (char *)((struct usx2ydev *)vmf->vma->vm_private_data)->hwdep_pcm_shm + offset;
	vmf->page = virt_to_page(vaddr);
	get_page(vmf->page);
	return 0;
}

static const struct vm_operations_struct snd_usx2y_hwdep_pcm_vm_ops = {
	.open = snd_usx2y_hwdep_pcm_vm_open,
	.close = snd_usx2y_hwdep_pcm_vm_close,
	.fault = snd_usx2y_hwdep_pcm_vm_fault,
};

static int snd_usx2y_hwdep_pcm_mmap(struct snd_hwdep *hw, struct file *filp, struct vm_area_struct *area)
{
	unsigned long	size = (unsigned long)(area->vm_end - area->vm_start);
	struct usx2ydev	*usx2y = hw->private_data;

	if (!(usx2y->chip_status & USX2Y_STAT_CHIP_INIT))
		return -EBUSY;

	/* if userspace tries to mmap beyond end of our buffer, fail */
	if (size > USX2Y_HWDEP_PCM_PAGES) {
		snd_printd("%lu > %lu\n", size, (unsigned long)USX2Y_HWDEP_PCM_PAGES);
		return -EINVAL;
	}

	if (!usx2y->hwdep_pcm_shm)
		return -ENODEV;

	area->vm_ops = &snd_usx2y_hwdep_pcm_vm_ops;
	area->vm_flags |= VM_DONTEXPAND | VM_DONTDUMP;
	area->vm_private_data = hw->private_data;
	return 0;
}

static void snd_usx2y_hwdep_pcm_private_free(struct snd_hwdep *hwdep)
{
	struct usx2ydev *usx2y = hwdep->private_data;

	if (usx2y->hwdep_pcm_shm)
		free_pages_exact(usx2y->hwdep_pcm_shm, USX2Y_HWDEP_PCM_PAGES);
}

int usx2y_hwdep_pcm_new(struct snd_card *card)
{
	int err;
	struct snd_hwdep *hw;
	struct snd_pcm *pcm;
	struct usb_device *dev = usx2y(card)->dev;

	if (nr_of_packs() != 1)
		return 0;

	err = snd_hwdep_new(card, SND_USX2Y_USBPCM_ID, 1, &hw);
	if (err < 0)
		return err;

	hw->iface = SNDRV_HWDEP_IFACE_USX2Y_PCM;
	hw->private_data = usx2y(card);
	hw->private_free = snd_usx2y_hwdep_pcm_private_free;
	hw->ops.open = snd_usx2y_hwdep_pcm_open;
	hw->ops.release = snd_usx2y_hwdep_pcm_release;
	hw->ops.mmap = snd_usx2y_hwdep_pcm_mmap;
	hw->exclusive = 1;
	sprintf(hw->name, "/dev/bus/usb/%03d/%03d/hwdeppcm", dev->bus->busnum, dev->devnum);

	err = snd_pcm_new(card, NAME_ALLCAPS" hwdep Audio", 2, 1, 1, &pcm);
	if (err < 0)
		return err;

	snd_pcm_set_ops(pcm, SNDRV_PCM_STREAM_PLAYBACK, &snd_usx2y_usbpcm_ops);
	snd_pcm_set_ops(pcm, SNDRV_PCM_STREAM_CAPTURE, &snd_usx2y_usbpcm_ops);

	pcm->private_data = usx2y(card)->subs;
	pcm->info_flags = 0;

	sprintf(pcm->name, NAME_ALLCAPS" hwdep Audio");
	snd_pcm_set_managed_buffer(pcm->streams[SNDRV_PCM_STREAM_PLAYBACK].substream,
				   SNDRV_DMA_TYPE_CONTINUOUS,
				   NULL,
				   64*1024, 128*1024);
	snd_pcm_set_managed_buffer(pcm->streams[SNDRV_PCM_STREAM_CAPTURE].substream,
				   SNDRV_DMA_TYPE_CONTINUOUS,
				   NULL,
				   64*1024, 128*1024);

	return 0;
}

#else

int usx2y_hwdep_pcm_new(struct snd_card *card)
{
	return 0;
}

#endif<|MERGE_RESOLUTION|>--- conflicted
+++ resolved
@@ -480,11 +480,7 @@
  cleanup:
 	if (err) {
 		usx2y_subs_startup_finish(usx2y);	// Call it now
-<<<<<<< HEAD
-		usx2y_clients_stop(usx2y);		// something is completely wroong > stop evrything
-=======
 		usx2y_clients_stop(usx2y);	// something is completely wrong > stop everything
->>>>>>> 934d0587
 	}
 	return err;
 }
