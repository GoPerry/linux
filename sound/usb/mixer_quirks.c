--- conflicted
+++ resolved
@@ -2191,11 +2191,7 @@
  * These devices exposes a couple of DSP functions via request to EP0.
  * Switches are available via control registers, while routing is controlled
  * by controlling the volume on each possible crossing point.
-<<<<<<< HEAD
- * Volume control is linear, from -inf (dec. 0) to +6dB (dec. 46341) with
-=======
  * Volume control is linear, from -inf (dec. 0) to +6dB (dec. 65536) with
->>>>>>> 46523b5b
  * 0dB being at dec. 32768.
  */
 enum {
@@ -2224,11 +2220,7 @@
 #define SND_BBFPRO_MIXER_VAL_MASK 0x3ffff
 #define SND_BBFPRO_MIXER_VAL_SHIFT 9
 #define SND_BBFPRO_MIXER_VAL_MIN 0 // -inf
-<<<<<<< HEAD
-#define SND_BBFPRO_MIXER_VAL_MAX 46341 // +6dB
-=======
 #define SND_BBFPRO_MIXER_VAL_MAX 65536 // +6dB
->>>>>>> 46523b5b
 
 #define SND_BBFPRO_USBREQ_CTL_REG1 0x10
 #define SND_BBFPRO_USBREQ_CTL_REG2 0x17
