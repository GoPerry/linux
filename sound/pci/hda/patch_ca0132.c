--- conflicted
+++ resolved
@@ -7607,11 +7607,6 @@
 	/* Delay enabling the HP amp, to let the mic-detection
 	 * state machine run.
 	 */
-<<<<<<< HEAD
-	cancel_delayed_work(&spec->unsol_hp_work);
-	schedule_delayed_work(&spec->unsol_hp_work, msecs_to_jiffies(500));
-=======
->>>>>>> bfea224d
 	tbl = snd_hda_jack_tbl_get(codec, cb->nid);
 	if (tbl)
 		tbl->block_report = 1;
