--- conflicted
+++ resolved
@@ -125,12 +125,6 @@
 static void finish_session(struct snd_dg00x *dg00x)
 {
 	__be32 data;
-<<<<<<< HEAD
-
-	amdtp_stream_stop(&dg00x->tx_stream);
-	amdtp_stream_stop(&dg00x->rx_stream);
-=======
->>>>>>> 118b2806
 
 	data = cpu_to_be32(0x00000003);
 	snd_fw_transaction(dg00x->unit, TCODE_WRITE_QUADLET_REQUEST,
@@ -210,17 +204,6 @@
 		resources = &dg00x->tx_resources;
 	else
 		resources = &dg00x->rx_resources;
-<<<<<<< HEAD
-
-	err = amdtp_dot_set_parameters(stream, rate,
-				       snd_dg00x_stream_pcm_channels[i]);
-	if (err < 0)
-		return err;
-
-	return fw_iso_resources_allocate(resources,
-				amdtp_stream_get_max_payload(stream),
-				fw_parent_device(dg00x->unit)->max_speed);
-=======
 
 	err = amdtp_dot_set_parameters(stream, rate,
 				       snd_dg00x_stream_pcm_channels[i]);
@@ -255,7 +238,6 @@
 		fw_iso_resources_destroy(resources);
 
 	return err;
->>>>>>> 118b2806
 }
 
 static void destroy_stream(struct snd_dg00x *dg00x, struct amdtp_stream *s)
@@ -313,8 +295,6 @@
 		rate = curr_rate;
 
 	if (dg00x->substreams_counter == 0 || curr_rate != rate) {
-<<<<<<< HEAD
-=======
 		amdtp_domain_stop(&dg00x->domain);
 
 		finish_session(dg00x);
@@ -351,16 +331,9 @@
 	if (amdtp_streaming_error(&dg00x->tx_stream) ||
 	    amdtp_streaming_error(&dg00x->rx_stream)) {
 		amdtp_domain_stop(&dg00x->domain);
->>>>>>> 118b2806
 		finish_session(dg00x);
 	}
 
-<<<<<<< HEAD
-		fw_iso_resources_free(&dg00x->tx_resources);
-		fw_iso_resources_free(&dg00x->rx_resources);
-
-		err = snd_dg00x_stream_set_local_rate(dg00x, rate);
-=======
 	if (generation != fw_parent_device(dg00x->unit)->card->generation) {
 		err = fw_iso_resources_update(&dg00x->tx_resources);
 		if (err < 0)
@@ -379,62 +352,16 @@
 		int spd = fw_parent_device(dg00x->unit)->max_speed;
 
 		err = begin_session(dg00x);
->>>>>>> 118b2806
-		if (err < 0)
-			return err;
-
-		err = keep_resources(dg00x, &dg00x->rx_stream, rate);
-		if (err < 0)
-			return err;
-
-		err = keep_resources(dg00x, &dg00x->tx_stream, rate);
-		if (err < 0) {
-			fw_iso_resources_free(&dg00x->rx_resources);
-			return err;
-		}
-	}
-
-	return 0;
-}
-
-int snd_dg00x_stream_start_duplex(struct snd_dg00x *dg00x)
-{
-	unsigned int generation = dg00x->rx_resources.generation;
-	int err = 0;
-
-	if (dg00x->substreams_counter == 0)
-		return 0;
-
-	if (amdtp_streaming_error(&dg00x->tx_stream) ||
-	    amdtp_streaming_error(&dg00x->rx_stream))
-		finish_session(dg00x);
-
-	if (generation != fw_parent_device(dg00x->unit)->card->generation) {
-		err = fw_iso_resources_update(&dg00x->tx_resources);
-		if (err < 0)
-			goto error;
-
-<<<<<<< HEAD
-		err = fw_iso_resources_update(&dg00x->rx_resources);
-=======
+		if (err < 0)
+			goto error;
+
 		err = amdtp_domain_add_stream(&dg00x->domain, &dg00x->rx_stream,
 					      dg00x->rx_resources.channel, spd);
->>>>>>> 118b2806
-		if (err < 0)
-			goto error;
-	}
-
-<<<<<<< HEAD
-	/*
-	 * No packets are transmitted without receiving packets, reagardless of
-	 * which source of clock is used.
-	 */
-	if (!amdtp_stream_running(&dg00x->rx_stream)) {
-		err = begin_session(dg00x);
-=======
+		if (err < 0)
+			goto error;
+
 		err = amdtp_domain_add_stream(&dg00x->domain, &dg00x->tx_stream,
 					      dg00x->tx_resources.channel, spd);
->>>>>>> 118b2806
 		if (err < 0)
 			goto error;
 
@@ -451,27 +378,6 @@
 		}
 	}
 
-<<<<<<< HEAD
-	/*
-	 * The value of SYT field in transmitted packets is always 0x0000. Thus,
-	 * duplex streams with timestamp synchronization cannot be built.
-	 */
-	if (!amdtp_stream_running(&dg00x->tx_stream)) {
-		err = amdtp_stream_start(&dg00x->tx_stream,
-				dg00x->tx_resources.channel,
-				fw_parent_device(dg00x->unit)->max_speed);
-		if (err < 0)
-			goto error;
-
-		if (!amdtp_stream_wait_callback(&dg00x->tx_stream,
-					      CALLBACK_TIMEOUT)) {
-			err = -ETIMEDOUT;
-			goto error;
-		}
-	}
-
-=======
->>>>>>> 118b2806
 	return 0;
 error:
 	amdtp_domain_stop(&dg00x->domain);
@@ -483,10 +389,7 @@
 void snd_dg00x_stream_stop_duplex(struct snd_dg00x *dg00x)
 {
 	if (dg00x->substreams_counter == 0) {
-<<<<<<< HEAD
-=======
 		amdtp_domain_stop(&dg00x->domain);
->>>>>>> 118b2806
 		finish_session(dg00x);
 
 		fw_iso_resources_free(&dg00x->tx_resources);
