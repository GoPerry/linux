--- conflicted
+++ resolved
@@ -52,11 +52,7 @@
 	if (ret < 0)
 		dev_err(rtd->dev, "failed to set cpu dai sysclk\n");
 
-<<<<<<< HEAD
-	for_each_rtd_codec_dai(rtd, j, codec_dai) {
-=======
 	for_each_rtd_codec_dais(rtd, j, codec_dai) {
->>>>>>> 2585fb04
 
 		if (!strcmp(codec_dai->component->name, "da7219.5-001a")) {
 			ret = snd_soc_dai_set_sysclk(codec_dai,
@@ -89,11 +85,7 @@
 	struct snd_soc_dai *codec_dai;
 	int ret = 0, j;
 
-<<<<<<< HEAD
-	for_each_rtd_codec_dai(rtd, j, codec_dai) {
-=======
 	for_each_rtd_codec_dais(rtd, j, codec_dai) {
->>>>>>> 2585fb04
 
 		if (!strcmp(codec_dai->component->name, "da7219.5-001a")) {
 			ret = snd_soc_dai_set_pll(codec_dai,
