--- conflicted
+++ resolved
@@ -129,11 +129,6 @@
 	unsigned int rate = params_rate(params);
 	snd_pcm_format_t format = params_format(params);
 
-<<<<<<< HEAD
-	ret = snd_pcm_lib_malloc_pages(substream, params_buffer_bytes(params));
-	if (ret < 0)
-		return ret;
-
 	if (afe->request_dram_resource)
 		afe->request_dram_resource(afe->dev);
 
@@ -156,30 +151,6 @@
 		dev_err(afe->dev, "%s(), error, id %d, set addr, ret %d\n",
 			__func__, id, ret);
 		return ret;
-=======
-	if (afe->request_dram_resource)
-		afe->request_dram_resource(afe->dev);
-
-	dev_dbg(afe->dev, "%s(), %s, ch %d, rate %d, fmt %d, dma_addr %pad, dma_area %p, dma_bytes 0x%zx\n",
-		__func__, memif->data->name,
-		channels, rate, format,
-		&substream->runtime->dma_addr,
-		substream->runtime->dma_area,
-		substream->runtime->dma_bytes);
-
-	memset_io(substream->runtime->dma_area, 0,
-		  substream->runtime->dma_bytes);
-
-	/* set addr */
-	ret = mtk_memif_set_addr(afe, id,
-				 substream->runtime->dma_area,
-				 substream->runtime->dma_addr,
-				 substream->runtime->dma_bytes);
-	if (ret) {
-		dev_err(afe->dev, "%s(), error, id %d, set addr, ret %d\n",
-			__func__, id, ret);
-		return ret;
->>>>>>> 440aa4b8
 	}
 
 	/* set channel */
@@ -218,11 +189,7 @@
 	if (afe->release_dram_resource)
 		afe->release_dram_resource(afe->dev);
 
-<<<<<<< HEAD
-	return snd_pcm_lib_free_pages(substream);
-=======
-	return 0;
->>>>>>> 440aa4b8
+	return 0;
 }
 EXPORT_SYMBOL_GPL(mtk_afe_fe_hw_free);
 
