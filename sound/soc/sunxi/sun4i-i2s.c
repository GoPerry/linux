// SPDX-License-Identifier: GPL-2.0-or-later
/*
 * Copyright (C) 2015 Andrea Venturi
 * Andrea Venturi <be17068@iperbole.bo.it>
 *
 * Copyright (C) 2016 Maxime Ripard
 * Maxime Ripard <maxime.ripard@free-electrons.com>
 */

#include <linux/clk.h>
#include <linux/dmaengine.h>
#include <linux/module.h>
#include <linux/of_device.h>
#include <linux/platform_device.h>
#include <linux/pm_runtime.h>
#include <linux/regmap.h>
#include <linux/reset.h>

#include <sound/dmaengine_pcm.h>
#include <sound/pcm_params.h>
#include <sound/soc.h>
#include <sound/soc-dai.h>

#define SUN4I_I2S_CTRL_REG		0x00
#define SUN4I_I2S_CTRL_SDO_EN_MASK		GENMASK(11, 8)
#define SUN4I_I2S_CTRL_SDO_EN(sdo)			BIT(8 + (sdo))
#define SUN4I_I2S_CTRL_MODE_MASK		BIT(5)
#define SUN4I_I2S_CTRL_MODE_SLAVE			(1 << 5)
#define SUN4I_I2S_CTRL_MODE_MASTER			(0 << 5)
#define SUN4I_I2S_CTRL_TX_EN			BIT(2)
#define SUN4I_I2S_CTRL_RX_EN			BIT(1)
#define SUN4I_I2S_CTRL_GL_EN			BIT(0)

#define SUN4I_I2S_FMT0_REG		0x04
#define SUN4I_I2S_FMT0_LRCLK_POLARITY_MASK	BIT(7)
#define SUN4I_I2S_FMT0_LRCLK_POLARITY_INVERTED		(1 << 7)
#define SUN4I_I2S_FMT0_LRCLK_POLARITY_NORMAL		(0 << 7)
#define SUN4I_I2S_FMT0_BCLK_POLARITY_MASK	BIT(6)
#define SUN4I_I2S_FMT0_BCLK_POLARITY_INVERTED		(1 << 6)
#define SUN4I_I2S_FMT0_BCLK_POLARITY_NORMAL		(0 << 6)
#define SUN4I_I2S_FMT0_SR_MASK			GENMASK(5, 4)
#define SUN4I_I2S_FMT0_SR(sr)				((sr) << 4)
#define SUN4I_I2S_FMT0_WSS_MASK			GENMASK(3, 2)
#define SUN4I_I2S_FMT0_WSS(wss)				((wss) << 2)
#define SUN4I_I2S_FMT0_FMT_MASK			GENMASK(1, 0)
#define SUN4I_I2S_FMT0_FMT_RIGHT_J			(2 << 0)
#define SUN4I_I2S_FMT0_FMT_LEFT_J			(1 << 0)
#define SUN4I_I2S_FMT0_FMT_I2S				(0 << 0)

#define SUN4I_I2S_FMT1_REG		0x08
#define SUN4I_I2S_FIFO_TX_REG		0x0c
#define SUN4I_I2S_FIFO_RX_REG		0x10

#define SUN4I_I2S_FIFO_CTRL_REG		0x14
#define SUN4I_I2S_FIFO_CTRL_FLUSH_TX		BIT(25)
#define SUN4I_I2S_FIFO_CTRL_FLUSH_RX		BIT(24)
#define SUN4I_I2S_FIFO_CTRL_TX_MODE_MASK	BIT(2)
#define SUN4I_I2S_FIFO_CTRL_TX_MODE(mode)		((mode) << 2)
#define SUN4I_I2S_FIFO_CTRL_RX_MODE_MASK	GENMASK(1, 0)
#define SUN4I_I2S_FIFO_CTRL_RX_MODE(mode)		(mode)

#define SUN4I_I2S_FIFO_STA_REG		0x18

#define SUN4I_I2S_DMA_INT_CTRL_REG	0x1c
#define SUN4I_I2S_DMA_INT_CTRL_TX_DRQ_EN	BIT(7)
#define SUN4I_I2S_DMA_INT_CTRL_RX_DRQ_EN	BIT(3)

#define SUN4I_I2S_INT_STA_REG		0x20

#define SUN4I_I2S_CLK_DIV_REG		0x24
#define SUN4I_I2S_CLK_DIV_MCLK_EN		BIT(7)
#define SUN4I_I2S_CLK_DIV_BCLK_MASK		GENMASK(6, 4)
#define SUN4I_I2S_CLK_DIV_BCLK(bclk)			((bclk) << 4)
#define SUN4I_I2S_CLK_DIV_MCLK_MASK		GENMASK(3, 0)
#define SUN4I_I2S_CLK_DIV_MCLK(mclk)			((mclk) << 0)

#define SUN4I_I2S_TX_CNT_REG		0x28
#define SUN4I_I2S_RX_CNT_REG		0x2c

#define SUN4I_I2S_TX_CHAN_SEL_REG	0x30
#define SUN4I_I2S_CHAN_SEL_MASK			GENMASK(2, 0)
#define SUN4I_I2S_CHAN_SEL(num_chan)		(((num_chan) - 1) << 0)

#define SUN4I_I2S_TX_CHAN_MAP_REG	0x34
#define SUN4I_I2S_TX_CHAN_MAP(chan, sample)	((sample) << (chan << 2))

#define SUN4I_I2S_RX_CHAN_SEL_REG	0x38
#define SUN4I_I2S_RX_CHAN_MAP_REG	0x3c

/* Defines required for sun8i-h3 support */
#define SUN8I_I2S_CTRL_BCLK_OUT			BIT(18)
#define SUN8I_I2S_CTRL_LRCK_OUT			BIT(17)

#define SUN8I_I2S_CTRL_MODE_MASK		GENMASK(5, 4)
#define SUN8I_I2S_CTRL_MODE_RIGHT		(2 << 4)
#define SUN8I_I2S_CTRL_MODE_LEFT		(1 << 4)
#define SUN8I_I2S_CTRL_MODE_PCM			(0 << 4)

#define SUN8I_I2S_FMT0_LRCLK_POLARITY_MASK	BIT(19)
#define SUN8I_I2S_FMT0_LRCLK_POLARITY_INVERTED		(1 << 19)
#define SUN8I_I2S_FMT0_LRCLK_POLARITY_NORMAL		(0 << 19)
#define SUN8I_I2S_FMT0_LRCK_PERIOD_MASK		GENMASK(17, 8)
#define SUN8I_I2S_FMT0_LRCK_PERIOD(period)	((period - 1) << 8)
#define SUN8I_I2S_FMT0_BCLK_POLARITY_MASK	BIT(7)
#define SUN8I_I2S_FMT0_BCLK_POLARITY_INVERTED		(1 << 7)
#define SUN8I_I2S_FMT0_BCLK_POLARITY_NORMAL		(0 << 7)

#define SUN8I_I2S_INT_STA_REG		0x0c
#define SUN8I_I2S_FIFO_TX_REG		0x20

#define SUN8I_I2S_CHAN_CFG_REG		0x30
#define SUN8I_I2S_CHAN_CFG_RX_SLOT_NUM_MASK	GENMASK(6, 4)
#define SUN8I_I2S_CHAN_CFG_RX_SLOT_NUM(chan)	((chan - 1) << 4)
#define SUN8I_I2S_CHAN_CFG_TX_SLOT_NUM_MASK	GENMASK(2, 0)
#define SUN8I_I2S_CHAN_CFG_TX_SLOT_NUM(chan)	(chan - 1)

#define SUN8I_I2S_TX_CHAN_MAP_REG	0x44
#define SUN8I_I2S_TX_CHAN_SEL_REG	0x34
#define SUN8I_I2S_TX_CHAN_OFFSET_MASK		GENMASK(13, 12)
#define SUN8I_I2S_TX_CHAN_OFFSET(offset)	(offset << 12)
#define SUN8I_I2S_TX_CHAN_EN_MASK		GENMASK(11, 4)
#define SUN8I_I2S_TX_CHAN_EN(num_chan)		(((1 << num_chan) - 1) << 4)

#define SUN8I_I2S_RX_CHAN_SEL_REG	0x54
#define SUN8I_I2S_RX_CHAN_MAP_REG	0x58

struct sun4i_i2s;

/**
 * struct sun4i_i2s_quirks - Differences between SoC variants.
 *
 * @has_reset: SoC needs reset deasserted.
 * @has_fmt_set_lrck_period: SoC requires lrclk period to be set.
 * @reg_offset_txdata: offset of the tx fifo.
 * @sun4i_i2s_regmap: regmap config to use.
 * @field_clkdiv_mclk_en: regmap field to enable mclk output.
 * @field_fmt_wss: regmap field to set word select size.
 * @field_fmt_sr: regmap field to set sample resolution.
 */
struct sun4i_i2s_quirks {
	bool				has_reset;
	bool				has_fmt_set_lrck_period;
	unsigned int			reg_offset_txdata;	/* TX FIFO */
	const struct regmap_config	*sun4i_i2s_regmap;

	/* Register fields for i2s */
	struct reg_field		field_clkdiv_mclk_en;
	struct reg_field		field_fmt_wss;
	struct reg_field		field_fmt_sr;

	const struct sun4i_i2s_clk_div	*bclk_dividers;
	unsigned int			num_bclk_dividers;
	const struct sun4i_i2s_clk_div	*mclk_dividers;
	unsigned int			num_mclk_dividers;

	unsigned long (*get_bclk_parent_rate)(const struct sun4i_i2s *);
	s8	(*get_sr)(const struct sun4i_i2s *, int);
	s8	(*get_wss)(const struct sun4i_i2s *, int);
	int	(*set_chan_cfg)(const struct sun4i_i2s *,
				const struct snd_pcm_hw_params *);
	int	(*set_fmt)(const struct sun4i_i2s *, unsigned int);
};

struct sun4i_i2s {
	struct clk	*bus_clk;
	struct clk	*mod_clk;
	struct regmap	*regmap;
	struct reset_control *rst;

	unsigned int	mclk_freq;
	unsigned int	slots;
	unsigned int	slot_width;

	struct snd_dmaengine_dai_dma_data	capture_dma_data;
	struct snd_dmaengine_dai_dma_data	playback_dma_data;

	/* Register fields for i2s */
	struct regmap_field	*field_clkdiv_mclk_en;
	struct regmap_field	*field_fmt_wss;
	struct regmap_field	*field_fmt_sr;

	const struct sun4i_i2s_quirks	*variant;
};

struct sun4i_i2s_clk_div {
	u8	div;
	u8	val;
};

static const struct sun4i_i2s_clk_div sun4i_i2s_bclk_div[] = {
	{ .div = 2, .val = 0 },
	{ .div = 4, .val = 1 },
	{ .div = 6, .val = 2 },
	{ .div = 8, .val = 3 },
	{ .div = 12, .val = 4 },
	{ .div = 16, .val = 5 },
	/* TODO - extend divide ratio supported by newer SoCs */
};

static const struct sun4i_i2s_clk_div sun4i_i2s_mclk_div[] = {
	{ .div = 1, .val = 0 },
	{ .div = 2, .val = 1 },
	{ .div = 4, .val = 2 },
	{ .div = 6, .val = 3 },
	{ .div = 8, .val = 4 },
	{ .div = 12, .val = 5 },
	{ .div = 16, .val = 6 },
	{ .div = 24, .val = 7 },
	/* TODO - extend divide ratio supported by newer SoCs */
};

static const struct sun4i_i2s_clk_div sun8i_i2s_clk_div[] = {
	{ .div = 1, .val = 1 },
	{ .div = 2, .val = 2 },
	{ .div = 4, .val = 3 },
	{ .div = 6, .val = 4 },
	{ .div = 8, .val = 5 },
	{ .div = 12, .val = 6 },
	{ .div = 16, .val = 7 },
	{ .div = 24, .val = 8 },
	{ .div = 32, .val = 9 },
	{ .div = 48, .val = 10 },
	{ .div = 64, .val = 11 },
	{ .div = 96, .val = 12 },
	{ .div = 128, .val = 13 },
	{ .div = 176, .val = 14 },
	{ .div = 192, .val = 15 },
};

static unsigned long sun4i_i2s_get_bclk_parent_rate(const struct sun4i_i2s *i2s)
{
	return i2s->mclk_freq;
}

static unsigned long sun8i_i2s_get_bclk_parent_rate(const struct sun4i_i2s *i2s)
{
	return clk_get_rate(i2s->mod_clk);
}

static int sun4i_i2s_get_bclk_div(struct sun4i_i2s *i2s,
				  unsigned long parent_rate,
				  unsigned int sampling_rate,
				  unsigned int channels,
				  unsigned int word_size)
{
	const struct sun4i_i2s_clk_div *dividers = i2s->variant->bclk_dividers;
	int div = parent_rate / sampling_rate / word_size / channels;
	int i;

	for (i = 0; i < i2s->variant->num_bclk_dividers; i++) {
		const struct sun4i_i2s_clk_div *bdiv = &dividers[i];

		if (bdiv->div == div)
			return bdiv->val;
	}

	return -EINVAL;
}

static int sun4i_i2s_get_mclk_div(struct sun4i_i2s *i2s,
				  unsigned long parent_rate,
				  unsigned long mclk_rate)
{
	const struct sun4i_i2s_clk_div *dividers = i2s->variant->mclk_dividers;
	int div = parent_rate / mclk_rate;
	int i;

	for (i = 0; i < i2s->variant->num_mclk_dividers; i++) {
		const struct sun4i_i2s_clk_div *mdiv = &dividers[i];

		if (mdiv->div == div)
			return mdiv->val;
	}

	return -EINVAL;
}

static int sun4i_i2s_oversample_rates[] = { 128, 192, 256, 384, 512, 768 };
static bool sun4i_i2s_oversample_is_valid(unsigned int oversample)
{
	int i;

	for (i = 0; i < ARRAY_SIZE(sun4i_i2s_oversample_rates); i++)
		if (sun4i_i2s_oversample_rates[i] == oversample)
			return true;

	return false;
}

static int sun4i_i2s_set_clk_rate(struct snd_soc_dai *dai,
				  unsigned int rate,
				  unsigned int slots,
				  unsigned int word_size)
{
	struct sun4i_i2s *i2s = snd_soc_dai_get_drvdata(dai);
	unsigned int oversample_rate, clk_rate, bclk_parent_rate;
	int bclk_div, mclk_div;
	int ret;

	switch (rate) {
	case 176400:
	case 88200:
	case 44100:
	case 22050:
	case 11025:
		clk_rate = 22579200;
		break;

	case 192000:
	case 128000:
	case 96000:
	case 64000:
	case 48000:
	case 32000:
	case 24000:
	case 16000:
	case 12000:
	case 8000:
		clk_rate = 24576000;
		break;

	default:
		dev_err(dai->dev, "Unsupported sample rate: %u\n", rate);
		return -EINVAL;
	}

	ret = clk_set_rate(i2s->mod_clk, clk_rate);
	if (ret)
		return ret;

	oversample_rate = i2s->mclk_freq / rate;
	if (!sun4i_i2s_oversample_is_valid(oversample_rate)) {
		dev_err(dai->dev, "Unsupported oversample rate: %d\n",
			oversample_rate);
		return -EINVAL;
	}

	bclk_parent_rate = i2s->variant->get_bclk_parent_rate(i2s);
	bclk_div = sun4i_i2s_get_bclk_div(i2s, bclk_parent_rate,
					  rate, slots, word_size);
	if (bclk_div < 0) {
		dev_err(dai->dev, "Unsupported BCLK divider: %d\n", bclk_div);
		return -EINVAL;
	}

	mclk_div = sun4i_i2s_get_mclk_div(i2s, clk_rate, i2s->mclk_freq);
	if (mclk_div < 0) {
		dev_err(dai->dev, "Unsupported MCLK divider: %d\n", mclk_div);
		return -EINVAL;
	}

	regmap_write(i2s->regmap, SUN4I_I2S_CLK_DIV_REG,
		     SUN4I_I2S_CLK_DIV_BCLK(bclk_div) |
		     SUN4I_I2S_CLK_DIV_MCLK(mclk_div));

	regmap_field_write(i2s->field_clkdiv_mclk_en, 1);

	/* Set sync period */
	if (i2s->variant->has_fmt_set_lrck_period)
		regmap_update_bits(i2s->regmap, SUN4I_I2S_FMT0_REG,
				   SUN8I_I2S_FMT0_LRCK_PERIOD_MASK,
				   SUN8I_I2S_FMT0_LRCK_PERIOD(32));

	return 0;
}

static s8 sun4i_i2s_get_sr(const struct sun4i_i2s *i2s, int width)
{
	if (width < 16 || width > 24)
		return -EINVAL;

	if (width % 4)
		return -EINVAL;

	return (width - 16) / 4;
}

static s8 sun4i_i2s_get_wss(const struct sun4i_i2s *i2s, int width)
{
	if (width < 16 || width > 32)
		return -EINVAL;

	if (width % 4)
		return -EINVAL;

	return (width - 16) / 4;
}

static s8 sun8i_i2s_get_sr_wss(const struct sun4i_i2s *i2s, int width)
{
	if (width % 4)
		return -EINVAL;

	if (width < 8 || width > 32)
		return -EINVAL;

	return (width - 8) / 4 + 1;
}

static int sun4i_i2s_set_chan_cfg(const struct sun4i_i2s *i2s,
				  const struct snd_pcm_hw_params *params)
{
	unsigned int channels = params_channels(params);

	/* Map the channels for playback and capture */
	regmap_write(i2s->regmap, SUN4I_I2S_TX_CHAN_MAP_REG, 0x76543210);
	regmap_write(i2s->regmap, SUN4I_I2S_RX_CHAN_MAP_REG, 0x00003210);

	/* Configure the channels */
	regmap_update_bits(i2s->regmap, SUN4I_I2S_TX_CHAN_SEL_REG,
			   SUN4I_I2S_CHAN_SEL_MASK,
			   SUN4I_I2S_CHAN_SEL(channels));
	regmap_update_bits(i2s->regmap, SUN4I_I2S_RX_CHAN_SEL_REG,
			   SUN4I_I2S_CHAN_SEL_MASK,
			   SUN4I_I2S_CHAN_SEL(channels));

	return 0;
}

static int sun8i_i2s_set_chan_cfg(const struct sun4i_i2s *i2s,
				  const struct snd_pcm_hw_params *params)
{
	unsigned int channels = params_channels(params);
	unsigned int slots = channels;

	if (i2s->slots)
		slots = i2s->slots;

	/* Map the channels for playback and capture */
	regmap_write(i2s->regmap, SUN8I_I2S_TX_CHAN_MAP_REG, 0x76543210);
	regmap_write(i2s->regmap, SUN8I_I2S_RX_CHAN_MAP_REG, 0x76543210);

	/* Configure the channels */
	regmap_update_bits(i2s->regmap, SUN8I_I2S_TX_CHAN_SEL_REG,
			   SUN4I_I2S_CHAN_SEL_MASK,
			   SUN4I_I2S_CHAN_SEL(channels));
	regmap_update_bits(i2s->regmap, SUN8I_I2S_RX_CHAN_SEL_REG,
			   SUN4I_I2S_CHAN_SEL_MASK,
			   SUN4I_I2S_CHAN_SEL(channels));

	regmap_update_bits(i2s->regmap, SUN8I_I2S_CHAN_CFG_REG,
			   SUN8I_I2S_CHAN_CFG_TX_SLOT_NUM_MASK,
			   SUN8I_I2S_CHAN_CFG_TX_SLOT_NUM(channels));
	regmap_update_bits(i2s->regmap, SUN8I_I2S_CHAN_CFG_REG,
			   SUN8I_I2S_CHAN_CFG_RX_SLOT_NUM_MASK,
			   SUN8I_I2S_CHAN_CFG_RX_SLOT_NUM(channels));

	regmap_update_bits(i2s->regmap, SUN8I_I2S_TX_CHAN_SEL_REG,
			   SUN8I_I2S_TX_CHAN_EN_MASK,
			   SUN8I_I2S_TX_CHAN_EN(channels));

	return 0;
}

static int sun4i_i2s_hw_params(struct snd_pcm_substream *substream,
			       struct snd_pcm_hw_params *params,
			       struct snd_soc_dai *dai)
{
	struct sun4i_i2s *i2s = snd_soc_dai_get_drvdata(dai);
	unsigned int word_size = params_width(params);
	unsigned int channels = params_channels(params);
	unsigned int slots = channels;
	int ret, sr, wss;
	u32 width;

	if (i2s->slots)
		slots = i2s->slots;

	if (i2s->slot_width)
		word_size = i2s->slot_width;

	ret = i2s->variant->set_chan_cfg(i2s, params);
	if (ret < 0) {
		dev_err(dai->dev, "Invalid channel configuration\n");
		return ret;
	}

	switch (params_physical_width(params)) {
	case 16:
		width = DMA_SLAVE_BUSWIDTH_2_BYTES;
		break;
	default:
		dev_err(dai->dev, "Unsupported physical sample width: %d\n",
			params_physical_width(params));
		return -EINVAL;
	}
	i2s->playback_dma_data.addr_width = width;

	sr = i2s->variant->get_sr(i2s, params_width(params));
	if (sr < 0)
		return -EINVAL;

	wss = i2s->variant->get_wss(i2s, word_size);
	if (wss < 0)
		return -EINVAL;

	regmap_field_write(i2s->field_fmt_wss, wss);
	regmap_field_write(i2s->field_fmt_sr, sr);

	return sun4i_i2s_set_clk_rate(dai, params_rate(params), slots, word_size);
}

static int sun4i_i2s_set_soc_fmt(const struct sun4i_i2s *i2s,
				 unsigned int fmt)
{
	u32 val;

	/* DAI clock polarity */
	switch (fmt & SND_SOC_DAIFMT_INV_MASK) {
	case SND_SOC_DAIFMT_IB_IF:
		/* Invert both clocks */
		val = SUN4I_I2S_FMT0_BCLK_POLARITY_INVERTED |
		      SUN4I_I2S_FMT0_LRCLK_POLARITY_INVERTED;
		break;
	case SND_SOC_DAIFMT_IB_NF:
		/* Invert bit clock */
		val = SUN4I_I2S_FMT0_BCLK_POLARITY_INVERTED;
		break;
	case SND_SOC_DAIFMT_NB_IF:
		/* Invert frame clock */
		val = SUN4I_I2S_FMT0_LRCLK_POLARITY_INVERTED;
		break;
	case SND_SOC_DAIFMT_NB_NF:
		val = 0;
		break;
	default:
		return -EINVAL;
	}

	regmap_update_bits(i2s->regmap, SUN4I_I2S_FMT0_REG,
			   SUN4I_I2S_FMT0_LRCLK_POLARITY_MASK |
			   SUN4I_I2S_FMT0_BCLK_POLARITY_MASK,
			   val);

	/* DAI Mode */
	switch (fmt & SND_SOC_DAIFMT_FORMAT_MASK) {
	case SND_SOC_DAIFMT_I2S:
		val = SUN4I_I2S_FMT0_FMT_I2S;
		break;

	case SND_SOC_DAIFMT_LEFT_J:
		val = SUN4I_I2S_FMT0_FMT_LEFT_J;
		break;

	case SND_SOC_DAIFMT_RIGHT_J:
		val = SUN4I_I2S_FMT0_FMT_RIGHT_J;
		break;

	default:
		return -EINVAL;
	}

	regmap_update_bits(i2s->regmap, SUN4I_I2S_FMT0_REG,
			   SUN4I_I2S_FMT0_FMT_MASK, val);

	/* DAI clock master masks */
	switch (fmt & SND_SOC_DAIFMT_MASTER_MASK) {
	case SND_SOC_DAIFMT_CBS_CFS:
		/* BCLK and LRCLK master */
		val = SUN4I_I2S_CTRL_MODE_MASTER;
		break;

	case SND_SOC_DAIFMT_CBM_CFM:
		/* BCLK and LRCLK slave */
		val = SUN4I_I2S_CTRL_MODE_SLAVE;
		break;

	default:
		return -EINVAL;
	}
	regmap_update_bits(i2s->regmap, SUN4I_I2S_CTRL_REG,
			   SUN4I_I2S_CTRL_MODE_MASK, val);
	return 0;
}

static int sun8i_i2s_set_soc_fmt(const struct sun4i_i2s *i2s,
				 unsigned int fmt)
{
	u32 mode, val;
	u8 offset;

	/*
	 * DAI clock polarity
	 *
	 * The setup for LRCK contradicts the datasheet, but under a
	 * scope it's clear that the LRCK polarity is reversed
	 * compared to the expected polarity on the bus.
	 */
	switch (fmt & SND_SOC_DAIFMT_INV_MASK) {
	case SND_SOC_DAIFMT_IB_IF:
		/* Invert both clocks */
		val = SUN8I_I2S_FMT0_BCLK_POLARITY_INVERTED;
		break;
	case SND_SOC_DAIFMT_IB_NF:
		/* Invert bit clock */
		val = SUN8I_I2S_FMT0_BCLK_POLARITY_INVERTED |
		      SUN8I_I2S_FMT0_LRCLK_POLARITY_INVERTED;
		break;
	case SND_SOC_DAIFMT_NB_IF:
		/* Invert frame clock */
		val = 0;
		break;
	case SND_SOC_DAIFMT_NB_NF:
		val = SUN8I_I2S_FMT0_LRCLK_POLARITY_INVERTED;
		break;
	default:
		return -EINVAL;
	}

	regmap_update_bits(i2s->regmap, SUN4I_I2S_FMT0_REG,
			   SUN8I_I2S_FMT0_LRCLK_POLARITY_MASK |
			   SUN8I_I2S_FMT0_BCLK_POLARITY_MASK,
			   val);

	/* DAI Mode */
	switch (fmt & SND_SOC_DAIFMT_FORMAT_MASK) {
	case SND_SOC_DAIFMT_I2S:
		mode = SUN8I_I2S_CTRL_MODE_LEFT;
		offset = 1;
		break;

	case SND_SOC_DAIFMT_LEFT_J:
		mode = SUN8I_I2S_CTRL_MODE_LEFT;
		offset = 0;
		break;

	case SND_SOC_DAIFMT_RIGHT_J:
		mode = SUN8I_I2S_CTRL_MODE_RIGHT;
		offset = 0;
		break;

	default:
		return -EINVAL;
	}

	regmap_update_bits(i2s->regmap, SUN4I_I2S_CTRL_REG,
			   SUN8I_I2S_CTRL_MODE_MASK, mode);
	regmap_update_bits(i2s->regmap, SUN8I_I2S_TX_CHAN_SEL_REG,
			   SUN8I_I2S_TX_CHAN_OFFSET_MASK,
			   SUN8I_I2S_TX_CHAN_OFFSET(offset));
	regmap_update_bits(i2s->regmap, SUN8I_I2S_RX_CHAN_SEL_REG,
			   SUN8I_I2S_TX_CHAN_OFFSET_MASK,
			   SUN8I_I2S_TX_CHAN_OFFSET(offset));

	/* DAI clock master masks */
	switch (fmt & SND_SOC_DAIFMT_MASTER_MASK) {
	case SND_SOC_DAIFMT_CBS_CFS:
		/* BCLK and LRCLK master */
		val = SUN8I_I2S_CTRL_BCLK_OUT |	SUN8I_I2S_CTRL_LRCK_OUT;
		break;

	case SND_SOC_DAIFMT_CBM_CFM:
		/* BCLK and LRCLK slave */
		val = 0;
		break;

	default:
		return -EINVAL;
	}

	regmap_update_bits(i2s->regmap, SUN4I_I2S_CTRL_REG,
			   SUN8I_I2S_CTRL_BCLK_OUT | SUN8I_I2S_CTRL_LRCK_OUT,
			   val);

	return 0;
}

static int sun4i_i2s_set_fmt(struct snd_soc_dai *dai, unsigned int fmt)
{
	struct sun4i_i2s *i2s = snd_soc_dai_get_drvdata(dai);
	int ret;

	ret = i2s->variant->set_fmt(i2s, fmt);
	if (ret) {
		dev_err(dai->dev, "Unsupported format configuration\n");
		return ret;
	}

	/* Set significant bits in our FIFOs */
	regmap_update_bits(i2s->regmap, SUN4I_I2S_FIFO_CTRL_REG,
			   SUN4I_I2S_FIFO_CTRL_TX_MODE_MASK |
			   SUN4I_I2S_FIFO_CTRL_RX_MODE_MASK,
			   SUN4I_I2S_FIFO_CTRL_TX_MODE(1) |
			   SUN4I_I2S_FIFO_CTRL_RX_MODE(1));
	return 0;
}

static void sun4i_i2s_start_capture(struct sun4i_i2s *i2s)
{
	/* Flush RX FIFO */
	regmap_update_bits(i2s->regmap, SUN4I_I2S_FIFO_CTRL_REG,
			   SUN4I_I2S_FIFO_CTRL_FLUSH_RX,
			   SUN4I_I2S_FIFO_CTRL_FLUSH_RX);

	/* Clear RX counter */
	regmap_write(i2s->regmap, SUN4I_I2S_RX_CNT_REG, 0);

	/* Enable RX Block */
	regmap_update_bits(i2s->regmap, SUN4I_I2S_CTRL_REG,
			   SUN4I_I2S_CTRL_RX_EN,
			   SUN4I_I2S_CTRL_RX_EN);

	/* Enable RX DRQ */
	regmap_update_bits(i2s->regmap, SUN4I_I2S_DMA_INT_CTRL_REG,
			   SUN4I_I2S_DMA_INT_CTRL_RX_DRQ_EN,
			   SUN4I_I2S_DMA_INT_CTRL_RX_DRQ_EN);
}

static void sun4i_i2s_start_playback(struct sun4i_i2s *i2s)
{
	/* Flush TX FIFO */
	regmap_update_bits(i2s->regmap, SUN4I_I2S_FIFO_CTRL_REG,
			   SUN4I_I2S_FIFO_CTRL_FLUSH_TX,
			   SUN4I_I2S_FIFO_CTRL_FLUSH_TX);

	/* Clear TX counter */
	regmap_write(i2s->regmap, SUN4I_I2S_TX_CNT_REG, 0);

	/* Enable TX Block */
	regmap_update_bits(i2s->regmap, SUN4I_I2S_CTRL_REG,
			   SUN4I_I2S_CTRL_TX_EN,
			   SUN4I_I2S_CTRL_TX_EN);

	/* Enable TX DRQ */
	regmap_update_bits(i2s->regmap, SUN4I_I2S_DMA_INT_CTRL_REG,
			   SUN4I_I2S_DMA_INT_CTRL_TX_DRQ_EN,
			   SUN4I_I2S_DMA_INT_CTRL_TX_DRQ_EN);
}

static void sun4i_i2s_stop_capture(struct sun4i_i2s *i2s)
{
	/* Disable RX Block */
	regmap_update_bits(i2s->regmap, SUN4I_I2S_CTRL_REG,
			   SUN4I_I2S_CTRL_RX_EN,
			   0);

	/* Disable RX DRQ */
	regmap_update_bits(i2s->regmap, SUN4I_I2S_DMA_INT_CTRL_REG,
			   SUN4I_I2S_DMA_INT_CTRL_RX_DRQ_EN,
			   0);
}

static void sun4i_i2s_stop_playback(struct sun4i_i2s *i2s)
{
	/* Disable TX Block */
	regmap_update_bits(i2s->regmap, SUN4I_I2S_CTRL_REG,
			   SUN4I_I2S_CTRL_TX_EN,
			   0);

	/* Disable TX DRQ */
	regmap_update_bits(i2s->regmap, SUN4I_I2S_DMA_INT_CTRL_REG,
			   SUN4I_I2S_DMA_INT_CTRL_TX_DRQ_EN,
			   0);
}

static int sun4i_i2s_trigger(struct snd_pcm_substream *substream, int cmd,
			     struct snd_soc_dai *dai)
{
	struct sun4i_i2s *i2s = snd_soc_dai_get_drvdata(dai);

	switch (cmd) {
	case SNDRV_PCM_TRIGGER_START:
	case SNDRV_PCM_TRIGGER_PAUSE_RELEASE:
	case SNDRV_PCM_TRIGGER_RESUME:
		if (substream->stream == SNDRV_PCM_STREAM_PLAYBACK)
			sun4i_i2s_start_playback(i2s);
		else
			sun4i_i2s_start_capture(i2s);
		break;

	case SNDRV_PCM_TRIGGER_STOP:
	case SNDRV_PCM_TRIGGER_PAUSE_PUSH:
	case SNDRV_PCM_TRIGGER_SUSPEND:
		if (substream->stream == SNDRV_PCM_STREAM_PLAYBACK)
			sun4i_i2s_stop_playback(i2s);
		else
			sun4i_i2s_stop_capture(i2s);
		break;

	default:
		return -EINVAL;
	}

	return 0;
}

static int sun4i_i2s_set_sysclk(struct snd_soc_dai *dai, int clk_id,
				unsigned int freq, int dir)
{
	struct sun4i_i2s *i2s = snd_soc_dai_get_drvdata(dai);

	if (clk_id != 0)
		return -EINVAL;

	i2s->mclk_freq = freq;

	return 0;
}

static int sun4i_i2s_set_tdm_slot(struct snd_soc_dai *dai,
				  unsigned int tx_mask, unsigned int rx_mask,
				  int slots, int slot_width)
{
	struct sun4i_i2s *i2s = snd_soc_dai_get_drvdata(dai);

	if (slots > 8)
		return -EINVAL;

	i2s->slots = slots;
	i2s->slot_width = slot_width;

	return 0;
}

static const struct snd_soc_dai_ops sun4i_i2s_dai_ops = {
	.hw_params	= sun4i_i2s_hw_params,
	.set_fmt	= sun4i_i2s_set_fmt,
	.set_sysclk	= sun4i_i2s_set_sysclk,
	.set_tdm_slot	= sun4i_i2s_set_tdm_slot,
	.trigger	= sun4i_i2s_trigger,
};

static int sun4i_i2s_dai_probe(struct snd_soc_dai *dai)
{
	struct sun4i_i2s *i2s = snd_soc_dai_get_drvdata(dai);

	snd_soc_dai_init_dma_data(dai,
				  &i2s->playback_dma_data,
				  &i2s->capture_dma_data);

	snd_soc_dai_set_drvdata(dai, i2s);

	return 0;
}

static struct snd_soc_dai_driver sun4i_i2s_dai = {
	.probe = sun4i_i2s_dai_probe,
	.capture = {
		.stream_name = "Capture",
		.channels_min = 1,
		.channels_max = 8,
		.rates = SNDRV_PCM_RATE_8000_192000,
		.formats = SNDRV_PCM_FMTBIT_S16_LE,
	},
	.playback = {
		.stream_name = "Playback",
		.channels_min = 1,
		.channels_max = 8,
		.rates = SNDRV_PCM_RATE_8000_192000,
		.formats = SNDRV_PCM_FMTBIT_S16_LE,
	},
	.ops = &sun4i_i2s_dai_ops,
	.symmetric_rates = 1,
};

static const struct snd_soc_component_driver sun4i_i2s_component = {
	.name	= "sun4i-dai",
};

static bool sun4i_i2s_rd_reg(struct device *dev, unsigned int reg)
{
	switch (reg) {
	case SUN4I_I2S_FIFO_TX_REG:
		return false;

	default:
		return true;
	}
}

static bool sun4i_i2s_wr_reg(struct device *dev, unsigned int reg)
{
	switch (reg) {
	case SUN4I_I2S_FIFO_RX_REG:
	case SUN4I_I2S_FIFO_STA_REG:
		return false;

	default:
		return true;
	}
}

static bool sun4i_i2s_volatile_reg(struct device *dev, unsigned int reg)
{
	switch (reg) {
	case SUN4I_I2S_FIFO_RX_REG:
	case SUN4I_I2S_INT_STA_REG:
	case SUN4I_I2S_RX_CNT_REG:
	case SUN4I_I2S_TX_CNT_REG:
		return true;

	default:
		return false;
	}
}

static bool sun8i_i2s_rd_reg(struct device *dev, unsigned int reg)
{
	switch (reg) {
	case SUN8I_I2S_FIFO_TX_REG:
		return false;

	default:
		return true;
	}
}

static bool sun8i_i2s_volatile_reg(struct device *dev, unsigned int reg)
{
	if (reg == SUN8I_I2S_INT_STA_REG)
		return true;
	if (reg == SUN8I_I2S_FIFO_TX_REG)
		return false;

	return sun4i_i2s_volatile_reg(dev, reg);
}

static const struct reg_default sun4i_i2s_reg_defaults[] = {
	{ SUN4I_I2S_CTRL_REG, 0x00000000 },
	{ SUN4I_I2S_FMT0_REG, 0x0000000c },
	{ SUN4I_I2S_FMT1_REG, 0x00004020 },
	{ SUN4I_I2S_FIFO_CTRL_REG, 0x000400f0 },
	{ SUN4I_I2S_DMA_INT_CTRL_REG, 0x00000000 },
	{ SUN4I_I2S_CLK_DIV_REG, 0x00000000 },
	{ SUN4I_I2S_TX_CHAN_SEL_REG, 0x00000001 },
	{ SUN4I_I2S_TX_CHAN_MAP_REG, 0x76543210 },
	{ SUN4I_I2S_RX_CHAN_SEL_REG, 0x00000001 },
	{ SUN4I_I2S_RX_CHAN_MAP_REG, 0x00003210 },
};

static const struct reg_default sun8i_i2s_reg_defaults[] = {
	{ SUN4I_I2S_CTRL_REG, 0x00060000 },
	{ SUN4I_I2S_FMT0_REG, 0x00000033 },
	{ SUN4I_I2S_FMT1_REG, 0x00000030 },
	{ SUN4I_I2S_FIFO_CTRL_REG, 0x000400f0 },
	{ SUN4I_I2S_DMA_INT_CTRL_REG, 0x00000000 },
	{ SUN4I_I2S_CLK_DIV_REG, 0x00000000 },
	{ SUN8I_I2S_CHAN_CFG_REG, 0x00000000 },
	{ SUN8I_I2S_TX_CHAN_SEL_REG, 0x00000000 },
	{ SUN8I_I2S_TX_CHAN_MAP_REG, 0x00000000 },
	{ SUN8I_I2S_RX_CHAN_SEL_REG, 0x00000000 },
	{ SUN8I_I2S_RX_CHAN_MAP_REG, 0x00000000 },
};

static const struct regmap_config sun4i_i2s_regmap_config = {
	.reg_bits	= 32,
	.reg_stride	= 4,
	.val_bits	= 32,
	.max_register	= SUN4I_I2S_RX_CHAN_MAP_REG,

	.cache_type	= REGCACHE_FLAT,
	.reg_defaults	= sun4i_i2s_reg_defaults,
	.num_reg_defaults	= ARRAY_SIZE(sun4i_i2s_reg_defaults),
	.writeable_reg	= sun4i_i2s_wr_reg,
	.readable_reg	= sun4i_i2s_rd_reg,
	.volatile_reg	= sun4i_i2s_volatile_reg,
};

static const struct regmap_config sun8i_i2s_regmap_config = {
	.reg_bits	= 32,
	.reg_stride	= 4,
	.val_bits	= 32,
	.max_register	= SUN8I_I2S_RX_CHAN_MAP_REG,
	.cache_type	= REGCACHE_FLAT,
	.reg_defaults	= sun8i_i2s_reg_defaults,
	.num_reg_defaults	= ARRAY_SIZE(sun8i_i2s_reg_defaults),
	.writeable_reg	= sun4i_i2s_wr_reg,
	.readable_reg	= sun8i_i2s_rd_reg,
	.volatile_reg	= sun8i_i2s_volatile_reg,
};

static int sun4i_i2s_runtime_resume(struct device *dev)
{
	struct sun4i_i2s *i2s = dev_get_drvdata(dev);
	int ret;

	ret = clk_prepare_enable(i2s->bus_clk);
	if (ret) {
		dev_err(dev, "Failed to enable bus clock\n");
		return ret;
	}

	regcache_cache_only(i2s->regmap, false);
	regcache_mark_dirty(i2s->regmap);

	ret = regcache_sync(i2s->regmap);
	if (ret) {
		dev_err(dev, "Failed to sync regmap cache\n");
		goto err_disable_clk;
	}

	/* Enable the whole hardware block */
	regmap_update_bits(i2s->regmap, SUN4I_I2S_CTRL_REG,
			   SUN4I_I2S_CTRL_GL_EN, SUN4I_I2S_CTRL_GL_EN);

	/* Enable the first output line */
	regmap_update_bits(i2s->regmap, SUN4I_I2S_CTRL_REG,
			   SUN4I_I2S_CTRL_SDO_EN_MASK,
			   SUN4I_I2S_CTRL_SDO_EN(0));

	ret = clk_prepare_enable(i2s->mod_clk);
	if (ret) {
		dev_err(dev, "Failed to enable module clock\n");
		goto err_disable_clk;
	}

	return 0;

err_disable_clk:
	clk_disable_unprepare(i2s->bus_clk);
	return ret;
}

static int sun4i_i2s_runtime_suspend(struct device *dev)
{
	struct sun4i_i2s *i2s = dev_get_drvdata(dev);

	clk_disable_unprepare(i2s->mod_clk);

	/* Disable our output lines */
	regmap_update_bits(i2s->regmap, SUN4I_I2S_CTRL_REG,
			   SUN4I_I2S_CTRL_SDO_EN_MASK, 0);

	/* Disable the whole hardware block */
	regmap_update_bits(i2s->regmap, SUN4I_I2S_CTRL_REG,
			   SUN4I_I2S_CTRL_GL_EN, 0);

	regcache_cache_only(i2s->regmap, true);

	clk_disable_unprepare(i2s->bus_clk);

	return 0;
}

static const struct sun4i_i2s_quirks sun4i_a10_i2s_quirks = {
	.has_reset		= false,
	.reg_offset_txdata	= SUN4I_I2S_FIFO_TX_REG,
	.sun4i_i2s_regmap	= &sun4i_i2s_regmap_config,
	.field_clkdiv_mclk_en	= REG_FIELD(SUN4I_I2S_CLK_DIV_REG, 7, 7),
	.field_fmt_wss		= REG_FIELD(SUN4I_I2S_FMT0_REG, 2, 3),
	.field_fmt_sr		= REG_FIELD(SUN4I_I2S_FMT0_REG, 4, 5),
	.bclk_dividers		= sun4i_i2s_bclk_div,
	.num_bclk_dividers	= ARRAY_SIZE(sun4i_i2s_bclk_div),
	.mclk_dividers		= sun4i_i2s_mclk_div,
	.num_mclk_dividers	= ARRAY_SIZE(sun4i_i2s_mclk_div),
	.get_bclk_parent_rate	= sun4i_i2s_get_bclk_parent_rate,
	.get_sr			= sun4i_i2s_get_sr,
	.get_wss		= sun4i_i2s_get_wss,
	.set_chan_cfg		= sun4i_i2s_set_chan_cfg,
	.set_fmt		= sun4i_i2s_set_soc_fmt,
};

static const struct sun4i_i2s_quirks sun6i_a31_i2s_quirks = {
	.has_reset		= true,
	.reg_offset_txdata	= SUN4I_I2S_FIFO_TX_REG,
	.sun4i_i2s_regmap	= &sun4i_i2s_regmap_config,
	.field_clkdiv_mclk_en	= REG_FIELD(SUN4I_I2S_CLK_DIV_REG, 7, 7),
	.field_fmt_wss		= REG_FIELD(SUN4I_I2S_FMT0_REG, 2, 3),
	.field_fmt_sr		= REG_FIELD(SUN4I_I2S_FMT0_REG, 4, 5),
	.bclk_dividers		= sun4i_i2s_bclk_div,
	.num_bclk_dividers	= ARRAY_SIZE(sun4i_i2s_bclk_div),
	.mclk_dividers		= sun4i_i2s_mclk_div,
	.num_mclk_dividers	= ARRAY_SIZE(sun4i_i2s_mclk_div),
	.get_bclk_parent_rate	= sun4i_i2s_get_bclk_parent_rate,
	.get_sr			= sun4i_i2s_get_sr,
	.get_wss		= sun4i_i2s_get_wss,
	.set_chan_cfg		= sun4i_i2s_set_chan_cfg,
	.set_fmt		= sun4i_i2s_set_soc_fmt,
};

static const struct sun4i_i2s_quirks sun8i_a83t_i2s_quirks = {
	.has_reset		= true,
	.reg_offset_txdata	= SUN8I_I2S_FIFO_TX_REG,
	.sun4i_i2s_regmap	= &sun4i_i2s_regmap_config,
	.has_fmt_set_lrck_period = true,
	.field_clkdiv_mclk_en	= REG_FIELD(SUN4I_I2S_CLK_DIV_REG, 8, 8),
	.field_fmt_wss		= REG_FIELD(SUN4I_I2S_FMT0_REG, 0, 2),
	.field_fmt_sr		= REG_FIELD(SUN4I_I2S_FMT0_REG, 4, 6),
	.bclk_dividers		= sun8i_i2s_clk_div,
	.num_bclk_dividers	= ARRAY_SIZE(sun8i_i2s_clk_div),
	.mclk_dividers		= sun8i_i2s_clk_div,
	.num_mclk_dividers	= ARRAY_SIZE(sun8i_i2s_clk_div),
	.get_bclk_parent_rate	= sun8i_i2s_get_bclk_parent_rate,
	.get_sr			= sun8i_i2s_get_sr_wss,
	.get_wss		= sun8i_i2s_get_sr_wss,
	.set_chan_cfg		= sun8i_i2s_set_chan_cfg,
	.set_fmt		= sun8i_i2s_set_soc_fmt,
};

static const struct sun4i_i2s_quirks sun50i_a64_codec_i2s_quirks = {
	.has_reset		= true,
	.reg_offset_txdata	= SUN8I_I2S_FIFO_TX_REG,
	.sun4i_i2s_regmap	= &sun4i_i2s_regmap_config,
	.field_clkdiv_mclk_en	= REG_FIELD(SUN4I_I2S_CLK_DIV_REG, 7, 7),
	.field_fmt_wss		= REG_FIELD(SUN4I_I2S_FMT0_REG, 2, 3),
	.field_fmt_sr		= REG_FIELD(SUN4I_I2S_FMT0_REG, 4, 5),
<<<<<<< HEAD
	.field_fmt_bclk		= REG_FIELD(SUN4I_I2S_FMT0_REG, 6, 6),
	.field_fmt_lrclk	= REG_FIELD(SUN4I_I2S_FMT0_REG, 7, 7),
	.field_fmt_mode		= REG_FIELD(SUN4I_I2S_FMT0_REG, 0, 1),
	.field_txchanmap	= REG_FIELD(SUN4I_I2S_TX_CHAN_MAP_REG, 0, 31),
	.field_rxchanmap	= REG_FIELD(SUN4I_I2S_RX_CHAN_MAP_REG, 0, 31),
	.field_txchansel	= REG_FIELD(SUN4I_I2S_TX_CHAN_SEL_REG, 0, 2),
	.field_rxchansel	= REG_FIELD(SUN4I_I2S_RX_CHAN_SEL_REG, 0, 2),
	.get_sr			= sun4i_i2s_get_sr,
	.get_wss		= sun4i_i2s_get_wss,
=======
	.bclk_dividers		= sun4i_i2s_bclk_div,
	.num_bclk_dividers	= ARRAY_SIZE(sun4i_i2s_bclk_div),
	.mclk_dividers		= sun4i_i2s_mclk_div,
	.num_mclk_dividers	= ARRAY_SIZE(sun4i_i2s_mclk_div),
	.get_bclk_parent_rate	= sun4i_i2s_get_bclk_parent_rate,
	.get_sr			= sun4i_i2s_get_sr,
	.get_wss		= sun4i_i2s_get_wss,
	.set_chan_cfg		= sun4i_i2s_set_chan_cfg,
	.set_fmt		= sun4i_i2s_set_soc_fmt,
>>>>>>> 3ec30154
};

static int sun4i_i2s_init_regmap_fields(struct device *dev,
					struct sun4i_i2s *i2s)
{
	i2s->field_clkdiv_mclk_en =
		devm_regmap_field_alloc(dev, i2s->regmap,
					i2s->variant->field_clkdiv_mclk_en);
	if (IS_ERR(i2s->field_clkdiv_mclk_en))
		return PTR_ERR(i2s->field_clkdiv_mclk_en);

	i2s->field_fmt_wss =
			devm_regmap_field_alloc(dev, i2s->regmap,
						i2s->variant->field_fmt_wss);
	if (IS_ERR(i2s->field_fmt_wss))
		return PTR_ERR(i2s->field_fmt_wss);

	i2s->field_fmt_sr =
			devm_regmap_field_alloc(dev, i2s->regmap,
						i2s->variant->field_fmt_sr);
	if (IS_ERR(i2s->field_fmt_sr))
		return PTR_ERR(i2s->field_fmt_sr);

	return 0;
}

static int sun4i_i2s_probe(struct platform_device *pdev)
{
	struct sun4i_i2s *i2s;
	struct resource *res;
	void __iomem *regs;
	int irq, ret;

	i2s = devm_kzalloc(&pdev->dev, sizeof(*i2s), GFP_KERNEL);
	if (!i2s)
		return -ENOMEM;
	platform_set_drvdata(pdev, i2s);

	res = platform_get_resource(pdev, IORESOURCE_MEM, 0);
	regs = devm_ioremap_resource(&pdev->dev, res);
	if (IS_ERR(regs))
		return PTR_ERR(regs);

	irq = platform_get_irq(pdev, 0);
	if (irq < 0)
		return irq;

	i2s->variant = of_device_get_match_data(&pdev->dev);
	if (!i2s->variant) {
		dev_err(&pdev->dev, "Failed to determine the quirks to use\n");
		return -ENODEV;
	}

	i2s->bus_clk = devm_clk_get(&pdev->dev, "apb");
	if (IS_ERR(i2s->bus_clk)) {
		dev_err(&pdev->dev, "Can't get our bus clock\n");
		return PTR_ERR(i2s->bus_clk);
	}

	i2s->regmap = devm_regmap_init_mmio(&pdev->dev, regs,
					    i2s->variant->sun4i_i2s_regmap);
	if (IS_ERR(i2s->regmap)) {
		dev_err(&pdev->dev, "Regmap initialisation failed\n");
		return PTR_ERR(i2s->regmap);
	}

	i2s->mod_clk = devm_clk_get(&pdev->dev, "mod");
	if (IS_ERR(i2s->mod_clk)) {
		dev_err(&pdev->dev, "Can't get our mod clock\n");
		return PTR_ERR(i2s->mod_clk);
	}

	if (i2s->variant->has_reset) {
		i2s->rst = devm_reset_control_get_exclusive(&pdev->dev, NULL);
		if (IS_ERR(i2s->rst)) {
			dev_err(&pdev->dev, "Failed to get reset control\n");
			return PTR_ERR(i2s->rst);
		}
	}

	if (!IS_ERR(i2s->rst)) {
		ret = reset_control_deassert(i2s->rst);
		if (ret) {
			dev_err(&pdev->dev,
				"Failed to deassert the reset control\n");
			return -EINVAL;
		}
	}

	i2s->playback_dma_data.addr = res->start +
					i2s->variant->reg_offset_txdata;
	i2s->playback_dma_data.maxburst = 8;

	i2s->capture_dma_data.addr = res->start + SUN4I_I2S_FIFO_RX_REG;
	i2s->capture_dma_data.maxburst = 8;

	pm_runtime_enable(&pdev->dev);
	if (!pm_runtime_enabled(&pdev->dev)) {
		ret = sun4i_i2s_runtime_resume(&pdev->dev);
		if (ret)
			goto err_pm_disable;
	}

	ret = sun4i_i2s_init_regmap_fields(&pdev->dev, i2s);
	if (ret) {
		dev_err(&pdev->dev, "Could not initialise regmap fields\n");
		goto err_suspend;
	}

	ret = devm_snd_dmaengine_pcm_register(&pdev->dev, NULL, 0);
	if (ret) {
		dev_err(&pdev->dev, "Could not register PCM\n");
		goto err_suspend;
	}

	ret = devm_snd_soc_register_component(&pdev->dev,
					      &sun4i_i2s_component,
					      &sun4i_i2s_dai, 1);
	if (ret) {
		dev_err(&pdev->dev, "Could not register DAI\n");
		goto err_suspend;
	}

	return 0;

err_suspend:
	if (!pm_runtime_status_suspended(&pdev->dev))
		sun4i_i2s_runtime_suspend(&pdev->dev);
err_pm_disable:
	pm_runtime_disable(&pdev->dev);
	if (!IS_ERR(i2s->rst))
		reset_control_assert(i2s->rst);

	return ret;
}

static int sun4i_i2s_remove(struct platform_device *pdev)
{
	struct sun4i_i2s *i2s = dev_get_drvdata(&pdev->dev);

	pm_runtime_disable(&pdev->dev);
	if (!pm_runtime_status_suspended(&pdev->dev))
		sun4i_i2s_runtime_suspend(&pdev->dev);

	if (!IS_ERR(i2s->rst))
		reset_control_assert(i2s->rst);

	return 0;
}

static const struct of_device_id sun4i_i2s_match[] = {
	{
		.compatible = "allwinner,sun4i-a10-i2s",
		.data = &sun4i_a10_i2s_quirks,
	},
	{
		.compatible = "allwinner,sun6i-a31-i2s",
		.data = &sun6i_a31_i2s_quirks,
	},
	{
		.compatible = "allwinner,sun8i-a83t-i2s",
		.data = &sun8i_a83t_i2s_quirks,
	},
	{
		.compatible = "allwinner,sun8i-h3-i2s",
		.data = &sun8i_a83t_i2s_quirks,
	},
	{
		.compatible = "allwinner,sun50i-a64-codec-i2s",
		.data = &sun50i_a64_codec_i2s_quirks,
	},
	{}
};
MODULE_DEVICE_TABLE(of, sun4i_i2s_match);

static const struct dev_pm_ops sun4i_i2s_pm_ops = {
	.runtime_resume		= sun4i_i2s_runtime_resume,
	.runtime_suspend	= sun4i_i2s_runtime_suspend,
};

static struct platform_driver sun4i_i2s_driver = {
	.probe	= sun4i_i2s_probe,
	.remove	= sun4i_i2s_remove,
	.driver	= {
		.name		= "sun4i-i2s",
		.of_match_table	= sun4i_i2s_match,
		.pm		= &sun4i_i2s_pm_ops,
	},
};
module_platform_driver(sun4i_i2s_driver);

MODULE_AUTHOR("Andrea Venturi <be17068@iperbole.bo.it>");
MODULE_AUTHOR("Maxime Ripard <maxime.ripard@free-electrons.com>");
MODULE_DESCRIPTION("Allwinner A10 I2S driver");
MODULE_LICENSE("GPL");<|MERGE_RESOLUTION|>--- conflicted
+++ resolved
@@ -1094,17 +1094,6 @@
 	.field_clkdiv_mclk_en	= REG_FIELD(SUN4I_I2S_CLK_DIV_REG, 7, 7),
 	.field_fmt_wss		= REG_FIELD(SUN4I_I2S_FMT0_REG, 2, 3),
 	.field_fmt_sr		= REG_FIELD(SUN4I_I2S_FMT0_REG, 4, 5),
-<<<<<<< HEAD
-	.field_fmt_bclk		= REG_FIELD(SUN4I_I2S_FMT0_REG, 6, 6),
-	.field_fmt_lrclk	= REG_FIELD(SUN4I_I2S_FMT0_REG, 7, 7),
-	.field_fmt_mode		= REG_FIELD(SUN4I_I2S_FMT0_REG, 0, 1),
-	.field_txchanmap	= REG_FIELD(SUN4I_I2S_TX_CHAN_MAP_REG, 0, 31),
-	.field_rxchanmap	= REG_FIELD(SUN4I_I2S_RX_CHAN_MAP_REG, 0, 31),
-	.field_txchansel	= REG_FIELD(SUN4I_I2S_TX_CHAN_SEL_REG, 0, 2),
-	.field_rxchansel	= REG_FIELD(SUN4I_I2S_RX_CHAN_SEL_REG, 0, 2),
-	.get_sr			= sun4i_i2s_get_sr,
-	.get_wss		= sun4i_i2s_get_wss,
-=======
 	.bclk_dividers		= sun4i_i2s_bclk_div,
 	.num_bclk_dividers	= ARRAY_SIZE(sun4i_i2s_bclk_div),
 	.mclk_dividers		= sun4i_i2s_mclk_div,
@@ -1114,7 +1103,6 @@
 	.get_wss		= sun4i_i2s_get_wss,
 	.set_chan_cfg		= sun4i_i2s_set_chan_cfg,
 	.set_fmt		= sun4i_i2s_set_soc_fmt,
->>>>>>> 3ec30154
 };
 
 static int sun4i_i2s_init_regmap_fields(struct device *dev,
