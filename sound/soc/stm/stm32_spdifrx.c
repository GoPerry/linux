// SPDX-License-Identifier: GPL-2.0-only
/*
 * STM32 ALSA SoC Digital Audio Interface (SPDIF-rx) driver.
 *
 * Copyright (C) 2017, STMicroelectronics - All Rights Reserved
 * Author(s): Olivier Moysan <olivier.moysan@st.com> for STMicroelectronics.
 */

#include <linux/bitfield.h>
#include <linux/clk.h>
#include <linux/completion.h>
#include <linux/delay.h>
#include <linux/module.h>
#include <linux/of_platform.h>
#include <linux/regmap.h>
#include <linux/reset.h>

#include <sound/dmaengine_pcm.h>
#include <sound/pcm_params.h>

/* SPDIF-rx Register Map */
#define STM32_SPDIFRX_CR	0x00
#define STM32_SPDIFRX_IMR	0x04
#define STM32_SPDIFRX_SR	0x08
#define STM32_SPDIFRX_IFCR	0x0C
#define STM32_SPDIFRX_DR	0x10
#define STM32_SPDIFRX_CSR	0x14
#define STM32_SPDIFRX_DIR	0x18
#define STM32_SPDIFRX_VERR	0x3F4
#define STM32_SPDIFRX_IDR	0x3F8
#define STM32_SPDIFRX_SIDR	0x3FC

/* Bit definition for SPDIF_CR register */
#define SPDIFRX_CR_SPDIFEN_SHIFT	0
#define SPDIFRX_CR_SPDIFEN_MASK	GENMASK(1, SPDIFRX_CR_SPDIFEN_SHIFT)
#define SPDIFRX_CR_SPDIFENSET(x)	((x) << SPDIFRX_CR_SPDIFEN_SHIFT)

#define SPDIFRX_CR_RXDMAEN	BIT(2)
#define SPDIFRX_CR_RXSTEO	BIT(3)

#define SPDIFRX_CR_DRFMT_SHIFT	4
#define SPDIFRX_CR_DRFMT_MASK	GENMASK(5, SPDIFRX_CR_DRFMT_SHIFT)
#define SPDIFRX_CR_DRFMTSET(x)	((x) << SPDIFRX_CR_DRFMT_SHIFT)

#define SPDIFRX_CR_PMSK		BIT(6)
#define SPDIFRX_CR_VMSK		BIT(7)
#define SPDIFRX_CR_CUMSK	BIT(8)
#define SPDIFRX_CR_PTMSK	BIT(9)
#define SPDIFRX_CR_CBDMAEN	BIT(10)
#define SPDIFRX_CR_CHSEL_SHIFT	11
#define SPDIFRX_CR_CHSEL	BIT(SPDIFRX_CR_CHSEL_SHIFT)

#define SPDIFRX_CR_NBTR_SHIFT	12
#define SPDIFRX_CR_NBTR_MASK	GENMASK(13, SPDIFRX_CR_NBTR_SHIFT)
#define SPDIFRX_CR_NBTRSET(x)	((x) << SPDIFRX_CR_NBTR_SHIFT)

#define SPDIFRX_CR_WFA		BIT(14)

#define SPDIFRX_CR_INSEL_SHIFT	16
#define SPDIFRX_CR_INSEL_MASK	GENMASK(18, PDIFRX_CR_INSEL_SHIFT)
#define SPDIFRX_CR_INSELSET(x)	((x) << SPDIFRX_CR_INSEL_SHIFT)

#define SPDIFRX_CR_CKSEN_SHIFT	20
#define SPDIFRX_CR_CKSEN	BIT(20)
#define SPDIFRX_CR_CKSBKPEN	BIT(21)

/* Bit definition for SPDIFRX_IMR register */
#define SPDIFRX_IMR_RXNEI	BIT(0)
#define SPDIFRX_IMR_CSRNEIE	BIT(1)
#define SPDIFRX_IMR_PERRIE	BIT(2)
#define SPDIFRX_IMR_OVRIE	BIT(3)
#define SPDIFRX_IMR_SBLKIE	BIT(4)
#define SPDIFRX_IMR_SYNCDIE	BIT(5)
#define SPDIFRX_IMR_IFEIE	BIT(6)

#define SPDIFRX_XIMR_MASK	GENMASK(6, 0)

/* Bit definition for SPDIFRX_SR register */
#define SPDIFRX_SR_RXNE		BIT(0)
#define SPDIFRX_SR_CSRNE	BIT(1)
#define SPDIFRX_SR_PERR		BIT(2)
#define SPDIFRX_SR_OVR		BIT(3)
#define SPDIFRX_SR_SBD		BIT(4)
#define SPDIFRX_SR_SYNCD	BIT(5)
#define SPDIFRX_SR_FERR		BIT(6)
#define SPDIFRX_SR_SERR		BIT(7)
#define SPDIFRX_SR_TERR		BIT(8)

#define SPDIFRX_SR_WIDTH5_SHIFT	16
#define SPDIFRX_SR_WIDTH5_MASK	GENMASK(30, PDIFRX_SR_WIDTH5_SHIFT)
#define SPDIFRX_SR_WIDTH5SET(x)	((x) << SPDIFRX_SR_WIDTH5_SHIFT)

/* Bit definition for SPDIFRX_IFCR register */
#define SPDIFRX_IFCR_PERRCF	BIT(2)
#define SPDIFRX_IFCR_OVRCF	BIT(3)
#define SPDIFRX_IFCR_SBDCF	BIT(4)
#define SPDIFRX_IFCR_SYNCDCF	BIT(5)

#define SPDIFRX_XIFCR_MASK	GENMASK(5, 2)

/* Bit definition for SPDIFRX_DR register (DRFMT = 0b00) */
#define SPDIFRX_DR0_DR_SHIFT	0
#define SPDIFRX_DR0_DR_MASK	GENMASK(23, SPDIFRX_DR0_DR_SHIFT)
#define SPDIFRX_DR0_DRSET(x)	((x) << SPDIFRX_DR0_DR_SHIFT)

#define SPDIFRX_DR0_PE		BIT(24)

#define SPDIFRX_DR0_V		BIT(25)
#define SPDIFRX_DR0_U		BIT(26)
#define SPDIFRX_DR0_C		BIT(27)

#define SPDIFRX_DR0_PT_SHIFT	28
#define SPDIFRX_DR0_PT_MASK	GENMASK(29, SPDIFRX_DR0_PT_SHIFT)
#define SPDIFRX_DR0_PTSET(x)	((x) << SPDIFRX_DR0_PT_SHIFT)

/* Bit definition for SPDIFRX_DR register (DRFMT = 0b01) */
#define  SPDIFRX_DR1_PE		BIT(0)
#define  SPDIFRX_DR1_V		BIT(1)
#define  SPDIFRX_DR1_U		BIT(2)
#define  SPDIFRX_DR1_C		BIT(3)

#define  SPDIFRX_DR1_PT_SHIFT	4
#define  SPDIFRX_DR1_PT_MASK	GENMASK(5, SPDIFRX_DR1_PT_SHIFT)
#define  SPDIFRX_DR1_PTSET(x)	((x) << SPDIFRX_DR1_PT_SHIFT)

#define SPDIFRX_DR1_DR_SHIFT	8
#define SPDIFRX_DR1_DR_MASK	GENMASK(31, SPDIFRX_DR1_DR_SHIFT)
#define SPDIFRX_DR1_DRSET(x)	((x) << SPDIFRX_DR1_DR_SHIFT)

/* Bit definition for SPDIFRX_DR register (DRFMT = 0b10) */
#define SPDIFRX_DR1_DRNL1_SHIFT	0
#define SPDIFRX_DR1_DRNL1_MASK	GENMASK(15, SPDIFRX_DR1_DRNL1_SHIFT)
#define SPDIFRX_DR1_DRNL1SET(x)	((x) << SPDIFRX_DR1_DRNL1_SHIFT)

#define SPDIFRX_DR1_DRNL2_SHIFT	16
#define SPDIFRX_DR1_DRNL2_MASK	GENMASK(31, SPDIFRX_DR1_DRNL2_SHIFT)
#define SPDIFRX_DR1_DRNL2SET(x)	((x) << SPDIFRX_DR1_DRNL2_SHIFT)

/* Bit definition for SPDIFRX_CSR register */
#define SPDIFRX_CSR_USR_SHIFT	0
#define SPDIFRX_CSR_USR_MASK	GENMASK(15, SPDIFRX_CSR_USR_SHIFT)
#define SPDIFRX_CSR_USRGET(x)	(((x) & SPDIFRX_CSR_USR_MASK)\
				>> SPDIFRX_CSR_USR_SHIFT)

#define SPDIFRX_CSR_CS_SHIFT	16
#define SPDIFRX_CSR_CS_MASK	GENMASK(23, SPDIFRX_CSR_CS_SHIFT)
#define SPDIFRX_CSR_CSGET(x)	(((x) & SPDIFRX_CSR_CS_MASK)\
				>> SPDIFRX_CSR_CS_SHIFT)

#define SPDIFRX_CSR_SOB		BIT(24)

/* Bit definition for SPDIFRX_DIR register */
#define SPDIFRX_DIR_THI_SHIFT	0
#define SPDIFRX_DIR_THI_MASK	GENMASK(12, SPDIFRX_DIR_THI_SHIFT)
#define SPDIFRX_DIR_THI_SET(x)	((x) << SPDIFRX_DIR_THI_SHIFT)

#define SPDIFRX_DIR_TLO_SHIFT	16
#define SPDIFRX_DIR_TLO_MASK	GENMASK(28, SPDIFRX_DIR_TLO_SHIFT)
#define SPDIFRX_DIR_TLO_SET(x)	((x) << SPDIFRX_DIR_TLO_SHIFT)

#define SPDIFRX_SPDIFEN_DISABLE	0x0
#define SPDIFRX_SPDIFEN_SYNC	0x1
#define SPDIFRX_SPDIFEN_ENABLE	0x3

/* Bit definition for SPDIFRX_VERR register */
#define SPDIFRX_VERR_MIN_MASK	GENMASK(3, 0)
#define SPDIFRX_VERR_MAJ_MASK	GENMASK(7, 4)

/* Bit definition for SPDIFRX_IDR register */
#define SPDIFRX_IDR_ID_MASK	GENMASK(31, 0)

/* Bit definition for SPDIFRX_SIDR register */
#define SPDIFRX_SIDR_SID_MASK	GENMASK(31, 0)

#define SPDIFRX_IPIDR_NUMBER	0x00130041

#define SPDIFRX_IN1		0x1
#define SPDIFRX_IN2		0x2
#define SPDIFRX_IN3		0x3
#define SPDIFRX_IN4		0x4
#define SPDIFRX_IN5		0x5
#define SPDIFRX_IN6		0x6
#define SPDIFRX_IN7		0x7
#define SPDIFRX_IN8		0x8

#define SPDIFRX_NBTR_NONE	0x0
#define SPDIFRX_NBTR_3		0x1
#define SPDIFRX_NBTR_15		0x2
#define SPDIFRX_NBTR_63		0x3

#define SPDIFRX_DRFMT_RIGHT	0x0
#define SPDIFRX_DRFMT_LEFT	0x1
#define SPDIFRX_DRFMT_PACKED	0x2

/* 192 CS bits in S/PDIF frame. i.e 24 CS bytes */
#define SPDIFRX_CS_BYTES_NB	24
#define SPDIFRX_UB_BYTES_NB	48

/*
 * CSR register is retrieved as a 32 bits word
 * It contains 1 channel status byte and 2 user data bytes
 * 2 S/PDIF frames are acquired to get all CS/UB bits
 */
#define SPDIFRX_CSR_BUF_LENGTH	(SPDIFRX_CS_BYTES_NB * 4 * 2)

/**
 * struct stm32_spdifrx_data - private data of SPDIFRX
 * @pdev: device data pointer
 * @base: mmio register base virtual address
 * @regmap: SPDIFRX register map pointer
 * @regmap_conf: SPDIFRX register map configuration pointer
 * @cs_completion: channel status retrieving completion
 * @kclk: kernel clock feeding the SPDIFRX clock generator
 * @dma_params: dma configuration data for rx channel
 * @substream: PCM substream data pointer
 * @dmab: dma buffer info pointer
 * @ctrl_chan: dma channel for S/PDIF control bits
 * @desc:dma async transaction descriptor
 * @slave_config: dma slave channel runtime config pointer
 * @phys_addr: SPDIFRX registers physical base address
 * @lock: synchronization enabling lock
 * @irq_lock: prevent race condition with IRQ on stream state
 * @cs: channel status buffer
 * @ub: user data buffer
 * @irq: SPDIFRX interrupt line
 * @refcount: keep count of opened DMA channels
 */
struct stm32_spdifrx_data {
	struct platform_device *pdev;
	void __iomem *base;
	struct regmap *regmap;
	const struct regmap_config *regmap_conf;
	struct completion cs_completion;
	struct clk *kclk;
	struct snd_dmaengine_dai_dma_data dma_params;
	struct snd_pcm_substream *substream;
	struct snd_dma_buffer *dmab;
	struct dma_chan *ctrl_chan;
	struct dma_async_tx_descriptor *desc;
	struct dma_slave_config slave_config;
	dma_addr_t phys_addr;
	spinlock_t lock;  /* Sync enabling lock */
	spinlock_t irq_lock; /* Prevent race condition on stream state */
	unsigned char cs[SPDIFRX_CS_BYTES_NB];
	unsigned char ub[SPDIFRX_UB_BYTES_NB];
	int irq;
	int refcount;
};

static void stm32_spdifrx_dma_complete(void *data)
{
	struct stm32_spdifrx_data *spdifrx = (struct stm32_spdifrx_data *)data;
	struct platform_device *pdev = spdifrx->pdev;
	u32 *p_start = (u32 *)spdifrx->dmab->area;
	u32 *p_end = p_start + (2 * SPDIFRX_CS_BYTES_NB) - 1;
	u32 *ptr = p_start;
	u16 *ub_ptr = (short *)spdifrx->ub;
	int i = 0;

	regmap_update_bits(spdifrx->regmap, STM32_SPDIFRX_CR,
			   SPDIFRX_CR_CBDMAEN,
			   (unsigned int)~SPDIFRX_CR_CBDMAEN);

	if (!spdifrx->dmab->area)
		return;

	while (ptr <= p_end) {
		if (*ptr & SPDIFRX_CSR_SOB)
			break;
		ptr++;
	}

	if (ptr > p_end) {
		dev_err(&pdev->dev, "Start of S/PDIF block not found\n");
		return;
	}

	while (i < SPDIFRX_CS_BYTES_NB) {
		spdifrx->cs[i] = (unsigned char)SPDIFRX_CSR_CSGET(*ptr);
		*ub_ptr++ = SPDIFRX_CSR_USRGET(*ptr++);
		if (ptr > p_end) {
			dev_err(&pdev->dev, "Failed to get channel status\n");
			return;
		}
		i++;
	}

	complete(&spdifrx->cs_completion);
}

static int stm32_spdifrx_dma_ctrl_start(struct stm32_spdifrx_data *spdifrx)
{
	dma_cookie_t cookie;
	int err;

	spdifrx->desc = dmaengine_prep_slave_single(spdifrx->ctrl_chan,
						    spdifrx->dmab->addr,
						    SPDIFRX_CSR_BUF_LENGTH,
						    DMA_DEV_TO_MEM,
						    DMA_CTRL_ACK);
	if (!spdifrx->desc)
		return -EINVAL;

	spdifrx->desc->callback = stm32_spdifrx_dma_complete;
	spdifrx->desc->callback_param = spdifrx;
	cookie = dmaengine_submit(spdifrx->desc);
	err = dma_submit_error(cookie);
	if (err)
		return -EINVAL;

	dma_async_issue_pending(spdifrx->ctrl_chan);

	return 0;
}

static void stm32_spdifrx_dma_ctrl_stop(struct stm32_spdifrx_data *spdifrx)
{
	dmaengine_terminate_async(spdifrx->ctrl_chan);
}

static int stm32_spdifrx_start_sync(struct stm32_spdifrx_data *spdifrx)
{
	int cr, cr_mask, imr, ret;
	unsigned long flags;

	/* Enable IRQs */
	imr = SPDIFRX_IMR_IFEIE | SPDIFRX_IMR_SYNCDIE | SPDIFRX_IMR_PERRIE;
	ret = regmap_update_bits(spdifrx->regmap, STM32_SPDIFRX_IMR, imr, imr);
	if (ret)
		return ret;

	spin_lock_irqsave(&spdifrx->lock, flags);

	spdifrx->refcount++;

	regmap_read(spdifrx->regmap, STM32_SPDIFRX_CR, &cr);

	if (!(cr & SPDIFRX_CR_SPDIFEN_MASK)) {
		/*
		 * Start sync if SPDIFRX is still in idle state.
		 * SPDIFRX reception enabled when sync done
		 */
		dev_dbg(&spdifrx->pdev->dev, "start synchronization\n");

		/*
		 * SPDIFRX configuration:
		 * Wait for activity before starting sync process. This avoid
		 * to issue sync errors when spdif signal is missing on input.
		 * Preamble, CS, user, validity and parity error bits not copied
		 * to DR register.
		 */
		cr = SPDIFRX_CR_WFA | SPDIFRX_CR_PMSK | SPDIFRX_CR_VMSK |
		     SPDIFRX_CR_CUMSK | SPDIFRX_CR_PTMSK | SPDIFRX_CR_RXSTEO;
		cr_mask = cr;

		cr |= SPDIFRX_CR_NBTRSET(SPDIFRX_NBTR_63);
		cr_mask |= SPDIFRX_CR_NBTR_MASK;
		cr |= SPDIFRX_CR_SPDIFENSET(SPDIFRX_SPDIFEN_SYNC);
		cr_mask |= SPDIFRX_CR_SPDIFEN_MASK;
		ret = regmap_update_bits(spdifrx->regmap, STM32_SPDIFRX_CR,
					 cr_mask, cr);
		if (ret < 0)
			dev_err(&spdifrx->pdev->dev,
				"Failed to start synchronization\n");
	}

	spin_unlock_irqrestore(&spdifrx->lock, flags);

	return ret;
}

static void stm32_spdifrx_stop(struct stm32_spdifrx_data *spdifrx)
{
	int cr, cr_mask, reg;
	unsigned long flags;

	spin_lock_irqsave(&spdifrx->lock, flags);

	if (--spdifrx->refcount) {
		spin_unlock_irqrestore(&spdifrx->lock, flags);
		return;
	}

	cr = SPDIFRX_CR_SPDIFENSET(SPDIFRX_SPDIFEN_DISABLE);
	cr_mask = SPDIFRX_CR_SPDIFEN_MASK | SPDIFRX_CR_RXDMAEN;

	regmap_update_bits(spdifrx->regmap, STM32_SPDIFRX_CR, cr_mask, cr);

	regmap_update_bits(spdifrx->regmap, STM32_SPDIFRX_IMR,
			   SPDIFRX_XIMR_MASK, 0);

	regmap_update_bits(spdifrx->regmap, STM32_SPDIFRX_IFCR,
			   SPDIFRX_XIFCR_MASK, SPDIFRX_XIFCR_MASK);

	/* dummy read to clear CSRNE and RXNE in status register */
	regmap_read(spdifrx->regmap, STM32_SPDIFRX_DR, &reg);
	regmap_read(spdifrx->regmap, STM32_SPDIFRX_CSR, &reg);

	spin_unlock_irqrestore(&spdifrx->lock, flags);
}

static int stm32_spdifrx_dma_ctrl_register(struct device *dev,
					   struct stm32_spdifrx_data *spdifrx)
{
	int ret;

	spdifrx->ctrl_chan = dma_request_chan(dev, "rx-ctrl");
	if (IS_ERR(spdifrx->ctrl_chan)) {
		if (PTR_ERR(spdifrx->ctrl_chan) != -EPROBE_DEFER)
			dev_err(dev, "dma_request_slave_channel error %ld\n",
				PTR_ERR(spdifrx->ctrl_chan));
		return PTR_ERR(spdifrx->ctrl_chan);
	}

	spdifrx->dmab = devm_kzalloc(dev, sizeof(struct snd_dma_buffer),
				     GFP_KERNEL);
	if (!spdifrx->dmab)
		return -ENOMEM;

	spdifrx->dmab->dev.type = SNDRV_DMA_TYPE_DEV_IRAM;
	spdifrx->dmab->dev.dev = dev;
	ret = snd_dma_alloc_pages(spdifrx->dmab->dev.type, dev,
				  SPDIFRX_CSR_BUF_LENGTH, spdifrx->dmab);
	if (ret < 0) {
		dev_err(dev, "snd_dma_alloc_pages returned error %d\n", ret);
		return ret;
	}

	spdifrx->slave_config.direction = DMA_DEV_TO_MEM;
	spdifrx->slave_config.src_addr = (dma_addr_t)(spdifrx->phys_addr +
					 STM32_SPDIFRX_CSR);
	spdifrx->slave_config.dst_addr = spdifrx->dmab->addr;
	spdifrx->slave_config.src_addr_width = DMA_SLAVE_BUSWIDTH_4_BYTES;
	spdifrx->slave_config.src_maxburst = 1;

	ret = dmaengine_slave_config(spdifrx->ctrl_chan,
				     &spdifrx->slave_config);
	if (ret < 0) {
		dev_err(dev, "dmaengine_slave_config returned error %d\n", ret);
		spdifrx->ctrl_chan = NULL;
	}

	return ret;
};

static const char * const spdifrx_enum_input[] = {
	"in0", "in1", "in2", "in3"
};

/*  By default CS bits are retrieved from channel A */
static const char * const spdifrx_enum_cs_channel[] = {
	"A", "B"
};

static SOC_ENUM_SINGLE_DECL(ctrl_enum_input,
			    STM32_SPDIFRX_CR, SPDIFRX_CR_INSEL_SHIFT,
			    spdifrx_enum_input);

static SOC_ENUM_SINGLE_DECL(ctrl_enum_cs_channel,
			    STM32_SPDIFRX_CR, SPDIFRX_CR_CHSEL_SHIFT,
			    spdifrx_enum_cs_channel);

static int stm32_spdifrx_info(struct snd_kcontrol *kcontrol,
			      struct snd_ctl_elem_info *uinfo)
{
	uinfo->type = SNDRV_CTL_ELEM_TYPE_IEC958;
	uinfo->count = 1;

	return 0;
}

static int stm32_spdifrx_ub_info(struct snd_kcontrol *kcontrol,
				 struct snd_ctl_elem_info *uinfo)
{
	uinfo->type = SNDRV_CTL_ELEM_TYPE_IEC958;
	uinfo->count = 1;

	return 0;
}

static int stm32_spdifrx_get_ctrl_data(struct stm32_spdifrx_data *spdifrx)
{
	int ret = 0;

	memset(spdifrx->cs, 0, SPDIFRX_CS_BYTES_NB);
	memset(spdifrx->ub, 0, SPDIFRX_UB_BYTES_NB);

	ret = stm32_spdifrx_dma_ctrl_start(spdifrx);
	if (ret < 0)
		return ret;

	ret = clk_prepare_enable(spdifrx->kclk);
	if (ret) {
		dev_err(&spdifrx->pdev->dev, "Enable kclk failed: %d\n", ret);
		return ret;
	}

	ret = regmap_update_bits(spdifrx->regmap, STM32_SPDIFRX_CR,
				 SPDIFRX_CR_CBDMAEN, SPDIFRX_CR_CBDMAEN);
	if (ret < 0)
		goto end;

	ret = stm32_spdifrx_start_sync(spdifrx);
	if (ret < 0)
		goto end;

	if (wait_for_completion_interruptible_timeout(&spdifrx->cs_completion,
						      msecs_to_jiffies(100))
						      <= 0) {
		dev_dbg(&spdifrx->pdev->dev, "Failed to get control data\n");
		ret = -EAGAIN;
	}

	stm32_spdifrx_stop(spdifrx);
	stm32_spdifrx_dma_ctrl_stop(spdifrx);

end:
	clk_disable_unprepare(spdifrx->kclk);

	return ret;
}

static int stm32_spdifrx_capture_get(struct snd_kcontrol *kcontrol,
				     struct snd_ctl_elem_value *ucontrol)
{
	struct snd_soc_dai *cpu_dai = snd_kcontrol_chip(kcontrol);
	struct stm32_spdifrx_data *spdifrx = snd_soc_dai_get_drvdata(cpu_dai);

	stm32_spdifrx_get_ctrl_data(spdifrx);

	ucontrol->value.iec958.status[0] = spdifrx->cs[0];
	ucontrol->value.iec958.status[1] = spdifrx->cs[1];
	ucontrol->value.iec958.status[2] = spdifrx->cs[2];
	ucontrol->value.iec958.status[3] = spdifrx->cs[3];
	ucontrol->value.iec958.status[4] = spdifrx->cs[4];

	return 0;
}

static int stm32_spdif_user_bits_get(struct snd_kcontrol *kcontrol,
				     struct snd_ctl_elem_value *ucontrol)
{
	struct snd_soc_dai *cpu_dai = snd_kcontrol_chip(kcontrol);
	struct stm32_spdifrx_data *spdifrx = snd_soc_dai_get_drvdata(cpu_dai);

	stm32_spdifrx_get_ctrl_data(spdifrx);

	ucontrol->value.iec958.status[0] = spdifrx->ub[0];
	ucontrol->value.iec958.status[1] = spdifrx->ub[1];
	ucontrol->value.iec958.status[2] = spdifrx->ub[2];
	ucontrol->value.iec958.status[3] = spdifrx->ub[3];
	ucontrol->value.iec958.status[4] = spdifrx->ub[4];

	return 0;
}

static struct snd_kcontrol_new stm32_spdifrx_iec_ctrls[] = {
	/* Channel status control */
	{
		.iface = SNDRV_CTL_ELEM_IFACE_PCM,
		.name = SNDRV_CTL_NAME_IEC958("", CAPTURE, DEFAULT),
		.access = SNDRV_CTL_ELEM_ACCESS_READ |
			  SNDRV_CTL_ELEM_ACCESS_VOLATILE,
		.info = stm32_spdifrx_info,
		.get = stm32_spdifrx_capture_get,
	},
	/* User bits control */
	{
		.iface = SNDRV_CTL_ELEM_IFACE_PCM,
		.name = "IEC958 User Bit Capture Default",
		.access = SNDRV_CTL_ELEM_ACCESS_READ |
			  SNDRV_CTL_ELEM_ACCESS_VOLATILE,
		.info = stm32_spdifrx_ub_info,
		.get = stm32_spdif_user_bits_get,
	},
};

static struct snd_kcontrol_new stm32_spdifrx_ctrls[] = {
	SOC_ENUM("SPDIFRX input", ctrl_enum_input),
	SOC_ENUM("SPDIFRX CS channel", ctrl_enum_cs_channel),
};

static int stm32_spdifrx_dai_register_ctrls(struct snd_soc_dai *cpu_dai)
{
	int ret;

	ret = snd_soc_add_dai_controls(cpu_dai, stm32_spdifrx_iec_ctrls,
				       ARRAY_SIZE(stm32_spdifrx_iec_ctrls));
	if (ret < 0)
		return ret;

	return snd_soc_add_component_controls(cpu_dai->component,
					      stm32_spdifrx_ctrls,
					      ARRAY_SIZE(stm32_spdifrx_ctrls));
}

static int stm32_spdifrx_dai_probe(struct snd_soc_dai *cpu_dai)
{
	struct stm32_spdifrx_data *spdifrx = dev_get_drvdata(cpu_dai->dev);

	spdifrx->dma_params.addr = (dma_addr_t)(spdifrx->phys_addr +
				   STM32_SPDIFRX_DR);
	spdifrx->dma_params.maxburst = 1;

	snd_soc_dai_init_dma_data(cpu_dai, NULL, &spdifrx->dma_params);

	return stm32_spdifrx_dai_register_ctrls(cpu_dai);
}

static bool stm32_spdifrx_readable_reg(struct device *dev, unsigned int reg)
{
	switch (reg) {
	case STM32_SPDIFRX_CR:
	case STM32_SPDIFRX_IMR:
	case STM32_SPDIFRX_SR:
	case STM32_SPDIFRX_IFCR:
	case STM32_SPDIFRX_DR:
	case STM32_SPDIFRX_CSR:
	case STM32_SPDIFRX_DIR:
	case STM32_SPDIFRX_VERR:
	case STM32_SPDIFRX_IDR:
	case STM32_SPDIFRX_SIDR:
		return true;
	default:
		return false;
	}
}

static bool stm32_spdifrx_volatile_reg(struct device *dev, unsigned int reg)
{
	switch (reg) {
	case STM32_SPDIFRX_DR:
	case STM32_SPDIFRX_CSR:
	case STM32_SPDIFRX_SR:
	case STM32_SPDIFRX_DIR:
		return true;
	default:
		return false;
	}
}

static bool stm32_spdifrx_writeable_reg(struct device *dev, unsigned int reg)
{
	switch (reg) {
	case STM32_SPDIFRX_CR:
	case STM32_SPDIFRX_IMR:
	case STM32_SPDIFRX_IFCR:
		return true;
	default:
		return false;
	}
}

static const struct regmap_config stm32_h7_spdifrx_regmap_conf = {
	.reg_bits = 32,
	.reg_stride = 4,
	.val_bits = 32,
	.max_register = STM32_SPDIFRX_SIDR,
	.readable_reg = stm32_spdifrx_readable_reg,
	.volatile_reg = stm32_spdifrx_volatile_reg,
	.writeable_reg = stm32_spdifrx_writeable_reg,
	.num_reg_defaults_raw = STM32_SPDIFRX_SIDR / sizeof(u32) + 1,
	.fast_io = true,
	.cache_type = REGCACHE_FLAT,
};

static irqreturn_t stm32_spdifrx_isr(int irq, void *devid)
{
	struct stm32_spdifrx_data *spdifrx = (struct stm32_spdifrx_data *)devid;
	struct platform_device *pdev = spdifrx->pdev;
	unsigned int cr, mask, sr, imr;
	unsigned int flags, sync_state;
	int err = 0, err_xrun = 0;

	regmap_read(spdifrx->regmap, STM32_SPDIFRX_SR, &sr);
	regmap_read(spdifrx->regmap, STM32_SPDIFRX_IMR, &imr);

	mask = imr & SPDIFRX_XIMR_MASK;
	/* SERR, TERR, FERR IRQs are generated if IFEIE is set */
	if (mask & SPDIFRX_IMR_IFEIE)
		mask |= (SPDIFRX_IMR_IFEIE << 1) | (SPDIFRX_IMR_IFEIE << 2);

	flags = sr & mask;
	if (!flags) {
		dev_err(&pdev->dev, "Unexpected IRQ. rflags=%#x, imr=%#x\n",
			sr, imr);
		return IRQ_NONE;
	}

	/* Clear IRQs */
	regmap_update_bits(spdifrx->regmap, STM32_SPDIFRX_IFCR,
			   SPDIFRX_XIFCR_MASK, flags);

	if (flags & SPDIFRX_SR_PERR) {
		dev_dbg(&pdev->dev, "Parity error\n");
		err_xrun = 1;
	}

	if (flags & SPDIFRX_SR_OVR) {
		dev_dbg(&pdev->dev, "Overrun error\n");
		err_xrun = 1;
	}

	if (flags & SPDIFRX_SR_SBD)
		dev_dbg(&pdev->dev, "Synchronization block detected\n");

	if (flags & SPDIFRX_SR_SYNCD) {
		dev_dbg(&pdev->dev, "Synchronization done\n");

		/* Enable spdifrx */
		cr = SPDIFRX_CR_SPDIFENSET(SPDIFRX_SPDIFEN_ENABLE);
		regmap_update_bits(spdifrx->regmap, STM32_SPDIFRX_CR,
				   SPDIFRX_CR_SPDIFEN_MASK, cr);
	}

	if (flags & SPDIFRX_SR_FERR) {
		dev_dbg(&pdev->dev, "Frame error\n");
		err = 1;
	}

	if (flags & SPDIFRX_SR_SERR) {
		dev_dbg(&pdev->dev, "Synchronization error\n");
		err = 1;
	}

	if (flags & SPDIFRX_SR_TERR) {
		dev_dbg(&pdev->dev, "Timeout error\n");
		err = 1;
	}

	if (err) {
		regmap_read(spdifrx->regmap, STM32_SPDIFRX_CR, &cr);
		sync_state = FIELD_GET(SPDIFRX_CR_SPDIFEN_MASK, cr) &&
			     SPDIFRX_SPDIFEN_SYNC;

		/* SPDIFRX is in STATE_STOP. Disable SPDIFRX to clear errors */
		cr = SPDIFRX_CR_SPDIFENSET(SPDIFRX_SPDIFEN_DISABLE);
		regmap_update_bits(spdifrx->regmap, STM32_SPDIFRX_CR,
				   SPDIFRX_CR_SPDIFEN_MASK, cr);

		/* If SPDIFRX was in STATE_SYNC, retry synchro */
		if (sync_state) {
			cr = SPDIFRX_CR_SPDIFENSET(SPDIFRX_SPDIFEN_SYNC);
			regmap_update_bits(spdifrx->regmap, STM32_SPDIFRX_CR,
					   SPDIFRX_CR_SPDIFEN_MASK, cr);
			return IRQ_HANDLED;
		}

		spin_lock(&spdifrx->irq_lock);
		if (spdifrx->substream)
			snd_pcm_stop(spdifrx->substream,
				     SNDRV_PCM_STATE_DISCONNECTED);
		spin_unlock(&spdifrx->irq_lock);

		return IRQ_HANDLED;
	}

	spin_lock(&spdifrx->irq_lock);
	if (err_xrun && spdifrx->substream)
		snd_pcm_stop_xrun(spdifrx->substream);
	spin_unlock(&spdifrx->irq_lock);

	return IRQ_HANDLED;
}

static int stm32_spdifrx_startup(struct snd_pcm_substream *substream,
				 struct snd_soc_dai *cpu_dai)
{
	struct stm32_spdifrx_data *spdifrx = snd_soc_dai_get_drvdata(cpu_dai);
	unsigned long flags;
	int ret;

	spin_lock_irqsave(&spdifrx->irq_lock, flags);
	spdifrx->substream = substream;
	spin_unlock_irqrestore(&spdifrx->irq_lock, flags);

	ret = clk_prepare_enable(spdifrx->kclk);
	if (ret)
		dev_err(&spdifrx->pdev->dev, "Enable kclk failed: %d\n", ret);

	return ret;
}

static int stm32_spdifrx_hw_params(struct snd_pcm_substream *substream,
				   struct snd_pcm_hw_params *params,
				   struct snd_soc_dai *cpu_dai)
{
	struct stm32_spdifrx_data *spdifrx = snd_soc_dai_get_drvdata(cpu_dai);
	int data_size = params_width(params);
	int fmt;

	switch (data_size) {
	case 16:
		fmt = SPDIFRX_DRFMT_PACKED;
		break;
	case 32:
		fmt = SPDIFRX_DRFMT_LEFT;
		break;
	default:
		dev_err(&spdifrx->pdev->dev, "Unexpected data format\n");
		return -EINVAL;
	}

	/*
	 * Set buswidth to 4 bytes for all data formats.
	 * Packed format: transfer 2 x 2 bytes samples
	 * Left format: transfer 1 x 3 bytes samples + 1 dummy byte
	 */
	spdifrx->dma_params.addr_width = DMA_SLAVE_BUSWIDTH_4_BYTES;
	snd_soc_dai_init_dma_data(cpu_dai, NULL, &spdifrx->dma_params);

	return regmap_update_bits(spdifrx->regmap, STM32_SPDIFRX_CR,
				  SPDIFRX_CR_DRFMT_MASK,
				  SPDIFRX_CR_DRFMTSET(fmt));
}

static int stm32_spdifrx_trigger(struct snd_pcm_substream *substream, int cmd,
				 struct snd_soc_dai *cpu_dai)
{
	struct stm32_spdifrx_data *spdifrx = snd_soc_dai_get_drvdata(cpu_dai);
	int ret = 0;

	switch (cmd) {
	case SNDRV_PCM_TRIGGER_START:
	case SNDRV_PCM_TRIGGER_RESUME:
	case SNDRV_PCM_TRIGGER_PAUSE_RELEASE:
		regmap_update_bits(spdifrx->regmap, STM32_SPDIFRX_IMR,
				   SPDIFRX_IMR_OVRIE, SPDIFRX_IMR_OVRIE);

		regmap_update_bits(spdifrx->regmap, STM32_SPDIFRX_CR,
				   SPDIFRX_CR_RXDMAEN, SPDIFRX_CR_RXDMAEN);

		ret = stm32_spdifrx_start_sync(spdifrx);
		break;
	case SNDRV_PCM_TRIGGER_SUSPEND:
	case SNDRV_PCM_TRIGGER_PAUSE_PUSH:
	case SNDRV_PCM_TRIGGER_STOP:
		stm32_spdifrx_stop(spdifrx);
		break;
	default:
		return -EINVAL;
	}

	return ret;
}

static void stm32_spdifrx_shutdown(struct snd_pcm_substream *substream,
				   struct snd_soc_dai *cpu_dai)
{
	struct stm32_spdifrx_data *spdifrx = snd_soc_dai_get_drvdata(cpu_dai);
	unsigned long flags;

	spin_lock_irqsave(&spdifrx->irq_lock, flags);
	spdifrx->substream = NULL;
	spin_unlock_irqrestore(&spdifrx->irq_lock, flags);

	clk_disable_unprepare(spdifrx->kclk);
}

static const struct snd_soc_dai_ops stm32_spdifrx_pcm_dai_ops = {
	.startup	= stm32_spdifrx_startup,
	.hw_params	= stm32_spdifrx_hw_params,
	.trigger	= stm32_spdifrx_trigger,
	.shutdown	= stm32_spdifrx_shutdown,
};

static struct snd_soc_dai_driver stm32_spdifrx_dai[] = {
	{
		.probe = stm32_spdifrx_dai_probe,
		.capture = {
			.stream_name = "CPU-Capture",
			.channels_min = 1,
			.channels_max = 2,
			.rates = SNDRV_PCM_RATE_8000_192000,
			.formats = SNDRV_PCM_FMTBIT_S32_LE |
				   SNDRV_PCM_FMTBIT_S16_LE,
		},
		.ops = &stm32_spdifrx_pcm_dai_ops,
	}
};

static const struct snd_pcm_hardware stm32_spdifrx_pcm_hw = {
	.info = SNDRV_PCM_INFO_INTERLEAVED | SNDRV_PCM_INFO_MMAP,
	.buffer_bytes_max = 8 * PAGE_SIZE,
	.period_bytes_min = 1024,
	.period_bytes_max = 4 * PAGE_SIZE,
	.periods_min = 2,
	.periods_max = 8,
};

static const struct snd_soc_component_driver stm32_spdifrx_component = {
	.name = "stm32-spdifrx",
};

static const struct snd_dmaengine_pcm_config stm32_spdifrx_pcm_config = {
	.pcm_hardware = &stm32_spdifrx_pcm_hw,
	.prepare_slave_config = snd_dmaengine_pcm_prepare_slave_config,
};

static const struct of_device_id stm32_spdifrx_ids[] = {
	{
		.compatible = "st,stm32h7-spdifrx",
		.data = &stm32_h7_spdifrx_regmap_conf
	},
	{}
};

static int stm32_spdifrx_parse_of(struct platform_device *pdev,
				  struct stm32_spdifrx_data *spdifrx)
{
	struct device_node *np = pdev->dev.of_node;
	const struct of_device_id *of_id;
	struct resource *res;

	if (!np)
		return -ENODEV;

	of_id = of_match_device(stm32_spdifrx_ids, &pdev->dev);
	if (of_id)
		spdifrx->regmap_conf =
			(const struct regmap_config *)of_id->data;
	else
		return -EINVAL;

	res = platform_get_resource(pdev, IORESOURCE_MEM, 0);
	spdifrx->base = devm_ioremap_resource(&pdev->dev, res);
	if (IS_ERR(spdifrx->base))
		return PTR_ERR(spdifrx->base);

	spdifrx->phys_addr = res->start;

	spdifrx->kclk = devm_clk_get(&pdev->dev, "kclk");
	if (IS_ERR(spdifrx->kclk)) {
		if (PTR_ERR(spdifrx->kclk) != -EPROBE_DEFER)
			dev_err(&pdev->dev, "Could not get kclk: %ld\n",
				PTR_ERR(spdifrx->kclk));
		return PTR_ERR(spdifrx->kclk);
	}

	spdifrx->irq = platform_get_irq(pdev, 0);
	if (spdifrx->irq < 0)
		return spdifrx->irq;

	return 0;
}

static int stm32_spdifrx_remove(struct platform_device *pdev)
{
	struct stm32_spdifrx_data *spdifrx = platform_get_drvdata(pdev);

	if (spdifrx->ctrl_chan)
		dma_release_channel(spdifrx->ctrl_chan);

	if (spdifrx->dmab)
		snd_dma_free_pages(spdifrx->dmab);

	snd_dmaengine_pcm_unregister(&pdev->dev);
	snd_soc_unregister_component(&pdev->dev);

	return 0;
}

static int stm32_spdifrx_probe(struct platform_device *pdev)
{
	struct stm32_spdifrx_data *spdifrx;
	struct reset_control *rst;
	const struct snd_dmaengine_pcm_config *pcm_config = NULL;
	u32 ver, idr;
	int ret;

	spdifrx = devm_kzalloc(&pdev->dev, sizeof(*spdifrx), GFP_KERNEL);
	if (!spdifrx)
		return -ENOMEM;

	spdifrx->pdev = pdev;
	init_completion(&spdifrx->cs_completion);
	spin_lock_init(&spdifrx->lock);
	spin_lock_init(&spdifrx->irq_lock);

	platform_set_drvdata(pdev, spdifrx);

	ret = stm32_spdifrx_parse_of(pdev, spdifrx);
	if (ret)
		return ret;

	spdifrx->regmap = devm_regmap_init_mmio_clk(&pdev->dev, "kclk",
						    spdifrx->base,
						    spdifrx->regmap_conf);
	if (IS_ERR(spdifrx->regmap)) {
		if (PTR_ERR(spdifrx->regmap) != -EPROBE_DEFER)
			dev_err(&pdev->dev, "Regmap init error %ld\n",
				PTR_ERR(spdifrx->regmap));
		return PTR_ERR(spdifrx->regmap);
	}

	ret = devm_request_irq(&pdev->dev, spdifrx->irq, stm32_spdifrx_isr, 0,
			       dev_name(&pdev->dev), spdifrx);
	if (ret) {
		dev_err(&pdev->dev, "IRQ request returned %d\n", ret);
		return ret;
	}

	rst = devm_reset_control_get_optional_exclusive(&pdev->dev, NULL);
	if (IS_ERR(rst)) {
		if (PTR_ERR(rst) != -EPROBE_DEFER)
			dev_err(&pdev->dev, "Reset controller error %ld\n",
				PTR_ERR(rst));
		return PTR_ERR(rst);
	}
	reset_control_assert(rst);
	udelay(2);
	reset_control_deassert(rst);

	pcm_config = &stm32_spdifrx_pcm_config;
	ret = snd_dmaengine_pcm_register(&pdev->dev, pcm_config, 0);
	if (ret) {
		if (ret != -EPROBE_DEFER)
			dev_err(&pdev->dev, "PCM DMA register error %d\n", ret);
		return ret;
	}

	ret = snd_soc_register_component(&pdev->dev,
					 &stm32_spdifrx_component,
					 stm32_spdifrx_dai,
					 ARRAY_SIZE(stm32_spdifrx_dai));
	if (ret) {
		snd_dmaengine_pcm_unregister(&pdev->dev);
		return ret;
	}

	ret = stm32_spdifrx_dma_ctrl_register(&pdev->dev, spdifrx);
	if (ret)
		goto error;

<<<<<<< HEAD
	pcm_config = &stm32_spdifrx_pcm_config;
	ret = devm_snd_dmaengine_pcm_register(&pdev->dev, pcm_config, 0);
	if (ret) {
		if (ret != -EPROBE_DEFER)
			dev_err(&pdev->dev, "PCM DMA register error %d\n", ret);
		goto error;
	}

=======
>>>>>>> 1a3d4700
	ret = regmap_read(spdifrx->regmap, STM32_SPDIFRX_IDR, &idr);
	if (ret)
		goto error;

	if (idr == SPDIFRX_IPIDR_NUMBER) {
		ret = regmap_read(spdifrx->regmap, STM32_SPDIFRX_VERR, &ver);
		if (ret)
			goto error;

		dev_dbg(&pdev->dev, "SPDIFRX version: %lu.%lu registered\n",
			FIELD_GET(SPDIFRX_VERR_MAJ_MASK, ver),
			FIELD_GET(SPDIFRX_VERR_MIN_MASK, ver));
	}

	return ret;

error:
	stm32_spdifrx_remove(pdev);

	return ret;
}

MODULE_DEVICE_TABLE(of, stm32_spdifrx_ids);

#ifdef CONFIG_PM_SLEEP
static int stm32_spdifrx_suspend(struct device *dev)
{
	struct stm32_spdifrx_data *spdifrx = dev_get_drvdata(dev);

	regcache_cache_only(spdifrx->regmap, true);
	regcache_mark_dirty(spdifrx->regmap);

	return 0;
}

static int stm32_spdifrx_resume(struct device *dev)
{
	struct stm32_spdifrx_data *spdifrx = dev_get_drvdata(dev);

	regcache_cache_only(spdifrx->regmap, false);

	return regcache_sync(spdifrx->regmap);
}
#endif /* CONFIG_PM_SLEEP */

static const struct dev_pm_ops stm32_spdifrx_pm_ops = {
	SET_SYSTEM_SLEEP_PM_OPS(stm32_spdifrx_suspend, stm32_spdifrx_resume)
};

static struct platform_driver stm32_spdifrx_driver = {
	.driver = {
		.name = "st,stm32-spdifrx",
		.of_match_table = stm32_spdifrx_ids,
		.pm = &stm32_spdifrx_pm_ops,
	},
	.probe = stm32_spdifrx_probe,
	.remove = stm32_spdifrx_remove,
};

module_platform_driver(stm32_spdifrx_driver);

MODULE_DESCRIPTION("STM32 Soc spdifrx Interface");
MODULE_AUTHOR("Olivier Moysan, <olivier.moysan@st.com>");
MODULE_ALIAS("platform:stm32-spdifrx");
MODULE_LICENSE("GPL v2");<|MERGE_RESOLUTION|>--- conflicted
+++ resolved
@@ -1032,17 +1032,6 @@
 	if (ret)
 		goto error;
 
-<<<<<<< HEAD
-	pcm_config = &stm32_spdifrx_pcm_config;
-	ret = devm_snd_dmaengine_pcm_register(&pdev->dev, pcm_config, 0);
-	if (ret) {
-		if (ret != -EPROBE_DEFER)
-			dev_err(&pdev->dev, "PCM DMA register error %d\n", ret);
-		goto error;
-	}
-
-=======
->>>>>>> 1a3d4700
 	ret = regmap_read(spdifrx->regmap, STM32_SPDIFRX_IDR, &idr);
 	if (ret)
 		goto error;
