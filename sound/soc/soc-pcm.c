// SPDX-License-Identifier: GPL-2.0+
//
// soc-pcm.c  --  ALSA SoC PCM
//
// Copyright 2005 Wolfson Microelectronics PLC.
// Copyright 2005 Openedhand Ltd.
// Copyright (C) 2010 Slimlogic Ltd.
// Copyright (C) 2010 Texas Instruments Inc.
//
// Authors: Liam Girdwood <lrg@ti.com>
//          Mark Brown <broonie@opensource.wolfsonmicro.com>

#include <linux/kernel.h>
#include <linux/init.h>
#include <linux/delay.h>
#include <linux/pinctrl/consumer.h>
#include <linux/pm_runtime.h>
#include <linux/slab.h>
#include <linux/workqueue.h>
#include <linux/export.h>
#include <linux/debugfs.h>
#include <sound/core.h>
#include <sound/pcm.h>
#include <sound/pcm_params.h>
#include <sound/soc.h>
#include <sound/soc-dpcm.h>
#include <sound/initval.h>

#define DPCM_MAX_BE_USERS	8

#ifdef CONFIG_DEBUG_FS
static const char *dpcm_state_string(enum snd_soc_dpcm_state state)
{
	switch (state) {
	case SND_SOC_DPCM_STATE_NEW:
		return "new";
	case SND_SOC_DPCM_STATE_OPEN:
		return "open";
	case SND_SOC_DPCM_STATE_HW_PARAMS:
		return "hw_params";
	case SND_SOC_DPCM_STATE_PREPARE:
		return "prepare";
	case SND_SOC_DPCM_STATE_START:
		return "start";
	case SND_SOC_DPCM_STATE_STOP:
		return "stop";
	case SND_SOC_DPCM_STATE_SUSPEND:
		return "suspend";
	case SND_SOC_DPCM_STATE_PAUSED:
		return "paused";
	case SND_SOC_DPCM_STATE_HW_FREE:
		return "hw_free";
	case SND_SOC_DPCM_STATE_CLOSE:
		return "close";
	}

	return "unknown";
}

static ssize_t dpcm_show_state(struct snd_soc_pcm_runtime *fe,
			       int stream, char *buf, size_t size)
{
	struct snd_pcm_hw_params *params = &fe->dpcm[stream].hw_params;
	struct snd_soc_dpcm *dpcm;
	ssize_t offset = 0;
	unsigned long flags;

	/* FE state */
<<<<<<< HEAD
	offset += snprintf(buf + offset, size - offset,
			   "[%s - %s]\n", fe->dai_link->name,
			   stream ? "Capture" : "Playback");

	offset += snprintf(buf + offset, size - offset, "State: %s\n",
=======
	offset += scnprintf(buf + offset, size - offset,
			   "[%s - %s]\n", fe->dai_link->name,
			   stream ? "Capture" : "Playback");

	offset += scnprintf(buf + offset, size - offset, "State: %s\n",
>>>>>>> 2585fb04
			   dpcm_state_string(fe->dpcm[stream].state));

	if ((fe->dpcm[stream].state >= SND_SOC_DPCM_STATE_HW_PARAMS) &&
	    (fe->dpcm[stream].state <= SND_SOC_DPCM_STATE_STOP))
<<<<<<< HEAD
		offset += snprintf(buf + offset, size - offset,
=======
		offset += scnprintf(buf + offset, size - offset,
>>>>>>> 2585fb04
				   "Hardware Params: "
				   "Format = %s, Channels = %d, Rate = %d\n",
				   snd_pcm_format_name(params_format(params)),
				   params_channels(params),
				   params_rate(params));

	/* BEs state */
<<<<<<< HEAD
	offset += snprintf(buf + offset, size - offset, "Backends:\n");

	if (list_empty(&fe->dpcm[stream].be_clients)) {
		offset += snprintf(buf + offset, size - offset,
=======
	offset += scnprintf(buf + offset, size - offset, "Backends:\n");

	if (list_empty(&fe->dpcm[stream].be_clients)) {
		offset += scnprintf(buf + offset, size - offset,
>>>>>>> 2585fb04
				   " No active DSP links\n");
		goto out;
	}

	spin_lock_irqsave(&fe->card->dpcm_lock, flags);
	for_each_dpcm_be(fe, stream, dpcm) {
		struct snd_soc_pcm_runtime *be = dpcm->be;
		params = &dpcm->hw_params;

<<<<<<< HEAD
		offset += snprintf(buf + offset, size - offset,
				   "- %s\n", be->dai_link->name);

		offset += snprintf(buf + offset, size - offset,
=======
		offset += scnprintf(buf + offset, size - offset,
				   "- %s\n", be->dai_link->name);

		offset += scnprintf(buf + offset, size - offset,
>>>>>>> 2585fb04
				   "   State: %s\n",
				   dpcm_state_string(be->dpcm[stream].state));

		if ((be->dpcm[stream].state >= SND_SOC_DPCM_STATE_HW_PARAMS) &&
		    (be->dpcm[stream].state <= SND_SOC_DPCM_STATE_STOP))
<<<<<<< HEAD
			offset += snprintf(buf + offset, size - offset,
=======
			offset += scnprintf(buf + offset, size - offset,
>>>>>>> 2585fb04
					   "   Hardware Params: "
					   "Format = %s, Channels = %d, Rate = %d\n",
					   snd_pcm_format_name(params_format(params)),
					   params_channels(params),
					   params_rate(params));
	}
	spin_unlock_irqrestore(&fe->card->dpcm_lock, flags);
out:
	return offset;
}

static ssize_t dpcm_state_read_file(struct file *file, char __user *user_buf,
				    size_t count, loff_t *ppos)
{
	struct snd_soc_pcm_runtime *fe = file->private_data;
	ssize_t out_count = PAGE_SIZE, offset = 0, ret = 0;
	int stream;
	char *buf;

	if (fe->num_cpus > 1) {
		dev_err(fe->dev,
			"%s doesn't support Multi CPU yet\n", __func__);
		return -EINVAL;
	}

	buf = kmalloc(out_count, GFP_KERNEL);
	if (!buf)
		return -ENOMEM;

	for_each_pcm_streams(stream)
		if (snd_soc_dai_stream_valid(fe->cpu_dai, stream))
			offset += dpcm_show_state(fe, stream,
						  buf + offset,
						  out_count - offset);

	ret = simple_read_from_buffer(user_buf, count, ppos, buf, offset);

	kfree(buf);
	return ret;
}

static const struct file_operations dpcm_state_fops = {
	.open = simple_open,
	.read = dpcm_state_read_file,
	.llseek = default_llseek,
};

void soc_dpcm_debugfs_add(struct snd_soc_pcm_runtime *rtd)
{
	if (!rtd->dai_link)
		return;

	if (!rtd->dai_link->dynamic)
		return;

	if (!rtd->card->debugfs_card_root)
		return;

	rtd->debugfs_dpcm_root = debugfs_create_dir(rtd->dai_link->name,
						    rtd->card->debugfs_card_root);

	debugfs_create_file("state", 0444, rtd->debugfs_dpcm_root,
			    rtd, &dpcm_state_fops);
}

static void dpcm_create_debugfs_state(struct snd_soc_dpcm *dpcm, int stream)
{
	char *name;

	name = kasprintf(GFP_KERNEL, "%s:%s", dpcm->be->dai_link->name,
			 stream ? "capture" : "playback");
	if (name) {
		dpcm->debugfs_state = debugfs_create_dir(
			name, dpcm->fe->debugfs_dpcm_root);
		debugfs_create_u32("state", 0644, dpcm->debugfs_state,
				   &dpcm->state);
		kfree(name);
	}
}

static void dpcm_remove_debugfs_state(struct snd_soc_dpcm *dpcm)
{
	debugfs_remove_recursive(dpcm->debugfs_state);
}

#else
static inline void dpcm_create_debugfs_state(struct snd_soc_dpcm *dpcm,
					     int stream)
{
}

static inline void dpcm_remove_debugfs_state(struct snd_soc_dpcm *dpcm)
{
}
#endif

static int soc_rtd_startup(struct snd_soc_pcm_runtime *rtd,
			   struct snd_pcm_substream *substream)
{
	if (rtd->dai_link->ops &&
	    rtd->dai_link->ops->startup)
		return rtd->dai_link->ops->startup(substream);
	return 0;
}

static void soc_rtd_shutdown(struct snd_soc_pcm_runtime *rtd,
			     struct snd_pcm_substream *substream)
{
	if (rtd->dai_link->ops &&
	    rtd->dai_link->ops->shutdown)
		rtd->dai_link->ops->shutdown(substream);
}

static int soc_rtd_prepare(struct snd_soc_pcm_runtime *rtd,
			   struct snd_pcm_substream *substream)
{
	if (rtd->dai_link->ops &&
	    rtd->dai_link->ops->prepare)
		return rtd->dai_link->ops->prepare(substream);
	return 0;
}

static int soc_rtd_hw_params(struct snd_soc_pcm_runtime *rtd,
			     struct snd_pcm_substream *substream,
			     struct snd_pcm_hw_params *params)
{
	if (rtd->dai_link->ops &&
	    rtd->dai_link->ops->hw_params)
		return rtd->dai_link->ops->hw_params(substream, params);
	return 0;
}

static void soc_rtd_hw_free(struct snd_soc_pcm_runtime *rtd,
			    struct snd_pcm_substream *substream)
{
	if (rtd->dai_link->ops &&
	    rtd->dai_link->ops->hw_free)
		rtd->dai_link->ops->hw_free(substream);
}

static int soc_rtd_trigger(struct snd_soc_pcm_runtime *rtd,
			   struct snd_pcm_substream *substream,
			   int cmd)
{
	if (rtd->dai_link->ops &&
	    rtd->dai_link->ops->trigger)
		return rtd->dai_link->ops->trigger(substream, cmd);
	return 0;
}

static void snd_soc_runtime_action(struct snd_soc_pcm_runtime *rtd,
				   int stream, int action)
{
	struct snd_soc_dai *cpu_dai;
	struct snd_soc_dai *codec_dai;
	int i;

	lockdep_assert_held(&rtd->card->pcm_mutex);

<<<<<<< HEAD
	for_each_rtd_cpu_dai(rtd, i, cpu_dai)
		cpu_dai->stream_active[stream] += action;

	for_each_rtd_codec_dai(rtd, i, codec_dai)
		codec_dai->stream_active[stream] += action;

	for_each_rtd_cpu_dai(rtd, i, cpu_dai) {
		cpu_dai->active += action;
		cpu_dai->component->active += action;
	}
	for_each_rtd_codec_dai(rtd, i, codec_dai) {
=======
	for_each_rtd_cpu_dais(rtd, i, cpu_dai)
		cpu_dai->stream_active[stream] += action;

	for_each_rtd_codec_dais(rtd, i, codec_dai)
		codec_dai->stream_active[stream] += action;

	for_each_rtd_cpu_dais(rtd, i, cpu_dai) {
		cpu_dai->active += action;
		cpu_dai->component->active += action;
	}
	for_each_rtd_codec_dais(rtd, i, codec_dai) {
>>>>>>> 2585fb04
		codec_dai->active += action;
		codec_dai->component->active += action;
	}
}

/**
 * snd_soc_runtime_activate() - Increment active count for PCM runtime components
 * @rtd: ASoC PCM runtime that is activated
 * @stream: Direction of the PCM stream
 *
 * Increments the active count for all the DAIs and components attached to a PCM
 * runtime. Should typically be called when a stream is opened.
 *
 * Must be called with the rtd->card->pcm_mutex being held
 */
void snd_soc_runtime_activate(struct snd_soc_pcm_runtime *rtd, int stream)
{
	snd_soc_runtime_action(rtd, stream, 1);
}

/**
 * snd_soc_runtime_deactivate() - Decrement active count for PCM runtime components
 * @rtd: ASoC PCM runtime that is deactivated
 * @stream: Direction of the PCM stream
 *
 * Decrements the active count for all the DAIs and components attached to a PCM
 * runtime. Should typically be called when a stream is closed.
 *
 * Must be called with the rtd->card->pcm_mutex being held
 */
void snd_soc_runtime_deactivate(struct snd_soc_pcm_runtime *rtd, int stream)
{
	snd_soc_runtime_action(rtd, stream, -1);
}

/**
 * snd_soc_runtime_ignore_pmdown_time() - Check whether to ignore the power down delay
 * @rtd: The ASoC PCM runtime that should be checked.
 *
 * This function checks whether the power down delay should be ignored for a
 * specific PCM runtime. Returns true if the delay is 0, if it the DAI link has
 * been configured to ignore the delay, or if none of the components benefits
 * from having the delay.
 */
bool snd_soc_runtime_ignore_pmdown_time(struct snd_soc_pcm_runtime *rtd)
{
	struct snd_soc_component *component;
	bool ignore = true;
	int i;

	if (!rtd->pmdown_time || rtd->dai_link->ignore_pmdown_time)
		return true;

	for_each_rtd_components(rtd, i, component)
		ignore &= !component->driver->use_pmdown_time;

	return ignore;
}

/**
 * snd_soc_set_runtime_hwparams - set the runtime hardware parameters
 * @substream: the pcm substream
 * @hw: the hardware parameters
 *
 * Sets the substream runtime hardware parameters.
 */
int snd_soc_set_runtime_hwparams(struct snd_pcm_substream *substream,
	const struct snd_pcm_hardware *hw)
{
	struct snd_pcm_runtime *runtime = substream->runtime;
	runtime->hw.info = hw->info;
	runtime->hw.formats = hw->formats;
	runtime->hw.period_bytes_min = hw->period_bytes_min;
	runtime->hw.period_bytes_max = hw->period_bytes_max;
	runtime->hw.periods_min = hw->periods_min;
	runtime->hw.periods_max = hw->periods_max;
	runtime->hw.buffer_bytes_max = hw->buffer_bytes_max;
	runtime->hw.fifo_size = hw->fifo_size;
	return 0;
}
EXPORT_SYMBOL_GPL(snd_soc_set_runtime_hwparams);

/* DPCM stream event, send event to FE and all active BEs. */
int dpcm_dapm_stream_event(struct snd_soc_pcm_runtime *fe, int dir,
	int event)
{
	struct snd_soc_dpcm *dpcm;

	for_each_dpcm_be(fe, dir, dpcm) {

		struct snd_soc_pcm_runtime *be = dpcm->be;

		dev_dbg(be->dev, "ASoC: BE %s event %d dir %d\n",
				be->dai_link->name, event, dir);

		if ((event == SND_SOC_DAPM_STREAM_STOP) &&
		    (be->dpcm[dir].users >= 1))
			continue;

		snd_soc_dapm_stream_event(be, dir, event);
	}

	snd_soc_dapm_stream_event(fe, dir, event);

	return 0;
}

static int soc_pcm_apply_symmetry(struct snd_pcm_substream *substream,
					struct snd_soc_dai *soc_dai)
{
	struct snd_soc_pcm_runtime *rtd = substream->private_data;
	int ret;

	if (soc_dai->rate && (soc_dai->driver->symmetric_rates ||
				rtd->dai_link->symmetric_rates)) {
		dev_dbg(soc_dai->dev, "ASoC: Symmetry forces %dHz rate\n",
				soc_dai->rate);

		ret = snd_pcm_hw_constraint_single(substream->runtime,
						SNDRV_PCM_HW_PARAM_RATE,
						soc_dai->rate);
		if (ret < 0) {
			dev_err(soc_dai->dev,
				"ASoC: Unable to apply rate constraint: %d\n",
				ret);
			return ret;
		}
	}

	if (soc_dai->channels && (soc_dai->driver->symmetric_channels ||
				rtd->dai_link->symmetric_channels)) {
		dev_dbg(soc_dai->dev, "ASoC: Symmetry forces %d channel(s)\n",
				soc_dai->channels);

		ret = snd_pcm_hw_constraint_single(substream->runtime,
						SNDRV_PCM_HW_PARAM_CHANNELS,
						soc_dai->channels);
		if (ret < 0) {
			dev_err(soc_dai->dev,
				"ASoC: Unable to apply channel symmetry constraint: %d\n",
				ret);
			return ret;
		}
	}

	if (soc_dai->sample_bits && (soc_dai->driver->symmetric_samplebits ||
				rtd->dai_link->symmetric_samplebits)) {
		dev_dbg(soc_dai->dev, "ASoC: Symmetry forces %d sample bits\n",
				soc_dai->sample_bits);

		ret = snd_pcm_hw_constraint_single(substream->runtime,
						SNDRV_PCM_HW_PARAM_SAMPLE_BITS,
						soc_dai->sample_bits);
		if (ret < 0) {
			dev_err(soc_dai->dev,
				"ASoC: Unable to apply sample bits symmetry constraint: %d\n",
				ret);
			return ret;
		}
	}

	return 0;
}

static int soc_pcm_params_symmetry(struct snd_pcm_substream *substream,
				struct snd_pcm_hw_params *params)
{
	struct snd_soc_pcm_runtime *rtd = substream->private_data;
	struct snd_soc_dai *cpu_dai;
	struct snd_soc_dai *codec_dai;
	unsigned int rate, channels, sample_bits, symmetry, i;

	rate = params_rate(params);
	channels = params_channels(params);
	sample_bits = snd_pcm_format_physical_width(params_format(params));

	/* reject unmatched parameters when applying symmetry */
	symmetry = rtd->dai_link->symmetric_rates;
<<<<<<< HEAD

	for_each_rtd_cpu_dai(rtd, i, cpu_dai)
		symmetry |= cpu_dai->driver->symmetric_rates;
=======
>>>>>>> 2585fb04

	for_each_rtd_cpu_dais(rtd, i, cpu_dai)
		symmetry |= cpu_dai->driver->symmetric_rates;

	for_each_rtd_codec_dais(rtd, i, codec_dai)
		symmetry |= codec_dai->driver->symmetric_rates;

	if (symmetry) {
<<<<<<< HEAD
		for_each_rtd_cpu_dai(rtd, i, cpu_dai) {
=======
		for_each_rtd_cpu_dais(rtd, i, cpu_dai) {
>>>>>>> 2585fb04
			if (cpu_dai->rate && cpu_dai->rate != rate) {
				dev_err(rtd->dev, "ASoC: unmatched rate symmetry: %d - %d\n",
					cpu_dai->rate, rate);
				return -EINVAL;
			}
		}
	}

	symmetry = rtd->dai_link->symmetric_channels;
<<<<<<< HEAD

	for_each_rtd_cpu_dai(rtd, i, cpu_dai)
		symmetry |= cpu_dai->driver->symmetric_channels;
=======
>>>>>>> 2585fb04

	for_each_rtd_cpu_dais(rtd, i, cpu_dai)
		symmetry |= cpu_dai->driver->symmetric_channels;

	for_each_rtd_codec_dais(rtd, i, codec_dai)
		symmetry |= codec_dai->driver->symmetric_channels;

	if (symmetry) {
<<<<<<< HEAD
		for_each_rtd_cpu_dai(rtd, i, cpu_dai) {
=======
		for_each_rtd_cpu_dais(rtd, i, cpu_dai) {
>>>>>>> 2585fb04
			if (cpu_dai->channels &&
			    cpu_dai->channels != channels) {
				dev_err(rtd->dev, "ASoC: unmatched channel symmetry: %d - %d\n",
					cpu_dai->channels, channels);
				return -EINVAL;
			}
		}
	}

	symmetry = rtd->dai_link->symmetric_samplebits;
<<<<<<< HEAD

	for_each_rtd_cpu_dai(rtd, i, cpu_dai)
		symmetry |= cpu_dai->driver->symmetric_samplebits;
=======
>>>>>>> 2585fb04

	for_each_rtd_cpu_dais(rtd, i, cpu_dai)
		symmetry |= cpu_dai->driver->symmetric_samplebits;

	for_each_rtd_codec_dais(rtd, i, codec_dai)
		symmetry |= codec_dai->driver->symmetric_samplebits;

	if (symmetry) {
<<<<<<< HEAD
		for_each_rtd_cpu_dai(rtd, i, cpu_dai) {
=======
		for_each_rtd_cpu_dais(rtd, i, cpu_dai) {
>>>>>>> 2585fb04
			if (cpu_dai->sample_bits &&
			    cpu_dai->sample_bits != sample_bits) {
				dev_err(rtd->dev, "ASoC: unmatched sample bits symmetry: %d - %d\n",
					cpu_dai->sample_bits, sample_bits);
				return -EINVAL;
			}
		}
	}

	return 0;
}

static bool soc_pcm_has_symmetry(struct snd_pcm_substream *substream)
{
	struct snd_soc_pcm_runtime *rtd = substream->private_data;
	struct snd_soc_dai_link *link = rtd->dai_link;
	struct snd_soc_dai *codec_dai;
	struct snd_soc_dai *cpu_dai;
	unsigned int symmetry, i;

	symmetry = link->symmetric_rates ||
		link->symmetric_channels ||
		link->symmetric_samplebits;
<<<<<<< HEAD

	for_each_rtd_cpu_dai(rtd, i, cpu_dai)
		symmetry = symmetry ||
			cpu_dai->driver->symmetric_rates ||
			cpu_dai->driver->symmetric_channels ||
			cpu_dai->driver->symmetric_samplebits;
=======
>>>>>>> 2585fb04

	for_each_rtd_cpu_dais(rtd, i, cpu_dai)
		symmetry = symmetry ||
			cpu_dai->driver->symmetric_rates ||
			cpu_dai->driver->symmetric_channels ||
			cpu_dai->driver->symmetric_samplebits;

	for_each_rtd_codec_dais(rtd, i, codec_dai)
		symmetry = symmetry ||
			codec_dai->driver->symmetric_rates ||
			codec_dai->driver->symmetric_channels ||
			codec_dai->driver->symmetric_samplebits;

	return symmetry;
}

static void soc_pcm_set_msb(struct snd_pcm_substream *substream, int bits)
{
	struct snd_soc_pcm_runtime *rtd = substream->private_data;
	int ret;

	if (!bits)
		return;

	ret = snd_pcm_hw_constraint_msbits(substream->runtime, 0, 0, bits);
	if (ret != 0)
		dev_warn(rtd->dev, "ASoC: Failed to set MSB %d: %d\n",
				 bits, ret);
}

static void soc_pcm_apply_msb(struct snd_pcm_substream *substream)
{
	struct snd_soc_pcm_runtime *rtd = substream->private_data;
	struct snd_soc_dai *cpu_dai;
	struct snd_soc_dai *codec_dai;
	struct snd_soc_pcm_stream *pcm_codec, *pcm_cpu;
	int stream = substream->stream;
	int i;
	unsigned int bits = 0, cpu_bits = 0;

<<<<<<< HEAD
	for_each_rtd_codec_dai(rtd, i, codec_dai) {
=======
	for_each_rtd_codec_dais(rtd, i, codec_dai) {
>>>>>>> 2585fb04
		pcm_codec = snd_soc_dai_get_pcm_stream(codec_dai, stream);

		if (pcm_codec->sig_bits == 0) {
			bits = 0;
			break;
		}
		bits = max(pcm_codec->sig_bits, bits);
	}

<<<<<<< HEAD
	for_each_rtd_cpu_dai(rtd, i, cpu_dai) {
=======
	for_each_rtd_cpu_dais(rtd, i, cpu_dai) {
>>>>>>> 2585fb04
		pcm_cpu = snd_soc_dai_get_pcm_stream(cpu_dai, stream);

		if (pcm_cpu->sig_bits == 0) {
			cpu_bits = 0;
			break;
		}
		cpu_bits = max(pcm_cpu->sig_bits, cpu_bits);
	}

	soc_pcm_set_msb(substream, bits);
	soc_pcm_set_msb(substream, cpu_bits);
}

/**
 * snd_soc_runtime_calc_hw() - Calculate hw limits for a PCM stream
 * @rtd: ASoC PCM runtime
 * @hw: PCM hardware parameters (output)
 * @stream: Direction of the PCM stream
 *
 * Calculates the subset of stream parameters supported by all DAIs
 * associated with the PCM stream.
 */
int snd_soc_runtime_calc_hw(struct snd_soc_pcm_runtime *rtd,
			    struct snd_pcm_hardware *hw, int stream)
{
	struct snd_soc_dai *codec_dai;
	struct snd_soc_dai *cpu_dai;
	struct snd_soc_pcm_stream *codec_stream;
	struct snd_soc_pcm_stream *cpu_stream;
	unsigned int chan_min = 0, chan_max = UINT_MAX;
	unsigned int cpu_chan_min = 0, cpu_chan_max = UINT_MAX;
	unsigned int rate_min = 0, rate_max = UINT_MAX;
	unsigned int cpu_rate_min = 0, cpu_rate_max = UINT_MAX;
	unsigned int rates = UINT_MAX, cpu_rates = UINT_MAX;
	u64 formats = ULLONG_MAX;
	int stream = substream->stream;
	int i;

	/* first calculate min/max only for CPUs in the DAI link */
<<<<<<< HEAD
	for_each_rtd_cpu_dai(rtd, i, cpu_dai) {
		cpu_stream = snd_soc_dai_get_pcm_stream(cpu_dai, stream);

		cpu_chan_min = max(cpu_chan_min, cpu_stream->channels_min);
		cpu_chan_max = min(cpu_chan_max, cpu_stream->channels_max);
		cpu_rate_min = max(cpu_rate_min, cpu_stream->rate_min);
		cpu_rate_max = min_not_zero(cpu_rate_max, cpu_stream->rate_max);
		formats &= cpu_stream->formats;
		cpu_rates = snd_pcm_rate_mask_intersect(cpu_stream->rates,
							cpu_rates);
	}

	/* second calculate min/max only for CODECs in the DAI link */
	for_each_rtd_codec_dai(rtd, i, codec_dai) {
=======
	for_each_rtd_cpu_dais(rtd, i, cpu_dai) {

		/*
		 * Skip CPUs which don't support the current stream type.
		 * Otherwise, since the rate, channel, and format values will
		 * zero in that case, we would have no usable settings left,
		 * causing the resulting setup to fail.
		 */
		if (!snd_soc_dai_stream_valid(cpu_dai, stream))
			continue;

		cpu_stream = snd_soc_dai_get_pcm_stream(cpu_dai, stream);

		cpu_chan_min = max(cpu_chan_min, cpu_stream->channels_min);
		cpu_chan_max = min(cpu_chan_max, cpu_stream->channels_max);
		cpu_rate_min = max(cpu_rate_min, cpu_stream->rate_min);
		cpu_rate_max = min_not_zero(cpu_rate_max, cpu_stream->rate_max);
		formats &= cpu_stream->formats;
		cpu_rates = snd_pcm_rate_mask_intersect(cpu_stream->rates,
							cpu_rates);
	}

	/* second calculate min/max only for CODECs in the DAI link */
	for_each_rtd_codec_dais(rtd, i, codec_dai) {
>>>>>>> 2585fb04

		/*
		 * Skip CODECs which don't support the current stream type.
		 * Otherwise, since the rate, channel, and format values will
		 * zero in that case, we would have no usable settings left,
		 * causing the resulting setup to fail.
		 */
		if (!snd_soc_dai_stream_valid(codec_dai, stream))
			continue;

		codec_stream = snd_soc_dai_get_pcm_stream(codec_dai, stream);

		chan_min = max(chan_min, codec_stream->channels_min);
		chan_max = min(chan_max, codec_stream->channels_max);
		rate_min = max(rate_min, codec_stream->rate_min);
		rate_max = min_not_zero(rate_max, codec_stream->rate_max);
		formats &= codec_stream->formats;
		rates = snd_pcm_rate_mask_intersect(codec_stream->rates, rates);
	}

	/* Verify both a valid CPU DAI and a valid CODEC DAI were found */
	if (!chan_min || !cpu_chan_min)
		return -EINVAL;

	/*
	 * chan min/max cannot be enforced if there are multiple CODEC DAIs
	 * connected to CPU DAI(s), use CPU DAI's directly and let
	 * channel allocation be fixed up later
	 */
	if (rtd->num_codecs > 1) {
		chan_min = cpu_chan_min;
		chan_max = cpu_chan_max;
	}

	/* finally find a intersection between CODECs and CPUs */
	hw->channels_min = max(chan_min, cpu_chan_min);
	hw->channels_max = min(chan_max, cpu_chan_max);
<<<<<<< HEAD
	if (hw->formats)
		hw->formats &= formats;
	else
		hw->formats = formats;
=======
	hw->formats = formats;
>>>>>>> 2585fb04
	hw->rates = snd_pcm_rate_mask_intersect(rates, cpu_rates);

	snd_pcm_hw_limit_rates(hw);

	hw->rate_min = max(hw->rate_min, cpu_rate_min);
	hw->rate_min = max(hw->rate_min, rate_min);
	hw->rate_max = min_not_zero(hw->rate_max, cpu_rate_max);
	hw->rate_max = min_not_zero(hw->rate_max, rate_max);

	return 0;
}
EXPORT_SYMBOL_GPL(snd_soc_runtime_calc_hw);

static void soc_pcm_init_runtime_hw(struct snd_pcm_substream *substream)
{
	struct snd_pcm_hardware *hw = &substream->runtime->hw;
	struct snd_soc_pcm_runtime *rtd = substream->private_data;
	u64 formats = hw->formats;

	/*
	 * At least one CPU and one CODEC should match. Otherwise, we should
	 * have bailed out on a higher level, since there would be no CPU or
	 * CODEC to support the transfer direction in that case.
	 */
	snd_soc_runtime_calc_hw(rtd, hw, substream->stream);

	if (formats)
		hw->formats &= formats;
}

static int soc_pcm_components_open(struct snd_pcm_substream *substream)
{
	struct snd_soc_pcm_runtime *rtd = substream->private_data;
	struct snd_soc_component *last = NULL;
	struct snd_soc_component *component;
	int i, ret = 0;

	for_each_rtd_components(rtd, i, component) {
		last = component;

		ret = snd_soc_component_module_get_when_open(component);
		if (ret < 0) {
			dev_err(component->dev,
				"ASoC: can't get module %s\n",
				component->name);
			break;
		}

		ret = snd_soc_component_open(component, substream);
		if (ret < 0) {
			snd_soc_component_module_put_when_close(component);
			dev_err(component->dev,
				"ASoC: can't open component %s: %d\n",
				component->name, ret);
			break;
		}
	}

	if (ret < 0) {
		/* rollback on error */
		for_each_rtd_components(rtd, i, component) {
			if (component == last)
				break;

			snd_soc_component_close(component, substream);
			snd_soc_component_module_put_when_close(component);
		}
	}

	return ret;
}

static int soc_pcm_components_close(struct snd_pcm_substream *substream)
{
	struct snd_soc_pcm_runtime *rtd = substream->private_data;
	struct snd_soc_component *component;
	int i, r, ret = 0;

	for_each_rtd_components(rtd, i, component) {
		r = snd_soc_component_close(component, substream);
		if (r < 0)
			ret = r; /* use last ret */

		snd_soc_component_module_put_when_close(component);
	}

	return ret;
}

/*
 * Called by ALSA when a PCM substream is closed. Private data can be
 * freed here. The cpu DAI, codec DAI, machine and components are also
 * shutdown.
 */
static int soc_pcm_close(struct snd_pcm_substream *substream)
{
	struct snd_soc_pcm_runtime *rtd = substream->private_data;
	struct snd_soc_component *component;
	struct snd_soc_dai *cpu_dai;
	struct snd_soc_dai *codec_dai;
	int i;

	mutex_lock_nested(&rtd->card->pcm_mutex, rtd->card->pcm_subclass);

	snd_soc_runtime_deactivate(rtd, substream->stream);

<<<<<<< HEAD
	for_each_rtd_cpu_dai(rtd, i, cpu_dai)
		snd_soc_dai_digital_mute(cpu_dai, 1, substream->stream);

	for_each_rtd_cpu_dai(rtd, i, cpu_dai)
		snd_soc_dai_shutdown(cpu_dai, substream);

	for_each_rtd_codec_dai(rtd, i, codec_dai)
=======
	for_each_rtd_cpu_dais(rtd, i, cpu_dai)
		snd_soc_dai_shutdown(cpu_dai, substream);

	for_each_rtd_codec_dais(rtd, i, codec_dai)
>>>>>>> 2585fb04
		snd_soc_dai_shutdown(codec_dai, substream);

	soc_rtd_shutdown(rtd, substream);

	soc_pcm_components_close(substream);

	snd_soc_dapm_stream_stop(rtd, substream->stream);

	mutex_unlock(&rtd->card->pcm_mutex);

	for_each_rtd_components(rtd, i, component) {
		pm_runtime_mark_last_busy(component->dev);
		pm_runtime_put_autosuspend(component->dev);
	}

	for_each_rtd_components(rtd, i, component)
		if (!component->active)
			pinctrl_pm_select_sleep_state(component->dev);

	return 0;
}

/*
 * Called by ALSA when a PCM substream is opened, the runtime->hw record is
 * then initialized and any private data can be allocated. This also calls
 * startup for the cpu DAI, component, machine and codec DAI.
 */
static int soc_pcm_open(struct snd_pcm_substream *substream)
{
	struct snd_soc_pcm_runtime *rtd = substream->private_data;
	struct snd_pcm_runtime *runtime = substream->runtime;
	struct snd_soc_component *component;
	struct snd_soc_dai *cpu_dai;
	struct snd_soc_dai *codec_dai;
	const char *codec_dai_name = "multicodec";
	const char *cpu_dai_name = "multicpu";
	int i, ret = 0;

	for_each_rtd_components(rtd, i, component)
		pinctrl_pm_select_default_state(component->dev);

	for_each_rtd_components(rtd, i, component)
		pm_runtime_get_sync(component->dev);

	mutex_lock_nested(&rtd->card->pcm_mutex, rtd->card->pcm_subclass);

	ret = soc_pcm_components_open(substream);
	if (ret < 0)
		goto component_err;

	ret = soc_rtd_startup(rtd, substream);
	if (ret < 0) {
		pr_err("ASoC: %s startup failed: %d\n",
		       rtd->dai_link->name, ret);
		goto rtd_startup_err;
	}

	/* startup the audio subsystem */
<<<<<<< HEAD
	for_each_rtd_cpu_dai(rtd, i, cpu_dai) {
=======
	for_each_rtd_cpu_dais(rtd, i, cpu_dai) {
>>>>>>> 2585fb04
		ret = snd_soc_dai_startup(cpu_dai, substream);
		if (ret < 0) {
			dev_err(cpu_dai->dev, "ASoC: can't open interface %s: %d\n",
				cpu_dai->name, ret);
			goto cpu_dai_err;
		}
	}

	for_each_rtd_codec_dais(rtd, i, codec_dai) {
		ret = snd_soc_dai_startup(codec_dai, substream);
		if (ret < 0) {
			dev_err(codec_dai->dev,
				"ASoC: can't open codec %s: %d\n",
				codec_dai->name, ret);
			goto config_err;
		}

		if (substream->stream == SNDRV_PCM_STREAM_PLAYBACK)
			codec_dai->tx_mask = 0;
		else
			codec_dai->rx_mask = 0;
	}

	/* Dynamic PCM DAI links compat checks use dynamic capabilities */
	if (rtd->dai_link->dynamic || rtd->dai_link->no_pcm)
		goto dynamic;

	/* Check that the codec and cpu DAIs are compatible */
	soc_pcm_init_runtime_hw(substream);

	if (rtd->num_codecs == 1)
		codec_dai_name = rtd->codec_dai->name;

	if (rtd->num_cpus == 1)
		cpu_dai_name = rtd->cpu_dai->name;

	if (soc_pcm_has_symmetry(substream))
		runtime->hw.info |= SNDRV_PCM_INFO_JOINT_DUPLEX;

	ret = -EINVAL;
	if (!runtime->hw.rates) {
		printk(KERN_ERR "ASoC: %s <-> %s No matching rates\n",
			codec_dai_name, cpu_dai_name);
		goto config_err;
	}
	if (!runtime->hw.formats) {
		printk(KERN_ERR "ASoC: %s <-> %s No matching formats\n",
			codec_dai_name, cpu_dai_name);
		goto config_err;
	}
	if (!runtime->hw.channels_min || !runtime->hw.channels_max ||
	    runtime->hw.channels_min > runtime->hw.channels_max) {
		printk(KERN_ERR "ASoC: %s <-> %s No matching channels\n",
				codec_dai_name, cpu_dai_name);
		goto config_err;
	}

	soc_pcm_apply_msb(substream);

	/* Symmetry only applies if we've already got an active stream. */
<<<<<<< HEAD
	for_each_rtd_cpu_dai(rtd, i, cpu_dai) {
=======
	for_each_rtd_cpu_dais(rtd, i, cpu_dai) {
>>>>>>> 2585fb04
		if (cpu_dai->active) {
			ret = soc_pcm_apply_symmetry(substream, cpu_dai);
			if (ret != 0)
				goto config_err;
		}
	}

	for_each_rtd_codec_dais(rtd, i, codec_dai) {
		if (codec_dai->active) {
			ret = soc_pcm_apply_symmetry(substream, codec_dai);
			if (ret != 0)
				goto config_err;
		}
	}

	pr_debug("ASoC: %s <-> %s info:\n",
		 codec_dai_name, cpu_dai_name);
	pr_debug("ASoC: rate mask 0x%x\n", runtime->hw.rates);
	pr_debug("ASoC: min ch %d max ch %d\n", runtime->hw.channels_min,
		 runtime->hw.channels_max);
	pr_debug("ASoC: min rate %d max rate %d\n", runtime->hw.rate_min,
		 runtime->hw.rate_max);

dynamic:

	snd_soc_runtime_activate(rtd, substream->stream);

	mutex_unlock(&rtd->card->pcm_mutex);
	return 0;

config_err:
<<<<<<< HEAD
	for_each_rtd_codec_dai(rtd, i, codec_dai)
		snd_soc_dai_shutdown(codec_dai, substream);
cpu_dai_err:
	for_each_rtd_cpu_dai(rtd, i, cpu_dai)
=======
	for_each_rtd_codec_dais(rtd, i, codec_dai)
		snd_soc_dai_shutdown(codec_dai, substream);
cpu_dai_err:
	for_each_rtd_cpu_dais(rtd, i, cpu_dai)
>>>>>>> 2585fb04
		snd_soc_dai_shutdown(cpu_dai, substream);

	soc_rtd_shutdown(rtd, substream);
rtd_startup_err:
	soc_pcm_components_close(substream);
component_err:
	mutex_unlock(&rtd->card->pcm_mutex);

	for_each_rtd_components(rtd, i, component) {
		pm_runtime_mark_last_busy(component->dev);
		pm_runtime_put_autosuspend(component->dev);
	}

	for_each_rtd_components(rtd, i, component)
		if (!component->active)
			pinctrl_pm_select_sleep_state(component->dev);

	return ret;
}

static void codec2codec_close_delayed_work(struct snd_soc_pcm_runtime *rtd)
{
	/*
	 * Currently nothing to do for c2c links
	 * Since c2c links are internal nodes in the DAPM graph and
	 * don't interface with the outside world or application layer
	 * we don't have to do any special handling on close.
	 */
}

/*
 * Called by ALSA when the PCM substream is prepared, can set format, sample
 * rate, etc.  This function is non atomic and can be called multiple times,
 * it can refer to the runtime info.
 */
static int soc_pcm_prepare(struct snd_pcm_substream *substream)
{
	struct snd_soc_pcm_runtime *rtd = substream->private_data;
	struct snd_soc_component *component;
	struct snd_soc_dai *cpu_dai;
	struct snd_soc_dai *codec_dai;
	int i, ret = 0;

	mutex_lock_nested(&rtd->card->pcm_mutex, rtd->card->pcm_subclass);

	ret = soc_rtd_prepare(rtd, substream);
	if (ret < 0) {
		dev_err(rtd->card->dev,
			"ASoC: machine prepare error: %d\n", ret);
		goto out;
	}

	for_each_rtd_components(rtd, i, component) {
		ret = snd_soc_component_prepare(component, substream);
		if (ret < 0) {
			dev_err(component->dev,
				"ASoC: platform prepare error: %d\n", ret);
			goto out;
		}
	}

	for_each_rtd_codec_dais(rtd, i, codec_dai) {
		ret = snd_soc_dai_prepare(codec_dai, substream);
		if (ret < 0) {
			dev_err(codec_dai->dev,
				"ASoC: codec DAI prepare error: %d\n",
				ret);
			goto out;
		}
	}

<<<<<<< HEAD
	for_each_rtd_cpu_dai(rtd, i, cpu_dai) {
=======
	for_each_rtd_cpu_dais(rtd, i, cpu_dai) {
>>>>>>> 2585fb04
		ret = snd_soc_dai_prepare(cpu_dai, substream);
		if (ret < 0) {
			dev_err(cpu_dai->dev,
				"ASoC: cpu DAI prepare error: %d\n", ret);
			goto out;
		}
	}

	/* cancel any delayed stream shutdown that is pending */
	if (substream->stream == SNDRV_PCM_STREAM_PLAYBACK &&
	    rtd->pop_wait) {
		rtd->pop_wait = 0;
		cancel_delayed_work(&rtd->delayed_work);
	}

	snd_soc_dapm_stream_event(rtd, substream->stream,
			SND_SOC_DAPM_STREAM_START);

	for_each_rtd_codec_dais(rtd, i, codec_dai)
		snd_soc_dai_digital_mute(codec_dai, 0,
					 substream->stream);
<<<<<<< HEAD
	for_each_rtd_cpu_dai(rtd, i, cpu_dai)
=======
	for_each_rtd_cpu_dais(rtd, i, cpu_dai)
>>>>>>> 2585fb04
		snd_soc_dai_digital_mute(cpu_dai, 0, substream->stream);

out:
	mutex_unlock(&rtd->card->pcm_mutex);
	return ret;
}

static void soc_pcm_codec_params_fixup(struct snd_pcm_hw_params *params,
				       unsigned int mask)
{
	struct snd_interval *interval;
	int channels = hweight_long(mask);

	interval = hw_param_interval(params, SNDRV_PCM_HW_PARAM_CHANNELS);
	interval->min = channels;
	interval->max = channels;
}

static int soc_pcm_components_hw_free(struct snd_pcm_substream *substream,
				      struct snd_soc_component *last)
{
	struct snd_soc_pcm_runtime *rtd = substream->private_data;
	struct snd_soc_component *component;
	int i, r, ret = 0;

	for_each_rtd_components(rtd, i, component) {
		if (component == last)
			break;

		r = snd_soc_component_hw_free(component, substream);
		if (r < 0)
			ret = r; /* use last ret */
	}

	return ret;
}

/*
 * Called by ALSA when the hardware params are set by application. This
 * function can also be called multiple times and can allocate buffers
 * (using snd_pcm_lib_* ). It's non-atomic.
 */
static int soc_pcm_hw_params(struct snd_pcm_substream *substream,
				struct snd_pcm_hw_params *params)
{
	struct snd_soc_pcm_runtime *rtd = substream->private_data;
	struct snd_soc_component *component;
	struct snd_soc_dai *cpu_dai;
	struct snd_soc_dai *codec_dai;
	int i, ret = 0;

	mutex_lock_nested(&rtd->card->pcm_mutex, rtd->card->pcm_subclass);

	ret = soc_pcm_params_symmetry(substream, params);
	if (ret)
		goto out;

	ret = soc_rtd_hw_params(rtd, substream, params);
	if (ret < 0) {
		dev_err(rtd->card->dev,
			"ASoC: machine hw_params failed: %d\n", ret);
		goto out;
	}

	for_each_rtd_codec_dais(rtd, i, codec_dai) {
		struct snd_pcm_hw_params codec_params;

		/*
		 * Skip CODECs which don't support the current stream type,
		 * the idea being that if a CODEC is not used for the currently
		 * set up transfer direction, it should not need to be
		 * configured, especially since the configuration used might
		 * not even be supported by that CODEC. There may be cases
		 * however where a CODEC needs to be set up although it is
		 * actually not being used for the transfer, e.g. if a
		 * capture-only CODEC is acting as an LRCLK and/or BCLK master
		 * for the DAI link including a playback-only CODEC.
		 * If this becomes necessary, we will have to augment the
		 * machine driver setup with information on how to act, so
		 * we can do the right thing here.
		 */
		if (!snd_soc_dai_stream_valid(codec_dai, substream->stream))
			continue;

		/* copy params for each codec */
		codec_params = *params;

		/* fixup params based on TDM slot masks */
		if (substream->stream == SNDRV_PCM_STREAM_PLAYBACK &&
		    codec_dai->tx_mask)
			soc_pcm_codec_params_fixup(&codec_params,
						   codec_dai->tx_mask);

		if (substream->stream == SNDRV_PCM_STREAM_CAPTURE &&
		    codec_dai->rx_mask)
			soc_pcm_codec_params_fixup(&codec_params,
						   codec_dai->rx_mask);

		ret = snd_soc_dai_hw_params(codec_dai, substream,
					    &codec_params);
		if(ret < 0)
			goto codec_err;

		codec_dai->rate = params_rate(&codec_params);
		codec_dai->channels = params_channels(&codec_params);
		codec_dai->sample_bits = snd_pcm_format_physical_width(
						params_format(&codec_params));

		snd_soc_dapm_update_dai(substream, &codec_params, codec_dai);
	}

<<<<<<< HEAD
	for_each_rtd_cpu_dai(rtd, i, cpu_dai) {
		ret = snd_soc_dai_hw_params(cpu_dai, substream, params);
		if (ret < 0)
			goto interface_err;

=======
	for_each_rtd_cpu_dais(rtd, i, cpu_dai) {
		/*
		 * Skip CPUs which don't support the current stream
		 * type. See soc_pcm_init_runtime_hw() for more details
		 */
		if (!snd_soc_dai_stream_valid(cpu_dai, substream->stream))
			continue;

		ret = snd_soc_dai_hw_params(cpu_dai, substream, params);
		if (ret < 0)
			goto interface_err;

>>>>>>> 2585fb04
		/* store the parameters for each DAI */
		cpu_dai->rate = params_rate(params);
		cpu_dai->channels = params_channels(params);
		cpu_dai->sample_bits =
			snd_pcm_format_physical_width(params_format(params));

		snd_soc_dapm_update_dai(substream, params, cpu_dai);
	}

	for_each_rtd_components(rtd, i, component) {
		ret = snd_soc_component_hw_params(component, substream, params);
		if (ret < 0) {
			dev_err(component->dev,
				"ASoC: %s hw params failed: %d\n",
				component->name, ret);
			goto component_err;
		}
	}
	component = NULL;

out:
	mutex_unlock(&rtd->card->pcm_mutex);
	return ret;

component_err:
	soc_pcm_components_hw_free(substream, component);

	i = rtd->num_cpus;

interface_err:
<<<<<<< HEAD
	for_each_rtd_cpu_dai_rollback(rtd, i, cpu_dai) {
=======
	for_each_rtd_cpu_dais_rollback(rtd, i, cpu_dai) {
		if (!snd_soc_dai_stream_valid(cpu_dai, substream->stream))
			continue;

>>>>>>> 2585fb04
		snd_soc_dai_hw_free(cpu_dai, substream);
		cpu_dai->rate = 0;
	}

	i = rtd->num_codecs;

codec_err:
	for_each_rtd_codec_dais_rollback(rtd, i, codec_dai) {
		if (!snd_soc_dai_stream_valid(codec_dai, substream->stream))
			continue;

		snd_soc_dai_hw_free(codec_dai, substream);
		codec_dai->rate = 0;
	}

	soc_rtd_hw_free(rtd, substream);

	mutex_unlock(&rtd->card->pcm_mutex);
	return ret;
}

/*
 * Frees resources allocated by hw_params, can be called multiple times
 */
static int soc_pcm_hw_free(struct snd_pcm_substream *substream)
{
	struct snd_soc_pcm_runtime *rtd = substream->private_data;
	struct snd_soc_dai *cpu_dai;
	struct snd_soc_dai *codec_dai;
	int i;

	mutex_lock_nested(&rtd->card->pcm_mutex, rtd->card->pcm_subclass);

	/* clear the corresponding DAIs parameters when going to be inactive */
<<<<<<< HEAD
	for_each_rtd_cpu_dai(rtd, i, cpu_dai) {
=======
	for_each_rtd_cpu_dais(rtd, i, cpu_dai) {
>>>>>>> 2585fb04
		if (cpu_dai->active == 1) {
			cpu_dai->rate = 0;
			cpu_dai->channels = 0;
			cpu_dai->sample_bits = 0;
		}
	}

	for_each_rtd_codec_dais(rtd, i, codec_dai) {
		if (codec_dai->active == 1) {
			codec_dai->rate = 0;
			codec_dai->channels = 0;
			codec_dai->sample_bits = 0;
		}
	}

	/* apply codec digital mute */
<<<<<<< HEAD
	for_each_rtd_codec_dai(rtd, i, codec_dai) {
		int playback_active = codec_dai->stream_active[SNDRV_PCM_STREAM_PLAYBACK];
		int capture_active  = codec_dai->stream_active[SNDRV_PCM_STREAM_CAPTURE];

		if ((playback && playback_active == 1) ||
		    (!playback && capture_active == 1))
=======
	for_each_rtd_codec_dais(rtd, i, codec_dai) {
		int active = codec_dai->stream_active[substream->stream];

		if (active == 1)
>>>>>>> 2585fb04
			snd_soc_dai_digital_mute(codec_dai, 1,
						 substream->stream);
	}

	for_each_rtd_cpu_dais(rtd, i, cpu_dai) {
		int active = cpu_dai->stream_active[substream->stream];

		if (active == 1)
			snd_soc_dai_digital_mute(cpu_dai, 1,
						 substream->stream);
	}

	/* free any machine hw params */
	soc_rtd_hw_free(rtd, substream);

	/* free any component resources */
	soc_pcm_components_hw_free(substream, NULL);

	/* now free hw params for the DAIs  */
	for_each_rtd_codec_dais(rtd, i, codec_dai) {
		if (!snd_soc_dai_stream_valid(codec_dai, substream->stream))
			continue;

		snd_soc_dai_hw_free(codec_dai, substream);
	}

<<<<<<< HEAD
	for_each_rtd_cpu_dai(rtd, i, cpu_dai)
		snd_soc_dai_hw_free(cpu_dai, substream);
=======
	for_each_rtd_cpu_dais(rtd, i, cpu_dai) {
		if (!snd_soc_dai_stream_valid(cpu_dai, substream->stream))
			continue;

		snd_soc_dai_hw_free(cpu_dai, substream);
	}
>>>>>>> 2585fb04

	mutex_unlock(&rtd->card->pcm_mutex);
	return 0;
}

static int soc_pcm_trigger_start(struct snd_pcm_substream *substream, int cmd)
{
	struct snd_soc_pcm_runtime *rtd = substream->private_data;
	struct snd_soc_component *component;
	struct snd_soc_dai *cpu_dai;
	struct snd_soc_dai *codec_dai;
	int i, ret;

	ret = soc_rtd_trigger(rtd, substream, cmd);
	if (ret < 0)
		return ret;

	for_each_rtd_components(rtd, i, component) {
		ret = snd_soc_component_trigger(component, substream, cmd);
		if (ret < 0)
			return ret;
	}

<<<<<<< HEAD
	for_each_rtd_cpu_dai(rtd, i, cpu_dai) {
=======
	for_each_rtd_cpu_dais(rtd, i, cpu_dai) {
>>>>>>> 2585fb04
		ret = snd_soc_dai_trigger(cpu_dai, substream, cmd);
		if (ret < 0)
			return ret;
	}

	for_each_rtd_codec_dais(rtd, i, codec_dai) {
		ret = snd_soc_dai_trigger(codec_dai, substream, cmd);
		if (ret < 0)
			return ret;
	}

	return 0;
}

static int soc_pcm_trigger_stop(struct snd_pcm_substream *substream, int cmd)
{
	struct snd_soc_pcm_runtime *rtd = substream->private_data;
	struct snd_soc_component *component;
	struct snd_soc_dai *cpu_dai;
	struct snd_soc_dai *codec_dai;
	int i, ret;

	for_each_rtd_codec_dais(rtd, i, codec_dai) {
		ret = snd_soc_dai_trigger(codec_dai, substream, cmd);
		if (ret < 0)
			return ret;
	}

<<<<<<< HEAD
	for_each_rtd_cpu_dai(rtd, i, cpu_dai) {
=======
	for_each_rtd_cpu_dais(rtd, i, cpu_dai) {
>>>>>>> 2585fb04
		ret = snd_soc_dai_trigger(cpu_dai, substream, cmd);
		if (ret < 0)
			return ret;
	}

	for_each_rtd_components(rtd, i, component) {
		ret = snd_soc_component_trigger(component, substream, cmd);
		if (ret < 0)
			return ret;
	}

	ret = soc_rtd_trigger(rtd, substream, cmd);
	if (ret < 0)
		return ret;

	return 0;
}

static int soc_pcm_trigger(struct snd_pcm_substream *substream, int cmd)
{
	int ret;

	switch (cmd) {
	case SNDRV_PCM_TRIGGER_START:
	case SNDRV_PCM_TRIGGER_RESUME:
	case SNDRV_PCM_TRIGGER_PAUSE_RELEASE:
		ret = soc_pcm_trigger_start(substream, cmd);
		break;
	case SNDRV_PCM_TRIGGER_STOP:
	case SNDRV_PCM_TRIGGER_SUSPEND:
	case SNDRV_PCM_TRIGGER_PAUSE_PUSH:
		ret = soc_pcm_trigger_stop(substream, cmd);
		break;
	default:
		return -EINVAL;
	}

	return ret;
}

static int soc_pcm_bespoke_trigger(struct snd_pcm_substream *substream,
				   int cmd)
{
	struct snd_soc_pcm_runtime *rtd = substream->private_data;
	struct snd_soc_dai *cpu_dai;
	struct snd_soc_dai *codec_dai;
	int i, ret;

	for_each_rtd_codec_dais(rtd, i, codec_dai) {
		ret = snd_soc_dai_bespoke_trigger(codec_dai, substream, cmd);
		if (ret < 0)
			return ret;
	}

<<<<<<< HEAD
	for_each_rtd_cpu_dai(rtd, i, cpu_dai) {
=======
	for_each_rtd_cpu_dais(rtd, i, cpu_dai) {
>>>>>>> 2585fb04
		ret = snd_soc_dai_bespoke_trigger(cpu_dai, substream, cmd);
		if (ret < 0)
			return ret;
	}

	return 0;
}
/*
 * soc level wrapper for pointer callback
 * If cpu_dai, codec_dai, component driver has the delay callback, then
 * the runtime->delay will be updated accordingly.
 */
static snd_pcm_uframes_t soc_pcm_pointer(struct snd_pcm_substream *substream)
{
	struct snd_soc_pcm_runtime *rtd = substream->private_data;
	struct snd_soc_dai *cpu_dai;
	struct snd_soc_dai *codec_dai;
	struct snd_pcm_runtime *runtime = substream->runtime;
	snd_pcm_uframes_t offset = 0;
	snd_pcm_sframes_t delay = 0;
	snd_pcm_sframes_t codec_delay = 0;
	snd_pcm_sframes_t cpu_delay = 0;
	int i;

	/* clearing the previous total delay */
	runtime->delay = 0;

	offset = snd_soc_pcm_component_pointer(substream);

	/* base delay if assigned in pointer callback */
	delay = runtime->delay;

<<<<<<< HEAD
	for_each_rtd_cpu_dai(rtd, i, cpu_dai) {
=======
	for_each_rtd_cpu_dais(rtd, i, cpu_dai) {
>>>>>>> 2585fb04
		cpu_delay = max(cpu_delay,
				snd_soc_dai_delay(cpu_dai, substream));
	}
	delay += cpu_delay;

	for_each_rtd_codec_dais(rtd, i, codec_dai) {
		codec_delay = max(codec_delay,
				  snd_soc_dai_delay(codec_dai, substream));
	}
	delay += codec_delay;

	runtime->delay = delay;

	return offset;
}

/* connect a FE and BE */
static int dpcm_be_connect(struct snd_soc_pcm_runtime *fe,
		struct snd_soc_pcm_runtime *be, int stream)
{
	struct snd_soc_dpcm *dpcm;
	unsigned long flags;

	/* only add new dpcms */
	for_each_dpcm_be(fe, stream, dpcm) {
		if (dpcm->be == be && dpcm->fe == fe)
			return 0;
	}

	dpcm = kzalloc(sizeof(struct snd_soc_dpcm), GFP_KERNEL);
	if (!dpcm)
		return -ENOMEM;

	dpcm->be = be;
	dpcm->fe = fe;
	be->dpcm[stream].runtime = fe->dpcm[stream].runtime;
	dpcm->state = SND_SOC_DPCM_LINK_STATE_NEW;
	spin_lock_irqsave(&fe->card->dpcm_lock, flags);
	list_add(&dpcm->list_be, &fe->dpcm[stream].be_clients);
	list_add(&dpcm->list_fe, &be->dpcm[stream].fe_clients);
	spin_unlock_irqrestore(&fe->card->dpcm_lock, flags);

	dev_dbg(fe->dev, "connected new DPCM %s path %s %s %s\n",
			stream ? "capture" : "playback",  fe->dai_link->name,
			stream ? "<-" : "->", be->dai_link->name);

	dpcm_create_debugfs_state(dpcm, stream);

	return 1;
}

/* reparent a BE onto another FE */
static void dpcm_be_reparent(struct snd_soc_pcm_runtime *fe,
			struct snd_soc_pcm_runtime *be, int stream)
{
	struct snd_soc_dpcm *dpcm;
	struct snd_pcm_substream *fe_substream, *be_substream;

	/* reparent if BE is connected to other FEs */
	if (!be->dpcm[stream].users)
		return;

	be_substream = snd_soc_dpcm_get_substream(be, stream);

	for_each_dpcm_fe(be, stream, dpcm) {
		if (dpcm->fe == fe)
			continue;

		dev_dbg(fe->dev, "reparent %s path %s %s %s\n",
			stream ? "capture" : "playback",
			dpcm->fe->dai_link->name,
			stream ? "<-" : "->", dpcm->be->dai_link->name);

		fe_substream = snd_soc_dpcm_get_substream(dpcm->fe, stream);
		be_substream->runtime = fe_substream->runtime;
		break;
	}
}

/* disconnect a BE and FE */
void dpcm_be_disconnect(struct snd_soc_pcm_runtime *fe, int stream)
{
	struct snd_soc_dpcm *dpcm, *d;
	unsigned long flags;

	for_each_dpcm_be_safe(fe, stream, dpcm, d) {
		dev_dbg(fe->dev, "ASoC: BE %s disconnect check for %s\n",
				stream ? "capture" : "playback",
				dpcm->be->dai_link->name);

		if (dpcm->state != SND_SOC_DPCM_LINK_STATE_FREE)
			continue;

		dev_dbg(fe->dev, "freed DSP %s path %s %s %s\n",
			stream ? "capture" : "playback", fe->dai_link->name,
			stream ? "<-" : "->", dpcm->be->dai_link->name);

		/* BEs still alive need new FE */
		dpcm_be_reparent(fe, dpcm->be, stream);

		dpcm_remove_debugfs_state(dpcm);

		spin_lock_irqsave(&fe->card->dpcm_lock, flags);
		list_del(&dpcm->list_be);
		list_del(&dpcm->list_fe);
		spin_unlock_irqrestore(&fe->card->dpcm_lock, flags);
		kfree(dpcm);
	}
}

/* get BE for DAI widget and stream */
static struct snd_soc_pcm_runtime *dpcm_get_be(struct snd_soc_card *card,
		struct snd_soc_dapm_widget *widget, int stream)
{
	struct snd_soc_pcm_runtime *be;
	struct snd_soc_dapm_widget *w;
	struct snd_soc_dai *dai;
	int i;

	dev_dbg(card->dev, "ASoC: find BE for widget %s\n", widget->name);

	for_each_card_rtds(card, be) {

		if (!be->dai_link->no_pcm)
			continue;

<<<<<<< HEAD
		for_each_rtd_cpu_dai(be, i, dai) {
=======
		for_each_rtd_cpu_dais(be, i, dai) {
>>>>>>> 2585fb04
			w = snd_soc_dai_get_widget(dai, stream);

			dev_dbg(card->dev, "ASoC: try BE : %s\n",
				w ? w->name : "(not set)");

			if (w == widget)
				return be;
		}

<<<<<<< HEAD
		for_each_rtd_codec_dai(be, i, dai) {
=======
		for_each_rtd_codec_dais(be, i, dai) {
>>>>>>> 2585fb04
			w = snd_soc_dai_get_widget(dai, stream);

			if (w == widget)
				return be;
		}
	}

	/* Widget provided is not a BE */
	return NULL;
}

static int widget_in_list(struct snd_soc_dapm_widget_list *list,
		struct snd_soc_dapm_widget *widget)
{
	struct snd_soc_dapm_widget *w;
	int i;

	for_each_dapm_widgets(list, i, w)
		if (widget == w)
			return 1;

	return 0;
}

static bool dpcm_end_walk_at_be(struct snd_soc_dapm_widget *widget,
		enum snd_soc_dapm_direction dir)
{
	struct snd_soc_card *card = widget->dapm->card;
	struct snd_soc_pcm_runtime *rtd;
	int stream;

	/* adjust dir to stream */
	if (dir == SND_SOC_DAPM_DIR_OUT)
		stream = SNDRV_PCM_STREAM_PLAYBACK;
	else
		stream = SNDRV_PCM_STREAM_CAPTURE;

	rtd = dpcm_get_be(card, widget, stream);
	if (rtd)
		return true;

	return false;
}

int dpcm_path_get(struct snd_soc_pcm_runtime *fe,
	int stream, struct snd_soc_dapm_widget_list **list)
{
	struct snd_soc_dai *cpu_dai = fe->cpu_dai;
	int paths;

	if (fe->num_cpus > 1) {
		dev_err(fe->dev,
			"%s doesn't support Multi CPU yet\n", __func__);
		return -EINVAL;
	}

	/* get number of valid DAI paths and their widgets */
	paths = snd_soc_dapm_dai_get_connected_widgets(cpu_dai, stream, list,
			dpcm_end_walk_at_be);

	dev_dbg(fe->dev, "ASoC: found %d audio %s paths\n", paths,
			stream ? "capture" : "playback");

	return paths;
}

void dpcm_path_put(struct snd_soc_dapm_widget_list **list)
{
	snd_soc_dapm_dai_free_widgets(list);
}

static int dpcm_prune_paths(struct snd_soc_pcm_runtime *fe, int stream,
	struct snd_soc_dapm_widget_list **list_)
{
	struct snd_soc_dpcm *dpcm;
	struct snd_soc_dapm_widget_list *list = *list_;
	struct snd_soc_dapm_widget *widget;
	struct snd_soc_dai *dai;
	int prune = 0;
	int do_prune;

	/* Destroy any old FE <--> BE connections */
	for_each_dpcm_be(fe, stream, dpcm) {
		unsigned int i;

		/* is there a valid CPU DAI widget for this BE */
		do_prune = 1;
<<<<<<< HEAD
		for_each_rtd_cpu_dai(dpcm->be, i, dai) {
=======
		for_each_rtd_cpu_dais(dpcm->be, i, dai) {
>>>>>>> 2585fb04
			widget = snd_soc_dai_get_widget(dai, stream);

			/*
			 * The BE is pruned only if none of the cpu_dai
			 * widgets are in the active list.
			 */
			if (widget && widget_in_list(list, widget))
				do_prune = 0;
		}
		if (!do_prune)
			continue;

		/* is there a valid CODEC DAI widget for this BE */
		do_prune = 1;
<<<<<<< HEAD
		for_each_rtd_codec_dai(dpcm->be, i, dai) {
=======
		for_each_rtd_codec_dais(dpcm->be, i, dai) {
>>>>>>> 2585fb04
			widget = snd_soc_dai_get_widget(dai, stream);

			/* prune the BE if it's no longer in our active list */
			if (widget && widget_in_list(list, widget))
				do_prune = 0;
		}
		if (!do_prune)
			continue;

		dev_dbg(fe->dev, "ASoC: pruning %s BE %s for %s\n",
			stream ? "capture" : "playback",
			dpcm->be->dai_link->name, fe->dai_link->name);
		dpcm->state = SND_SOC_DPCM_LINK_STATE_FREE;
		dpcm->be->dpcm[stream].runtime_update = SND_SOC_DPCM_UPDATE_BE;
		prune++;
	}

	dev_dbg(fe->dev, "ASoC: found %d old BE paths for pruning\n", prune);
	return prune;
}

static int dpcm_add_paths(struct snd_soc_pcm_runtime *fe, int stream,
	struct snd_soc_dapm_widget_list **list_)
{
	struct snd_soc_card *card = fe->card;
	struct snd_soc_dapm_widget_list *list = *list_;
	struct snd_soc_pcm_runtime *be;
	struct snd_soc_dapm_widget *widget;
	int i, new = 0, err;

	/* Create any new FE <--> BE connections */
	for_each_dapm_widgets(list, i, widget) {

		switch (widget->id) {
		case snd_soc_dapm_dai_in:
			if (stream != SNDRV_PCM_STREAM_PLAYBACK)
				continue;
			break;
		case snd_soc_dapm_dai_out:
			if (stream != SNDRV_PCM_STREAM_CAPTURE)
				continue;
			break;
		default:
			continue;
		}

		/* is there a valid BE rtd for this widget */
		be = dpcm_get_be(card, widget, stream);
		if (!be) {
			dev_err(fe->dev, "ASoC: no BE found for %s\n",
					widget->name);
			continue;
		}

		/* don't connect if FE is not running */
		if (!fe->dpcm[stream].runtime && !fe->fe_compr)
			continue;

		/* newly connected FE and BE */
		err = dpcm_be_connect(fe, be, stream);
		if (err < 0) {
			dev_err(fe->dev, "ASoC: can't connect %s\n",
				widget->name);
			break;
		} else if (err == 0) /* already connected */
			continue;

		/* new */
		be->dpcm[stream].runtime_update = SND_SOC_DPCM_UPDATE_BE;
		new++;
	}

	dev_dbg(fe->dev, "ASoC: found %d new BE paths\n", new);
	return new;
}

/*
 * Find the corresponding BE DAIs that source or sink audio to this
 * FE substream.
 */
int dpcm_process_paths(struct snd_soc_pcm_runtime *fe,
	int stream, struct snd_soc_dapm_widget_list **list, int new)
{
	if (new)
		return dpcm_add_paths(fe, stream, list);
	else
		return dpcm_prune_paths(fe, stream, list);
}

void dpcm_clear_pending_state(struct snd_soc_pcm_runtime *fe, int stream)
{
	struct snd_soc_dpcm *dpcm;
	unsigned long flags;

	spin_lock_irqsave(&fe->card->dpcm_lock, flags);
	for_each_dpcm_be(fe, stream, dpcm)
		dpcm->be->dpcm[stream].runtime_update =
						SND_SOC_DPCM_UPDATE_NO;
	spin_unlock_irqrestore(&fe->card->dpcm_lock, flags);
}

static void dpcm_be_dai_startup_unwind(struct snd_soc_pcm_runtime *fe,
	int stream)
{
	struct snd_soc_dpcm *dpcm;

	/* disable any enabled and non active backends */
	for_each_dpcm_be(fe, stream, dpcm) {

		struct snd_soc_pcm_runtime *be = dpcm->be;
		struct snd_pcm_substream *be_substream =
			snd_soc_dpcm_get_substream(be, stream);

		if (be->dpcm[stream].users == 0)
			dev_err(be->dev, "ASoC: no users %s at close - state %d\n",
				stream ? "capture" : "playback",
				be->dpcm[stream].state);

		if (--be->dpcm[stream].users != 0)
			continue;

		if (be->dpcm[stream].state != SND_SOC_DPCM_STATE_OPEN)
			continue;

		soc_pcm_close(be_substream);
		be_substream->runtime = NULL;
		be->dpcm[stream].state = SND_SOC_DPCM_STATE_CLOSE;
	}
}

int dpcm_be_dai_startup(struct snd_soc_pcm_runtime *fe, int stream)
{
	struct snd_soc_dpcm *dpcm;
	int err, count = 0;

	/* only startup BE DAIs that are either sinks or sources to this FE DAI */
	for_each_dpcm_be(fe, stream, dpcm) {

		struct snd_soc_pcm_runtime *be = dpcm->be;
		struct snd_pcm_substream *be_substream =
			snd_soc_dpcm_get_substream(be, stream);

		if (!be_substream) {
			dev_err(be->dev, "ASoC: no backend %s stream\n",
				stream ? "capture" : "playback");
			continue;
		}

		/* is this op for this BE ? */
		if (!snd_soc_dpcm_be_can_update(fe, be, stream))
			continue;

		/* first time the dpcm is open ? */
		if (be->dpcm[stream].users == DPCM_MAX_BE_USERS)
			dev_err(be->dev, "ASoC: too many users %s at open %d\n",
				stream ? "capture" : "playback",
				be->dpcm[stream].state);

		if (be->dpcm[stream].users++ != 0)
			continue;

		if ((be->dpcm[stream].state != SND_SOC_DPCM_STATE_NEW) &&
		    (be->dpcm[stream].state != SND_SOC_DPCM_STATE_CLOSE))
			continue;

		dev_dbg(be->dev, "ASoC: open %s BE %s\n",
			stream ? "capture" : "playback", be->dai_link->name);

		be_substream->runtime = be->dpcm[stream].runtime;
		err = soc_pcm_open(be_substream);
		if (err < 0) {
			dev_err(be->dev, "ASoC: BE open failed %d\n", err);
			be->dpcm[stream].users--;
			if (be->dpcm[stream].users < 0)
				dev_err(be->dev, "ASoC: no users %s at unwind %d\n",
					stream ? "capture" : "playback",
					be->dpcm[stream].state);

			be->dpcm[stream].state = SND_SOC_DPCM_STATE_CLOSE;
			goto unwind;
		}

		be->dpcm[stream].state = SND_SOC_DPCM_STATE_OPEN;
		count++;
	}

	return count;

unwind:
	/* disable any enabled and non active backends */
	for_each_dpcm_be_rollback(fe, stream, dpcm) {
		struct snd_soc_pcm_runtime *be = dpcm->be;
		struct snd_pcm_substream *be_substream =
			snd_soc_dpcm_get_substream(be, stream);

		if (!snd_soc_dpcm_be_can_update(fe, be, stream))
			continue;

		if (be->dpcm[stream].users == 0)
			dev_err(be->dev, "ASoC: no users %s at close %d\n",
				stream ? "capture" : "playback",
				be->dpcm[stream].state);

		if (--be->dpcm[stream].users != 0)
			continue;

		if (be->dpcm[stream].state != SND_SOC_DPCM_STATE_OPEN)
			continue;

		soc_pcm_close(be_substream);
		be_substream->runtime = NULL;
		be->dpcm[stream].state = SND_SOC_DPCM_STATE_CLOSE;
	}

	return err;
}

static void dpcm_init_runtime_hw(struct snd_pcm_runtime *runtime,
				 struct snd_soc_pcm_stream *stream)
{
	runtime->hw.rate_min = stream->rate_min;
	runtime->hw.rate_max = min_not_zero(stream->rate_max, UINT_MAX);
	runtime->hw.channels_min = stream->channels_min;
	runtime->hw.channels_max = stream->channels_max;
	if (runtime->hw.formats)
		runtime->hw.formats &= stream->formats;
	else
		runtime->hw.formats = stream->formats;
	runtime->hw.rates = stream->rates;
}

static void dpcm_runtime_merge_format(struct snd_pcm_substream *substream,
				      u64 *formats)
{
	struct snd_soc_pcm_runtime *fe = substream->private_data;
	struct snd_soc_dpcm *dpcm;
	struct snd_soc_dai *dai;
	int stream = substream->stream;

	if (!fe->dai_link->dpcm_merged_format)
		return;

	/*
	 * It returns merged BE codec format
	 * if FE want to use it (= dpcm_merged_format)
	 */

	for_each_dpcm_be(fe, stream, dpcm) {
		struct snd_soc_pcm_runtime *be = dpcm->be;
		struct snd_soc_pcm_stream *codec_stream;
		int i;

		for_each_rtd_codec_dais(be, i, dai) {
			/*
			 * Skip CODECs which don't support the current stream
			 * type. See soc_pcm_init_runtime_hw() for more details
			 */
			if (!snd_soc_dai_stream_valid(dai, stream))
				continue;

			codec_stream = snd_soc_dai_get_pcm_stream(dai, stream);

			*formats &= codec_stream->formats;
		}
	}
}

static void dpcm_runtime_merge_chan(struct snd_pcm_substream *substream,
				    unsigned int *channels_min,
				    unsigned int *channels_max)
{
	struct snd_soc_pcm_runtime *fe = substream->private_data;
	struct snd_soc_dpcm *dpcm;
	int stream = substream->stream;

	if (!fe->dai_link->dpcm_merged_chan)
		return;

	/*
	 * It returns merged BE codec channel;
	 * if FE want to use it (= dpcm_merged_chan)
	 */

	for_each_dpcm_be(fe, stream, dpcm) {
		struct snd_soc_pcm_runtime *be = dpcm->be;
		struct snd_soc_pcm_stream *codec_stream;
		struct snd_soc_pcm_stream *cpu_stream;
		struct snd_soc_dai *dai;
		int i;

<<<<<<< HEAD
		for_each_rtd_cpu_dai(be, i, dai) {
=======
		for_each_rtd_cpu_dais(be, i, dai) {
			/*
			 * Skip CPUs which don't support the current stream
			 * type. See soc_pcm_init_runtime_hw() for more details
			 */
			if (!snd_soc_dai_stream_valid(dai, stream))
				continue;

>>>>>>> 2585fb04
			cpu_stream = snd_soc_dai_get_pcm_stream(dai, stream);

			*channels_min = max(*channels_min,
					    cpu_stream->channels_min);
			*channels_max = min(*channels_max,
					    cpu_stream->channels_max);
		}

		/*
		 * chan min/max cannot be enforced if there are multiple CODEC
		 * DAIs connected to a single CPU DAI, use CPU DAI's directly
		 */
		if (be->num_codecs == 1) {
			codec_stream = snd_soc_dai_get_pcm_stream(be->codec_dais[0], stream);

			*channels_min = max(*channels_min,
					    codec_stream->channels_min);
			*channels_max = min(*channels_max,
					    codec_stream->channels_max);
		}
	}
}

static void dpcm_runtime_merge_rate(struct snd_pcm_substream *substream,
				    unsigned int *rates,
				    unsigned int *rate_min,
				    unsigned int *rate_max)
{
	struct snd_soc_pcm_runtime *fe = substream->private_data;
	struct snd_soc_dpcm *dpcm;
	int stream = substream->stream;

	if (!fe->dai_link->dpcm_merged_rate)
		return;

	/*
	 * It returns merged BE codec channel;
	 * if FE want to use it (= dpcm_merged_chan)
	 */

	for_each_dpcm_be(fe, stream, dpcm) {
		struct snd_soc_pcm_runtime *be = dpcm->be;
		struct snd_soc_pcm_stream *codec_stream;
		struct snd_soc_pcm_stream *cpu_stream;
		struct snd_soc_dai *dai;
		int i;

<<<<<<< HEAD
		for_each_rtd_cpu_dai(be, i, dai) {
			cpu_stream = snd_soc_dai_get_pcm_stream(dai, stream);

=======
		for_each_rtd_cpu_dais(be, i, dai) {
			/*
			 * Skip CPUs which don't support the current stream
			 * type. See soc_pcm_init_runtime_hw() for more details
			 */
			if (!snd_soc_dai_stream_valid(dai, stream))
				continue;

			cpu_stream = snd_soc_dai_get_pcm_stream(dai, stream);

>>>>>>> 2585fb04
			*rate_min = max(*rate_min, cpu_stream->rate_min);
			*rate_max = min_not_zero(*rate_max,
						 cpu_stream->rate_max);
			*rates = snd_pcm_rate_mask_intersect(*rates,
						cpu_stream->rates);
		}

		for_each_rtd_codec_dais(be, i, dai) {
			/*
			 * Skip CODECs which don't support the current stream
			 * type. See soc_pcm_init_runtime_hw() for more details
			 */
			if (!snd_soc_dai_stream_valid(dai, stream))
				continue;

			codec_stream = snd_soc_dai_get_pcm_stream(dai, stream);

			*rate_min = max(*rate_min, codec_stream->rate_min);
			*rate_max = min_not_zero(*rate_max,
						 codec_stream->rate_max);
			*rates = snd_pcm_rate_mask_intersect(*rates,
						codec_stream->rates);
		}
	}
}

static void dpcm_set_fe_runtime(struct snd_pcm_substream *substream)
{
	struct snd_pcm_runtime *runtime = substream->runtime;
	struct snd_soc_pcm_runtime *rtd = substream->private_data;
	struct snd_soc_dai *cpu_dai;
<<<<<<< HEAD
	struct snd_soc_dai_driver *cpu_dai_drv;
	int i;

	for_each_rtd_cpu_dai(rtd, i, cpu_dai) {
		cpu_dai_drv = cpu_dai->driver;
		if (substream->stream == SNDRV_PCM_STREAM_PLAYBACK)
			dpcm_init_runtime_hw(runtime, &cpu_dai_drv->playback);
		else
			dpcm_init_runtime_hw(runtime, &cpu_dai_drv->capture);
=======
	int i;

	for_each_rtd_cpu_dais(rtd, i, cpu_dai) {
		/*
		 * Skip CPUs which don't support the current stream
		 * type. See soc_pcm_init_runtime_hw() for more details
		 */
		if (!snd_soc_dai_stream_valid(cpu_dai, substream->stream))
			continue;

		dpcm_init_runtime_hw(runtime,
			snd_soc_dai_get_pcm_stream(cpu_dai,
						   substream->stream));
>>>>>>> 2585fb04
	}

	dpcm_runtime_merge_format(substream, &runtime->hw.formats);
	dpcm_runtime_merge_chan(substream, &runtime->hw.channels_min,
				&runtime->hw.channels_max);
	dpcm_runtime_merge_rate(substream, &runtime->hw.rates,
				&runtime->hw.rate_min, &runtime->hw.rate_max);
}

static int dpcm_fe_dai_do_trigger(struct snd_pcm_substream *substream, int cmd);

/* Set FE's runtime_update state; the state is protected via PCM stream lock
 * for avoiding the race with trigger callback.
 * If the state is unset and a trigger is pending while the previous operation,
 * process the pending trigger action here.
 */
static void dpcm_set_fe_update_state(struct snd_soc_pcm_runtime *fe,
				     int stream, enum snd_soc_dpcm_update state)
{
	struct snd_pcm_substream *substream =
		snd_soc_dpcm_get_substream(fe, stream);

	snd_pcm_stream_lock_irq(substream);
	if (state == SND_SOC_DPCM_UPDATE_NO && fe->dpcm[stream].trigger_pending) {
		dpcm_fe_dai_do_trigger(substream,
				       fe->dpcm[stream].trigger_pending - 1);
		fe->dpcm[stream].trigger_pending = 0;
	}
	fe->dpcm[stream].runtime_update = state;
	snd_pcm_stream_unlock_irq(substream);
}

static int dpcm_apply_symmetry(struct snd_pcm_substream *fe_substream,
			       int stream)
{
	struct snd_soc_dpcm *dpcm;
	struct snd_soc_pcm_runtime *fe = fe_substream->private_data;
	struct snd_soc_dai *fe_cpu_dai;
	int err;
	int i;

	/* apply symmetry for FE */
	if (soc_pcm_has_symmetry(fe_substream))
		fe_substream->runtime->hw.info |= SNDRV_PCM_INFO_JOINT_DUPLEX;

<<<<<<< HEAD
	for_each_rtd_cpu_dai (fe, i, fe_cpu_dai) {
=======
	for_each_rtd_cpu_dais (fe, i, fe_cpu_dai) {
>>>>>>> 2585fb04
		/* Symmetry only applies if we've got an active stream. */
		if (fe_cpu_dai->active) {
			err = soc_pcm_apply_symmetry(fe_substream, fe_cpu_dai);
			if (err < 0)
				return err;
		}
	}

	/* apply symmetry for BE */
	for_each_dpcm_be(fe, stream, dpcm) {
		struct snd_soc_pcm_runtime *be = dpcm->be;
		struct snd_pcm_substream *be_substream =
			snd_soc_dpcm_get_substream(be, stream);
		struct snd_soc_pcm_runtime *rtd;
		struct snd_soc_dai *codec_dai;
		struct snd_soc_dai *cpu_dai;
		int i;

		/* A backend may not have the requested substream */
		if (!be_substream)
			continue;

		rtd = be_substream->private_data;
		if (rtd->dai_link->be_hw_params_fixup)
			continue;

		if (soc_pcm_has_symmetry(be_substream))
			be_substream->runtime->hw.info |= SNDRV_PCM_INFO_JOINT_DUPLEX;

		/* Symmetry only applies if we've got an active stream. */
<<<<<<< HEAD
		for_each_rtd_cpu_dai(rtd, i, cpu_dai) {
=======
		for_each_rtd_cpu_dais(rtd, i, cpu_dai) {
>>>>>>> 2585fb04
			if (cpu_dai->active) {
				err = soc_pcm_apply_symmetry(fe_substream,
							     cpu_dai);
				if (err < 0)
					return err;
			}
		}

		for_each_rtd_codec_dais(rtd, i, codec_dai) {
			if (codec_dai->active) {
				err = soc_pcm_apply_symmetry(fe_substream,
							     codec_dai);
				if (err < 0)
					return err;
			}
		}
	}

	return 0;
}

static int dpcm_fe_dai_startup(struct snd_pcm_substream *fe_substream)
{
	struct snd_soc_pcm_runtime *fe = fe_substream->private_data;
	struct snd_pcm_runtime *runtime = fe_substream->runtime;
	int stream = fe_substream->stream, ret = 0;

	dpcm_set_fe_update_state(fe, stream, SND_SOC_DPCM_UPDATE_FE);

	ret = dpcm_be_dai_startup(fe, stream);
	if (ret < 0) {
		dev_err(fe->dev,"ASoC: failed to start some BEs %d\n", ret);
		goto be_err;
	}

	dev_dbg(fe->dev, "ASoC: open FE %s\n", fe->dai_link->name);

	/* start the DAI frontend */
	ret = soc_pcm_open(fe_substream);
	if (ret < 0) {
		dev_err(fe->dev,"ASoC: failed to start FE %d\n", ret);
		goto unwind;
	}

	fe->dpcm[stream].state = SND_SOC_DPCM_STATE_OPEN;

	dpcm_set_fe_runtime(fe_substream);
	snd_pcm_limit_hw_rates(runtime);

	ret = dpcm_apply_symmetry(fe_substream, stream);
	if (ret < 0)
		dev_err(fe->dev, "ASoC: failed to apply dpcm symmetry %d\n",
			ret);

unwind:
	if (ret < 0)
		dpcm_be_dai_startup_unwind(fe, stream);
be_err:
	dpcm_set_fe_update_state(fe, stream, SND_SOC_DPCM_UPDATE_NO);
	return ret;
}

int dpcm_be_dai_shutdown(struct snd_soc_pcm_runtime *fe, int stream)
{
	struct snd_soc_dpcm *dpcm;

	/* only shutdown BEs that are either sinks or sources to this FE DAI */
	for_each_dpcm_be(fe, stream, dpcm) {

		struct snd_soc_pcm_runtime *be = dpcm->be;
		struct snd_pcm_substream *be_substream =
			snd_soc_dpcm_get_substream(be, stream);

		/* is this op for this BE ? */
		if (!snd_soc_dpcm_be_can_update(fe, be, stream))
			continue;

		if (be->dpcm[stream].users == 0)
			dev_err(be->dev, "ASoC: no users %s at close - state %d\n",
				stream ? "capture" : "playback",
				be->dpcm[stream].state);

		if (--be->dpcm[stream].users != 0)
			continue;

		if ((be->dpcm[stream].state != SND_SOC_DPCM_STATE_HW_FREE) &&
		    (be->dpcm[stream].state != SND_SOC_DPCM_STATE_OPEN)) {
			soc_pcm_hw_free(be_substream);
			be->dpcm[stream].state = SND_SOC_DPCM_STATE_HW_FREE;
		}

		dev_dbg(be->dev, "ASoC: close BE %s\n",
			be->dai_link->name);

		soc_pcm_close(be_substream);
		be_substream->runtime = NULL;

		be->dpcm[stream].state = SND_SOC_DPCM_STATE_CLOSE;
	}
	return 0;
}

static int dpcm_fe_dai_shutdown(struct snd_pcm_substream *substream)
{
	struct snd_soc_pcm_runtime *fe = substream->private_data;
	int stream = substream->stream;

	dpcm_set_fe_update_state(fe, stream, SND_SOC_DPCM_UPDATE_FE);

	/* shutdown the BEs */
	dpcm_be_dai_shutdown(fe, stream);

	dev_dbg(fe->dev, "ASoC: close FE %s\n", fe->dai_link->name);

	/* now shutdown the frontend */
	soc_pcm_close(substream);

	/* run the stream event for each BE */
	dpcm_dapm_stream_event(fe, stream, SND_SOC_DAPM_STREAM_STOP);

	fe->dpcm[stream].state = SND_SOC_DPCM_STATE_CLOSE;
	dpcm_set_fe_update_state(fe, stream, SND_SOC_DPCM_UPDATE_NO);
	return 0;
}

int dpcm_be_dai_hw_free(struct snd_soc_pcm_runtime *fe, int stream)
{
	struct snd_soc_dpcm *dpcm;

	/* only hw_params backends that are either sinks or sources
	 * to this frontend DAI */
	for_each_dpcm_be(fe, stream, dpcm) {

		struct snd_soc_pcm_runtime *be = dpcm->be;
		struct snd_pcm_substream *be_substream =
			snd_soc_dpcm_get_substream(be, stream);

		/* is this op for this BE ? */
		if (!snd_soc_dpcm_be_can_update(fe, be, stream))
			continue;

		/* only free hw when no longer used - check all FEs */
		if (!snd_soc_dpcm_can_be_free_stop(fe, be, stream))
				continue;

		/* do not free hw if this BE is used by other FE */
		if (be->dpcm[stream].users > 1)
			continue;

		if ((be->dpcm[stream].state != SND_SOC_DPCM_STATE_HW_PARAMS) &&
		    (be->dpcm[stream].state != SND_SOC_DPCM_STATE_PREPARE) &&
		    (be->dpcm[stream].state != SND_SOC_DPCM_STATE_HW_FREE) &&
		    (be->dpcm[stream].state != SND_SOC_DPCM_STATE_PAUSED) &&
		    (be->dpcm[stream].state != SND_SOC_DPCM_STATE_STOP) &&
		    (be->dpcm[stream].state != SND_SOC_DPCM_STATE_SUSPEND))
			continue;

		dev_dbg(be->dev, "ASoC: hw_free BE %s\n",
			be->dai_link->name);

		soc_pcm_hw_free(be_substream);

		be->dpcm[stream].state = SND_SOC_DPCM_STATE_HW_FREE;
	}

	return 0;
}

static int dpcm_fe_dai_hw_free(struct snd_pcm_substream *substream)
{
	struct snd_soc_pcm_runtime *fe = substream->private_data;
	int err, stream = substream->stream;

	mutex_lock_nested(&fe->card->mutex, SND_SOC_CARD_CLASS_RUNTIME);
	dpcm_set_fe_update_state(fe, stream, SND_SOC_DPCM_UPDATE_FE);

	dev_dbg(fe->dev, "ASoC: hw_free FE %s\n", fe->dai_link->name);

	/* call hw_free on the frontend */
	err = soc_pcm_hw_free(substream);
	if (err < 0)
		dev_err(fe->dev,"ASoC: hw_free FE %s failed\n",
			fe->dai_link->name);

	/* only hw_params backends that are either sinks or sources
	 * to this frontend DAI */
	err = dpcm_be_dai_hw_free(fe, stream);

	fe->dpcm[stream].state = SND_SOC_DPCM_STATE_HW_FREE;
	dpcm_set_fe_update_state(fe, stream, SND_SOC_DPCM_UPDATE_NO);

	mutex_unlock(&fe->card->mutex);
	return 0;
}

int dpcm_be_dai_hw_params(struct snd_soc_pcm_runtime *fe, int stream)
{
	struct snd_soc_dpcm *dpcm;
	int ret;

	for_each_dpcm_be(fe, stream, dpcm) {

		struct snd_soc_pcm_runtime *be = dpcm->be;
		struct snd_pcm_substream *be_substream =
			snd_soc_dpcm_get_substream(be, stream);

		/* is this op for this BE ? */
		if (!snd_soc_dpcm_be_can_update(fe, be, stream))
			continue;

		/* copy params for each dpcm */
		memcpy(&dpcm->hw_params, &fe->dpcm[stream].hw_params,
				sizeof(struct snd_pcm_hw_params));

		/* perform any hw_params fixups */
		if (be->dai_link->be_hw_params_fixup) {
			ret = be->dai_link->be_hw_params_fixup(be,
					&dpcm->hw_params);
			if (ret < 0) {
				dev_err(be->dev,
					"ASoC: hw_params BE fixup failed %d\n",
					ret);
				goto unwind;
			}
		}

		/* copy the fixed-up hw params for BE dai */
		memcpy(&be->dpcm[stream].hw_params, &dpcm->hw_params,
		       sizeof(struct snd_pcm_hw_params));

		/* only allow hw_params() if no connected FEs are running */
		if (!snd_soc_dpcm_can_be_params(fe, be, stream))
			continue;

		if ((be->dpcm[stream].state != SND_SOC_DPCM_STATE_OPEN) &&
		    (be->dpcm[stream].state != SND_SOC_DPCM_STATE_HW_PARAMS) &&
		    (be->dpcm[stream].state != SND_SOC_DPCM_STATE_HW_FREE))
			continue;

		dev_dbg(be->dev, "ASoC: hw_params BE %s\n",
			be->dai_link->name);

		ret = soc_pcm_hw_params(be_substream, &dpcm->hw_params);
		if (ret < 0) {
			dev_err(dpcm->be->dev,
				"ASoC: hw_params BE failed %d\n", ret);
			goto unwind;
		}

		be->dpcm[stream].state = SND_SOC_DPCM_STATE_HW_PARAMS;
	}
	return 0;

unwind:
	/* disable any enabled and non active backends */
	for_each_dpcm_be_rollback(fe, stream, dpcm) {
		struct snd_soc_pcm_runtime *be = dpcm->be;
		struct snd_pcm_substream *be_substream =
			snd_soc_dpcm_get_substream(be, stream);

		if (!snd_soc_dpcm_be_can_update(fe, be, stream))
			continue;

		/* only allow hw_free() if no connected FEs are running */
		if (!snd_soc_dpcm_can_be_free_stop(fe, be, stream))
			continue;

		if ((be->dpcm[stream].state != SND_SOC_DPCM_STATE_OPEN) &&
		   (be->dpcm[stream].state != SND_SOC_DPCM_STATE_HW_PARAMS) &&
		   (be->dpcm[stream].state != SND_SOC_DPCM_STATE_HW_FREE) &&
		   (be->dpcm[stream].state != SND_SOC_DPCM_STATE_STOP))
			continue;

		soc_pcm_hw_free(be_substream);
	}

	return ret;
}

static int dpcm_fe_dai_hw_params(struct snd_pcm_substream *substream,
				 struct snd_pcm_hw_params *params)
{
	struct snd_soc_pcm_runtime *fe = substream->private_data;
	int ret, stream = substream->stream;

	mutex_lock_nested(&fe->card->mutex, SND_SOC_CARD_CLASS_RUNTIME);
	dpcm_set_fe_update_state(fe, stream, SND_SOC_DPCM_UPDATE_FE);

	memcpy(&fe->dpcm[stream].hw_params, params,
			sizeof(struct snd_pcm_hw_params));
	ret = dpcm_be_dai_hw_params(fe, stream);
	if (ret < 0) {
		dev_err(fe->dev,"ASoC: hw_params BE failed %d\n", ret);
		goto out;
	}

	dev_dbg(fe->dev, "ASoC: hw_params FE %s rate %d chan %x fmt %d\n",
			fe->dai_link->name, params_rate(params),
			params_channels(params), params_format(params));

	/* call hw_params on the frontend */
	ret = soc_pcm_hw_params(substream, params);
	if (ret < 0) {
		dev_err(fe->dev,"ASoC: hw_params FE failed %d\n", ret);
		dpcm_be_dai_hw_free(fe, stream);
	 } else
		fe->dpcm[stream].state = SND_SOC_DPCM_STATE_HW_PARAMS;

out:
	dpcm_set_fe_update_state(fe, stream, SND_SOC_DPCM_UPDATE_NO);
	mutex_unlock(&fe->card->mutex);
	return ret;
}

static int dpcm_do_trigger(struct snd_soc_dpcm *dpcm,
		struct snd_pcm_substream *substream, int cmd)
{
	int ret;

	dev_dbg(dpcm->be->dev, "ASoC: trigger BE %s cmd %d\n",
			dpcm->be->dai_link->name, cmd);

	ret = soc_pcm_trigger(substream, cmd);
	if (ret < 0)
		dev_err(dpcm->be->dev,"ASoC: trigger BE failed %d\n", ret);

	return ret;
}

int dpcm_be_dai_trigger(struct snd_soc_pcm_runtime *fe, int stream,
			       int cmd)
{
	struct snd_soc_dpcm *dpcm;
	int ret = 0;

	for_each_dpcm_be(fe, stream, dpcm) {

		struct snd_soc_pcm_runtime *be = dpcm->be;
		struct snd_pcm_substream *be_substream =
			snd_soc_dpcm_get_substream(be, stream);

		/* is this op for this BE ? */
		if (!snd_soc_dpcm_be_can_update(fe, be, stream))
			continue;

		switch (cmd) {
		case SNDRV_PCM_TRIGGER_START:
			if ((be->dpcm[stream].state != SND_SOC_DPCM_STATE_PREPARE) &&
			    (be->dpcm[stream].state != SND_SOC_DPCM_STATE_STOP))
				continue;

			ret = dpcm_do_trigger(dpcm, be_substream, cmd);
			if (ret)
				return ret;

			be->dpcm[stream].state = SND_SOC_DPCM_STATE_START;
			break;
		case SNDRV_PCM_TRIGGER_RESUME:
			if ((be->dpcm[stream].state != SND_SOC_DPCM_STATE_SUSPEND))
				continue;

			ret = dpcm_do_trigger(dpcm, be_substream, cmd);
			if (ret)
				return ret;

			be->dpcm[stream].state = SND_SOC_DPCM_STATE_START;
			break;
		case SNDRV_PCM_TRIGGER_PAUSE_RELEASE:
			if ((be->dpcm[stream].state != SND_SOC_DPCM_STATE_PAUSED))
				continue;

			ret = dpcm_do_trigger(dpcm, be_substream, cmd);
			if (ret)
				return ret;

			be->dpcm[stream].state = SND_SOC_DPCM_STATE_START;
			break;
		case SNDRV_PCM_TRIGGER_STOP:
			if (be->dpcm[stream].state != SND_SOC_DPCM_STATE_START)
				continue;

			if (!snd_soc_dpcm_can_be_free_stop(fe, be, stream))
				continue;

			ret = dpcm_do_trigger(dpcm, be_substream, cmd);
			if (ret)
				return ret;

			be->dpcm[stream].state = SND_SOC_DPCM_STATE_STOP;
			break;
		case SNDRV_PCM_TRIGGER_SUSPEND:
			if (be->dpcm[stream].state != SND_SOC_DPCM_STATE_START)
				continue;

			if (!snd_soc_dpcm_can_be_free_stop(fe, be, stream))
				continue;

			ret = dpcm_do_trigger(dpcm, be_substream, cmd);
			if (ret)
				return ret;

			be->dpcm[stream].state = SND_SOC_DPCM_STATE_SUSPEND;
			break;
		case SNDRV_PCM_TRIGGER_PAUSE_PUSH:
			if (be->dpcm[stream].state != SND_SOC_DPCM_STATE_START)
				continue;

			if (!snd_soc_dpcm_can_be_free_stop(fe, be, stream))
				continue;

			ret = dpcm_do_trigger(dpcm, be_substream, cmd);
			if (ret)
				return ret;

			be->dpcm[stream].state = SND_SOC_DPCM_STATE_PAUSED;
			break;
		}
	}

	return ret;
}
EXPORT_SYMBOL_GPL(dpcm_be_dai_trigger);

static int dpcm_dai_trigger_fe_be(struct snd_pcm_substream *substream,
				  int cmd, bool fe_first)
{
	struct snd_soc_pcm_runtime *fe = substream->private_data;
	int ret;

	/* call trigger on the frontend before the backend. */
	if (fe_first) {
		dev_dbg(fe->dev, "ASoC: pre trigger FE %s cmd %d\n",
			fe->dai_link->name, cmd);

		ret = soc_pcm_trigger(substream, cmd);
		if (ret < 0)
			return ret;

		ret = dpcm_be_dai_trigger(fe, substream->stream, cmd);
		return ret;
	}

	/* call trigger on the frontend after the backend. */
	ret = dpcm_be_dai_trigger(fe, substream->stream, cmd);
	if (ret < 0)
		return ret;

	dev_dbg(fe->dev, "ASoC: post trigger FE %s cmd %d\n",
		fe->dai_link->name, cmd);

	ret = soc_pcm_trigger(substream, cmd);

	return ret;
}

static int dpcm_fe_dai_do_trigger(struct snd_pcm_substream *substream, int cmd)
{
	struct snd_soc_pcm_runtime *fe = substream->private_data;
	int stream = substream->stream;
	int ret = 0;
	enum snd_soc_dpcm_trigger trigger = fe->dai_link->trigger[stream];

	fe->dpcm[stream].runtime_update = SND_SOC_DPCM_UPDATE_FE;

	switch (trigger) {
	case SND_SOC_DPCM_TRIGGER_PRE:
		switch (cmd) {
		case SNDRV_PCM_TRIGGER_START:
		case SNDRV_PCM_TRIGGER_RESUME:
		case SNDRV_PCM_TRIGGER_PAUSE_RELEASE:
			ret = dpcm_dai_trigger_fe_be(substream, cmd, true);
			break;
		case SNDRV_PCM_TRIGGER_STOP:
		case SNDRV_PCM_TRIGGER_SUSPEND:
		case SNDRV_PCM_TRIGGER_PAUSE_PUSH:
			ret = dpcm_dai_trigger_fe_be(substream, cmd, false);
			break;
		default:
			ret = -EINVAL;
			break;
		}
		break;
	case SND_SOC_DPCM_TRIGGER_POST:
		switch (cmd) {
		case SNDRV_PCM_TRIGGER_START:
		case SNDRV_PCM_TRIGGER_RESUME:
		case SNDRV_PCM_TRIGGER_PAUSE_RELEASE:
			ret = dpcm_dai_trigger_fe_be(substream, cmd, false);
			break;
		case SNDRV_PCM_TRIGGER_STOP:
		case SNDRV_PCM_TRIGGER_SUSPEND:
		case SNDRV_PCM_TRIGGER_PAUSE_PUSH:
			ret = dpcm_dai_trigger_fe_be(substream, cmd, true);
			break;
		default:
			ret = -EINVAL;
			break;
		}
		break;
	case SND_SOC_DPCM_TRIGGER_BESPOKE:
		/* bespoke trigger() - handles both FE and BEs */

		dev_dbg(fe->dev, "ASoC: bespoke trigger FE %s cmd %d\n",
				fe->dai_link->name, cmd);

		ret = soc_pcm_bespoke_trigger(substream, cmd);
		break;
	default:
		dev_err(fe->dev, "ASoC: invalid trigger cmd %d for %s\n", cmd,
				fe->dai_link->name);
		ret = -EINVAL;
		goto out;
	}

	if (ret < 0) {
		dev_err(fe->dev, "ASoC: trigger FE cmd: %d failed: %d\n",
			cmd, ret);
		goto out;
	}

	switch (cmd) {
	case SNDRV_PCM_TRIGGER_START:
	case SNDRV_PCM_TRIGGER_RESUME:
	case SNDRV_PCM_TRIGGER_PAUSE_RELEASE:
		fe->dpcm[stream].state = SND_SOC_DPCM_STATE_START;
		break;
	case SNDRV_PCM_TRIGGER_STOP:
	case SNDRV_PCM_TRIGGER_SUSPEND:
		fe->dpcm[stream].state = SND_SOC_DPCM_STATE_STOP;
		break;
	case SNDRV_PCM_TRIGGER_PAUSE_PUSH:
		fe->dpcm[stream].state = SND_SOC_DPCM_STATE_PAUSED;
		break;
	}

out:
	fe->dpcm[stream].runtime_update = SND_SOC_DPCM_UPDATE_NO;
	return ret;
}

static int dpcm_fe_dai_trigger(struct snd_pcm_substream *substream, int cmd)
{
	struct snd_soc_pcm_runtime *fe = substream->private_data;
	int stream = substream->stream;

	/* if FE's runtime_update is already set, we're in race;
	 * process this trigger later at exit
	 */
	if (fe->dpcm[stream].runtime_update != SND_SOC_DPCM_UPDATE_NO) {
		fe->dpcm[stream].trigger_pending = cmd + 1;
		return 0; /* delayed, assuming it's successful */
	}

	/* we're alone, let's trigger */
	return dpcm_fe_dai_do_trigger(substream, cmd);
}

int dpcm_be_dai_prepare(struct snd_soc_pcm_runtime *fe, int stream)
{
	struct snd_soc_dpcm *dpcm;
	int ret = 0;

	for_each_dpcm_be(fe, stream, dpcm) {

		struct snd_soc_pcm_runtime *be = dpcm->be;
		struct snd_pcm_substream *be_substream =
			snd_soc_dpcm_get_substream(be, stream);

		/* is this op for this BE ? */
		if (!snd_soc_dpcm_be_can_update(fe, be, stream))
			continue;

		if ((be->dpcm[stream].state != SND_SOC_DPCM_STATE_HW_PARAMS) &&
		    (be->dpcm[stream].state != SND_SOC_DPCM_STATE_STOP) &&
		    (be->dpcm[stream].state != SND_SOC_DPCM_STATE_SUSPEND) &&
		    (be->dpcm[stream].state != SND_SOC_DPCM_STATE_PAUSED))
			continue;

		dev_dbg(be->dev, "ASoC: prepare BE %s\n",
			be->dai_link->name);

		ret = soc_pcm_prepare(be_substream);
		if (ret < 0) {
			dev_err(be->dev, "ASoC: backend prepare failed %d\n",
				ret);
			break;
		}

		be->dpcm[stream].state = SND_SOC_DPCM_STATE_PREPARE;
	}
	return ret;
}

static int dpcm_fe_dai_prepare(struct snd_pcm_substream *substream)
{
	struct snd_soc_pcm_runtime *fe = substream->private_data;
	int stream = substream->stream, ret = 0;

	mutex_lock_nested(&fe->card->mutex, SND_SOC_CARD_CLASS_RUNTIME);

	dev_dbg(fe->dev, "ASoC: prepare FE %s\n", fe->dai_link->name);

	dpcm_set_fe_update_state(fe, stream, SND_SOC_DPCM_UPDATE_FE);

	/* there is no point preparing this FE if there are no BEs */
	if (list_empty(&fe->dpcm[stream].be_clients)) {
		dev_err(fe->dev, "ASoC: no backend DAIs enabled for %s\n",
				fe->dai_link->name);
		ret = -EINVAL;
		goto out;
	}

	ret = dpcm_be_dai_prepare(fe, stream);
	if (ret < 0)
		goto out;

	/* call prepare on the frontend */
	ret = soc_pcm_prepare(substream);
	if (ret < 0) {
		dev_err(fe->dev,"ASoC: prepare FE %s failed\n",
			fe->dai_link->name);
		goto out;
	}

	/* run the stream event for each BE */
	dpcm_dapm_stream_event(fe, stream, SND_SOC_DAPM_STREAM_START);
	fe->dpcm[stream].state = SND_SOC_DPCM_STATE_PREPARE;

out:
	dpcm_set_fe_update_state(fe, stream, SND_SOC_DPCM_UPDATE_NO);
	mutex_unlock(&fe->card->mutex);

	return ret;
}

static int dpcm_run_update_shutdown(struct snd_soc_pcm_runtime *fe, int stream)
{
	struct snd_pcm_substream *substream =
		snd_soc_dpcm_get_substream(fe, stream);
	enum snd_soc_dpcm_trigger trigger = fe->dai_link->trigger[stream];
	int err;

	dev_dbg(fe->dev, "ASoC: runtime %s close on FE %s\n",
			stream ? "capture" : "playback", fe->dai_link->name);

	if (trigger == SND_SOC_DPCM_TRIGGER_BESPOKE) {
		/* call bespoke trigger - FE takes care of all BE triggers */
		dev_dbg(fe->dev, "ASoC: bespoke trigger FE %s cmd stop\n",
				fe->dai_link->name);

		err = soc_pcm_bespoke_trigger(substream, SNDRV_PCM_TRIGGER_STOP);
		if (err < 0)
			dev_err(fe->dev,"ASoC: trigger FE failed %d\n", err);
	} else {
		dev_dbg(fe->dev, "ASoC: trigger FE %s cmd stop\n",
			fe->dai_link->name);

		err = dpcm_be_dai_trigger(fe, stream, SNDRV_PCM_TRIGGER_STOP);
		if (err < 0)
			dev_err(fe->dev,"ASoC: trigger FE failed %d\n", err);
	}

	err = dpcm_be_dai_hw_free(fe, stream);
	if (err < 0)
		dev_err(fe->dev,"ASoC: hw_free FE failed %d\n", err);

	err = dpcm_be_dai_shutdown(fe, stream);
	if (err < 0)
		dev_err(fe->dev,"ASoC: shutdown FE failed %d\n", err);

	/* run the stream event for each BE */
	dpcm_dapm_stream_event(fe, stream, SND_SOC_DAPM_STREAM_NOP);

	return 0;
}

static int dpcm_run_update_startup(struct snd_soc_pcm_runtime *fe, int stream)
{
	struct snd_pcm_substream *substream =
		snd_soc_dpcm_get_substream(fe, stream);
	struct snd_soc_dpcm *dpcm;
	enum snd_soc_dpcm_trigger trigger = fe->dai_link->trigger[stream];
	int ret;
	unsigned long flags;

	dev_dbg(fe->dev, "ASoC: runtime %s open on FE %s\n",
			stream ? "capture" : "playback", fe->dai_link->name);

	/* Only start the BE if the FE is ready */
	if (fe->dpcm[stream].state == SND_SOC_DPCM_STATE_HW_FREE ||
		fe->dpcm[stream].state == SND_SOC_DPCM_STATE_CLOSE)
		return -EINVAL;

	/* startup must always be called for new BEs */
	ret = dpcm_be_dai_startup(fe, stream);
	if (ret < 0)
		goto disconnect;

	/* keep going if FE state is > open */
	if (fe->dpcm[stream].state == SND_SOC_DPCM_STATE_OPEN)
		return 0;

	ret = dpcm_be_dai_hw_params(fe, stream);
	if (ret < 0)
		goto close;

	/* keep going if FE state is > hw_params */
	if (fe->dpcm[stream].state == SND_SOC_DPCM_STATE_HW_PARAMS)
		return 0;


	ret = dpcm_be_dai_prepare(fe, stream);
	if (ret < 0)
		goto hw_free;

	/* run the stream event for each BE */
	dpcm_dapm_stream_event(fe, stream, SND_SOC_DAPM_STREAM_NOP);

	/* keep going if FE state is > prepare */
	if (fe->dpcm[stream].state == SND_SOC_DPCM_STATE_PREPARE ||
		fe->dpcm[stream].state == SND_SOC_DPCM_STATE_STOP)
		return 0;

	if (trigger == SND_SOC_DPCM_TRIGGER_BESPOKE) {
		/* call trigger on the frontend - FE takes care of all BE triggers */
		dev_dbg(fe->dev, "ASoC: bespoke trigger FE %s cmd start\n",
				fe->dai_link->name);

		ret = soc_pcm_bespoke_trigger(substream, SNDRV_PCM_TRIGGER_START);
		if (ret < 0) {
			dev_err(fe->dev,"ASoC: bespoke trigger FE failed %d\n", ret);
			goto hw_free;
		}
	} else {
		dev_dbg(fe->dev, "ASoC: trigger FE %s cmd start\n",
			fe->dai_link->name);

		ret = dpcm_be_dai_trigger(fe, stream,
					SNDRV_PCM_TRIGGER_START);
		if (ret < 0) {
			dev_err(fe->dev,"ASoC: trigger FE failed %d\n", ret);
			goto hw_free;
		}
	}

	return 0;

hw_free:
	dpcm_be_dai_hw_free(fe, stream);
close:
	dpcm_be_dai_shutdown(fe, stream);
disconnect:
	/* disconnect any non started BEs */
	spin_lock_irqsave(&fe->card->dpcm_lock, flags);
	for_each_dpcm_be(fe, stream, dpcm) {
		struct snd_soc_pcm_runtime *be = dpcm->be;
		if (be->dpcm[stream].state != SND_SOC_DPCM_STATE_START)
				dpcm->state = SND_SOC_DPCM_LINK_STATE_FREE;
	}
	spin_unlock_irqrestore(&fe->card->dpcm_lock, flags);

	return ret;
}

static int soc_dpcm_fe_runtime_update(struct snd_soc_pcm_runtime *fe, int new)
{
	struct snd_soc_dapm_widget_list *list;
	int stream;
	int count, paths;
	int ret;

	if (fe->num_cpus > 1) {
		dev_err(fe->dev,
			"%s doesn't support Multi CPU yet\n", __func__);
		return -EINVAL;
	}

	if (!fe->dai_link->dynamic)
		return 0;

	/* only check active links */
	if (!fe->cpu_dai->active)
		return 0;

	/* DAPM sync will call this to update DSP paths */
	dev_dbg(fe->dev, "ASoC: DPCM %s runtime update for FE %s\n",
		new ? "new" : "old", fe->dai_link->name);

	for_each_pcm_streams(stream) {

		/* skip if FE doesn't have playback/capture capability */
		if (!snd_soc_dai_stream_valid(fe->cpu_dai,   stream) ||
		    !snd_soc_dai_stream_valid(fe->codec_dai, stream))
			continue;

		/* skip if FE isn't currently playing/capturing */
		if (!fe->cpu_dai->stream_active[stream] ||
		    !fe->codec_dai->stream_active[stream])
			continue;

		paths = dpcm_path_get(fe, stream, &list);
		if (paths < 0) {
			dev_warn(fe->dev, "ASoC: %s no valid %s path\n",
				 fe->dai_link->name,
				 stream == SNDRV_PCM_STREAM_PLAYBACK ?
				 "playback" : "capture");
			return paths;
		}

		/* update any playback/capture paths */
		count = dpcm_process_paths(fe, stream, &list, new);
		if (count) {
			dpcm_set_fe_update_state(fe, stream, SND_SOC_DPCM_UPDATE_BE);
			if (new)
				ret = dpcm_run_update_startup(fe, stream);
			else
				ret = dpcm_run_update_shutdown(fe, stream);
			if (ret < 0)
				dev_err(fe->dev, "ASoC: failed to shutdown some BEs\n");
			dpcm_set_fe_update_state(fe, stream, SND_SOC_DPCM_UPDATE_NO);

			dpcm_clear_pending_state(fe, stream);
			dpcm_be_disconnect(fe, stream);
		}

		dpcm_path_put(&list);
	}

	return 0;
}

/* Called by DAPM mixer/mux changes to update audio routing between PCMs and
 * any DAI links.
 */
int soc_dpcm_runtime_update(struct snd_soc_card *card)
{
	struct snd_soc_pcm_runtime *fe;
	int ret = 0;

	mutex_lock_nested(&card->mutex, SND_SOC_CARD_CLASS_RUNTIME);
	/* shutdown all old paths first */
	for_each_card_rtds(card, fe) {
		ret = soc_dpcm_fe_runtime_update(fe, 0);
		if (ret)
			goto out;
	}

	/* bring new paths up */
	for_each_card_rtds(card, fe) {
		ret = soc_dpcm_fe_runtime_update(fe, 1);
		if (ret)
			goto out;
	}

out:
	mutex_unlock(&card->mutex);
	return ret;
}
<<<<<<< HEAD
=======

static void dpcm_fe_dai_cleanup(struct snd_pcm_substream *fe_substream)
{
	struct snd_soc_pcm_runtime *fe = fe_substream->private_data;
	struct snd_soc_dpcm *dpcm;
	int stream = fe_substream->stream;

	/* mark FE's links ready to prune */
	for_each_dpcm_be(fe, stream, dpcm)
		dpcm->state = SND_SOC_DPCM_LINK_STATE_FREE;

	dpcm_be_disconnect(fe, stream);

	fe->dpcm[stream].runtime = NULL;
}

static int dpcm_fe_dai_close(struct snd_pcm_substream *fe_substream)
{
	struct snd_soc_pcm_runtime *fe = fe_substream->private_data;
	int ret;

	mutex_lock_nested(&fe->card->mutex, SND_SOC_CARD_CLASS_RUNTIME);
	ret = dpcm_fe_dai_shutdown(fe_substream);

	dpcm_fe_dai_cleanup(fe_substream);

	mutex_unlock(&fe->card->mutex);
	return ret;
}
>>>>>>> 2585fb04

static int dpcm_fe_dai_open(struct snd_pcm_substream *fe_substream)
{
	struct snd_soc_pcm_runtime *fe = fe_substream->private_data;
	struct snd_soc_dapm_widget_list *list;
	int ret;
	int stream = fe_substream->stream;

	mutex_lock_nested(&fe->card->mutex, SND_SOC_CARD_CLASS_RUNTIME);
	fe->dpcm[stream].runtime = fe_substream->runtime;

	ret = dpcm_path_get(fe, stream, &list);
	if (ret < 0) {
		goto open_end;
	} else if (ret == 0) {
		dev_dbg(fe->dev, "ASoC: %s no valid %s route\n",
			fe->dai_link->name, stream ? "capture" : "playback");
	}

	/* calculate valid and active FE <-> BE dpcms */
	dpcm_process_paths(fe, stream, &list, 1);

	ret = dpcm_fe_dai_startup(fe_substream);
	if (ret < 0)
		dpcm_fe_dai_cleanup(fe_substream);

	dpcm_clear_pending_state(fe, stream);
	dpcm_path_put(&list);
open_end:
<<<<<<< HEAD
	mutex_unlock(&fe->card->mutex);
	return ret;
}

static int dpcm_fe_dai_close(struct snd_pcm_substream *fe_substream)
{
	struct snd_soc_pcm_runtime *fe = fe_substream->private_data;
	struct snd_soc_dpcm *dpcm;
	int stream = fe_substream->stream, ret;

	mutex_lock_nested(&fe->card->mutex, SND_SOC_CARD_CLASS_RUNTIME);
	ret = dpcm_fe_dai_shutdown(fe_substream);

	/* mark FE's links ready to prune */
	for_each_dpcm_be(fe, stream, dpcm)
		dpcm->state = SND_SOC_DPCM_LINK_STATE_FREE;

	dpcm_be_disconnect(fe, stream);

	fe->dpcm[stream].runtime = NULL;
=======
>>>>>>> 2585fb04
	mutex_unlock(&fe->card->mutex);
	return ret;
}

/* create a new pcm */
int soc_new_pcm(struct snd_soc_pcm_runtime *rtd, int num)
{
	struct snd_soc_dai *codec_dai;
	struct snd_soc_dai *cpu_dai;
	struct snd_soc_component *component;
	struct snd_pcm *pcm;
	char new_name[64];
	int ret = 0, playback = 0, capture = 0;
	int i;

	if (rtd->dai_link->dynamic || rtd->dai_link->no_pcm) {
		playback = rtd->dai_link->dpcm_playback;
		capture = rtd->dai_link->dpcm_capture;
	} else {
		/* Adapt stream for codec2codec links */
		int cpu_capture = rtd->dai_link->params ?
			SNDRV_PCM_STREAM_PLAYBACK : SNDRV_PCM_STREAM_CAPTURE;
		int cpu_playback = rtd->dai_link->params ?
			SNDRV_PCM_STREAM_CAPTURE : SNDRV_PCM_STREAM_PLAYBACK;
<<<<<<< HEAD

		for_each_rtd_codec_dai(rtd, i, codec_dai) {
			if (rtd->num_cpus == 1) {
				cpu_dai = rtd->cpu_dais[0];
			} else if (rtd->num_cpus == rtd->num_codecs) {
				cpu_dai = rtd->cpu_dais[i];
			} else {
				dev_err(rtd->card->dev,
					"N cpus to M codecs link is not supported yet\n");
				return -EINVAL;
			}

=======

		for_each_rtd_codec_dais(rtd, i, codec_dai) {
			if (rtd->num_cpus == 1) {
				cpu_dai = rtd->cpu_dais[0];
			} else if (rtd->num_cpus == rtd->num_codecs) {
				cpu_dai = rtd->cpu_dais[i];
			} else {
				dev_err(rtd->card->dev,
					"N cpus to M codecs link is not supported yet\n");
				return -EINVAL;
			}

>>>>>>> 2585fb04
			if (snd_soc_dai_stream_valid(codec_dai, SNDRV_PCM_STREAM_PLAYBACK) &&
			    snd_soc_dai_stream_valid(cpu_dai,   cpu_playback))
				playback = 1;
			if (snd_soc_dai_stream_valid(codec_dai, SNDRV_PCM_STREAM_CAPTURE) &&
			    snd_soc_dai_stream_valid(cpu_dai,   cpu_capture))
				capture = 1;
		}
	}

	if (rtd->dai_link->playback_only) {
		playback = 1;
		capture = 0;
	}

	if (rtd->dai_link->capture_only) {
		playback = 0;
		capture = 1;
	}

	/* create the PCM */
	if (rtd->dai_link->params) {
		snprintf(new_name, sizeof(new_name), "codec2codec(%s)",
			 rtd->dai_link->stream_name);

		ret = snd_pcm_new_internal(rtd->card->snd_card, new_name, num,
					   playback, capture, &pcm);
	} else if (rtd->dai_link->no_pcm) {
		snprintf(new_name, sizeof(new_name), "(%s)",
			rtd->dai_link->stream_name);

		ret = snd_pcm_new_internal(rtd->card->snd_card, new_name, num,
				playback, capture, &pcm);
	} else {
		if (rtd->dai_link->dynamic)
			snprintf(new_name, sizeof(new_name), "%s (*)",
				rtd->dai_link->stream_name);
		else
			snprintf(new_name, sizeof(new_name), "%s %s-%d",
				rtd->dai_link->stream_name,
				(rtd->num_codecs > 1) ?
				"multicodec" : rtd->codec_dai->name, num);

		ret = snd_pcm_new(rtd->card->snd_card, new_name, num, playback,
			capture, &pcm);
	}
	if (ret < 0) {
		dev_err(rtd->card->dev, "ASoC: can't create pcm for %s\n",
			rtd->dai_link->name);
		return ret;
	}
	dev_dbg(rtd->card->dev, "ASoC: registered pcm #%d %s\n",num, new_name);

	/* DAPM dai link stream work */
	if (rtd->dai_link->params)
		rtd->close_delayed_work_func = codec2codec_close_delayed_work;
	else
		rtd->close_delayed_work_func = snd_soc_close_delayed_work;

	pcm->nonatomic = rtd->dai_link->nonatomic;
	rtd->pcm = pcm;
	pcm->private_data = rtd;

	if (rtd->dai_link->no_pcm || rtd->dai_link->params) {
		if (playback)
			pcm->streams[SNDRV_PCM_STREAM_PLAYBACK].substream->private_data = rtd;
		if (capture)
			pcm->streams[SNDRV_PCM_STREAM_CAPTURE].substream->private_data = rtd;
		goto out;
	}

	/* ASoC PCM operations */
	if (rtd->dai_link->dynamic) {
		rtd->ops.open		= dpcm_fe_dai_open;
		rtd->ops.hw_params	= dpcm_fe_dai_hw_params;
		rtd->ops.prepare	= dpcm_fe_dai_prepare;
		rtd->ops.trigger	= dpcm_fe_dai_trigger;
		rtd->ops.hw_free	= dpcm_fe_dai_hw_free;
		rtd->ops.close		= dpcm_fe_dai_close;
		rtd->ops.pointer	= soc_pcm_pointer;
	} else {
		rtd->ops.open		= soc_pcm_open;
		rtd->ops.hw_params	= soc_pcm_hw_params;
		rtd->ops.prepare	= soc_pcm_prepare;
		rtd->ops.trigger	= soc_pcm_trigger;
		rtd->ops.hw_free	= soc_pcm_hw_free;
		rtd->ops.close		= soc_pcm_close;
		rtd->ops.pointer	= soc_pcm_pointer;
	}

	for_each_rtd_components(rtd, i, component) {
		const struct snd_soc_component_driver *drv = component->driver;

		if (drv->ioctl)
			rtd->ops.ioctl		= snd_soc_pcm_component_ioctl;
		if (drv->sync_stop)
			rtd->ops.sync_stop	= snd_soc_pcm_component_sync_stop;
		if (drv->copy_user)
			rtd->ops.copy_user	= snd_soc_pcm_component_copy_user;
		if (drv->page)
			rtd->ops.page		= snd_soc_pcm_component_page;
		if (drv->mmap)
			rtd->ops.mmap		= snd_soc_pcm_component_mmap;
	}

	if (playback)
		snd_pcm_set_ops(pcm, SNDRV_PCM_STREAM_PLAYBACK, &rtd->ops);

	if (capture)
		snd_pcm_set_ops(pcm, SNDRV_PCM_STREAM_CAPTURE, &rtd->ops);

	ret = snd_soc_pcm_component_new(rtd);
	if (ret < 0) {
		dev_err(rtd->dev, "ASoC: pcm constructor failed: %d\n", ret);
		return ret;
	}

	pcm->no_device_suspend = true;
out:
	dev_info(rtd->card->dev, "%s <-> %s mapping ok\n",
		 (rtd->num_codecs > 1) ? "multicodec" : rtd->codec_dai->name,
		 (rtd->num_cpus > 1) ? "multicpu" : rtd->cpu_dai->name);
	return ret;
}

/* is the current PCM operation for this FE ? */
int snd_soc_dpcm_fe_can_update(struct snd_soc_pcm_runtime *fe, int stream)
{
	if (fe->dpcm[stream].runtime_update == SND_SOC_DPCM_UPDATE_FE)
		return 1;
	return 0;
}
EXPORT_SYMBOL_GPL(snd_soc_dpcm_fe_can_update);

/* is the current PCM operation for this BE ? */
int snd_soc_dpcm_be_can_update(struct snd_soc_pcm_runtime *fe,
		struct snd_soc_pcm_runtime *be, int stream)
{
	if ((fe->dpcm[stream].runtime_update == SND_SOC_DPCM_UPDATE_FE) ||
	   ((fe->dpcm[stream].runtime_update == SND_SOC_DPCM_UPDATE_BE) &&
		  be->dpcm[stream].runtime_update))
		return 1;
	return 0;
}
EXPORT_SYMBOL_GPL(snd_soc_dpcm_be_can_update);

/* get the substream for this BE */
struct snd_pcm_substream *
	snd_soc_dpcm_get_substream(struct snd_soc_pcm_runtime *be, int stream)
{
	return be->pcm->streams[stream].substream;
}
EXPORT_SYMBOL_GPL(snd_soc_dpcm_get_substream);

static int snd_soc_dpcm_check_state(struct snd_soc_pcm_runtime *fe,
				    struct snd_soc_pcm_runtime *be,
				    int stream,
				    const enum snd_soc_dpcm_state *states,
				    int num_states)
{
	struct snd_soc_dpcm *dpcm;
	int state;
	int ret = 1;
	unsigned long flags;
	int i;

	spin_lock_irqsave(&fe->card->dpcm_lock, flags);
	for_each_dpcm_fe(be, stream, dpcm) {

		if (dpcm->fe == fe)
			continue;

		state = dpcm->fe->dpcm[stream].state;
		for (i = 0; i < num_states; i++) {
			if (state == states[i]) {
				ret = 0;
				break;
			}
		}
	}
	spin_unlock_irqrestore(&fe->card->dpcm_lock, flags);

	/* it's safe to do this BE DAI */
	return ret;
}

/*
 * We can only hw_free, stop, pause or suspend a BE DAI if any of it's FE
 * are not running, paused or suspended for the specified stream direction.
 */
int snd_soc_dpcm_can_be_free_stop(struct snd_soc_pcm_runtime *fe,
		struct snd_soc_pcm_runtime *be, int stream)
{
	const enum snd_soc_dpcm_state state[] = {
		SND_SOC_DPCM_STATE_START,
		SND_SOC_DPCM_STATE_PAUSED,
		SND_SOC_DPCM_STATE_SUSPEND,
	};

	return snd_soc_dpcm_check_state(fe, be, stream, state, ARRAY_SIZE(state));
}
EXPORT_SYMBOL_GPL(snd_soc_dpcm_can_be_free_stop);

/*
 * We can only change hw params a BE DAI if any of it's FE are not prepared,
 * running, paused or suspended for the specified stream direction.
 */
int snd_soc_dpcm_can_be_params(struct snd_soc_pcm_runtime *fe,
		struct snd_soc_pcm_runtime *be, int stream)
{
	const enum snd_soc_dpcm_state state[] = {
		SND_SOC_DPCM_STATE_START,
		SND_SOC_DPCM_STATE_PAUSED,
		SND_SOC_DPCM_STATE_SUSPEND,
		SND_SOC_DPCM_STATE_PREPARE,
	};

	return snd_soc_dpcm_check_state(fe, be, stream, state, ARRAY_SIZE(state));
}
EXPORT_SYMBOL_GPL(snd_soc_dpcm_can_be_params);<|MERGE_RESOLUTION|>--- conflicted
+++ resolved
@@ -66,28 +66,16 @@
 	unsigned long flags;
 
 	/* FE state */
-<<<<<<< HEAD
-	offset += snprintf(buf + offset, size - offset,
-			   "[%s - %s]\n", fe->dai_link->name,
-			   stream ? "Capture" : "Playback");
-
-	offset += snprintf(buf + offset, size - offset, "State: %s\n",
-=======
 	offset += scnprintf(buf + offset, size - offset,
 			   "[%s - %s]\n", fe->dai_link->name,
 			   stream ? "Capture" : "Playback");
 
 	offset += scnprintf(buf + offset, size - offset, "State: %s\n",
->>>>>>> 2585fb04
 			   dpcm_state_string(fe->dpcm[stream].state));
 
 	if ((fe->dpcm[stream].state >= SND_SOC_DPCM_STATE_HW_PARAMS) &&
 	    (fe->dpcm[stream].state <= SND_SOC_DPCM_STATE_STOP))
-<<<<<<< HEAD
-		offset += snprintf(buf + offset, size - offset,
-=======
 		offset += scnprintf(buf + offset, size - offset,
->>>>>>> 2585fb04
 				   "Hardware Params: "
 				   "Format = %s, Channels = %d, Rate = %d\n",
 				   snd_pcm_format_name(params_format(params)),
@@ -95,17 +83,10 @@
 				   params_rate(params));
 
 	/* BEs state */
-<<<<<<< HEAD
-	offset += snprintf(buf + offset, size - offset, "Backends:\n");
-
-	if (list_empty(&fe->dpcm[stream].be_clients)) {
-		offset += snprintf(buf + offset, size - offset,
-=======
 	offset += scnprintf(buf + offset, size - offset, "Backends:\n");
 
 	if (list_empty(&fe->dpcm[stream].be_clients)) {
 		offset += scnprintf(buf + offset, size - offset,
->>>>>>> 2585fb04
 				   " No active DSP links\n");
 		goto out;
 	}
@@ -115,27 +96,16 @@
 		struct snd_soc_pcm_runtime *be = dpcm->be;
 		params = &dpcm->hw_params;
 
-<<<<<<< HEAD
-		offset += snprintf(buf + offset, size - offset,
-				   "- %s\n", be->dai_link->name);
-
-		offset += snprintf(buf + offset, size - offset,
-=======
 		offset += scnprintf(buf + offset, size - offset,
 				   "- %s\n", be->dai_link->name);
 
 		offset += scnprintf(buf + offset, size - offset,
->>>>>>> 2585fb04
 				   "   State: %s\n",
 				   dpcm_state_string(be->dpcm[stream].state));
 
 		if ((be->dpcm[stream].state >= SND_SOC_DPCM_STATE_HW_PARAMS) &&
 		    (be->dpcm[stream].state <= SND_SOC_DPCM_STATE_STOP))
-<<<<<<< HEAD
-			offset += snprintf(buf + offset, size - offset,
-=======
 			offset += scnprintf(buf + offset, size - offset,
->>>>>>> 2585fb04
 					   "   Hardware Params: "
 					   "Format = %s, Channels = %d, Rate = %d\n",
 					   snd_pcm_format_name(params_format(params)),
@@ -295,19 +265,6 @@
 
 	lockdep_assert_held(&rtd->card->pcm_mutex);
 
-<<<<<<< HEAD
-	for_each_rtd_cpu_dai(rtd, i, cpu_dai)
-		cpu_dai->stream_active[stream] += action;
-
-	for_each_rtd_codec_dai(rtd, i, codec_dai)
-		codec_dai->stream_active[stream] += action;
-
-	for_each_rtd_cpu_dai(rtd, i, cpu_dai) {
-		cpu_dai->active += action;
-		cpu_dai->component->active += action;
-	}
-	for_each_rtd_codec_dai(rtd, i, codec_dai) {
-=======
 	for_each_rtd_cpu_dais(rtd, i, cpu_dai)
 		cpu_dai->stream_active[stream] += action;
 
@@ -319,7 +276,6 @@
 		cpu_dai->component->active += action;
 	}
 	for_each_rtd_codec_dais(rtd, i, codec_dai) {
->>>>>>> 2585fb04
 		codec_dai->active += action;
 		codec_dai->component->active += action;
 	}
@@ -498,12 +454,6 @@
 
 	/* reject unmatched parameters when applying symmetry */
 	symmetry = rtd->dai_link->symmetric_rates;
-<<<<<<< HEAD
-
-	for_each_rtd_cpu_dai(rtd, i, cpu_dai)
-		symmetry |= cpu_dai->driver->symmetric_rates;
-=======
->>>>>>> 2585fb04
 
 	for_each_rtd_cpu_dais(rtd, i, cpu_dai)
 		symmetry |= cpu_dai->driver->symmetric_rates;
@@ -512,11 +462,7 @@
 		symmetry |= codec_dai->driver->symmetric_rates;
 
 	if (symmetry) {
-<<<<<<< HEAD
-		for_each_rtd_cpu_dai(rtd, i, cpu_dai) {
-=======
 		for_each_rtd_cpu_dais(rtd, i, cpu_dai) {
->>>>>>> 2585fb04
 			if (cpu_dai->rate && cpu_dai->rate != rate) {
 				dev_err(rtd->dev, "ASoC: unmatched rate symmetry: %d - %d\n",
 					cpu_dai->rate, rate);
@@ -526,12 +472,6 @@
 	}
 
 	symmetry = rtd->dai_link->symmetric_channels;
-<<<<<<< HEAD
-
-	for_each_rtd_cpu_dai(rtd, i, cpu_dai)
-		symmetry |= cpu_dai->driver->symmetric_channels;
-=======
->>>>>>> 2585fb04
 
 	for_each_rtd_cpu_dais(rtd, i, cpu_dai)
 		symmetry |= cpu_dai->driver->symmetric_channels;
@@ -540,11 +480,7 @@
 		symmetry |= codec_dai->driver->symmetric_channels;
 
 	if (symmetry) {
-<<<<<<< HEAD
-		for_each_rtd_cpu_dai(rtd, i, cpu_dai) {
-=======
 		for_each_rtd_cpu_dais(rtd, i, cpu_dai) {
->>>>>>> 2585fb04
 			if (cpu_dai->channels &&
 			    cpu_dai->channels != channels) {
 				dev_err(rtd->dev, "ASoC: unmatched channel symmetry: %d - %d\n",
@@ -555,12 +491,6 @@
 	}
 
 	symmetry = rtd->dai_link->symmetric_samplebits;
-<<<<<<< HEAD
-
-	for_each_rtd_cpu_dai(rtd, i, cpu_dai)
-		symmetry |= cpu_dai->driver->symmetric_samplebits;
-=======
->>>>>>> 2585fb04
 
 	for_each_rtd_cpu_dais(rtd, i, cpu_dai)
 		symmetry |= cpu_dai->driver->symmetric_samplebits;
@@ -569,11 +499,7 @@
 		symmetry |= codec_dai->driver->symmetric_samplebits;
 
 	if (symmetry) {
-<<<<<<< HEAD
-		for_each_rtd_cpu_dai(rtd, i, cpu_dai) {
-=======
 		for_each_rtd_cpu_dais(rtd, i, cpu_dai) {
->>>>>>> 2585fb04
 			if (cpu_dai->sample_bits &&
 			    cpu_dai->sample_bits != sample_bits) {
 				dev_err(rtd->dev, "ASoC: unmatched sample bits symmetry: %d - %d\n",
@@ -597,15 +523,6 @@
 	symmetry = link->symmetric_rates ||
 		link->symmetric_channels ||
 		link->symmetric_samplebits;
-<<<<<<< HEAD
-
-	for_each_rtd_cpu_dai(rtd, i, cpu_dai)
-		symmetry = symmetry ||
-			cpu_dai->driver->symmetric_rates ||
-			cpu_dai->driver->symmetric_channels ||
-			cpu_dai->driver->symmetric_samplebits;
-=======
->>>>>>> 2585fb04
 
 	for_each_rtd_cpu_dais(rtd, i, cpu_dai)
 		symmetry = symmetry ||
@@ -646,11 +563,7 @@
 	int i;
 	unsigned int bits = 0, cpu_bits = 0;
 
-<<<<<<< HEAD
-	for_each_rtd_codec_dai(rtd, i, codec_dai) {
-=======
 	for_each_rtd_codec_dais(rtd, i, codec_dai) {
->>>>>>> 2585fb04
 		pcm_codec = snd_soc_dai_get_pcm_stream(codec_dai, stream);
 
 		if (pcm_codec->sig_bits == 0) {
@@ -660,11 +573,7 @@
 		bits = max(pcm_codec->sig_bits, bits);
 	}
 
-<<<<<<< HEAD
-	for_each_rtd_cpu_dai(rtd, i, cpu_dai) {
-=======
 	for_each_rtd_cpu_dais(rtd, i, cpu_dai) {
->>>>>>> 2585fb04
 		pcm_cpu = snd_soc_dai_get_pcm_stream(cpu_dai, stream);
 
 		if (pcm_cpu->sig_bits == 0) {
@@ -700,12 +609,20 @@
 	unsigned int cpu_rate_min = 0, cpu_rate_max = UINT_MAX;
 	unsigned int rates = UINT_MAX, cpu_rates = UINT_MAX;
 	u64 formats = ULLONG_MAX;
-	int stream = substream->stream;
 	int i;
 
 	/* first calculate min/max only for CPUs in the DAI link */
-<<<<<<< HEAD
-	for_each_rtd_cpu_dai(rtd, i, cpu_dai) {
+	for_each_rtd_cpu_dais(rtd, i, cpu_dai) {
+
+		/*
+		 * Skip CPUs which don't support the current stream type.
+		 * Otherwise, since the rate, channel, and format values will
+		 * zero in that case, we would have no usable settings left,
+		 * causing the resulting setup to fail.
+		 */
+		if (!snd_soc_dai_stream_valid(cpu_dai, stream))
+			continue;
+
 		cpu_stream = snd_soc_dai_get_pcm_stream(cpu_dai, stream);
 
 		cpu_chan_min = max(cpu_chan_min, cpu_stream->channels_min);
@@ -718,33 +635,7 @@
 	}
 
 	/* second calculate min/max only for CODECs in the DAI link */
-	for_each_rtd_codec_dai(rtd, i, codec_dai) {
-=======
-	for_each_rtd_cpu_dais(rtd, i, cpu_dai) {
-
-		/*
-		 * Skip CPUs which don't support the current stream type.
-		 * Otherwise, since the rate, channel, and format values will
-		 * zero in that case, we would have no usable settings left,
-		 * causing the resulting setup to fail.
-		 */
-		if (!snd_soc_dai_stream_valid(cpu_dai, stream))
-			continue;
-
-		cpu_stream = snd_soc_dai_get_pcm_stream(cpu_dai, stream);
-
-		cpu_chan_min = max(cpu_chan_min, cpu_stream->channels_min);
-		cpu_chan_max = min(cpu_chan_max, cpu_stream->channels_max);
-		cpu_rate_min = max(cpu_rate_min, cpu_stream->rate_min);
-		cpu_rate_max = min_not_zero(cpu_rate_max, cpu_stream->rate_max);
-		formats &= cpu_stream->formats;
-		cpu_rates = snd_pcm_rate_mask_intersect(cpu_stream->rates,
-							cpu_rates);
-	}
-
-	/* second calculate min/max only for CODECs in the DAI link */
 	for_each_rtd_codec_dais(rtd, i, codec_dai) {
->>>>>>> 2585fb04
 
 		/*
 		 * Skip CODECs which don't support the current stream type.
@@ -782,14 +673,7 @@
 	/* finally find a intersection between CODECs and CPUs */
 	hw->channels_min = max(chan_min, cpu_chan_min);
 	hw->channels_max = min(chan_max, cpu_chan_max);
-<<<<<<< HEAD
-	if (hw->formats)
-		hw->formats &= formats;
-	else
-		hw->formats = formats;
-=======
 	hw->formats = formats;
->>>>>>> 2585fb04
 	hw->rates = snd_pcm_rate_mask_intersect(rates, cpu_rates);
 
 	snd_pcm_hw_limit_rates(hw);
@@ -896,20 +780,10 @@
 
 	snd_soc_runtime_deactivate(rtd, substream->stream);
 
-<<<<<<< HEAD
-	for_each_rtd_cpu_dai(rtd, i, cpu_dai)
-		snd_soc_dai_digital_mute(cpu_dai, 1, substream->stream);
-
-	for_each_rtd_cpu_dai(rtd, i, cpu_dai)
-		snd_soc_dai_shutdown(cpu_dai, substream);
-
-	for_each_rtd_codec_dai(rtd, i, codec_dai)
-=======
 	for_each_rtd_cpu_dais(rtd, i, cpu_dai)
 		snd_soc_dai_shutdown(cpu_dai, substream);
 
 	for_each_rtd_codec_dais(rtd, i, codec_dai)
->>>>>>> 2585fb04
 		snd_soc_dai_shutdown(codec_dai, substream);
 
 	soc_rtd_shutdown(rtd, substream);
@@ -968,11 +842,7 @@
 	}
 
 	/* startup the audio subsystem */
-<<<<<<< HEAD
-	for_each_rtd_cpu_dai(rtd, i, cpu_dai) {
-=======
 	for_each_rtd_cpu_dais(rtd, i, cpu_dai) {
->>>>>>> 2585fb04
 		ret = snd_soc_dai_startup(cpu_dai, substream);
 		if (ret < 0) {
 			dev_err(cpu_dai->dev, "ASoC: can't open interface %s: %d\n",
@@ -1033,11 +903,7 @@
 	soc_pcm_apply_msb(substream);
 
 	/* Symmetry only applies if we've already got an active stream. */
-<<<<<<< HEAD
-	for_each_rtd_cpu_dai(rtd, i, cpu_dai) {
-=======
 	for_each_rtd_cpu_dais(rtd, i, cpu_dai) {
->>>>>>> 2585fb04
 		if (cpu_dai->active) {
 			ret = soc_pcm_apply_symmetry(substream, cpu_dai);
 			if (ret != 0)
@@ -1069,17 +935,10 @@
 	return 0;
 
 config_err:
-<<<<<<< HEAD
-	for_each_rtd_codec_dai(rtd, i, codec_dai)
-		snd_soc_dai_shutdown(codec_dai, substream);
-cpu_dai_err:
-	for_each_rtd_cpu_dai(rtd, i, cpu_dai)
-=======
 	for_each_rtd_codec_dais(rtd, i, codec_dai)
 		snd_soc_dai_shutdown(codec_dai, substream);
 cpu_dai_err:
 	for_each_rtd_cpu_dais(rtd, i, cpu_dai)
->>>>>>> 2585fb04
 		snd_soc_dai_shutdown(cpu_dai, substream);
 
 	soc_rtd_shutdown(rtd, substream);
@@ -1151,11 +1010,7 @@
 		}
 	}
 
-<<<<<<< HEAD
-	for_each_rtd_cpu_dai(rtd, i, cpu_dai) {
-=======
 	for_each_rtd_cpu_dais(rtd, i, cpu_dai) {
->>>>>>> 2585fb04
 		ret = snd_soc_dai_prepare(cpu_dai, substream);
 		if (ret < 0) {
 			dev_err(cpu_dai->dev,
@@ -1177,11 +1032,7 @@
 	for_each_rtd_codec_dais(rtd, i, codec_dai)
 		snd_soc_dai_digital_mute(codec_dai, 0,
 					 substream->stream);
-<<<<<<< HEAD
-	for_each_rtd_cpu_dai(rtd, i, cpu_dai)
-=======
 	for_each_rtd_cpu_dais(rtd, i, cpu_dai)
->>>>>>> 2585fb04
 		snd_soc_dai_digital_mute(cpu_dai, 0, substream->stream);
 
 out:
@@ -1293,13 +1144,6 @@
 		snd_soc_dapm_update_dai(substream, &codec_params, codec_dai);
 	}
 
-<<<<<<< HEAD
-	for_each_rtd_cpu_dai(rtd, i, cpu_dai) {
-		ret = snd_soc_dai_hw_params(cpu_dai, substream, params);
-		if (ret < 0)
-			goto interface_err;
-
-=======
 	for_each_rtd_cpu_dais(rtd, i, cpu_dai) {
 		/*
 		 * Skip CPUs which don't support the current stream
@@ -1312,7 +1156,6 @@
 		if (ret < 0)
 			goto interface_err;
 
->>>>>>> 2585fb04
 		/* store the parameters for each DAI */
 		cpu_dai->rate = params_rate(params);
 		cpu_dai->channels = params_channels(params);
@@ -1343,14 +1186,10 @@
 	i = rtd->num_cpus;
 
 interface_err:
-<<<<<<< HEAD
-	for_each_rtd_cpu_dai_rollback(rtd, i, cpu_dai) {
-=======
 	for_each_rtd_cpu_dais_rollback(rtd, i, cpu_dai) {
 		if (!snd_soc_dai_stream_valid(cpu_dai, substream->stream))
 			continue;
 
->>>>>>> 2585fb04
 		snd_soc_dai_hw_free(cpu_dai, substream);
 		cpu_dai->rate = 0;
 	}
@@ -1385,11 +1224,7 @@
 	mutex_lock_nested(&rtd->card->pcm_mutex, rtd->card->pcm_subclass);
 
 	/* clear the corresponding DAIs parameters when going to be inactive */
-<<<<<<< HEAD
-	for_each_rtd_cpu_dai(rtd, i, cpu_dai) {
-=======
 	for_each_rtd_cpu_dais(rtd, i, cpu_dai) {
->>>>>>> 2585fb04
 		if (cpu_dai->active == 1) {
 			cpu_dai->rate = 0;
 			cpu_dai->channels = 0;
@@ -1406,19 +1241,10 @@
 	}
 
 	/* apply codec digital mute */
-<<<<<<< HEAD
-	for_each_rtd_codec_dai(rtd, i, codec_dai) {
-		int playback_active = codec_dai->stream_active[SNDRV_PCM_STREAM_PLAYBACK];
-		int capture_active  = codec_dai->stream_active[SNDRV_PCM_STREAM_CAPTURE];
-
-		if ((playback && playback_active == 1) ||
-		    (!playback && capture_active == 1))
-=======
 	for_each_rtd_codec_dais(rtd, i, codec_dai) {
 		int active = codec_dai->stream_active[substream->stream];
 
 		if (active == 1)
->>>>>>> 2585fb04
 			snd_soc_dai_digital_mute(codec_dai, 1,
 						 substream->stream);
 	}
@@ -1445,17 +1271,12 @@
 		snd_soc_dai_hw_free(codec_dai, substream);
 	}
 
-<<<<<<< HEAD
-	for_each_rtd_cpu_dai(rtd, i, cpu_dai)
-		snd_soc_dai_hw_free(cpu_dai, substream);
-=======
 	for_each_rtd_cpu_dais(rtd, i, cpu_dai) {
 		if (!snd_soc_dai_stream_valid(cpu_dai, substream->stream))
 			continue;
 
 		snd_soc_dai_hw_free(cpu_dai, substream);
 	}
->>>>>>> 2585fb04
 
 	mutex_unlock(&rtd->card->pcm_mutex);
 	return 0;
@@ -1479,11 +1300,7 @@
 			return ret;
 	}
 
-<<<<<<< HEAD
-	for_each_rtd_cpu_dai(rtd, i, cpu_dai) {
-=======
 	for_each_rtd_cpu_dais(rtd, i, cpu_dai) {
->>>>>>> 2585fb04
 		ret = snd_soc_dai_trigger(cpu_dai, substream, cmd);
 		if (ret < 0)
 			return ret;
@@ -1512,11 +1329,7 @@
 			return ret;
 	}
 
-<<<<<<< HEAD
-	for_each_rtd_cpu_dai(rtd, i, cpu_dai) {
-=======
 	for_each_rtd_cpu_dais(rtd, i, cpu_dai) {
->>>>>>> 2585fb04
 		ret = snd_soc_dai_trigger(cpu_dai, substream, cmd);
 		if (ret < 0)
 			return ret;
@@ -1571,11 +1384,7 @@
 			return ret;
 	}
 
-<<<<<<< HEAD
-	for_each_rtd_cpu_dai(rtd, i, cpu_dai) {
-=======
 	for_each_rtd_cpu_dais(rtd, i, cpu_dai) {
->>>>>>> 2585fb04
 		ret = snd_soc_dai_bespoke_trigger(cpu_dai, substream, cmd);
 		if (ret < 0)
 			return ret;
@@ -1608,11 +1417,7 @@
 	/* base delay if assigned in pointer callback */
 	delay = runtime->delay;
 
-<<<<<<< HEAD
-	for_each_rtd_cpu_dai(rtd, i, cpu_dai) {
-=======
 	for_each_rtd_cpu_dais(rtd, i, cpu_dai) {
->>>>>>> 2585fb04
 		cpu_delay = max(cpu_delay,
 				snd_soc_dai_delay(cpu_dai, substream));
 	}
@@ -1739,11 +1544,7 @@
 		if (!be->dai_link->no_pcm)
 			continue;
 
-<<<<<<< HEAD
-		for_each_rtd_cpu_dai(be, i, dai) {
-=======
 		for_each_rtd_cpu_dais(be, i, dai) {
->>>>>>> 2585fb04
 			w = snd_soc_dai_get_widget(dai, stream);
 
 			dev_dbg(card->dev, "ASoC: try BE : %s\n",
@@ -1753,11 +1554,7 @@
 				return be;
 		}
 
-<<<<<<< HEAD
-		for_each_rtd_codec_dai(be, i, dai) {
-=======
 		for_each_rtd_codec_dais(be, i, dai) {
->>>>>>> 2585fb04
 			w = snd_soc_dai_get_widget(dai, stream);
 
 			if (w == widget)
@@ -1845,11 +1642,7 @@
 
 		/* is there a valid CPU DAI widget for this BE */
 		do_prune = 1;
-<<<<<<< HEAD
-		for_each_rtd_cpu_dai(dpcm->be, i, dai) {
-=======
 		for_each_rtd_cpu_dais(dpcm->be, i, dai) {
->>>>>>> 2585fb04
 			widget = snd_soc_dai_get_widget(dai, stream);
 
 			/*
@@ -1864,11 +1657,7 @@
 
 		/* is there a valid CODEC DAI widget for this BE */
 		do_prune = 1;
-<<<<<<< HEAD
-		for_each_rtd_codec_dai(dpcm->be, i, dai) {
-=======
 		for_each_rtd_codec_dais(dpcm->be, i, dai) {
->>>>>>> 2585fb04
 			widget = snd_soc_dai_get_widget(dai, stream);
 
 			/* prune the BE if it's no longer in our active list */
@@ -2159,9 +1948,6 @@
 		struct snd_soc_dai *dai;
 		int i;
 
-<<<<<<< HEAD
-		for_each_rtd_cpu_dai(be, i, dai) {
-=======
 		for_each_rtd_cpu_dais(be, i, dai) {
 			/*
 			 * Skip CPUs which don't support the current stream
@@ -2170,7 +1956,6 @@
 			if (!snd_soc_dai_stream_valid(dai, stream))
 				continue;
 
->>>>>>> 2585fb04
 			cpu_stream = snd_soc_dai_get_pcm_stream(dai, stream);
 
 			*channels_min = max(*channels_min,
@@ -2218,11 +2003,6 @@
 		struct snd_soc_dai *dai;
 		int i;
 
-<<<<<<< HEAD
-		for_each_rtd_cpu_dai(be, i, dai) {
-			cpu_stream = snd_soc_dai_get_pcm_stream(dai, stream);
-
-=======
 		for_each_rtd_cpu_dais(be, i, dai) {
 			/*
 			 * Skip CPUs which don't support the current stream
@@ -2233,7 +2013,6 @@
 
 			cpu_stream = snd_soc_dai_get_pcm_stream(dai, stream);
 
->>>>>>> 2585fb04
 			*rate_min = max(*rate_min, cpu_stream->rate_min);
 			*rate_max = min_not_zero(*rate_max,
 						 cpu_stream->rate_max);
@@ -2265,17 +2044,6 @@
 	struct snd_pcm_runtime *runtime = substream->runtime;
 	struct snd_soc_pcm_runtime *rtd = substream->private_data;
 	struct snd_soc_dai *cpu_dai;
-<<<<<<< HEAD
-	struct snd_soc_dai_driver *cpu_dai_drv;
-	int i;
-
-	for_each_rtd_cpu_dai(rtd, i, cpu_dai) {
-		cpu_dai_drv = cpu_dai->driver;
-		if (substream->stream == SNDRV_PCM_STREAM_PLAYBACK)
-			dpcm_init_runtime_hw(runtime, &cpu_dai_drv->playback);
-		else
-			dpcm_init_runtime_hw(runtime, &cpu_dai_drv->capture);
-=======
 	int i;
 
 	for_each_rtd_cpu_dais(rtd, i, cpu_dai) {
@@ -2289,7 +2057,6 @@
 		dpcm_init_runtime_hw(runtime,
 			snd_soc_dai_get_pcm_stream(cpu_dai,
 						   substream->stream));
->>>>>>> 2585fb04
 	}
 
 	dpcm_runtime_merge_format(substream, &runtime->hw.formats);
@@ -2335,11 +2102,7 @@
 	if (soc_pcm_has_symmetry(fe_substream))
 		fe_substream->runtime->hw.info |= SNDRV_PCM_INFO_JOINT_DUPLEX;
 
-<<<<<<< HEAD
-	for_each_rtd_cpu_dai (fe, i, fe_cpu_dai) {
-=======
 	for_each_rtd_cpu_dais (fe, i, fe_cpu_dai) {
->>>>>>> 2585fb04
 		/* Symmetry only applies if we've got an active stream. */
 		if (fe_cpu_dai->active) {
 			err = soc_pcm_apply_symmetry(fe_substream, fe_cpu_dai);
@@ -2370,11 +2133,7 @@
 			be_substream->runtime->hw.info |= SNDRV_PCM_INFO_JOINT_DUPLEX;
 
 		/* Symmetry only applies if we've got an active stream. */
-<<<<<<< HEAD
-		for_each_rtd_cpu_dai(rtd, i, cpu_dai) {
-=======
 		for_each_rtd_cpu_dais(rtd, i, cpu_dai) {
->>>>>>> 2585fb04
 			if (cpu_dai->active) {
 				err = soc_pcm_apply_symmetry(fe_substream,
 							     cpu_dai);
@@ -3233,8 +2992,6 @@
 	mutex_unlock(&card->mutex);
 	return ret;
 }
-<<<<<<< HEAD
-=======
 
 static void dpcm_fe_dai_cleanup(struct snd_pcm_substream *fe_substream)
 {
@@ -3264,7 +3021,6 @@
 	mutex_unlock(&fe->card->mutex);
 	return ret;
 }
->>>>>>> 2585fb04
 
 static int dpcm_fe_dai_open(struct snd_pcm_substream *fe_substream)
 {
@@ -3294,29 +3050,6 @@
 	dpcm_clear_pending_state(fe, stream);
 	dpcm_path_put(&list);
 open_end:
-<<<<<<< HEAD
-	mutex_unlock(&fe->card->mutex);
-	return ret;
-}
-
-static int dpcm_fe_dai_close(struct snd_pcm_substream *fe_substream)
-{
-	struct snd_soc_pcm_runtime *fe = fe_substream->private_data;
-	struct snd_soc_dpcm *dpcm;
-	int stream = fe_substream->stream, ret;
-
-	mutex_lock_nested(&fe->card->mutex, SND_SOC_CARD_CLASS_RUNTIME);
-	ret = dpcm_fe_dai_shutdown(fe_substream);
-
-	/* mark FE's links ready to prune */
-	for_each_dpcm_be(fe, stream, dpcm)
-		dpcm->state = SND_SOC_DPCM_LINK_STATE_FREE;
-
-	dpcm_be_disconnect(fe, stream);
-
-	fe->dpcm[stream].runtime = NULL;
-=======
->>>>>>> 2585fb04
 	mutex_unlock(&fe->card->mutex);
 	return ret;
 }
@@ -3341,20 +3074,6 @@
 			SNDRV_PCM_STREAM_PLAYBACK : SNDRV_PCM_STREAM_CAPTURE;
 		int cpu_playback = rtd->dai_link->params ?
 			SNDRV_PCM_STREAM_CAPTURE : SNDRV_PCM_STREAM_PLAYBACK;
-<<<<<<< HEAD
-
-		for_each_rtd_codec_dai(rtd, i, codec_dai) {
-			if (rtd->num_cpus == 1) {
-				cpu_dai = rtd->cpu_dais[0];
-			} else if (rtd->num_cpus == rtd->num_codecs) {
-				cpu_dai = rtd->cpu_dais[i];
-			} else {
-				dev_err(rtd->card->dev,
-					"N cpus to M codecs link is not supported yet\n");
-				return -EINVAL;
-			}
-
-=======
 
 		for_each_rtd_codec_dais(rtd, i, codec_dai) {
 			if (rtd->num_cpus == 1) {
@@ -3367,7 +3086,6 @@
 				return -EINVAL;
 			}
 
->>>>>>> 2585fb04
 			if (snd_soc_dai_stream_valid(codec_dai, SNDRV_PCM_STREAM_PLAYBACK) &&
 			    snd_soc_dai_stream_valid(cpu_dai,   cpu_playback))
 				playback = 1;
