// SPDX-License-Identifier: GPL-2.0
//
// ASoC audio graph sound card support
//
// Copyright (C) 2016 Renesas Solutions Corp.
// Kuninori Morimoto <kuninori.morimoto.gx@renesas.com>
//
// based on ${LINUX}/sound/soc/generic/simple-card.c

#include <linux/clk.h>
#include <linux/device.h>
#include <linux/gpio.h>
#include <linux/gpio/consumer.h>
#include <linux/module.h>
#include <linux/of.h>
#include <linux/of_device.h>
#include <linux/of_gpio.h>
#include <linux/of_graph.h>
#include <linux/platform_device.h>
#include <linux/string.h>
#include <sound/graph_card.h>

#define DPCM_SELECTABLE 1

#define PREFIX	"audio-graph-card,"

static int graph_outdrv_event(struct snd_soc_dapm_widget *w,
			      struct snd_kcontrol *kcontrol,
			      int event)
{
	struct snd_soc_dapm_context *dapm = w->dapm;
	struct asoc_simple_priv *priv = snd_soc_card_get_drvdata(dapm->card);

	switch (event) {
	case SND_SOC_DAPM_POST_PMU:
		gpiod_set_value_cansleep(priv->pa_gpio, 1);
		break;
	case SND_SOC_DAPM_PRE_PMD:
		gpiod_set_value_cansleep(priv->pa_gpio, 0);
		break;
	default:
		return -EINVAL;
	}

	return 0;
}

static const struct snd_soc_dapm_widget graph_dapm_widgets[] = {
	SND_SOC_DAPM_OUT_DRV_E("Amplifier", SND_SOC_NOPM,
			       0, 0, NULL, 0, graph_outdrv_event,
			       SND_SOC_DAPM_POST_PMU | SND_SOC_DAPM_PRE_PMD),
};

static const struct snd_soc_ops graph_ops = {
	.startup	= asoc_simple_startup,
	.shutdown	= asoc_simple_shutdown,
	.hw_params	= asoc_simple_hw_params,
};

static int graph_get_dai_id(struct device_node *ep)
{
	struct device_node *node;
	struct device_node *endpoint;
	struct of_endpoint info;
	int i, id;
	const u32 *reg;
	int ret;

	/* use driver specified DAI ID if exist */
	ret = snd_soc_get_dai_id(ep);
	if (ret != -ENOTSUPP)
		return ret;

	/* use endpoint/port reg if exist */
	ret = of_graph_parse_endpoint(ep, &info);
	if (ret == 0) {
		/*
		 * Because it will count port/endpoint if it doesn't have "reg".
		 * But, we can't judge whether it has "no reg", or "reg = <0>"
		 * only of_graph_parse_endpoint().
		 * We need to check "reg" property
		 */
		if (of_get_property(ep,   "reg", NULL))
			return info.id;

		node = of_get_parent(ep);
		reg = of_get_property(node, "reg", NULL);
		of_node_put(node);
		if (reg)
			return info.port;
	}
	node = of_graph_get_port_parent(ep);

	/*
	 * Non HDMI sound case, counting port/endpoint on its DT
	 * is enough. Let's count it.
	 */
	i = 0;
	id = -1;
	for_each_endpoint_of_node(node, endpoint) {
		if (endpoint == ep)
			id = i;
		i++;
	}

	of_node_put(node);

	if (id < 0)
		return -ENODEV;

	return id;
}

static bool soc_component_is_pcm(struct snd_soc_dai_link_component *dlc)
{
	struct snd_soc_dai *dai = snd_soc_find_dai_with_mutex(dlc);

	if (dai && (dai->component->driver->pcm_construct ||
		    dai->driver->pcm_new))
		return true;

	return false;
}

static int asoc_simple_parse_dai(struct device_node *ep,
				 struct snd_soc_dai_link_component *dlc,
				 int *is_single_link)
{
	struct device_node *node;
	struct of_phandle_args args;
	int ret;

	if (!ep)
		return 0;

	node = of_graph_get_port_parent(ep);

	/* Get dai->name */
	args.np		= node;
	args.args[0]	= graph_get_dai_id(ep);
	args.args_count	= (of_graph_get_endpoint_count(node) > 1);

	/*
	 * FIXME
	 *
	 * Here, dlc->dai_name is pointer to CPU/Codec DAI name.
	 * If user unbinded CPU or Codec driver, but not for Sound Card,
	 * dlc->dai_name is keeping unbinded CPU or Codec
	 * driver's pointer.
	 *
	 * If user re-bind CPU or Codec driver again, ALSA SoC will try
	 * to rebind Card via snd_soc_try_rebind_card(), but because of
	 * above reason, it might can't bind Sound Card.
	 * Because Sound Card is pointing to released dai_name pointer.
	 *
	 * To avoid this rebind Card issue,
	 * 1) It needs to alloc memory to keep dai_name eventhough
	 *    CPU or Codec driver was unbinded, or
	 * 2) user need to rebind Sound Card everytime
	 *    if he unbinded CPU or Codec.
	 */
	ret = snd_soc_get_dai_name(&args, &dlc->dai_name);
	if (ret < 0)
		return ret;

	dlc->of_node = node;

	if (is_single_link)
		*is_single_link = of_graph_get_endpoint_count(node) == 1;

	return 0;
}

static void graph_parse_convert(struct device *dev,
				struct device_node *ep,
				struct asoc_simple_data *adata)
{
	struct device_node *top = dev->of_node;
	struct device_node *port = of_get_parent(ep);
	struct device_node *ports = of_get_parent(port);
	struct device_node *node = of_graph_get_port_parent(ep);

	asoc_simple_parse_convert(dev, top,   NULL,   adata);
	asoc_simple_parse_convert(dev, node,  PREFIX, adata);
	asoc_simple_parse_convert(dev, ports, NULL,   adata);
	asoc_simple_parse_convert(dev, port,  NULL,   adata);
	asoc_simple_parse_convert(dev, ep,    NULL,   adata);

	of_node_put(port);
	of_node_put(ports);
	of_node_put(node);
}

static void graph_parse_mclk_fs(struct device_node *top,
				struct device_node *ep,
				struct simple_dai_props *props)
{
	struct device_node *port	= of_get_parent(ep);
	struct device_node *ports	= of_get_parent(port);
	struct device_node *node	= of_graph_get_port_parent(ep);

	of_property_read_u32(top,	"mclk-fs", &props->mclk_fs);
	of_property_read_u32(ports,	"mclk-fs", &props->mclk_fs);
	of_property_read_u32(port,	"mclk-fs", &props->mclk_fs);
	of_property_read_u32(ep,	"mclk-fs", &props->mclk_fs);

	of_node_put(port);
	of_node_put(ports);
	of_node_put(node);
}

static int graph_dai_link_of_dpcm(struct asoc_simple_priv *priv,
				  struct device_node *cpu_ep,
				  struct device_node *codec_ep,
				  struct link_info *li)
{
	struct device *dev = simple_priv_to_dev(priv);
	struct snd_soc_card *card = simple_priv_to_card(priv);
	struct snd_soc_dai_link *dai_link = simple_priv_to_link(priv, li->link);
	struct simple_dai_props *dai_props = simple_priv_to_props(priv, li->link);
	struct device_node *top = dev->of_node;
	struct device_node *ep = li->cpu ? cpu_ep : codec_ep;
	struct device_node *port;
	struct device_node *ports;
	struct device_node *node;
	struct asoc_simple_dai *dai;
	struct snd_soc_dai_link_component *cpus = dai_link->cpus;
	struct snd_soc_dai_link_component *codecs = dai_link->codecs;
	int ret;

	port	= of_get_parent(ep);
	ports	= of_get_parent(port);
	node	= of_graph_get_port_parent(ep);

	li->link++;

	dev_dbg(dev, "link_of DPCM (%pOF)\n", ep);

	if (li->cpu) {
		int is_single_links = 0;

		/* Codec is dummy */

		/* FE settings */
		dai_link->dynamic		= 1;
		dai_link->dpcm_merged_format	= 1;

		dai =
		dai_props->cpu_dai	= &priv->dais[li->dais++];

		ret = asoc_simple_parse_cpu(ep, dai_link, &is_single_links);
		if (ret)
			goto out_put_node;

		ret = asoc_simple_parse_clk_cpu(dev, ep, dai_link, dai);
		if (ret < 0)
			goto out_put_node;

		ret = asoc_simple_set_dailink_name(dev, dai_link,
						   "fe.%pOFP.%s",
						   cpus->of_node,
						   cpus->dai_name);
		if (ret < 0)
			goto out_put_node;

		/*
		 * In BE<->BE connections it is not required to create
		 * PCM devices at CPU end of the dai link and thus 'no_pcm'
		 * flag needs to be set. It is useful when there are many
		 * BE components and some of these have to be connected to
		 * form a valid audio path.
		 *
		 * For example: FE <-> BE1 <-> BE2 <-> ... <-> BEn where
		 * there are 'n' BE components in the path.
		 */
		if (card->component_chaining && !soc_component_is_pcm(cpus))
			dai_link->no_pcm = 1;

		/* card->num_links includes Codec */
		asoc_simple_canonicalize_cpu(dai_link, is_single_links);
		asoc_simple_canonicalize_platform(dai_link);
	} else {
		struct snd_soc_codec_conf *cconf;

		/* CPU is dummy */

		/* BE settings */
		dai_link->no_pcm		= 1;
		dai_link->be_hw_params_fixup	= asoc_simple_be_hw_params_fixup;

		dai =
		dai_props->codec_dai	= &priv->dais[li->dais++];

		cconf =
		dai_props->codec_conf	= &priv->codec_conf[li->conf++];

		ret = asoc_simple_parse_codec(ep, dai_link);
		if (ret < 0)
			goto out_put_node;

		ret = asoc_simple_parse_clk_codec(dev, ep, dai_link, dai);
		if (ret < 0)
			goto out_put_node;

		ret = asoc_simple_set_dailink_name(dev, dai_link,
						   "be.%pOFP.%s",
						   codecs->of_node,
						   codecs->dai_name);
		if (ret < 0)
			goto out_put_node;

		/* check "prefix" from top node */
		snd_soc_of_parse_node_prefix(top, cconf, codecs->of_node,
					      "prefix");
		snd_soc_of_parse_node_prefix(node, cconf, codecs->of_node,
					     PREFIX "prefix");
		snd_soc_of_parse_node_prefix(ports, cconf, codecs->of_node,
					     "prefix");
		snd_soc_of_parse_node_prefix(port, cconf, codecs->of_node,
					     "prefix");
	}

	graph_parse_convert(dev, ep, &dai_props->adata);
	graph_parse_mclk_fs(top, ep, dai_props);

	ret = asoc_simple_parse_tdm(ep, dai);
	if (ret)
		goto out_put_node;

	ret = asoc_simple_parse_daifmt(dev, cpu_ep, codec_ep,
				       NULL, &dai_link->dai_fmt);
	if (ret < 0)
		goto out_put_node;

	snd_soc_dai_link_set_capabilities(dai_link);

	dai_link->ops			= &graph_ops;

	/* Use custom snd_soc_ops callbacks if available */
	if (priv->ops)
		dai_link->ops = priv->ops;

	dai_link->init			= asoc_simple_dai_init;

out_put_node:
	of_node_put(ports);
	of_node_put(port);
	of_node_put(node);
	return ret;
}

static int graph_dai_link_of(struct asoc_simple_priv *priv,
			     struct device_node *cpu_ep,
			     struct device_node *codec_ep,
			     struct link_info *li)
{
	struct device *dev = simple_priv_to_dev(priv);
	struct snd_soc_dai_link *dai_link = simple_priv_to_link(priv, li->link);
	struct simple_dai_props *dai_props = simple_priv_to_props(priv, li->link);
	struct device_node *top = dev->of_node;
	struct asoc_simple_dai *cpu_dai;
	struct asoc_simple_dai *codec_dai;
	int ret, single_cpu = 0;

	dev_dbg(dev, "link_of (%pOF)\n", cpu_ep);

	li->link++;

	cpu_dai			=
	dai_props->cpu_dai	= &priv->dais[li->dais++];
	codec_dai		=
	dai_props->codec_dai	= &priv->dais[li->dais++];

	/* Factor to mclk, used in hw_params() */
	graph_parse_mclk_fs(top, cpu_ep,   dai_props);
	graph_parse_mclk_fs(top, codec_ep, dai_props);

	ret = asoc_simple_parse_daifmt(dev, cpu_ep, codec_ep,
				       NULL, &dai_link->dai_fmt);
	if (ret < 0)
		return ret;

	ret = asoc_simple_parse_cpu(cpu_ep, dai_link, &single_cpu);
	if (ret < 0)
		return ret;

	ret = asoc_simple_parse_codec(codec_ep, dai_link);
	if (ret < 0)
		return ret;

	ret = asoc_simple_parse_tdm(cpu_ep, cpu_dai);
	if (ret < 0)
		return ret;

	ret = asoc_simple_parse_tdm(codec_ep, codec_dai);
	if (ret < 0)
		return ret;

	ret = asoc_simple_parse_clk_cpu(dev, cpu_ep, dai_link, cpu_dai);
	if (ret < 0)
		return ret;

	ret = asoc_simple_parse_clk_codec(dev, codec_ep, dai_link, codec_dai);
	if (ret < 0)
		return ret;

	ret = asoc_simple_set_dailink_name(dev, dai_link,
					   "%s-%s",
					   dai_link->cpus->dai_name,
					   dai_link->codecs->dai_name);
	if (ret < 0)
		return ret;

	dai_link->ops = &graph_ops;
	dai_link->init = asoc_simple_dai_init;

	asoc_simple_canonicalize_cpu(dai_link, single_cpu);
	asoc_simple_canonicalize_platform(dai_link);

	return 0;
}

static inline bool parse_as_dpcm_link(struct asoc_simple_priv *priv,
				      struct device_node *codec_port,
				      struct asoc_simple_data *adata)
{
	if (priv->force_dpcm)
		return true;

	if (!priv->dpcm_selectable)
		return false;

	/*
	 * It is DPCM
	 * if Codec port has many endpoints,
	 * or has convert-xxx property
	 */
	if ((of_get_child_count(codec_port) > 1) ||
	    (adata->convert_rate || adata->convert_channels))
		return true;

	return false;
}

static int __graph_for_each_link(struct asoc_simple_priv *priv,
			struct link_info *li,
			int (*func_noml)(struct asoc_simple_priv *priv,
					 struct device_node *cpu_ep,
					 struct device_node *codec_ep,
					 struct link_info *li),
			int (*func_dpcm)(struct asoc_simple_priv *priv,
					 struct device_node *cpu_ep,
					 struct device_node *codec_ep,
					 struct link_info *li))
{
	struct of_phandle_iterator it;
	struct device *dev = simple_priv_to_dev(priv);
	struct device_node *node = dev->of_node;
	struct device_node *cpu_port;
	struct device_node *cpu_ep;
	struct device_node *codec_ep;
	struct device_node *codec_port;
	struct device_node *codec_port_old = NULL;
	struct asoc_simple_data adata;
	int rc, ret = 0;

	/* loop for all listed CPU port */
	of_for_each_phandle(&it, rc, node, "dais", NULL, 0) {
		cpu_port = it.node;
		cpu_ep	 = NULL;

		/* loop for all CPU endpoint */
		while (1) {
			cpu_ep = of_get_next_child(cpu_port, cpu_ep);
			if (!cpu_ep)
				break;

			/* get codec */
			codec_ep = of_graph_get_remote_endpoint(cpu_ep);
			codec_port = of_get_parent(codec_ep);

			/* get convert-xxx property */
			memset(&adata, 0, sizeof(adata));
			graph_parse_convert(dev, codec_ep, &adata);
			graph_parse_convert(dev, cpu_ep,   &adata);

			/* check if link requires DPCM parsing */
			if (parse_as_dpcm_link(priv, codec_port, &adata)) {
				/*
				 * Codec endpoint can be NULL for pluggable audio HW.
				 * Platform DT can populate the Codec endpoint depending on the
				 * plugged HW.
				 */
				/* Do it all CPU endpoint, and 1st Codec endpoint */
				if (li->cpu ||
				    ((codec_port_old != codec_port) && codec_ep))
					ret = func_dpcm(priv, cpu_ep, codec_ep, li);
			/* else normal sound */
			} else {
				if (li->cpu)
					ret = func_noml(priv, cpu_ep, codec_ep, li);
			}

			of_node_put(codec_ep);
			of_node_put(codec_port);

			if (ret < 0)
				return ret;

			codec_port_old = codec_port;
		}
	}

	return 0;
}

static int graph_for_each_link(struct asoc_simple_priv *priv,
			       struct link_info *li,
			       int (*func_noml)(struct asoc_simple_priv *priv,
						struct device_node *cpu_ep,
						struct device_node *codec_ep,
						struct link_info *li),
			       int (*func_dpcm)(struct asoc_simple_priv *priv,
						struct device_node *cpu_ep,
						struct device_node *codec_ep,
						struct link_info *li))
{
	int ret;
	/*
	 * Detect all CPU first, and Detect all Codec 2nd.
	 *
	 * In Normal sound case, all DAIs are detected
	 * as "CPU-Codec".
	 *
	 * In DPCM sound case,
	 * all CPUs   are detected as "CPU-dummy", and
	 * all Codecs are detected as "dummy-Codec".
	 * To avoid random sub-device numbering,
	 * detect "dummy-Codec" in last;
	 */
	for (li->cpu = 1; li->cpu >= 0; li->cpu--) {
		ret = __graph_for_each_link(priv, li, func_noml, func_dpcm);
		if (ret < 0)
			break;
	}

	return ret;
}

static void graph_get_dais_count(struct asoc_simple_priv *priv,
				 struct link_info *li);

int audio_graph_parse_of(struct asoc_simple_priv *priv, struct device *dev)
{
	struct snd_soc_card *card = simple_priv_to_card(priv);
	struct link_info li;
	int ret;

	card->owner = THIS_MODULE;
	card->dev = dev;

	memset(&li, 0, sizeof(li));
	graph_get_dais_count(priv, &li);
	if (!li.link || !li.dais)
		return -EINVAL;

	ret = asoc_simple_init_priv(priv, &li);
	if (ret < 0)
		return ret;

	priv->pa_gpio = devm_gpiod_get_optional(dev, "pa", GPIOD_OUT_LOW);
	if (IS_ERR(priv->pa_gpio)) {
		ret = PTR_ERR(priv->pa_gpio);
		dev_err(dev, "failed to get amplifier gpio: %d\n", ret);
		return ret;
	}

	ret = asoc_simple_parse_widgets(card, NULL);
	if (ret < 0)
		return ret;

	ret = asoc_simple_parse_routing(card, NULL);
	if (ret < 0)
		return ret;

	memset(&li, 0, sizeof(li));
	ret = graph_for_each_link(priv, &li,
				  graph_dai_link_of,
				  graph_dai_link_of_dpcm);
	if (ret < 0)
		goto err;

	ret = asoc_simple_parse_card_name(card, NULL);
	if (ret < 0)
		goto err;

	snd_soc_card_set_drvdata(card, priv);

	asoc_simple_debug_info(priv);

	ret = devm_snd_soc_register_card(dev, card);
	if (ret < 0)
		goto err;

	return 0;

err:
	asoc_simple_clean_reference(card);

	if (ret != -EPROBE_DEFER)
		dev_err(dev, "parse error %d\n", ret);

	return ret;
}
EXPORT_SYMBOL_GPL(audio_graph_parse_of);

static int graph_count_noml(struct asoc_simple_priv *priv,
			    struct device_node *cpu_ep,
			    struct device_node *codec_ep,
			    struct link_info *li)
{
	struct device *dev = simple_priv_to_dev(priv);

	if (li->link >= SNDRV_MINOR_DEVICES) {
		dev_err(dev, "too many links\n");
		return -EINVAL;
	}

	li->num[li->link].cpus		= 1;
	li->num[li->link].codecs	= 1;
	li->num[li->link].platforms	= 1;

	li->link += 1; /* 1xCPU-Codec */
	li->dais += 2; /* 1xCPU + 1xCodec */

	dev_dbg(dev, "Count As Normal\n");

	return 0;
}

static int graph_count_dpcm(struct asoc_simple_priv *priv,
			    struct device_node *cpu_ep,
			    struct device_node *codec_ep,
			    struct link_info *li)
{
	struct device *dev = simple_priv_to_dev(priv);

<<<<<<< HEAD
	if (li->cpu) {
		li->link++; /* 1xCPU-dummy */
		li->dais++; /* 1xCPU */
	} else {
=======
	if (li->link >= SNDRV_MINOR_DEVICES) {
		dev_err(dev, "too many links\n");
		return -EINVAL;
	}

	if (li->cpu) {
		li->num[li->link].cpus		= 1;
		li->num[li->link].platforms	= 1;

		li->link++; /* 1xCPU-dummy */
		li->dais++; /* 1xCPU */
	} else {
		li->num[li->link].codecs	= 1;

>>>>>>> c88e53f7
		li->link++; /* 1xdummy-Codec */
		li->conf++; /* 1xdummy-Codec */
		li->dais++; /* 1xCodec */
	}

	dev_dbg(dev, "Count As DPCM\n");

	return 0;
}

static void graph_get_dais_count(struct asoc_simple_priv *priv,
				 struct link_info *li)
{
	struct device *dev = simple_priv_to_dev(priv);

	/*
	 * link_num :	number of links.
	 *		CPU-Codec / CPU-dummy / dummy-Codec
	 * dais_num :	number of DAIs
	 * ccnf_num :	number of codec_conf
	 *		same number for "dummy-Codec"
	 *
	 * ex1)
	 * CPU0 --- Codec0	link : 5
	 * CPU1 --- Codec1	dais : 7
	 * CPU2 -/		ccnf : 1
	 * CPU3 --- Codec2
	 *
	 *	=> 5 links = 2xCPU-Codec + 2xCPU-dummy + 1xdummy-Codec
	 *	=> 7 DAIs  = 4xCPU + 3xCodec
	 *	=> 1 ccnf  = 1xdummy-Codec
	 *
	 * ex2)
	 * CPU0 --- Codec0	link : 5
	 * CPU1 --- Codec1	dais : 6
	 * CPU2 -/		ccnf : 1
	 * CPU3 -/
	 *
	 *	=> 5 links = 1xCPU-Codec + 3xCPU-dummy + 1xdummy-Codec
	 *	=> 6 DAIs  = 4xCPU + 2xCodec
	 *	=> 1 ccnf  = 1xdummy-Codec
	 *
	 * ex3)
	 * CPU0 --- Codec0	link : 6
	 * CPU1 -/		dais : 6
	 * CPU2 --- Codec1	ccnf : 2
	 * CPU3 -/
	 *
	 *	=> 6 links = 0xCPU-Codec + 4xCPU-dummy + 2xdummy-Codec
	 *	=> 6 DAIs  = 4xCPU + 2xCodec
	 *	=> 2 ccnf  = 2xdummy-Codec
	 *
	 * ex4)
	 * CPU0 --- Codec0 (convert-rate)	link : 3
	 * CPU1 --- Codec1			dais : 4
	 *					ccnf : 1
	 *
	 *	=> 3 links = 1xCPU-Codec + 1xCPU-dummy + 1xdummy-Codec
	 *	=> 4 DAIs  = 2xCPU + 2xCodec
	 *	=> 1 ccnf  = 1xdummy-Codec
	 */
	graph_for_each_link(priv, li,
			    graph_count_noml,
			    graph_count_dpcm);
	dev_dbg(dev, "link %d, dais %d, ccnf %d\n",
		li->link, li->dais, li->conf);
}

int audio_graph_card_probe(struct snd_soc_card *card)
{
	struct asoc_simple_priv *priv = snd_soc_card_get_drvdata(card);
	int ret;

	ret = asoc_simple_init_hp(card, &priv->hp_jack, NULL);
	if (ret < 0)
		return ret;

	ret = asoc_simple_init_mic(card, &priv->mic_jack, NULL);
	if (ret < 0)
		return ret;

	return 0;
}
EXPORT_SYMBOL_GPL(audio_graph_card_probe);

static int graph_probe(struct platform_device *pdev)
{
	struct asoc_simple_priv *priv;
	struct device *dev = &pdev->dev;
	struct snd_soc_card *card;

	/* Allocate the private data and the DAI link array */
	priv = devm_kzalloc(dev, sizeof(*priv), GFP_KERNEL);
	if (!priv)
		return -ENOMEM;

	card = simple_priv_to_card(priv);
	card->dapm_widgets	= graph_dapm_widgets;
	card->num_dapm_widgets	= ARRAY_SIZE(graph_dapm_widgets);
	card->probe		= audio_graph_card_probe;

	if (of_device_get_match_data(dev))
		priv->dpcm_selectable = 1;

	return audio_graph_parse_of(priv, dev);
}

int audio_graph_remove(struct platform_device *pdev)
{
	struct snd_soc_card *card = platform_get_drvdata(pdev);

	return asoc_simple_clean_reference(card);
}
EXPORT_SYMBOL_GPL(audio_graph_remove);

static const struct of_device_id graph_of_match[] = {
	{ .compatible = "audio-graph-card", },
	{ .compatible = "audio-graph-scu-card",
	  .data = (void *)DPCM_SELECTABLE },
	{},
};
MODULE_DEVICE_TABLE(of, graph_of_match);

static struct platform_driver graph_card = {
	.driver = {
		.name = "asoc-audio-graph-card",
		.pm = &snd_soc_pm_ops,
		.of_match_table = graph_of_match,
	},
	.probe = graph_probe,
	.remove = audio_graph_remove,
};
module_platform_driver(graph_card);

MODULE_ALIAS("platform:asoc-audio-graph-card");
MODULE_LICENSE("GPL v2");
MODULE_DESCRIPTION("ASoC Audio Graph Sound Card");
MODULE_AUTHOR("Kuninori Morimoto <kuninori.morimoto.gx@renesas.com>");<|MERGE_RESOLUTION|>--- conflicted
+++ resolved
@@ -645,12 +645,6 @@
 {
 	struct device *dev = simple_priv_to_dev(priv);
 
-<<<<<<< HEAD
-	if (li->cpu) {
-		li->link++; /* 1xCPU-dummy */
-		li->dais++; /* 1xCPU */
-	} else {
-=======
 	if (li->link >= SNDRV_MINOR_DEVICES) {
 		dev_err(dev, "too many links\n");
 		return -EINVAL;
@@ -665,7 +659,6 @@
 	} else {
 		li->num[li->link].codecs	= 1;
 
->>>>>>> c88e53f7
 		li->link++; /* 1xdummy-Codec */
 		li->conf++; /* 1xdummy-Codec */
 		li->dais++; /* 1xCodec */
