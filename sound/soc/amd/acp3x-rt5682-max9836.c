// SPDX-License-Identifier: GPL-2.0+
//
// Machine driver for AMD ACP Audio engine using DA7219 & MAX98357 codec.
//
//Copyright 2016 Advanced Micro Devices, Inc.

#include <sound/core.h>
#include <sound/soc.h>
#include <sound/pcm.h>
#include <sound/pcm_params.h>
#include <sound/soc-dapm.h>
#include <sound/jack.h>
#include <linux/clk.h>
#include <linux/gpio.h>
#include <linux/gpio/consumer.h>
#include <linux/module.h>
#include <linux/i2c.h>
#include <linux/input.h>
#include <linux/io.h>
#include <linux/acpi.h>

#include "raven/acp3x.h"
#include "../codecs/rt5682.h"
#include "../codecs/rt1015.h"

#define PCO_PLAT_CLK 48000000
#define RT5682_PLL_FREQ (48000 * 512)
#define DUAL_CHANNEL		2

static struct snd_soc_jack pco_jack;
static struct clk *rt5682_dai_wclk;
static struct clk *rt5682_dai_bclk;
static struct gpio_desc *dmic_sel;
void *soc_is_rltk_max(struct device *dev);

enum {
	RT5682 = 0,
	MAX,
	EC,
};

static int acp3x_5682_init(struct snd_soc_pcm_runtime *rtd)
{
	int ret;
	struct snd_soc_card *card = rtd->card;
	struct snd_soc_dai *codec_dai = asoc_rtd_to_codec(rtd, 0);
	struct snd_soc_component *component = codec_dai->component;

	dev_info(rtd->dev, "codec dai name = %s\n", codec_dai->name);

	/* set rt5682 dai fmt */
	ret =  snd_soc_dai_set_fmt(codec_dai, SND_SOC_DAIFMT_I2S
			| SND_SOC_DAIFMT_NB_NF
			| SND_SOC_DAIFMT_CBM_CFM);
	if (ret < 0) {
		dev_err(rtd->card->dev,
				"Failed to set rt5682 dai fmt: %d\n", ret);
		return ret;
	}

	/* set codec PLL */
	ret = snd_soc_dai_set_pll(codec_dai, RT5682_PLL2, RT5682_PLL2_S_MCLK,
				  PCO_PLAT_CLK, RT5682_PLL_FREQ);
	if (ret < 0) {
		dev_err(rtd->dev, "can't set rt5682 PLL: %d\n", ret);
		return ret;
	}

	/* Set codec sysclk */
	ret = snd_soc_dai_set_sysclk(codec_dai, RT5682_SCLK_S_PLL2,
			RT5682_PLL_FREQ, SND_SOC_CLOCK_IN);
	if (ret < 0) {
		dev_err(rtd->dev,
			"Failed to set rt5682 SYSCLK: %d\n", ret);
		return ret;
	}

	/* Set tdm/i2s1 master bclk ratio */
	ret = snd_soc_dai_set_bclk_ratio(codec_dai, 64);
	if (ret < 0) {
		dev_err(rtd->dev,
			"Failed to set rt5682 tdm bclk ratio: %d\n", ret);
		return ret;
	}

	rt5682_dai_wclk = clk_get(component->dev, "rt5682-dai-wclk");
	rt5682_dai_bclk = clk_get(component->dev, "rt5682-dai-bclk");

	ret = snd_soc_card_jack_new(card, "Headset Jack",
				SND_JACK_HEADSET | SND_JACK_LINEOUT |
				SND_JACK_BTN_0 | SND_JACK_BTN_1 |
				SND_JACK_BTN_2 | SND_JACK_BTN_3,
				&pco_jack, NULL, 0);
	if (ret) {
		dev_err(card->dev, "HP jack creation failed %d\n", ret);
		return ret;
	}

	snd_jack_set_key(pco_jack.jack, SND_JACK_BTN_0, KEY_PLAYPAUSE);
	snd_jack_set_key(pco_jack.jack, SND_JACK_BTN_1, KEY_VOICECOMMAND);
	snd_jack_set_key(pco_jack.jack, SND_JACK_BTN_2, KEY_VOLUMEUP);
	snd_jack_set_key(pco_jack.jack, SND_JACK_BTN_3, KEY_VOLUMEDOWN);

	ret = snd_soc_component_set_jack(component, &pco_jack, NULL);
	if (ret) {
		dev_err(rtd->dev, "Headset Jack call-back failed: %d\n", ret);
		return ret;
	}

	return ret;
}

static int rt5682_clk_enable(struct snd_pcm_substream *substream)
{
	int ret = 0;
	struct snd_soc_pcm_runtime *rtd = asoc_substream_to_rtd(substream);

	/* RT5682 will support only 48K output with 48M mclk */
	clk_set_rate(rt5682_dai_wclk, 48000);
	clk_set_rate(rt5682_dai_bclk, 48000 * 64);
	ret = clk_prepare_enable(rt5682_dai_wclk);
	if (ret < 0) {
		dev_err(rtd->dev, "can't enable wclk %d\n", ret);
		return ret;
	}

	return ret;
}

static int acp3x_1015_hw_params(struct snd_pcm_substream *substream,
					struct snd_pcm_hw_params *params)
{
	struct snd_soc_pcm_runtime *rtd = substream->private_data;
	struct snd_soc_dai *codec_dai;
	int srate, i, ret;

	ret = 0;
	srate = params_rate(params);

	for_each_rtd_codec_dais(rtd, i, codec_dai) {
		if (strcmp(codec_dai->component->name, "rt1015-aif"))
			continue;
		ret = snd_soc_dai_set_bclk_ratio(codec_dai, 64);
		if (ret < 0)
			return ret;
		ret = snd_soc_dai_set_pll(codec_dai, 0, RT1015_PLL_S_BCLK,
						64 * srate, 256 * srate);
		if (ret < 0)
			return ret;
		ret = snd_soc_dai_set_sysclk(codec_dai, RT1015_SCLK_S_PLL,
					256 * srate, SND_SOC_CLOCK_IN);
		if (ret < 0)
			return ret;
	}
	return ret;
}

static void rt5682_clk_disable(void)
{
	clk_disable_unprepare(rt5682_dai_wclk);
}

static const unsigned int channels[] = {
	DUAL_CHANNEL,
};

static const unsigned int rates[] = {
	48000,
};

static const struct snd_pcm_hw_constraint_list constraints_rates = {
	.count = ARRAY_SIZE(rates),
	.list  = rates,
	.mask = 0,
};

static const struct snd_pcm_hw_constraint_list constraints_channels = {
	.count = ARRAY_SIZE(channels),
	.list = channels,
	.mask = 0,
};

static int acp3x_5682_startup(struct snd_pcm_substream *substream)
{
	struct snd_pcm_runtime *runtime = substream->runtime;
	struct snd_soc_pcm_runtime *rtd = asoc_substream_to_rtd(substream);
	struct snd_soc_card *card = rtd->card;
	struct acp3x_platform_info *machine = snd_soc_card_get_drvdata(card);

	machine->play_i2s_instance = I2S_SP_INSTANCE;
	machine->cap_i2s_instance = I2S_SP_INSTANCE;

	runtime->hw.channels_max = DUAL_CHANNEL;
	snd_pcm_hw_constraint_list(runtime, 0, SNDRV_PCM_HW_PARAM_CHANNELS,
				   &constraints_channels);
	snd_pcm_hw_constraint_list(runtime, 0, SNDRV_PCM_HW_PARAM_RATE,
				   &constraints_rates);
	return rt5682_clk_enable(substream);
}

static int acp3x_max_startup(struct snd_pcm_substream *substream)
{
	struct snd_pcm_runtime *runtime = substream->runtime;
	struct snd_soc_pcm_runtime *rtd = asoc_substream_to_rtd(substream);
	struct snd_soc_card *card = rtd->card;
	struct acp3x_platform_info *machine = snd_soc_card_get_drvdata(card);

	machine->play_i2s_instance = I2S_BT_INSTANCE;

	runtime->hw.channels_max = DUAL_CHANNEL;
	snd_pcm_hw_constraint_list(runtime, 0, SNDRV_PCM_HW_PARAM_CHANNELS,
				   &constraints_channels);
	snd_pcm_hw_constraint_list(runtime, 0, SNDRV_PCM_HW_PARAM_RATE,
				   &constraints_rates);
	return rt5682_clk_enable(substream);
}

static int acp3x_ec_dmic0_startup(struct snd_pcm_substream *substream)
{
	struct snd_soc_pcm_runtime *rtd = asoc_substream_to_rtd(substream);
	struct snd_soc_card *card = rtd->card;
	struct snd_soc_dai *codec_dai = asoc_rtd_to_codec(rtd, 0);
	struct acp3x_platform_info *machine = snd_soc_card_get_drvdata(card);

	machine->cap_i2s_instance = I2S_BT_INSTANCE;
	snd_soc_dai_set_bclk_ratio(codec_dai, 64);

	return rt5682_clk_enable(substream);
}

static int dmic_switch;

static int dmic_get(struct snd_kcontrol *kcontrol,
			 struct snd_ctl_elem_value *ucontrol)
{
	ucontrol->value.integer.value[0] = dmic_switch;
	return 0;
}

static int dmic_set(struct snd_kcontrol *kcontrol,
			 struct snd_ctl_elem_value *ucontrol)
{
	if (dmic_sel) {
		dmic_switch = ucontrol->value.integer.value[0];
		gpiod_set_value(dmic_sel, dmic_switch);
	}
	return 0;
}

static void rt5682_shutdown(struct snd_pcm_substream *substream)
{
	rt5682_clk_disable();
}

static const struct snd_soc_ops acp3x_5682_ops = {
	.startup = acp3x_5682_startup,
	.shutdown = rt5682_shutdown,
};

static const struct snd_soc_ops acp3x_max_play_ops = {
	.startup = acp3x_max_startup,
	.shutdown = rt5682_shutdown,
	.hw_params = acp3x_1015_hw_params,
};

static const struct snd_soc_ops acp3x_ec_cap0_ops = {
	.startup = acp3x_ec_dmic0_startup,
	.shutdown = rt5682_shutdown,
};

SND_SOC_DAILINK_DEF(acp3x_i2s,
	DAILINK_COMP_ARRAY(COMP_CPU("acp3x_i2s_playcap.0")));
SND_SOC_DAILINK_DEF(acp3x_bt,
	DAILINK_COMP_ARRAY(COMP_CPU("acp3x_i2s_playcap.2")));

SND_SOC_DAILINK_DEF(rt5682,
	DAILINK_COMP_ARRAY(COMP_CODEC("i2c-10EC5682:00", "rt5682-aif1")));
SND_SOC_DAILINK_DEF(max,
	DAILINK_COMP_ARRAY(COMP_CODEC("MX98357A:00", "HiFi")));
SND_SOC_DAILINK_DEF(rt1015,
	DAILINK_COMP_ARRAY(COMP_CODEC("i2c-10EC1015:00", "rt1015-aif"),
			COMP_CODEC("i2c-10EC1015:01", "rt1015-aif")));
SND_SOC_DAILINK_DEF(cros_ec,
	DAILINK_COMP_ARRAY(COMP_CODEC("GOOG0013:00", "EC Codec I2S RX")));

SND_SOC_DAILINK_DEF(platform,
	DAILINK_COMP_ARRAY(COMP_PLATFORM("acp3x_rv_i2s_dma.0")));

static struct snd_soc_codec_conf rt1015_conf[] = {
	{
		.dlc = COMP_CODEC_CONF("i2c-10EC1015:00"),
		.name_prefix = "Left",
	},
	{
		.dlc = COMP_CODEC_CONF("i2c-10EC1015:01"),
		.name_prefix = "Right",
	},
};

static struct snd_soc_dai_link acp3x_dai[] = {
	[RT5682] = {
		.name = "acp3x-5682-play",
		.stream_name = "Playback",
		.dai_fmt = SND_SOC_DAIFMT_I2S | SND_SOC_DAIFMT_NB_NF
				| SND_SOC_DAIFMT_CBM_CFM,
		.init = acp3x_5682_init,
		.dpcm_playback = 1,
		.dpcm_capture = 1,
		.ops = &acp3x_5682_ops,
		SND_SOC_DAILINK_REG(acp3x_i2s, rt5682, platform),
	},
	[MAX] = {
		.name = "acp3x-max98357-play",
		.stream_name = "HiFi Playback",
		.dai_fmt = SND_SOC_DAIFMT_I2S | SND_SOC_DAIFMT_NB_NF
				| SND_SOC_DAIFMT_CBS_CFS,
		.dpcm_playback = 1,
		.ops = &acp3x_max_play_ops,
		.cpus = acp3x_bt,
		.num_cpus = ARRAY_SIZE(acp3x_bt),
		.platforms = platform,
		.num_platforms = ARRAY_SIZE(platform),
	},
	[EC] = {
		.name = "acp3x-ec-dmic0-capture",
		.stream_name = "Capture DMIC0",
		.dai_fmt = SND_SOC_DAIFMT_I2S | SND_SOC_DAIFMT_NB_NF
				| SND_SOC_DAIFMT_CBS_CFS,
		.dpcm_capture = 1,
		.ops = &acp3x_ec_cap0_ops,
		SND_SOC_DAILINK_REG(acp3x_bt, cros_ec, platform),
	},
};

static const char * const dmic_mux_text[] = {
	"Front Mic",
	"Rear Mic",
};

static SOC_ENUM_SINGLE_DECL(
		acp3x_dmic_enum, SND_SOC_NOPM, 0, dmic_mux_text);

static const struct snd_kcontrol_new acp3x_dmic_mux_control =
	SOC_DAPM_ENUM_EXT("DMIC Select Mux", acp3x_dmic_enum,
			  dmic_get, dmic_set);

<<<<<<< HEAD
static const struct snd_soc_dapm_widget acp3x_widgets[] = {
=======
static const struct snd_soc_dapm_widget acp3x_5682_widgets[] = {
>>>>>>> 77e5934e
	SND_SOC_DAPM_HP("Headphone Jack", NULL),
	SND_SOC_DAPM_SPK("Spk", NULL),
	SND_SOC_DAPM_MIC("Headset Mic", NULL),
	SND_SOC_DAPM_MUX("Dmic Mux", SND_SOC_NOPM, 0, 0,
			 &acp3x_dmic_mux_control),
};

static const struct snd_soc_dapm_route acp3x_5682_audio_route[] = {
	{"Headphone Jack", NULL, "HPOL"},
	{"Headphone Jack", NULL, "HPOR"},
	{"IN1P", NULL, "Headset Mic"},
	{"Spk", NULL, "Speaker"},
	{"Dmic Mux", "Front Mic", "DMIC"},
	{"Dmic Mux", "Rear Mic", "DMIC"},
};

static const struct snd_kcontrol_new acp3x_5682_mc_controls[] = {
	SOC_DAPM_PIN_SWITCH("Headphone Jack"),
	SOC_DAPM_PIN_SWITCH("Spk"),
	SOC_DAPM_PIN_SWITCH("Headset Mic"),
};

static struct snd_soc_card acp3x_5682 = {
	.name = "acp3xalc5682m98357",
	.owner = THIS_MODULE,
	.dai_link = acp3x_dai,
	.num_links = ARRAY_SIZE(acp3x_dai),
	.dapm_widgets = acp3x_5682_widgets,
	.num_dapm_widgets = ARRAY_SIZE(acp3x_5682_widgets),
	.dapm_routes = acp3x_5682_audio_route,
	.num_dapm_routes = ARRAY_SIZE(acp3x_5682_audio_route),
	.controls = acp3x_5682_mc_controls,
	.num_controls = ARRAY_SIZE(acp3x_5682_mc_controls),
};

static const struct snd_soc_dapm_widget acp3x_1015_widgets[] = {
	SND_SOC_DAPM_HP("Headphone Jack", NULL),
	SND_SOC_DAPM_MIC("Headset Mic", NULL),
	SND_SOC_DAPM_MUX("Dmic Mux", SND_SOC_NOPM, 0, 0,
			 &acp3x_dmic_mux_control),
	SND_SOC_DAPM_SPK("Left Spk", NULL),
	SND_SOC_DAPM_SPK("Right Spk", NULL),
};

static const struct snd_soc_dapm_route acp3x_1015_route[] = {
	{"Headphone Jack", NULL, "HPOL"},
	{"Headphone Jack", NULL, "HPOR"},
	{"IN1P", NULL, "Headset Mic"},
	{"Dmic Mux", "Front Mic", "DMIC"},
	{"Dmic Mux", "Rear Mic", "DMIC"},
	{"Left Spk", NULL, "Left SPO"},
	{"Right Spk", NULL, "Right SPO"},
};

static const struct snd_kcontrol_new acp3x_mc_1015_controls[] = {
	SOC_DAPM_PIN_SWITCH("Headphone Jack"),
	SOC_DAPM_PIN_SWITCH("Headset Mic"),
	SOC_DAPM_PIN_SWITCH("Left Spk"),
	SOC_DAPM_PIN_SWITCH("Right Spk"),
};

static struct snd_soc_card acp3x_1015 = {
	.name = "acp3xalc56821015",
	.owner = THIS_MODULE,
	.dai_link = acp3x_dai,
	.num_links = ARRAY_SIZE(acp3x_dai),
	.dapm_widgets = acp3x_1015_widgets,
	.num_dapm_widgets = ARRAY_SIZE(acp3x_1015_widgets),
	.dapm_routes = acp3x_1015_route,
	.num_dapm_routes = ARRAY_SIZE(acp3x_1015_route),
	.codec_conf = rt1015_conf,
	.num_configs = ARRAY_SIZE(rt1015_conf),
	.controls = acp3x_mc_1015_controls,
	.num_controls = ARRAY_SIZE(acp3x_mc_1015_controls),
};

void *soc_is_rltk_max(struct device *dev)
{
	const struct acpi_device_id *match;

	match = acpi_match_device(dev->driver->acpi_match_table, dev);
	if (!match)
		return NULL;
	return (void *)match->driver_data;
}

static void card_spk_dai_link_present(struct snd_soc_dai_link *links,
						const char *card_name)
{
	if (!strcmp(card_name, "acp3xalc56821015")) {
		links[1].codecs = rt1015;
		links[1].num_codecs = ARRAY_SIZE(rt1015);
	} else {
		links[1].codecs = max;
		links[1].num_codecs = ARRAY_SIZE(max);
	}
}

static int acp3x_probe(struct platform_device *pdev)
{
	int ret;
	struct snd_soc_card *card;
	struct acp3x_platform_info *machine;
	struct device *dev = &pdev->dev;

	card = (struct snd_soc_card *)soc_is_rltk_max(dev);
	if (!card)
		return -ENODEV;

	machine = devm_kzalloc(&pdev->dev, sizeof(*machine), GFP_KERNEL);
	if (!machine)
		return -ENOMEM;

	card_spk_dai_link_present(card->dai_link, card->name);
	card->dev = &pdev->dev;
	platform_set_drvdata(pdev, card);
	snd_soc_card_set_drvdata(card, machine);

	dmic_sel = devm_gpiod_get(&pdev->dev, "dmic", GPIOD_OUT_LOW);
	if (IS_ERR(dmic_sel)) {
		dev_err(&pdev->dev, "DMIC gpio failed err=%ld\n",
			PTR_ERR(dmic_sel));
		return PTR_ERR(dmic_sel);
	}

	ret = devm_snd_soc_register_card(&pdev->dev, card);
	if (ret) {
		dev_err(&pdev->dev,
				"devm_snd_soc_register_card(%s) failed: %d\n",
				card->name, ret);
		return ret;
	}
	return 0;
}

static const struct acpi_device_id acp3x_audio_acpi_match[] = {
	{ "AMDI5682", (unsigned long)&acp3x_5682},
	{ "AMDI1015", (unsigned long)&acp3x_1015},
	{},
};
MODULE_DEVICE_TABLE(acpi, acp3x_audio_acpi_match);

static struct platform_driver acp3x_audio = {
	.driver = {
		.name = "acp3x-alc5682-max98357",
		.acpi_match_table = ACPI_PTR(acp3x_audio_acpi_match),
		.pm = &snd_soc_pm_ops,
	},
	.probe = acp3x_probe,
};

module_platform_driver(acp3x_audio);

MODULE_AUTHOR("akshu.agrawal@amd.com");
MODULE_AUTHOR("Vishnuvardhanrao.Ravulapati@amd.com");
MODULE_DESCRIPTION("ALC5682 ALC1015 & MAX98357 audio support");
MODULE_LICENSE("GPL v2");<|MERGE_RESOLUTION|>--- conflicted
+++ resolved
@@ -344,11 +344,7 @@
 	SOC_DAPM_ENUM_EXT("DMIC Select Mux", acp3x_dmic_enum,
 			  dmic_get, dmic_set);
 
-<<<<<<< HEAD
-static const struct snd_soc_dapm_widget acp3x_widgets[] = {
-=======
 static const struct snd_soc_dapm_widget acp3x_5682_widgets[] = {
->>>>>>> 77e5934e
 	SND_SOC_DAPM_HP("Headphone Jack", NULL),
 	SND_SOC_DAPM_SPK("Spk", NULL),
 	SND_SOC_DAPM_MIC("Headset Mic", NULL),
