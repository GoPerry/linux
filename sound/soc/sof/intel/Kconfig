--- conflicted
+++ resolved
@@ -65,20 +65,13 @@
 	help
 	  This adds support for Sound Open Firmware for Intel(R) platforms
 	  using the Baytrail, Braswell or Cherrytrail processors.
-<<<<<<< HEAD
-	  This option can coexist with the Atom legacy drivers, which will be
-	  deprecated at some point. Existing firmware/topology binaries and UCM
-	  configurations typically located in the root file system are already
-	  compatible with both SOF or Atom/SST legacy drivers
-=======
-	  This option is mutually exclusive with the Atom/SST and Baytrail
-	  legacy drivers. If you want to enable SOF on Baytrail/Cherrytrail,
-	  you need to deselect those options first.
-	  SOF does not support Baytrail-CR for now, so this option is not
-	  recommended for distros. At some point all legacy drivers will be
-	  deprecated but not before all userspace firmware/topology/UCM files
-	  are made available to downstream distros.
->>>>>>> 61719cb1
+	  This option can coexist in the same build with the Atom legacy
+	  drivers, currently the default but which will be deprecated
+	  at some point.
+	  Existing firmware/topology binaries and UCM configurations
+	  typically located in the root file system are already
+	  compatible with both SOF or Atom/SST legacy drivers.
+	  This is a recommended option for distributions.
 	  Say Y if you want to enable SOF on Baytrail/Cherrytrail.
 	  If unsure select "N".
 
@@ -96,20 +89,14 @@
 	help
 	  This adds support for Sound Open Firmware for Intel(R) platforms
 	  using the Broadwell processors.
-<<<<<<< HEAD
-	  This option can coexist with the 'catpt' driver. Existing
-	  firmware/topology binaries and UCM configurations typically located
-	  in the root file system are already compatible with both SOF or
-	  catpt drivers
-=======
-	  This option is mutually exclusive with the Haswell/Broadwell legacy
-	  driver. If you want to enable SOF on Broadwell you need to deselect
-	  the legacy driver first.
-	  SOF does not fully support Broadwell yet, so this option is not
-	  recommended for distros. At some point all legacy drivers will be
-	  deprecated but not before all userspace firmware/topology/UCM files
-	  are made available to downstream distros.
->>>>>>> 61719cb1
+	  This option can coexist in the same build with the default 'catpt'
+	  driver.
+	  Existing firmware/topology binaries and UCM configurations typically
+	  located in the root file system are already compatible with both SOF
+	  or catpt drivers.
+	  SOF does not fully support Broadwell and has limitations related to
+	  DMA and suspend-resume, this is not a recommended option for
+	  distributions.
 	  Say Y if you want to enable SOF on Broadwell.
 	  If unsure select "N".
 
@@ -283,7 +270,6 @@
 	help
 	  This option is not user-selectable but automagically handled by
 	  'select' statements at a higher level.
-<<<<<<< HEAD
 
 config SND_SOC_SOF_ALDERLAKE_SUPPORT
 	bool "SOF support for Alderlake"
@@ -299,8 +285,6 @@
 	help
 	  This option is not user-selectable but automagically handled by
 	  'select' statements at a higher level
-=======
->>>>>>> 61719cb1
 
 config SND_SOC_SOF_HDA_COMMON
 	tristate
