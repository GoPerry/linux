--- conflicted
+++ resolved
@@ -519,20 +519,12 @@
 	/* HDA base */
 	sdev->bar[HDA_DSP_HDA_BAR] = bus->remap_addr;
 
-<<<<<<< HEAD
-#if IS_ENABLED(CONFIG_SND_SOC_SOF_HDA)
-=======
->>>>>>> fe10361b
 	/* init i915 and HDMI codecs */
 	ret = hda_codec_i915_init(sdev);
 	if (ret < 0) {
 		dev_err(sdev->dev, "error: init i915 and HDMI codec failed\n");
 		return ret;
 	}
-<<<<<<< HEAD
-#endif
-=======
->>>>>>> fe10361b
 
 	/* get controller capabilities */
 	ret = hda_dsp_ctrl_get_caps(sdev);
@@ -651,11 +643,7 @@
 	hda_codec_probe_bus(sdev, hda_codec_use_common_hdmi);
 
 	if (!HDA_IDISP_CODEC(bus->codec_mask))
-<<<<<<< HEAD
-		hda_codec_i915_display_power(sdev, false);
-=======
 		hda_codec_i915_exit(sdev);
->>>>>>> fe10361b
 
 	/*
 	 * we are done probing so decrement link counts
