// SPDX-License-Identifier: GPL-2.0
// Copyright (c) 2016, The Linux Foundation. All rights reserved.

#include <linux/module.h>
#include <linux/err.h>
#include <linux/kernel.h>
#include <linux/delay.h>
#include <linux/regulator/consumer.h>
#include <linux/types.h>
#include <linux/clk.h>
#include <linux/of.h>
#include <linux/platform_device.h>
#include <linux/regmap.h>
#include <sound/soc.h>
#include <sound/pcm.h>
#include <sound/pcm_params.h>
#include <sound/tlv.h>
#include <sound/jack.h>

#define CDC_D_REVISION1			(0xf000)
#define CDC_D_PERPH_SUBTYPE		(0xf005)
#define CDC_D_INT_EN_SET		(0x015)
#define CDC_D_INT_EN_CLR		(0x016)
#define MBHC_SWITCH_INT			BIT(7)
#define MBHC_MIC_ELECTRICAL_INS_REM_DET	BIT(6)
#define MBHC_BUTTON_PRESS_DET		BIT(5)
#define MBHC_BUTTON_RELEASE_DET		BIT(4)
#define CDC_D_CDC_RST_CTL		(0xf046)
#define RST_CTL_DIG_SW_RST_N_MASK	BIT(7)
#define RST_CTL_DIG_SW_RST_N_RESET	0
#define RST_CTL_DIG_SW_RST_N_REMOVE_RESET BIT(7)

#define CDC_D_CDC_TOP_CLK_CTL		(0xf048)
#define TOP_CLK_CTL_A_MCLK_MCLK2_EN_MASK (BIT(2) | BIT(3))
#define TOP_CLK_CTL_A_MCLK_EN_ENABLE	 BIT(2)
#define TOP_CLK_CTL_A_MCLK2_EN_ENABLE	BIT(3)

#define CDC_D_CDC_ANA_CLK_CTL		(0xf049)
#define ANA_CLK_CTL_EAR_HPHR_CLK_EN_MASK BIT(0)
#define ANA_CLK_CTL_EAR_HPHR_CLK_EN	BIT(0)
#define ANA_CLK_CTL_EAR_HPHL_CLK_EN	BIT(1)
#define ANA_CLK_CTL_SPKR_CLK_EN_MASK	BIT(4)
#define ANA_CLK_CTL_SPKR_CLK_EN	BIT(4)
#define ANA_CLK_CTL_TXA_CLK25_EN	BIT(5)

#define CDC_D_CDC_DIG_CLK_CTL		(0xf04A)
#define DIG_CLK_CTL_RXD1_CLK_EN		BIT(0)
#define DIG_CLK_CTL_RXD2_CLK_EN		BIT(1)
#define DIG_CLK_CTL_RXD3_CLK_EN		BIT(2)
#define DIG_CLK_CTL_D_MBHC_CLK_EN_MASK	BIT(3)
#define DIG_CLK_CTL_D_MBHC_CLK_EN	BIT(3)
#define DIG_CLK_CTL_TXD_CLK_EN		BIT(4)
#define DIG_CLK_CTL_NCP_CLK_EN_MASK	BIT(6)
#define DIG_CLK_CTL_NCP_CLK_EN		BIT(6)
#define DIG_CLK_CTL_RXD_PDM_CLK_EN_MASK	BIT(7)
#define DIG_CLK_CTL_RXD_PDM_CLK_EN	BIT(7)

#define CDC_D_CDC_CONN_TX1_CTL		(0xf050)
#define CONN_TX1_SERIAL_TX1_MUX		GENMASK(1, 0)
#define CONN_TX1_SERIAL_TX1_ADC_1	0x0
#define CONN_TX1_SERIAL_TX1_RX_PDM_LB	0x1
#define CONN_TX1_SERIAL_TX1_ZERO	0x2

#define CDC_D_CDC_CONN_TX2_CTL		(0xf051)
#define CONN_TX2_SERIAL_TX2_MUX		GENMASK(1, 0)
#define CONN_TX2_SERIAL_TX2_ADC_2	0x0
#define CONN_TX2_SERIAL_TX2_RX_PDM_LB	0x1
#define CONN_TX2_SERIAL_TX2_ZERO	0x2
#define CDC_D_CDC_CONN_HPHR_DAC_CTL	(0xf052)
#define CDC_D_CDC_CONN_RX1_CTL		(0xf053)
#define CDC_D_CDC_CONN_RX2_CTL		(0xf054)
#define CDC_D_CDC_CONN_RX3_CTL		(0xf055)
#define CDC_D_CDC_CONN_RX_LB_CTL	(0xf056)
#define CDC_D_SEC_ACCESS		(0xf0D0)
#define CDC_D_PERPH_RESET_CTL3		(0xf0DA)
#define CDC_D_PERPH_RESET_CTL4		(0xf0DB)
#define CDC_A_REVISION1			(0xf100)
#define CDC_A_REVISION2			(0xf101)
#define CDC_A_REVISION3			(0xf102)
#define CDC_A_REVISION4			(0xf103)
#define CDC_A_PERPH_TYPE		(0xf104)
#define CDC_A_PERPH_SUBTYPE		(0xf105)
#define CDC_A_INT_RT_STS		(0xf110)
#define CDC_A_INT_SET_TYPE		(0xf111)
#define CDC_A_INT_POLARITY_HIGH		(0xf112)
#define CDC_A_INT_POLARITY_LOW		(0xf113)
#define CDC_A_INT_LATCHED_CLR		(0xf114)
#define CDC_A_INT_EN_SET		(0xf115)
#define CDC_A_INT_EN_CLR		(0xf116)
#define CDC_A_INT_LATCHED_STS		(0xf118)
#define CDC_A_INT_PENDING_STS		(0xf119)
#define CDC_A_INT_MID_SEL		(0xf11A)
#define CDC_A_INT_PRIORITY		(0xf11B)
#define CDC_A_MICB_1_EN			(0xf140)
#define MICB_1_EN_MICB_ENABLE		BIT(7)
#define MICB_1_EN_BYP_CAP_MASK		BIT(6)
#define MICB_1_EN_NO_EXT_BYP_CAP	BIT(6)
#define MICB_1_EN_EXT_BYP_CAP		0
#define MICB_1_EN_PULL_DOWN_EN_MASK	BIT(5)
#define MICB_1_EN_PULL_DOWN_EN_ENABLE	BIT(5)
#define MICB_1_EN_OPA_STG2_TAIL_CURR_MASK GENMASK(3, 1)
#define MICB_1_EN_OPA_STG2_TAIL_CURR_1_60UA	(0x4)
#define MICB_1_EN_PULL_UP_EN_MASK	BIT(4)
#define MICB_1_EN_TX3_GND_SEL_MASK	BIT(0)
#define MICB_1_EN_TX3_GND_SEL_TX_GND	0

#define CDC_A_MICB_1_VAL		(0xf141)
#define MICB_MIN_VAL 1600
#define MICB_STEP_SIZE 50
#define MICB_VOLTAGE_REGVAL(v)		(((v - MICB_MIN_VAL)/MICB_STEP_SIZE) << 3)
#define MICB_1_VAL_MICB_OUT_VAL_MASK	GENMASK(7, 3)
#define MICB_1_VAL_MICB_OUT_VAL_V2P70V	((0x16)  << 3)
#define MICB_1_VAL_MICB_OUT_VAL_V1P80V	((0x4)  << 3)
#define CDC_A_MICB_1_CTL		(0xf142)

#define MICB_1_CTL_CFILT_REF_SEL_MASK		BIT(1)
#define MICB_1_CTL_CFILT_REF_SEL_HPF_REF	BIT(1)
#define MICB_1_CTL_EXT_PRECHARG_EN_MASK		BIT(5)
#define MICB_1_CTL_EXT_PRECHARG_EN_ENABLE	BIT(5)
#define MICB_1_CTL_INT_PRECHARG_BYP_MASK	BIT(6)
#define MICB_1_CTL_INT_PRECHARG_BYP_EXT_PRECHRG_SEL	BIT(6)

#define CDC_A_MICB_1_INT_RBIAS			(0xf143)
#define MICB_1_INT_TX1_INT_RBIAS_EN_MASK	BIT(7)
#define MICB_1_INT_TX1_INT_RBIAS_EN_ENABLE	BIT(7)
#define MICB_1_INT_TX1_INT_RBIAS_EN_DISABLE	0

#define MICB_1_INT_TX1_INT_PULLUP_EN_MASK	BIT(6)
#define MICB_1_INT_TX1_INT_PULLUP_EN_TX1N_TO_MICBIAS BIT(6)
#define MICB_1_INT_TX1_INT_PULLUP_EN_TX1N_TO_GND	0

#define MICB_1_INT_TX2_INT_RBIAS_EN_MASK	BIT(4)
#define MICB_1_INT_TX2_INT_RBIAS_EN_ENABLE	BIT(4)
#define MICB_1_INT_TX2_INT_RBIAS_EN_DISABLE	0
#define MICB_1_INT_TX2_INT_PULLUP_EN_MASK	BIT(3)
#define MICB_1_INT_TX2_INT_PULLUP_EN_TX1N_TO_MICBIAS BIT(3)
#define MICB_1_INT_TX2_INT_PULLUP_EN_TX1N_TO_GND	0

#define MICB_1_INT_TX3_INT_RBIAS_EN_MASK	BIT(1)
#define MICB_1_INT_TX3_INT_RBIAS_EN_ENABLE	BIT(1)
#define MICB_1_INT_TX3_INT_RBIAS_EN_DISABLE	0
#define MICB_1_INT_TX3_INT_PULLUP_EN_MASK	BIT(0)
#define MICB_1_INT_TX3_INT_PULLUP_EN_TX1N_TO_MICBIAS BIT(0)
#define MICB_1_INT_TX3_INT_PULLUP_EN_TX1N_TO_GND	0

#define CDC_A_MICB_2_EN			(0xf144)
#define CDC_A_MICB_2_EN_ENABLE		BIT(7)
#define CDC_A_MICB_2_PULL_DOWN_EN_MASK	BIT(5)
#define CDC_A_MICB_2_PULL_DOWN_EN	BIT(5)
#define CDC_A_TX_1_2_ATEST_CTL_2	(0xf145)
#define CDC_A_MASTER_BIAS_CTL		(0xf146)
#define CDC_A_MBHC_DET_CTL_1		(0xf147)
#define CDC_A_MBHC_DET_CTL_L_DET_EN			BIT(7)
#define CDC_A_MBHC_DET_CTL_GND_DET_EN			BIT(6)
#define CDC_A_MBHC_DET_CTL_MECH_DET_TYPE_INSERTION	BIT(5)
#define CDC_A_MBHC_DET_CTL_MECH_DET_TYPE_REMOVAL	(0)
#define CDC_A_MBHC_DET_CTL_MECH_DET_TYPE_MASK		BIT(5)
#define CDC_A_MBHC_DET_CTL_MECH_DET_TYPE_SHIFT		(5)
#define CDC_A_MBHC_DET_CTL_MIC_CLAMP_CTL_AUTO		BIT(4)
#define CDC_A_MBHC_DET_CTL_MIC_CLAMP_CTL_MANUAL		BIT(3)
#define CDC_A_MBHC_DET_CTL_MIC_CLAMP_CTL_MASK		GENMASK(4, 3)
#define CDC_A_MBHC_DET_CTL_MBHC_BIAS_EN			BIT(2)
#define CDC_A_MBHC_DET_CTL_2		(0xf150)
#define CDC_A_MBHC_DET_CTL_HS_L_DET_PULL_UP_CTRL_I_3P0	(BIT(7) | BIT(6))
#define CDC_A_MBHC_DET_CTL_HS_L_DET_COMPA_CTRL_V0P9_VDD	BIT(5)
#define CDC_A_PLUG_TYPE_MASK				GENMASK(4, 3)
#define CDC_A_HPHL_PLUG_TYPE_NO				BIT(4)
#define CDC_A_GND_PLUG_TYPE_NO				BIT(3)
#define CDC_A_MBHC_DET_CTL_HPHL_100K_TO_GND_EN_MASK	BIT(0)
#define CDC_A_MBHC_DET_CTL_HPHL_100K_TO_GND_EN		BIT(0)
#define CDC_A_MBHC_FSM_CTL		(0xf151)
#define CDC_A_MBHC_FSM_CTL_MBHC_FSM_EN			BIT(7)
#define CDC_A_MBHC_FSM_CTL_MBHC_FSM_EN_MASK		BIT(7)
#define CDC_A_MBHC_FSM_CTL_BTN_ISRC_CTRL_I_100UA	(0x3 << 4)
#define CDC_A_MBHC_FSM_CTL_BTN_ISRC_CTRL_MASK		GENMASK(6, 4)
#define CDC_A_MBHC_DBNC_TIMER		(0xf152)
#define CDC_A_MBHC_DBNC_TIMER_BTN_DBNC_T_16MS		BIT(3)
#define CDC_A_MBHC_DBNC_TIMER_INSREM_DBNC_T_256_MS	(0x9 << 4)
#define CDC_A_MBHC_BTN0_ZDET_CTL_0	(0xf153)
#define CDC_A_MBHC_BTN1_ZDET_CTL_1	(0xf154)
#define CDC_A_MBHC_BTN2_ZDET_CTL_2	(0xf155)
#define CDC_A_MBHC_BTN3_CTL		(0xf156)
#define CDC_A_MBHC_BTN4_CTL		(0xf157)
#define CDC_A_MBHC_BTN_VREF_FINE_SHIFT	(2)
#define CDC_A_MBHC_BTN_VREF_FINE_MASK	GENMASK(4, 2)
#define CDC_A_MBHC_BTN_VREF_COARSE_MASK	GENMASK(7, 5)
#define CDC_A_MBHC_BTN_VREF_COARSE_SHIFT (5)
#define CDC_A_MBHC_BTN_VREF_MASK	(CDC_A_MBHC_BTN_VREF_COARSE_MASK | \
					CDC_A_MBHC_BTN_VREF_FINE_MASK)
#define CDC_A_MBHC_RESULT_1		(0xf158)
#define CDC_A_MBHC_RESULT_1_BTN_RESULT_MASK	GENMASK(4, 0)
#define CDC_A_TX_1_EN			(0xf160)
#define CDC_A_TX_2_EN			(0xf161)
#define CDC_A_TX_1_2_TEST_CTL_1		(0xf162)
#define CDC_A_TX_1_2_TEST_CTL_2		(0xf163)
#define CDC_A_TX_1_2_ATEST_CTL		(0xf164)
#define CDC_A_TX_1_2_OPAMP_BIAS		(0xf165)
#define CDC_A_TX_3_EN			(0xf167)
#define CDC_A_NCP_EN			(0xf180)
#define CDC_A_NCP_CLK			(0xf181)
#define CDC_A_NCP_FBCTRL		(0xf183)
#define CDC_A_NCP_FBCTRL_FB_CLK_INV_MASK	BIT(5)
#define CDC_A_NCP_FBCTRL_FB_CLK_INV		BIT(5)
#define CDC_A_NCP_BIAS			(0xf184)
#define CDC_A_NCP_VCTRL			(0xf185)
#define CDC_A_NCP_TEST			(0xf186)
#define CDC_A_NCP_CLIM_ADDR		(0xf187)
#define CDC_A_RX_CLOCK_DIVIDER		(0xf190)
#define CDC_A_RX_COM_OCP_CTL		(0xf191)
#define CDC_A_RX_COM_OCP_COUNT		(0xf192)
#define CDC_A_RX_COM_BIAS_DAC		(0xf193)
#define RX_COM_BIAS_DAC_RX_BIAS_EN_MASK		BIT(7)
#define RX_COM_BIAS_DAC_RX_BIAS_EN_ENABLE	BIT(7)
#define RX_COM_BIAS_DAC_DAC_REF_EN_MASK		BIT(0)
#define RX_COM_BIAS_DAC_DAC_REF_EN_ENABLE	BIT(0)

#define CDC_A_RX_HPH_BIAS_PA		(0xf194)
#define CDC_A_RX_HPH_BIAS_LDO_OCP	(0xf195)
#define CDC_A_RX_HPH_BIAS_CNP		(0xf196)
#define CDC_A_RX_HPH_CNP_EN		(0xf197)
#define CDC_A_RX_HPH_L_PA_DAC_CTL	(0xf19B)
#define RX_HPA_L_PA_DAC_CTL_DATA_RESET_MASK	BIT(1)
#define RX_HPA_L_PA_DAC_CTL_DATA_RESET_RESET	BIT(1)
#define CDC_A_RX_HPH_R_PA_DAC_CTL	(0xf19D)
#define RX_HPH_R_PA_DAC_CTL_DATA_RESET	BIT(1)
#define RX_HPH_R_PA_DAC_CTL_DATA_RESET_MASK BIT(1)

#define CDC_A_RX_EAR_CTL			(0xf19E)
#define RX_EAR_CTL_SPK_VBAT_LDO_EN_MASK		BIT(0)
#define RX_EAR_CTL_SPK_VBAT_LDO_EN_ENABLE	BIT(0)
#define RX_EAR_CTL_PA_EAR_PA_EN_MASK		BIT(6)
#define RX_EAR_CTL_PA_EAR_PA_EN_ENABLE		BIT(6)
#define RX_EAR_CTL_PA_SEL_MASK			BIT(7)
#define RX_EAR_CTL_PA_SEL			BIT(7)

#define CDC_A_SPKR_DAC_CTL		(0xf1B0)
#define SPKR_DAC_CTL_DAC_RESET_MASK	BIT(4)
#define SPKR_DAC_CTL_DAC_RESET_NORMAL	0

#define CDC_A_SPKR_DRV_CTL		(0xf1B2)
#define SPKR_DRV_CTL_DEF_MASK		0xEF
#define SPKR_DRV_CLASSD_PA_EN_MASK	BIT(7)
#define SPKR_DRV_CLASSD_PA_EN_ENABLE	BIT(7)
#define SPKR_DRV_CAL_EN			BIT(6)
#define SPKR_DRV_SETTLE_EN		BIT(5)
#define SPKR_DRV_FW_EN			BIT(3)
#define SPKR_DRV_BOOST_SET		BIT(2)
#define SPKR_DRV_CMFB_SET		BIT(1)
#define SPKR_DRV_GAIN_SET		BIT(0)
#define SPKR_DRV_CTL_DEF_VAL (SPKR_DRV_CLASSD_PA_EN_ENABLE | \
		SPKR_DRV_CAL_EN | SPKR_DRV_SETTLE_EN | \
		SPKR_DRV_FW_EN | SPKR_DRV_BOOST_SET | \
		SPKR_DRV_CMFB_SET | SPKR_DRV_GAIN_SET)
#define CDC_A_SPKR_OCP_CTL		(0xf1B4)
#define CDC_A_SPKR_PWRSTG_CTL		(0xf1B5)
#define SPKR_PWRSTG_CTL_DAC_EN_MASK	BIT(0)
#define SPKR_PWRSTG_CTL_DAC_EN		BIT(0)
#define SPKR_PWRSTG_CTL_MASK		0xE0
#define SPKR_PWRSTG_CTL_BBM_MASK	BIT(7)
#define SPKR_PWRSTG_CTL_BBM_EN		BIT(7)
#define SPKR_PWRSTG_CTL_HBRDGE_EN_MASK	BIT(6)
#define SPKR_PWRSTG_CTL_HBRDGE_EN	BIT(6)
#define SPKR_PWRSTG_CTL_CLAMP_EN_MASK	BIT(5)
#define SPKR_PWRSTG_CTL_CLAMP_EN	BIT(5)

#define CDC_A_SPKR_DRV_DBG		(0xf1B7)
#define CDC_A_CURRENT_LIMIT		(0xf1C0)
#define CDC_A_BOOST_EN_CTL		(0xf1C3)
#define CDC_A_SLOPE_COMP_IP_ZERO	(0xf1C4)
#define CDC_A_SEC_ACCESS		(0xf1D0)
#define CDC_A_PERPH_RESET_CTL3		(0xf1DA)
#define CDC_A_PERPH_RESET_CTL4		(0xf1DB)

#define MSM8916_WCD_ANALOG_RATES (SNDRV_PCM_RATE_8000 | SNDRV_PCM_RATE_16000 |\
			SNDRV_PCM_RATE_32000 | SNDRV_PCM_RATE_48000)
#define MSM8916_WCD_ANALOG_FORMATS (SNDRV_PCM_FMTBIT_S16_LE |\
				    SNDRV_PCM_FMTBIT_S32_LE)

static int btn_mask = SND_JACK_BTN_0 | SND_JACK_BTN_1 |
	       SND_JACK_BTN_2 | SND_JACK_BTN_3 | SND_JACK_BTN_4;
static int hs_jack_mask = SND_JACK_HEADPHONE | SND_JACK_HEADSET;

static const char * const supply_names[] = {
	"vdd-cdc-io",
	"vdd-cdc-tx-rx-cx",
};

#define MBHC_MAX_BUTTONS	(5)

struct pm8916_wcd_analog_priv {
	u16 pmic_rev;
	u16 codec_version;
	bool	mbhc_btn_enabled;
	/* special event to detect accessory type */
	int	mbhc_btn0_released;
	bool	detect_accessory_type;
	struct clk *mclk;
	struct snd_soc_component *component;
	struct regulator_bulk_data supplies[ARRAY_SIZE(supply_names)];
	struct snd_soc_jack *jack;
	bool hphl_jack_type_normally_open;
	bool gnd_jack_type_normally_open;
	/* Voltage threshold when internal current source of 100uA is used */
	u32 vref_btn_cs[MBHC_MAX_BUTTONS];
	/* Voltage threshold when microphone bias is ON */
	u32 vref_btn_micb[MBHC_MAX_BUTTONS];
	unsigned int micbias1_cap_mode;
	unsigned int micbias2_cap_mode;
	unsigned int micbias_mv;
};

static const char *const adc2_mux_text[] = { "ZERO", "INP2", "INP3" };
static const char *const rdac2_mux_text[] = { "RX1", "RX2" };
static const char *const hph_text[] = { "ZERO", "Switch", };

static const struct soc_enum hph_enum = SOC_ENUM_SINGLE_VIRT(
					ARRAY_SIZE(hph_text), hph_text);

static const struct snd_kcontrol_new ear_mux = SOC_DAPM_ENUM("EAR_S", hph_enum);
static const struct snd_kcontrol_new hphl_mux = SOC_DAPM_ENUM("HPHL", hph_enum);
static const struct snd_kcontrol_new hphr_mux = SOC_DAPM_ENUM("HPHR", hph_enum);

/* ADC2 MUX */
static const struct soc_enum adc2_enum = SOC_ENUM_SINGLE_VIRT(
			ARRAY_SIZE(adc2_mux_text), adc2_mux_text);

/* RDAC2 MUX */
static const struct soc_enum rdac2_mux_enum = SOC_ENUM_SINGLE(
			CDC_D_CDC_CONN_HPHR_DAC_CTL, 0, 2, rdac2_mux_text);

static const struct snd_kcontrol_new spkr_switch[] = {
	SOC_DAPM_SINGLE("Switch", CDC_A_SPKR_DAC_CTL, 7, 1, 0)
};

static const struct snd_kcontrol_new rdac2_mux = SOC_DAPM_ENUM(
					"RDAC2 MUX Mux", rdac2_mux_enum);
static const struct snd_kcontrol_new tx_adc2_mux = SOC_DAPM_ENUM(
					"ADC2 MUX Mux", adc2_enum);

/* Analog Gain control 0 dB to +24 dB in 6 dB steps */
static const DECLARE_TLV_DB_SCALE(analog_gain, 0, 600, 0);

static const struct snd_kcontrol_new pm8916_wcd_analog_snd_controls[] = {
	SOC_SINGLE_TLV("ADC1 Volume", CDC_A_TX_1_EN, 3, 8, 0, analog_gain),
	SOC_SINGLE_TLV("ADC2 Volume", CDC_A_TX_2_EN, 3, 8, 0, analog_gain),
	SOC_SINGLE_TLV("ADC3 Volume", CDC_A_TX_3_EN, 3, 8, 0, analog_gain),
};

static void pm8916_wcd_analog_micbias_enable(struct snd_soc_component *component)
{
	struct pm8916_wcd_analog_priv *wcd = snd_soc_component_get_drvdata(component);

	snd_soc_component_update_bits(component, CDC_A_MICB_1_CTL,
			    MICB_1_CTL_EXT_PRECHARG_EN_MASK |
			    MICB_1_CTL_INT_PRECHARG_BYP_MASK,
			    MICB_1_CTL_INT_PRECHARG_BYP_EXT_PRECHRG_SEL
			    | MICB_1_CTL_EXT_PRECHARG_EN_ENABLE);

	if (wcd->micbias_mv) {
		snd_soc_component_update_bits(component, CDC_A_MICB_1_VAL,
				    MICB_1_VAL_MICB_OUT_VAL_MASK,
				    MICB_VOLTAGE_REGVAL(wcd->micbias_mv));
		/*
		 * Special headset needs MICBIAS as 2.7V so wait for
		 * 50 msec for the MICBIAS to reach 2.7 volts.
		 */
		if (wcd->micbias_mv >= 2700)
			msleep(50);
	}

	snd_soc_component_update_bits(component, CDC_A_MICB_1_CTL,
			    MICB_1_CTL_EXT_PRECHARG_EN_MASK |
			    MICB_1_CTL_INT_PRECHARG_BYP_MASK, 0);

}

static int pm8916_wcd_analog_enable_micbias(struct snd_soc_component *component,
					    int event, unsigned int cap_mode)
{
	switch (event) {
	case SND_SOC_DAPM_POST_PMU:
		pm8916_wcd_analog_micbias_enable(component);
		snd_soc_component_update_bits(component, CDC_A_MICB_1_EN,
				    MICB_1_EN_BYP_CAP_MASK, cap_mode);
		break;
	}

	return 0;
}

static int pm8916_wcd_analog_enable_micbias_int(struct snd_soc_dapm_widget *w,
						struct snd_kcontrol *kcontrol,
						int event)
{
	struct snd_soc_component *component = snd_soc_dapm_to_component(w->dapm);

	switch (event) {
	case SND_SOC_DAPM_PRE_PMU:
<<<<<<< HEAD
		snd_soc_component_update_bits(component, reg, MICB_1_EN_PULL_DOWN_EN_MASK, 0);
=======
>>>>>>> e704cc87
		snd_soc_component_update_bits(component, CDC_A_MICB_1_EN,
				    MICB_1_EN_OPA_STG2_TAIL_CURR_MASK,
				    MICB_1_EN_OPA_STG2_TAIL_CURR_1_60UA);
		break;
	}

	return 0;
}

static int pm8916_wcd_analog_enable_micbias1(struct snd_soc_dapm_widget *w,
					     struct snd_kcontrol *kcontrol,
					     int event)
{
	struct snd_soc_component *component = snd_soc_dapm_to_component(w->dapm);
	struct pm8916_wcd_analog_priv *wcd = snd_soc_component_get_drvdata(component);

	return pm8916_wcd_analog_enable_micbias(component, event,
						wcd->micbias1_cap_mode);
}

static int pm8916_wcd_analog_enable_micbias2(struct snd_soc_dapm_widget *w,
					     struct snd_kcontrol *kcontrol,
					     int event)
{
	struct snd_soc_component *component = snd_soc_dapm_to_component(w->dapm);
	struct pm8916_wcd_analog_priv *wcd = snd_soc_component_get_drvdata(component);

	return pm8916_wcd_analog_enable_micbias(component, event,
						wcd->micbias2_cap_mode);

}

<<<<<<< HEAD
static int pm8916_wcd_analog_enable_micbias_int1(struct
						  snd_soc_dapm_widget
						  *w, struct snd_kcontrol
						  *kcontrol, int event)
{
	struct snd_soc_component *component = snd_soc_dapm_to_component(w->dapm);
	struct pm8916_wcd_analog_priv *wcd = snd_soc_component_get_drvdata(component);

	switch (event) {
	case SND_SOC_DAPM_PRE_PMU:
		snd_soc_component_update_bits(component, CDC_A_MICB_1_INT_RBIAS,
				    MICB_1_INT_TX1_INT_RBIAS_EN_MASK,
				    MICB_1_INT_TX1_INT_RBIAS_EN_ENABLE);
		break;
	}

	return pm8916_wcd_analog_enable_micbias_int(component, event, w->reg,
						     wcd->micbias1_cap_mode);
}

=======
>>>>>>> e704cc87
static int pm8916_mbhc_configure_bias(struct pm8916_wcd_analog_priv *priv,
				      bool micbias2_enabled)
{
	struct snd_soc_component *component = priv->component;
	u32 coarse, fine, reg_val, reg_addr;
	int *vrefs, i;

	if (!micbias2_enabled) { /* use internal 100uA Current source */
		/* Enable internal 2.2k Internal Rbias Resistor */
		snd_soc_component_update_bits(component, CDC_A_MICB_1_INT_RBIAS,
				    MICB_1_INT_TX2_INT_RBIAS_EN_MASK,
				    MICB_1_INT_TX2_INT_RBIAS_EN_ENABLE);
		/* Remove pull down on MIC BIAS2 */
		snd_soc_component_update_bits(component, CDC_A_MICB_2_EN,
				   CDC_A_MICB_2_PULL_DOWN_EN_MASK,
				   0);
		/* enable 100uA internal current source */
		snd_soc_component_update_bits(component, CDC_A_MBHC_FSM_CTL,
				    CDC_A_MBHC_FSM_CTL_BTN_ISRC_CTRL_MASK,
				    CDC_A_MBHC_FSM_CTL_BTN_ISRC_CTRL_I_100UA);
	}
	snd_soc_component_update_bits(component, CDC_A_MBHC_FSM_CTL,
			CDC_A_MBHC_FSM_CTL_MBHC_FSM_EN_MASK,
			CDC_A_MBHC_FSM_CTL_MBHC_FSM_EN);

	if (micbias2_enabled)
		vrefs = &priv->vref_btn_micb[0];
	else
		vrefs = &priv->vref_btn_cs[0];

	/* program vref ranges for all the buttons */
	reg_addr = CDC_A_MBHC_BTN0_ZDET_CTL_0;
	for (i = 0; i <  MBHC_MAX_BUTTONS; i++) {
		/* split mv in to coarse parts of 100mv & fine parts of 12mv */
		coarse = (vrefs[i] / 100);
		fine = ((vrefs[i] % 100) / 12);
		reg_val = (coarse << CDC_A_MBHC_BTN_VREF_COARSE_SHIFT) |
			 (fine << CDC_A_MBHC_BTN_VREF_FINE_SHIFT);
		snd_soc_component_update_bits(component, reg_addr,
			       CDC_A_MBHC_BTN_VREF_MASK,
			       reg_val);
		reg_addr++;
	}

	return 0;
}

static void pm8916_wcd_setup_mbhc(struct pm8916_wcd_analog_priv *wcd)
{
	struct snd_soc_component *component = wcd->component;
	bool micbias_enabled = false;
	u32 plug_type = 0;
	u32 int_en_mask;

	snd_soc_component_write(component, CDC_A_MBHC_DET_CTL_1,
		      CDC_A_MBHC_DET_CTL_L_DET_EN |
		      CDC_A_MBHC_DET_CTL_MECH_DET_TYPE_INSERTION |
		      CDC_A_MBHC_DET_CTL_MIC_CLAMP_CTL_AUTO |
		      CDC_A_MBHC_DET_CTL_MBHC_BIAS_EN);

	if (wcd->hphl_jack_type_normally_open)
		plug_type |= CDC_A_HPHL_PLUG_TYPE_NO;

	if (wcd->gnd_jack_type_normally_open)
		plug_type |= CDC_A_GND_PLUG_TYPE_NO;

	snd_soc_component_write(component, CDC_A_MBHC_DET_CTL_2,
		      CDC_A_MBHC_DET_CTL_HS_L_DET_PULL_UP_CTRL_I_3P0 |
		      CDC_A_MBHC_DET_CTL_HS_L_DET_COMPA_CTRL_V0P9_VDD |
		      plug_type |
		      CDC_A_MBHC_DET_CTL_HPHL_100K_TO_GND_EN);


	snd_soc_component_write(component, CDC_A_MBHC_DBNC_TIMER,
		      CDC_A_MBHC_DBNC_TIMER_INSREM_DBNC_T_256_MS |
		      CDC_A_MBHC_DBNC_TIMER_BTN_DBNC_T_16MS);

	/* enable MBHC clock */
	snd_soc_component_update_bits(component, CDC_D_CDC_DIG_CLK_CTL,
			    DIG_CLK_CTL_D_MBHC_CLK_EN_MASK,
			    DIG_CLK_CTL_D_MBHC_CLK_EN);

	if (snd_soc_component_read32(component, CDC_A_MICB_2_EN) & CDC_A_MICB_2_EN_ENABLE)
		micbias_enabled = true;

	pm8916_mbhc_configure_bias(wcd, micbias_enabled);

	int_en_mask = MBHC_SWITCH_INT;
	if (wcd->mbhc_btn_enabled)
		int_en_mask |= MBHC_BUTTON_PRESS_DET | MBHC_BUTTON_RELEASE_DET;

	snd_soc_component_update_bits(component, CDC_D_INT_EN_CLR, int_en_mask, 0);
	snd_soc_component_update_bits(component, CDC_D_INT_EN_SET, int_en_mask, int_en_mask);
	wcd->mbhc_btn0_released = false;
	wcd->detect_accessory_type = true;
}

static int pm8916_wcd_analog_enable_micbias_int2(struct
						  snd_soc_dapm_widget
						  *w, struct snd_kcontrol
						  *kcontrol, int event)
{
	struct snd_soc_component *component = snd_soc_dapm_to_component(w->dapm);
	struct pm8916_wcd_analog_priv *wcd = snd_soc_component_get_drvdata(component);

	switch (event) {
	case SND_SOC_DAPM_PRE_PMU:
<<<<<<< HEAD
		snd_soc_component_update_bits(component, CDC_A_MICB_1_INT_RBIAS,
				    MICB_1_INT_TX2_INT_RBIAS_EN_MASK,
				    MICB_1_INT_TX2_INT_RBIAS_EN_ENABLE);
=======
		snd_soc_component_update_bits(component, CDC_A_MICB_2_EN,
					      CDC_A_MICB_2_PULL_DOWN_EN_MASK, 0);
>>>>>>> e704cc87
		break;
	case SND_SOC_DAPM_POST_PMU:
		pm8916_mbhc_configure_bias(wcd, true);
		break;
	case SND_SOC_DAPM_POST_PMD:
		pm8916_mbhc_configure_bias(wcd, false);
		break;
	}

	return pm8916_wcd_analog_enable_micbias_int(w, kcontrol, event);
}

static int pm8916_wcd_analog_enable_adc(struct snd_soc_dapm_widget *w,
					 struct snd_kcontrol *kcontrol,
					 int event)
{
	struct snd_soc_component *component = snd_soc_dapm_to_component(w->dapm);
	u16 adc_reg = CDC_A_TX_1_2_TEST_CTL_2;
	u8 init_bit_shift;

	if (w->reg == CDC_A_TX_1_EN)
		init_bit_shift = 5;
	else
		init_bit_shift = 4;

	switch (event) {
	case SND_SOC_DAPM_PRE_PMU:
		if (w->reg == CDC_A_TX_2_EN)
			snd_soc_component_update_bits(component, CDC_A_MICB_1_CTL,
					    MICB_1_CTL_CFILT_REF_SEL_MASK,
					    MICB_1_CTL_CFILT_REF_SEL_HPF_REF);
		/*
		 * Add delay of 10 ms to give sufficient time for the voltage
		 * to shoot up and settle so that the txfe init does not
		 * happen when the input voltage is changing too much.
		 */
		usleep_range(10000, 10010);
		snd_soc_component_update_bits(component, adc_reg, 1 << init_bit_shift,
				    1 << init_bit_shift);
		switch (w->reg) {
		case CDC_A_TX_1_EN:
			snd_soc_component_update_bits(component, CDC_D_CDC_CONN_TX1_CTL,
					    CONN_TX1_SERIAL_TX1_MUX,
					    CONN_TX1_SERIAL_TX1_ADC_1);
			break;
		case CDC_A_TX_2_EN:
		case CDC_A_TX_3_EN:
			snd_soc_component_update_bits(component, CDC_D_CDC_CONN_TX2_CTL,
					    CONN_TX2_SERIAL_TX2_MUX,
					    CONN_TX2_SERIAL_TX2_ADC_2);
			break;
		}
		break;
	case SND_SOC_DAPM_POST_PMU:
		/*
		 * Add delay of 12 ms before deasserting the init
		 * to reduce the tx pop
		 */
		usleep_range(12000, 12010);
		snd_soc_component_update_bits(component, adc_reg, 1 << init_bit_shift, 0x00);
		break;
	case SND_SOC_DAPM_POST_PMD:
		switch (w->reg) {
		case CDC_A_TX_1_EN:
			snd_soc_component_update_bits(component, CDC_D_CDC_CONN_TX1_CTL,
					    CONN_TX1_SERIAL_TX1_MUX,
					    CONN_TX1_SERIAL_TX1_ZERO);
			break;
		case CDC_A_TX_2_EN:
			snd_soc_component_update_bits(component, CDC_A_MICB_1_CTL,
					    MICB_1_CTL_CFILT_REF_SEL_MASK, 0);
			/* fall through */
		case CDC_A_TX_3_EN:
			snd_soc_component_update_bits(component, CDC_D_CDC_CONN_TX2_CTL,
					    CONN_TX2_SERIAL_TX2_MUX,
					    CONN_TX2_SERIAL_TX2_ZERO);
			break;
		}


		break;
	}
	return 0;
}

static int pm8916_wcd_analog_enable_spk_pa(struct snd_soc_dapm_widget *w,
					    struct snd_kcontrol *kcontrol,
					    int event)
{
	struct snd_soc_component *component = snd_soc_dapm_to_component(w->dapm);

	switch (event) {
	case SND_SOC_DAPM_PRE_PMU:
		snd_soc_component_update_bits(component, CDC_A_SPKR_PWRSTG_CTL,
				    SPKR_PWRSTG_CTL_DAC_EN_MASK |
				    SPKR_PWRSTG_CTL_BBM_MASK |
				    SPKR_PWRSTG_CTL_HBRDGE_EN_MASK |
				    SPKR_PWRSTG_CTL_CLAMP_EN_MASK,
				    SPKR_PWRSTG_CTL_DAC_EN|
				    SPKR_PWRSTG_CTL_BBM_EN |
				    SPKR_PWRSTG_CTL_HBRDGE_EN |
				    SPKR_PWRSTG_CTL_CLAMP_EN);

		snd_soc_component_update_bits(component, CDC_A_RX_EAR_CTL,
				    RX_EAR_CTL_SPK_VBAT_LDO_EN_MASK,
				    RX_EAR_CTL_SPK_VBAT_LDO_EN_ENABLE);
		break;
	case SND_SOC_DAPM_POST_PMU:
		snd_soc_component_update_bits(component, CDC_A_SPKR_DRV_CTL,
				    SPKR_DRV_CTL_DEF_MASK,
				    SPKR_DRV_CTL_DEF_VAL);
		snd_soc_component_update_bits(component, w->reg,
				    SPKR_DRV_CLASSD_PA_EN_MASK,
				    SPKR_DRV_CLASSD_PA_EN_ENABLE);
		break;
	case SND_SOC_DAPM_POST_PMD:
		snd_soc_component_update_bits(component, CDC_A_SPKR_PWRSTG_CTL,
				    SPKR_PWRSTG_CTL_DAC_EN_MASK|
				    SPKR_PWRSTG_CTL_BBM_MASK |
				    SPKR_PWRSTG_CTL_HBRDGE_EN_MASK |
				    SPKR_PWRSTG_CTL_CLAMP_EN_MASK, 0);

		snd_soc_component_update_bits(component, CDC_A_SPKR_DAC_CTL,
				    SPKR_DAC_CTL_DAC_RESET_MASK,
				    SPKR_DAC_CTL_DAC_RESET_NORMAL);
		snd_soc_component_update_bits(component, CDC_A_RX_EAR_CTL,
				    RX_EAR_CTL_SPK_VBAT_LDO_EN_MASK, 0);
		break;
	}
	return 0;
}

static int pm8916_wcd_analog_enable_ear_pa(struct snd_soc_dapm_widget *w,
					    struct snd_kcontrol *kcontrol,
					    int event)
{
	struct snd_soc_component *component = snd_soc_dapm_to_component(w->dapm);

	switch (event) {
	case SND_SOC_DAPM_PRE_PMU:
		snd_soc_component_update_bits(component, CDC_A_RX_EAR_CTL,
				    RX_EAR_CTL_PA_SEL_MASK, RX_EAR_CTL_PA_SEL);
		break;
	case SND_SOC_DAPM_POST_PMU:
		snd_soc_component_update_bits(component, CDC_A_RX_EAR_CTL,
				    RX_EAR_CTL_PA_EAR_PA_EN_MASK,
				    RX_EAR_CTL_PA_EAR_PA_EN_ENABLE);
		break;
	case SND_SOC_DAPM_POST_PMD:
		snd_soc_component_update_bits(component, CDC_A_RX_EAR_CTL,
				    RX_EAR_CTL_PA_EAR_PA_EN_MASK, 0);
		/* Delay to reduce ear turn off pop */
		usleep_range(7000, 7100);
		snd_soc_component_update_bits(component, CDC_A_RX_EAR_CTL,
				    RX_EAR_CTL_PA_SEL_MASK, 0);
		break;
	}
	return 0;
}

static const struct reg_default wcd_reg_defaults_2_0[] = {
	{CDC_A_RX_COM_OCP_CTL, 0xD1},
	{CDC_A_RX_COM_OCP_COUNT, 0xFF},
	{CDC_D_SEC_ACCESS, 0xA5},
	{CDC_D_PERPH_RESET_CTL3, 0x0F},
	{CDC_A_TX_1_2_OPAMP_BIAS, 0x4F},
	{CDC_A_NCP_FBCTRL, 0x28},
	{CDC_A_SPKR_DRV_CTL, 0x69},
	{CDC_A_SPKR_DRV_DBG, 0x01},
	{CDC_A_BOOST_EN_CTL, 0x5F},
	{CDC_A_SLOPE_COMP_IP_ZERO, 0x88},
	{CDC_A_SEC_ACCESS, 0xA5},
	{CDC_A_PERPH_RESET_CTL3, 0x0F},
	{CDC_A_CURRENT_LIMIT, 0x82},
	{CDC_A_SPKR_DAC_CTL, 0x03},
	{CDC_A_SPKR_OCP_CTL, 0xE1},
	{CDC_A_MASTER_BIAS_CTL, 0x30},
};

static int pm8916_wcd_analog_probe(struct snd_soc_component *component)
{
	struct pm8916_wcd_analog_priv *priv = dev_get_drvdata(component->dev);
	int err, reg;

	err = regulator_bulk_enable(ARRAY_SIZE(priv->supplies), priv->supplies);
	if (err != 0) {
		dev_err(component->dev, "failed to enable regulators (%d)\n", err);
		return err;
	}

	snd_soc_component_init_regmap(component,
				  dev_get_regmap(component->dev->parent, NULL));
	snd_soc_component_set_drvdata(component, priv);
	priv->pmic_rev = snd_soc_component_read32(component, CDC_D_REVISION1);
	priv->codec_version = snd_soc_component_read32(component, CDC_D_PERPH_SUBTYPE);

	dev_info(component->dev, "PMIC REV: %d\t CODEC Version: %d\n",
		 priv->pmic_rev, priv->codec_version);

	snd_soc_component_write(component, CDC_D_PERPH_RESET_CTL4, 0x01);
	snd_soc_component_write(component, CDC_A_PERPH_RESET_CTL4, 0x01);

	for (reg = 0; reg < ARRAY_SIZE(wcd_reg_defaults_2_0); reg++)
		snd_soc_component_write(component, wcd_reg_defaults_2_0[reg].reg,
			      wcd_reg_defaults_2_0[reg].def);

	priv->component = component;

	snd_soc_component_update_bits(component, CDC_D_CDC_RST_CTL,
			    RST_CTL_DIG_SW_RST_N_MASK,
			    RST_CTL_DIG_SW_RST_N_REMOVE_RESET);

	pm8916_wcd_setup_mbhc(priv);

	return 0;
}

static void pm8916_wcd_analog_remove(struct snd_soc_component *component)
{
	struct pm8916_wcd_analog_priv *priv = dev_get_drvdata(component->dev);

	snd_soc_component_update_bits(component, CDC_D_CDC_RST_CTL,
			    RST_CTL_DIG_SW_RST_N_MASK, 0);

	regulator_bulk_disable(ARRAY_SIZE(priv->supplies),
				      priv->supplies);
}

static const struct snd_soc_dapm_route pm8916_wcd_analog_audio_map[] = {

	{"PDM_RX1", NULL, "PDM Playback"},
	{"PDM_RX2", NULL, "PDM Playback"},
	{"PDM_RX3", NULL, "PDM Playback"},
	{"PDM Capture", NULL, "PDM_TX"},

	/* ADC Connections */
	{"PDM_TX", NULL, "ADC2"},
	{"PDM_TX", NULL, "ADC3"},
	{"ADC2", NULL, "ADC2 MUX"},
	{"ADC3", NULL, "ADC2 MUX"},
	{"ADC2 MUX", "INP2", "ADC2_INP2"},
	{"ADC2 MUX", "INP3", "ADC2_INP3"},

	{"PDM_TX", NULL, "ADC1"},
	{"ADC1", NULL, "AMIC1"},
	{"ADC2_INP2", NULL, "AMIC2"},
	{"ADC2_INP3", NULL, "AMIC3"},

	/* RDAC Connections */
	{"HPHR DAC", NULL, "RDAC2 MUX"},
	{"RDAC2 MUX", "RX1", "PDM_RX1"},
	{"RDAC2 MUX", "RX2", "PDM_RX2"},
	{"HPHL DAC", NULL, "PDM_RX1"},
	{"PDM_RX1", NULL, "RXD1_CLK"},
	{"PDM_RX2", NULL, "RXD2_CLK"},
	{"PDM_RX3", NULL, "RXD3_CLK"},

	{"PDM_RX1", NULL, "RXD_PDM_CLK"},
	{"PDM_RX2", NULL, "RXD_PDM_CLK"},
	{"PDM_RX3", NULL, "RXD_PDM_CLK"},

	{"ADC1", NULL, "TXD_CLK"},
	{"ADC2", NULL, "TXD_CLK"},
	{"ADC3", NULL, "TXD_CLK"},

	{"ADC1", NULL, "TXA_CLK25"},
	{"ADC2", NULL, "TXA_CLK25"},
	{"ADC3", NULL, "TXA_CLK25"},

	{"PDM_RX1", NULL, "A_MCLK2"},
	{"PDM_RX2", NULL, "A_MCLK2"},
	{"PDM_RX3", NULL, "A_MCLK2"},

	{"PDM_TX", NULL, "A_MCLK2"},
	{"A_MCLK2", NULL, "A_MCLK"},

	/* Earpiece (RX MIX1) */
	{"EAR", NULL, "EAR_S"},
	{"EAR_S", "Switch", "EAR PA"},
	{"EAR PA", NULL, "RX_BIAS"},
	{"EAR PA", NULL, "HPHL DAC"},
	{"EAR PA", NULL, "HPHR DAC"},
	{"EAR PA", NULL, "EAR CP"},

	/* Headset (RX MIX1 and RX MIX2) */
	{"HEADPHONE", NULL, "HPHL PA"},
	{"HEADPHONE", NULL, "HPHR PA"},

	{"HPHL DAC", NULL, "EAR_HPHL_CLK"},
	{"HPHR DAC", NULL, "EAR_HPHR_CLK"},

	{"CP", NULL, "NCP_CLK"},

	{"HPHL PA", NULL, "HPHL"},
	{"HPHR PA", NULL, "HPHR"},
	{"HPHL PA", NULL, "CP"},
	{"HPHL PA", NULL, "RX_BIAS"},
	{"HPHR PA", NULL, "CP"},
	{"HPHR PA", NULL, "RX_BIAS"},
	{"HPHL", "Switch", "HPHL DAC"},
	{"HPHR", "Switch", "HPHR DAC"},

	{"RX_BIAS", NULL, "DAC_REF"},

	{"SPK_OUT", NULL, "SPK PA"},
	{"SPK PA", NULL, "RX_BIAS"},
	{"SPK PA", NULL, "SPKR_CLK"},
	{"SPK PA", NULL, "SPK DAC"},
	{"SPK DAC", "Switch", "PDM_RX3"},

	{"MIC_BIAS1", NULL, "INT_LDO_H"},
	{"MIC_BIAS2", NULL, "INT_LDO_H"},
	{"MIC_BIAS1", NULL, "vdd-micbias"},
	{"MIC_BIAS2", NULL, "vdd-micbias"},

	{"MIC BIAS External1", NULL, "MIC_BIAS1"},
	{"MIC BIAS Internal1", NULL, "MIC_BIAS1"},
	{"MIC BIAS External2", NULL, "MIC_BIAS2"},
	{"MIC BIAS Internal2", NULL, "MIC_BIAS2"},
	{"MIC BIAS Internal3", NULL, "MIC_BIAS1"},
};

static const struct snd_soc_dapm_widget pm8916_wcd_analog_dapm_widgets[] = {

	SND_SOC_DAPM_AIF_IN("PDM_RX1", NULL, 0, SND_SOC_NOPM, 0, 0),
	SND_SOC_DAPM_AIF_IN("PDM_RX2", NULL, 0, SND_SOC_NOPM, 0, 0),
	SND_SOC_DAPM_AIF_IN("PDM_RX3", NULL, 0, SND_SOC_NOPM, 0, 0),
	SND_SOC_DAPM_AIF_OUT("PDM_TX", NULL, 0, SND_SOC_NOPM, 0, 0),

	SND_SOC_DAPM_INPUT("AMIC1"),
	SND_SOC_DAPM_INPUT("AMIC3"),
	SND_SOC_DAPM_INPUT("AMIC2"),
	SND_SOC_DAPM_OUTPUT("EAR"),
	SND_SOC_DAPM_OUTPUT("HEADPHONE"),

	/* RX stuff */
	SND_SOC_DAPM_SUPPLY("INT_LDO_H", SND_SOC_NOPM, 1, 0, NULL, 0),

	SND_SOC_DAPM_PGA_E("EAR PA", SND_SOC_NOPM,
			   0, 0, NULL, 0,
			   pm8916_wcd_analog_enable_ear_pa,
			   SND_SOC_DAPM_PRE_PMU | SND_SOC_DAPM_POST_PMU |
			   SND_SOC_DAPM_PRE_PMD | SND_SOC_DAPM_POST_PMD),
	SND_SOC_DAPM_MUX("EAR_S", SND_SOC_NOPM, 0, 0, &ear_mux),
	SND_SOC_DAPM_SUPPLY("EAR CP", CDC_A_NCP_EN, 4, 0, NULL, 0),

	SND_SOC_DAPM_PGA("HPHL PA", CDC_A_RX_HPH_CNP_EN, 5, 0, NULL, 0),
	SND_SOC_DAPM_MUX("HPHL", SND_SOC_NOPM, 0, 0, &hphl_mux),
	SND_SOC_DAPM_MIXER("HPHL DAC", CDC_A_RX_HPH_L_PA_DAC_CTL, 3, 0, NULL,
			   0),
	SND_SOC_DAPM_PGA("HPHR PA", CDC_A_RX_HPH_CNP_EN, 4, 0, NULL, 0),
	SND_SOC_DAPM_MUX("HPHR", SND_SOC_NOPM, 0, 0, &hphr_mux),
	SND_SOC_DAPM_MIXER("HPHR DAC", CDC_A_RX_HPH_R_PA_DAC_CTL, 3, 0, NULL,
			   0),
	SND_SOC_DAPM_MIXER("SPK DAC", SND_SOC_NOPM, 0, 0,
			   spkr_switch, ARRAY_SIZE(spkr_switch)),

	/* Speaker */
	SND_SOC_DAPM_OUTPUT("SPK_OUT"),
	SND_SOC_DAPM_PGA_E("SPK PA", CDC_A_SPKR_DRV_CTL,
			   6, 0, NULL, 0,
			   pm8916_wcd_analog_enable_spk_pa,
			   SND_SOC_DAPM_PRE_PMU | SND_SOC_DAPM_POST_PMU |
			   SND_SOC_DAPM_PRE_PMD | SND_SOC_DAPM_POST_PMD),
	SND_SOC_DAPM_REGULATOR_SUPPLY("vdd-micbias", 0, 0),
	SND_SOC_DAPM_SUPPLY("CP", CDC_A_NCP_EN, 0, 0, NULL, 0),

	SND_SOC_DAPM_SUPPLY("DAC_REF", CDC_A_RX_COM_BIAS_DAC, 0, 0, NULL, 0),
	SND_SOC_DAPM_SUPPLY("RX_BIAS", CDC_A_RX_COM_BIAS_DAC, 7, 0, NULL, 0),

	/* TX */
	SND_SOC_DAPM_SUPPLY("MIC_BIAS1", CDC_A_MICB_1_EN, 7, 0,
			    pm8916_wcd_analog_enable_micbias1,
			    SND_SOC_DAPM_POST_PMU),
	SND_SOC_DAPM_SUPPLY("MIC_BIAS2", CDC_A_MICB_2_EN, 7, 0,
			    pm8916_wcd_analog_enable_micbias2,
			    SND_SOC_DAPM_POST_PMU),

	SND_SOC_DAPM_SUPPLY("MIC BIAS External1", SND_SOC_NOPM, 0, 0, NULL, 0),
	SND_SOC_DAPM_SUPPLY("MIC BIAS External2", SND_SOC_NOPM, 0, 0, NULL, 0),

	SND_SOC_DAPM_SUPPLY("MIC BIAS Internal1", CDC_A_MICB_1_INT_RBIAS, 7, 0,
			    pm8916_wcd_analog_enable_micbias_int,
			    SND_SOC_DAPM_PRE_PMU),
	SND_SOC_DAPM_SUPPLY("MIC BIAS Internal2", CDC_A_MICB_1_INT_RBIAS, 4, 0,
			    pm8916_wcd_analog_enable_micbias_int2,
			    SND_SOC_DAPM_PRE_PMU | SND_SOC_DAPM_POST_PMU |
			    SND_SOC_DAPM_POST_PMD),
<<<<<<< HEAD

	SND_SOC_DAPM_SUPPLY("MIC BIAS External1", CDC_A_MICB_1_EN, 7, 0,
			    pm8916_wcd_analog_enable_micbias_ext1,
			    SND_SOC_DAPM_POST_PMU),
	SND_SOC_DAPM_SUPPLY("MIC BIAS External2", CDC_A_MICB_2_EN, 7, 0,
			    pm8916_wcd_analog_enable_micbias_ext2,
			    SND_SOC_DAPM_POST_PMU),
=======
	SND_SOC_DAPM_SUPPLY("MIC BIAS Internal3", CDC_A_MICB_1_INT_RBIAS, 1, 0,
			    pm8916_wcd_analog_enable_micbias_int,
			    SND_SOC_DAPM_PRE_PMU),
>>>>>>> e704cc87

	SND_SOC_DAPM_ADC_E("ADC1", NULL, CDC_A_TX_1_EN, 7, 0,
			   pm8916_wcd_analog_enable_adc,
			   SND_SOC_DAPM_PRE_PMU | SND_SOC_DAPM_POST_PMU |
			   SND_SOC_DAPM_POST_PMD),
	SND_SOC_DAPM_ADC_E("ADC2_INP2", NULL, CDC_A_TX_2_EN, 7, 0,
			   pm8916_wcd_analog_enable_adc,
			   SND_SOC_DAPM_PRE_PMU | SND_SOC_DAPM_POST_PMU |
			   SND_SOC_DAPM_POST_PMD),
	SND_SOC_DAPM_ADC_E("ADC2_INP3", NULL, CDC_A_TX_3_EN, 7, 0,
			   pm8916_wcd_analog_enable_adc,
			   SND_SOC_DAPM_PRE_PMU | SND_SOC_DAPM_POST_PMU |
			   SND_SOC_DAPM_POST_PMD),

	SND_SOC_DAPM_MIXER("ADC2", SND_SOC_NOPM, 0, 0, NULL, 0),
	SND_SOC_DAPM_MIXER("ADC3", SND_SOC_NOPM, 0, 0, NULL, 0),

	SND_SOC_DAPM_MUX("ADC2 MUX", SND_SOC_NOPM, 0, 0, &tx_adc2_mux),
	SND_SOC_DAPM_MUX("RDAC2 MUX", SND_SOC_NOPM, 0, 0, &rdac2_mux),

	/* Analog path clocks */
	SND_SOC_DAPM_SUPPLY("EAR_HPHR_CLK", CDC_D_CDC_ANA_CLK_CTL, 0, 0, NULL,
			    0),
	SND_SOC_DAPM_SUPPLY("EAR_HPHL_CLK", CDC_D_CDC_ANA_CLK_CTL, 1, 0, NULL,
			    0),
	SND_SOC_DAPM_SUPPLY("SPKR_CLK", CDC_D_CDC_ANA_CLK_CTL, 4, 0, NULL, 0),
	SND_SOC_DAPM_SUPPLY("TXA_CLK25", CDC_D_CDC_ANA_CLK_CTL, 5, 0, NULL, 0),

	/* Digital path clocks */

	SND_SOC_DAPM_SUPPLY("RXD1_CLK", CDC_D_CDC_DIG_CLK_CTL, 0, 0, NULL, 0),
	SND_SOC_DAPM_SUPPLY("RXD2_CLK", CDC_D_CDC_DIG_CLK_CTL, 1, 0, NULL, 0),
	SND_SOC_DAPM_SUPPLY("RXD3_CLK", CDC_D_CDC_DIG_CLK_CTL, 2, 0, NULL, 0),

	SND_SOC_DAPM_SUPPLY("TXD_CLK", CDC_D_CDC_DIG_CLK_CTL, 4, 0, NULL, 0),
	SND_SOC_DAPM_SUPPLY("NCP_CLK", CDC_D_CDC_DIG_CLK_CTL, 6, 0, NULL, 0),
	SND_SOC_DAPM_SUPPLY("RXD_PDM_CLK", CDC_D_CDC_DIG_CLK_CTL, 7, 0, NULL,
			    0),

	/* System Clock source */
	SND_SOC_DAPM_SUPPLY("A_MCLK", CDC_D_CDC_TOP_CLK_CTL, 2, 0, NULL, 0),
	/* TX ADC and RX DAC Clock source. */
	SND_SOC_DAPM_SUPPLY("A_MCLK2", CDC_D_CDC_TOP_CLK_CTL, 3, 0, NULL, 0),
};

static int pm8916_wcd_analog_set_jack(struct snd_soc_component *component,
				      struct snd_soc_jack *jack,
				      void *data)
{
	struct pm8916_wcd_analog_priv *wcd = snd_soc_component_get_drvdata(component);

	wcd->jack = jack;

	return 0;
}

static irqreturn_t mbhc_btn_release_irq_handler(int irq, void *arg)
{
	struct pm8916_wcd_analog_priv *priv = arg;

	if (priv->detect_accessory_type) {
		struct snd_soc_component *component = priv->component;
		u32 val = snd_soc_component_read32(component, CDC_A_MBHC_RESULT_1);

		/* check if its BTN0 thats released */
		if ((val != -1) && !(val & CDC_A_MBHC_RESULT_1_BTN_RESULT_MASK))
			priv->mbhc_btn0_released = true;

	} else {
		snd_soc_jack_report(priv->jack, 0, btn_mask);
	}

	return IRQ_HANDLED;
}

static irqreturn_t mbhc_btn_press_irq_handler(int irq, void *arg)
{
	struct pm8916_wcd_analog_priv *priv = arg;
	struct snd_soc_component *component = priv->component;
	u32 btn_result;

	btn_result = snd_soc_component_read32(component, CDC_A_MBHC_RESULT_1) &
				  CDC_A_MBHC_RESULT_1_BTN_RESULT_MASK;

	switch (btn_result) {
	case 0xf:
		snd_soc_jack_report(priv->jack, SND_JACK_BTN_4, btn_mask);
		break;
	case 0x7:
		snd_soc_jack_report(priv->jack, SND_JACK_BTN_3, btn_mask);
		break;
	case 0x3:
		snd_soc_jack_report(priv->jack, SND_JACK_BTN_2, btn_mask);
		break;
	case 0x1:
		snd_soc_jack_report(priv->jack, SND_JACK_BTN_1, btn_mask);
		break;
	case 0x0:
		/* handle BTN_0 specially for type detection */
		if (!priv->detect_accessory_type)
			snd_soc_jack_report(priv->jack,
					    SND_JACK_BTN_0, btn_mask);
		break;
	default:
		dev_err(component->dev,
			"Unexpected button press result (%x)", btn_result);
		break;
	}

	return IRQ_HANDLED;
}

static irqreturn_t pm8916_mbhc_switch_irq_handler(int irq, void *arg)
{
	struct pm8916_wcd_analog_priv *priv = arg;
	struct snd_soc_component *component = priv->component;
	bool ins = false;

	if (snd_soc_component_read32(component, CDC_A_MBHC_DET_CTL_1) &
				CDC_A_MBHC_DET_CTL_MECH_DET_TYPE_MASK)
		ins = true;

	/* Set the detection type appropriately */
	snd_soc_component_update_bits(component, CDC_A_MBHC_DET_CTL_1,
			    CDC_A_MBHC_DET_CTL_MECH_DET_TYPE_MASK,
			    (!ins << CDC_A_MBHC_DET_CTL_MECH_DET_TYPE_SHIFT));


	if (ins) { /* hs insertion */
		bool micbias_enabled = false;

		if (snd_soc_component_read32(component, CDC_A_MICB_2_EN) &
				CDC_A_MICB_2_EN_ENABLE)
			micbias_enabled = true;

		pm8916_mbhc_configure_bias(priv, micbias_enabled);

		/*
		 * if only a btn0 press event is receive just before
		 * insert event then its a 3 pole headphone else if
		 * both press and release event received then its
		 * a headset.
		 */
		if (priv->mbhc_btn0_released)
			snd_soc_jack_report(priv->jack,
					    SND_JACK_HEADSET, hs_jack_mask);
		else
			snd_soc_jack_report(priv->jack,
					    SND_JACK_HEADPHONE, hs_jack_mask);

		priv->detect_accessory_type = false;

	} else { /* removal */
		snd_soc_jack_report(priv->jack, 0, hs_jack_mask);
		priv->detect_accessory_type = true;
		priv->mbhc_btn0_released = false;
	}

	return IRQ_HANDLED;
}

static struct snd_soc_dai_driver pm8916_wcd_analog_dai[] = {
	[0] = {
	       .name = "pm8916_wcd_analog_pdm_rx",
	       .id = 0,
	       .playback = {
			    .stream_name = "PDM Playback",
			    .rates = MSM8916_WCD_ANALOG_RATES,
			    .formats = MSM8916_WCD_ANALOG_FORMATS,
			    .channels_min = 1,
			    .channels_max = 3,
			    },
	       },
	[1] = {
	       .name = "pm8916_wcd_analog_pdm_tx",
	       .id = 1,
	       .capture = {
			   .stream_name = "PDM Capture",
			   .rates = MSM8916_WCD_ANALOG_RATES,
			   .formats = MSM8916_WCD_ANALOG_FORMATS,
			   .channels_min = 1,
			   .channels_max = 4,
			   },
	       },
};

static const struct snd_soc_component_driver pm8916_wcd_analog = {
	.probe			= pm8916_wcd_analog_probe,
	.remove			= pm8916_wcd_analog_remove,
	.set_jack		= pm8916_wcd_analog_set_jack,
	.controls		= pm8916_wcd_analog_snd_controls,
	.num_controls		= ARRAY_SIZE(pm8916_wcd_analog_snd_controls),
	.dapm_widgets		= pm8916_wcd_analog_dapm_widgets,
	.num_dapm_widgets	= ARRAY_SIZE(pm8916_wcd_analog_dapm_widgets),
	.dapm_routes		= pm8916_wcd_analog_audio_map,
	.num_dapm_routes	= ARRAY_SIZE(pm8916_wcd_analog_audio_map),
	.idle_bias_on		= 1,
	.use_pmdown_time	= 1,
	.endianness		= 1,
	.non_legacy_dai_naming	= 1,
};

static int pm8916_wcd_analog_parse_dt(struct device *dev,
				       struct pm8916_wcd_analog_priv *priv)
{
	int rval;

	if (of_property_read_bool(dev->of_node, "qcom,micbias1-ext-cap"))
		priv->micbias1_cap_mode = MICB_1_EN_EXT_BYP_CAP;
	else
		priv->micbias1_cap_mode = MICB_1_EN_NO_EXT_BYP_CAP;

	if (of_property_read_bool(dev->of_node, "qcom,micbias2-ext-cap"))
		priv->micbias2_cap_mode = MICB_1_EN_EXT_BYP_CAP;
	else
		priv->micbias2_cap_mode = MICB_1_EN_NO_EXT_BYP_CAP;

	of_property_read_u32(dev->of_node, "qcom,micbias-lvl",
			     &priv->micbias_mv);

	if (of_property_read_bool(dev->of_node,
				  "qcom,hphl-jack-type-normally-open"))
		priv->hphl_jack_type_normally_open = true;
	else
		priv->hphl_jack_type_normally_open = false;

	if (of_property_read_bool(dev->of_node,
				  "qcom,gnd-jack-type-normally-open"))
		priv->gnd_jack_type_normally_open = true;
	else
		priv->gnd_jack_type_normally_open = false;

	priv->mbhc_btn_enabled = true;
	rval = of_property_read_u32_array(dev->of_node,
					  "qcom,mbhc-vthreshold-low",
					  &priv->vref_btn_cs[0],
					  MBHC_MAX_BUTTONS);
	if (rval < 0) {
		priv->mbhc_btn_enabled = false;
	} else {
		rval = of_property_read_u32_array(dev->of_node,
						  "qcom,mbhc-vthreshold-high",
						  &priv->vref_btn_micb[0],
						  MBHC_MAX_BUTTONS);
		if (rval < 0)
			priv->mbhc_btn_enabled = false;
	}

	if (!priv->mbhc_btn_enabled)
		dev_err(dev,
			"DT property missing, MBHC btn detection disabled\n");


	return 0;
}

static int pm8916_wcd_analog_spmi_probe(struct platform_device *pdev)
{
	struct pm8916_wcd_analog_priv *priv;
	struct device *dev = &pdev->dev;
	int ret, i, irq;

	priv = devm_kzalloc(dev, sizeof(*priv), GFP_KERNEL);
	if (!priv)
		return -ENOMEM;

	ret = pm8916_wcd_analog_parse_dt(dev, priv);
	if (ret < 0)
		return ret;

	priv->mclk = devm_clk_get(dev, "mclk");
	if (IS_ERR(priv->mclk)) {
		dev_err(dev, "failed to get mclk\n");
		return PTR_ERR(priv->mclk);
	}

	for (i = 0; i < ARRAY_SIZE(supply_names); i++)
		priv->supplies[i].supply = supply_names[i];

	ret = devm_regulator_bulk_get(dev, ARRAY_SIZE(priv->supplies),
				    priv->supplies);
	if (ret) {
		dev_err(dev, "Failed to get regulator supplies %d\n", ret);
		return ret;
	}

	ret = clk_prepare_enable(priv->mclk);
	if (ret < 0) {
		dev_err(dev, "failed to enable mclk %d\n", ret);
		return ret;
	}

	irq = platform_get_irq_byname(pdev, "mbhc_switch_int");
	if (irq < 0)
		return irq;

	ret = devm_request_threaded_irq(dev, irq, NULL,
			       pm8916_mbhc_switch_irq_handler,
			       IRQF_TRIGGER_RISING | IRQF_TRIGGER_FALLING |
			       IRQF_ONESHOT,
			       "mbhc switch irq", priv);
	if (ret)
		dev_err(dev, "cannot request mbhc switch irq\n");

	if (priv->mbhc_btn_enabled) {
		irq = platform_get_irq_byname(pdev, "mbhc_but_press_det");
		if (irq < 0)
			return irq;

		ret = devm_request_threaded_irq(dev, irq, NULL,
				       mbhc_btn_press_irq_handler,
				       IRQF_TRIGGER_RISING |
				       IRQF_TRIGGER_FALLING | IRQF_ONESHOT,
				       "mbhc btn press irq", priv);
		if (ret)
			dev_err(dev, "cannot request mbhc button press irq\n");

		irq = platform_get_irq_byname(pdev, "mbhc_but_rel_det");
		if (irq < 0)
			return irq;

		ret = devm_request_threaded_irq(dev, irq, NULL,
				       mbhc_btn_release_irq_handler,
				       IRQF_TRIGGER_RISING |
				       IRQF_TRIGGER_FALLING | IRQF_ONESHOT,
				       "mbhc btn release irq", priv);
		if (ret)
			dev_err(dev, "cannot request mbhc button release irq\n");

	}

	dev_set_drvdata(dev, priv);

	return devm_snd_soc_register_component(dev, &pm8916_wcd_analog,
				      pm8916_wcd_analog_dai,
				      ARRAY_SIZE(pm8916_wcd_analog_dai));
}

static int pm8916_wcd_analog_spmi_remove(struct platform_device *pdev)
{
	struct pm8916_wcd_analog_priv *priv = dev_get_drvdata(&pdev->dev);

	clk_disable_unprepare(priv->mclk);

	return 0;
}

static const struct of_device_id pm8916_wcd_analog_spmi_match_table[] = {
	{ .compatible = "qcom,pm8916-wcd-analog-codec", },
	{ }
};

MODULE_DEVICE_TABLE(of, pm8916_wcd_analog_spmi_match_table);

static struct platform_driver pm8916_wcd_analog_spmi_driver = {
	.driver = {
		   .name = "qcom,pm8916-wcd-spmi-codec",
		   .of_match_table = pm8916_wcd_analog_spmi_match_table,
	},
	.probe = pm8916_wcd_analog_spmi_probe,
	.remove = pm8916_wcd_analog_spmi_remove,
};

module_platform_driver(pm8916_wcd_analog_spmi_driver);

MODULE_AUTHOR("Srinivas Kandagatla <srinivas.kandagatla@linaro.org>");
MODULE_DESCRIPTION("PMIC PM8916 WCD Analog Codec driver");
MODULE_LICENSE("GPL v2");<|MERGE_RESOLUTION|>--- conflicted
+++ resolved
@@ -396,10 +396,6 @@
 
 	switch (event) {
 	case SND_SOC_DAPM_PRE_PMU:
-<<<<<<< HEAD
-		snd_soc_component_update_bits(component, reg, MICB_1_EN_PULL_DOWN_EN_MASK, 0);
-=======
->>>>>>> e704cc87
 		snd_soc_component_update_bits(component, CDC_A_MICB_1_EN,
 				    MICB_1_EN_OPA_STG2_TAIL_CURR_MASK,
 				    MICB_1_EN_OPA_STG2_TAIL_CURR_1_60UA);
@@ -432,29 +428,6 @@
 
 }
 
-<<<<<<< HEAD
-static int pm8916_wcd_analog_enable_micbias_int1(struct
-						  snd_soc_dapm_widget
-						  *w, struct snd_kcontrol
-						  *kcontrol, int event)
-{
-	struct snd_soc_component *component = snd_soc_dapm_to_component(w->dapm);
-	struct pm8916_wcd_analog_priv *wcd = snd_soc_component_get_drvdata(component);
-
-	switch (event) {
-	case SND_SOC_DAPM_PRE_PMU:
-		snd_soc_component_update_bits(component, CDC_A_MICB_1_INT_RBIAS,
-				    MICB_1_INT_TX1_INT_RBIAS_EN_MASK,
-				    MICB_1_INT_TX1_INT_RBIAS_EN_ENABLE);
-		break;
-	}
-
-	return pm8916_wcd_analog_enable_micbias_int(component, event, w->reg,
-						     wcd->micbias1_cap_mode);
-}
-
-=======
->>>>>>> e704cc87
 static int pm8916_mbhc_configure_bias(struct pm8916_wcd_analog_priv *priv,
 				      bool micbias2_enabled)
 {
@@ -562,14 +535,8 @@
 
 	switch (event) {
 	case SND_SOC_DAPM_PRE_PMU:
-<<<<<<< HEAD
-		snd_soc_component_update_bits(component, CDC_A_MICB_1_INT_RBIAS,
-				    MICB_1_INT_TX2_INT_RBIAS_EN_MASK,
-				    MICB_1_INT_TX2_INT_RBIAS_EN_ENABLE);
-=======
 		snd_soc_component_update_bits(component, CDC_A_MICB_2_EN,
 					      CDC_A_MICB_2_PULL_DOWN_EN_MASK, 0);
->>>>>>> e704cc87
 		break;
 	case SND_SOC_DAPM_POST_PMU:
 		pm8916_mbhc_configure_bias(wcd, true);
@@ -958,19 +925,9 @@
 			    pm8916_wcd_analog_enable_micbias_int2,
 			    SND_SOC_DAPM_PRE_PMU | SND_SOC_DAPM_POST_PMU |
 			    SND_SOC_DAPM_POST_PMD),
-<<<<<<< HEAD
-
-	SND_SOC_DAPM_SUPPLY("MIC BIAS External1", CDC_A_MICB_1_EN, 7, 0,
-			    pm8916_wcd_analog_enable_micbias_ext1,
-			    SND_SOC_DAPM_POST_PMU),
-	SND_SOC_DAPM_SUPPLY("MIC BIAS External2", CDC_A_MICB_2_EN, 7, 0,
-			    pm8916_wcd_analog_enable_micbias_ext2,
-			    SND_SOC_DAPM_POST_PMU),
-=======
 	SND_SOC_DAPM_SUPPLY("MIC BIAS Internal3", CDC_A_MICB_1_INT_RBIAS, 1, 0,
 			    pm8916_wcd_analog_enable_micbias_int,
 			    SND_SOC_DAPM_PRE_PMU),
->>>>>>> e704cc87
 
 	SND_SOC_DAPM_ADC_E("ADC1", NULL, CDC_A_TX_1_EN, 7, 0,
 			   pm8916_wcd_analog_enable_adc,
