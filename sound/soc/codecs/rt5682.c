// SPDX-License-Identifier: GPL-2.0-only
//
// rt5682.c  --  RT5682 ALSA SoC audio component driver
//
// Copyright 2018 Realtek Semiconductor Corp.
// Author: Bard Liao <bardliao@realtek.com>
//

#include <linux/module.h>
#include <linux/moduleparam.h>
#include <linux/init.h>
#include <linux/delay.h>
#include <linux/pm.h>
#include <linux/pm_runtime.h>
#include <linux/platform_device.h>
#include <linux/spi/spi.h>
#include <linux/acpi.h>
#include <linux/gpio.h>
#include <linux/of_gpio.h>
#include <linux/mutex.h>
#include <sound/core.h>
#include <sound/pcm.h>
#include <sound/pcm_params.h>
#include <sound/jack.h>
#include <sound/soc.h>
#include <sound/soc-dapm.h>
#include <sound/initval.h>
#include <sound/tlv.h>
#include <sound/rt5682.h>

#include "rl6231.h"
#include "rt5682.h"

const char *rt5682_supply_names[RT5682_NUM_SUPPLIES] = {
	"AVDD",
	"MICVDD",
	"VBAT",
};
EXPORT_SYMBOL_GPL(rt5682_supply_names);

static const struct reg_sequence patch_list[] = {
	{RT5682_HP_IMP_SENS_CTRL_19, 0x1000},
	{RT5682_DAC_ADC_DIG_VOL1, 0xa020},
	{RT5682_I2C_CTRL, 0x000f},
	{RT5682_PLL2_INTERNAL, 0x8266},
<<<<<<< HEAD
	{RT5682_SAR_IL_CMD_3, 0x8365},
=======
	{RT5682_SAR_IL_CMD_1, 0x22b7},
	{RT5682_SAR_IL_CMD_3, 0x0365},
	{RT5682_SAR_IL_CMD_6, 0x0110},
>>>>>>> 1c4a746f
};

void rt5682_apply_patch_list(struct rt5682_priv *rt5682, struct device *dev)
{
	int ret;

	ret = regmap_multi_reg_write(rt5682->regmap, patch_list,
				     ARRAY_SIZE(patch_list));
	if (ret)
		dev_warn(dev, "Failed to apply regmap patch: %d\n", ret);
}
EXPORT_SYMBOL_GPL(rt5682_apply_patch_list);

const struct reg_default rt5682_reg[RT5682_REG_NUM] = {
	{0x0002, 0x8080},
	{0x0003, 0x8000},
	{0x0005, 0x0000},
	{0x0006, 0x0000},
	{0x0008, 0x800f},
	{0x000b, 0x0000},
	{0x0010, 0x4040},
	{0x0011, 0x0000},
	{0x0012, 0x1404},
	{0x0013, 0x1000},
	{0x0014, 0xa00a},
	{0x0015, 0x0404},
	{0x0016, 0x0404},
	{0x0019, 0xafaf},
	{0x001c, 0x2f2f},
	{0x001f, 0x0000},
	{0x0022, 0x5757},
	{0x0023, 0x0039},
	{0x0024, 0x000b},
	{0x0026, 0xc0c4},
	{0x0029, 0x8080},
	{0x002a, 0xa0a0},
	{0x002b, 0x0300},
	{0x0030, 0x0000},
	{0x003c, 0x0080},
	{0x0044, 0x0c0c},
	{0x0049, 0x0000},
	{0x0061, 0x0000},
	{0x0062, 0x0000},
	{0x0063, 0x003f},
	{0x0064, 0x0000},
	{0x0065, 0x0000},
	{0x0066, 0x0030},
	{0x0067, 0x0000},
	{0x006b, 0x0000},
	{0x006c, 0x0000},
	{0x006d, 0x2200},
	{0x006e, 0x0a10},
	{0x0070, 0x8000},
	{0x0071, 0x8000},
	{0x0073, 0x0000},
	{0x0074, 0x0000},
	{0x0075, 0x0002},
	{0x0076, 0x0001},
	{0x0079, 0x0000},
	{0x007a, 0x0000},
	{0x007b, 0x0000},
	{0x007c, 0x0100},
	{0x007e, 0x0000},
	{0x0080, 0x0000},
	{0x0081, 0x0000},
	{0x0082, 0x0000},
	{0x0083, 0x0000},
	{0x0084, 0x0000},
	{0x0085, 0x0000},
	{0x0086, 0x0005},
	{0x0087, 0x0000},
	{0x0088, 0x0000},
	{0x008c, 0x0003},
	{0x008d, 0x0000},
	{0x008e, 0x0060},
	{0x008f, 0x1000},
	{0x0091, 0x0c26},
	{0x0092, 0x0073},
	{0x0093, 0x0000},
	{0x0094, 0x0080},
	{0x0098, 0x0000},
	{0x009a, 0x0000},
	{0x009b, 0x0000},
	{0x009c, 0x0000},
	{0x009d, 0x0000},
	{0x009e, 0x100c},
	{0x009f, 0x0000},
	{0x00a0, 0x0000},
	{0x00a3, 0x0002},
	{0x00a4, 0x0001},
	{0x00ae, 0x2040},
	{0x00af, 0x0000},
	{0x00b6, 0x0000},
	{0x00b7, 0x0000},
	{0x00b8, 0x0000},
	{0x00b9, 0x0002},
	{0x00be, 0x0000},
	{0x00c0, 0x0160},
	{0x00c1, 0x82a0},
	{0x00c2, 0x0000},
	{0x00d0, 0x0000},
	{0x00d1, 0x2244},
	{0x00d2, 0x3300},
	{0x00d3, 0x2200},
	{0x00d4, 0x0000},
	{0x00d9, 0x0009},
	{0x00da, 0x0000},
	{0x00db, 0x0000},
	{0x00dc, 0x00c0},
	{0x00dd, 0x2220},
	{0x00de, 0x3131},
	{0x00df, 0x3131},
	{0x00e0, 0x3131},
	{0x00e2, 0x0000},
	{0x00e3, 0x4000},
	{0x00e4, 0x0aa0},
	{0x00e5, 0x3131},
	{0x00e6, 0x3131},
	{0x00e7, 0x3131},
	{0x00e8, 0x3131},
	{0x00ea, 0xb320},
	{0x00eb, 0x0000},
	{0x00f0, 0x0000},
	{0x00f1, 0x00d0},
	{0x00f2, 0x00d0},
	{0x00f6, 0x0000},
	{0x00fa, 0x0000},
	{0x00fb, 0x0000},
	{0x00fc, 0x0000},
	{0x00fd, 0x0000},
	{0x00fe, 0x10ec},
	{0x00ff, 0x6530},
	{0x0100, 0xa0a0},
	{0x010b, 0x0000},
	{0x010c, 0xae00},
	{0x010d, 0xaaa0},
	{0x010e, 0x8aa2},
	{0x010f, 0x02a2},
	{0x0110, 0xc000},
	{0x0111, 0x04a2},
	{0x0112, 0x2800},
	{0x0113, 0x0000},
	{0x0117, 0x0100},
	{0x0125, 0x0410},
	{0x0132, 0x6026},
	{0x0136, 0x5555},
	{0x0138, 0x3700},
	{0x013a, 0x2000},
	{0x013b, 0x2000},
	{0x013c, 0x2005},
	{0x013f, 0x0000},
	{0x0142, 0x0000},
	{0x0145, 0x0002},
	{0x0146, 0x0000},
	{0x0147, 0x0000},
	{0x0148, 0x0000},
	{0x0149, 0x0000},
	{0x0150, 0x79a1},
	{0x0156, 0xaaaa},
	{0x0160, 0x4ec0},
	{0x0161, 0x0080},
	{0x0162, 0x0200},
	{0x0163, 0x0800},
	{0x0164, 0x0000},
	{0x0165, 0x0000},
	{0x0166, 0x0000},
	{0x0167, 0x000f},
	{0x0168, 0x000f},
	{0x0169, 0x0021},
	{0x0190, 0x413d},
	{0x0194, 0x0000},
	{0x0195, 0x0000},
	{0x0197, 0x0022},
	{0x0198, 0x0000},
	{0x0199, 0x0000},
	{0x01af, 0x0000},
	{0x01b0, 0x0400},
	{0x01b1, 0x0000},
	{0x01b2, 0x0000},
	{0x01b3, 0x0000},
	{0x01b4, 0x0000},
	{0x01b5, 0x0000},
	{0x01b6, 0x01c3},
	{0x01b7, 0x02a0},
	{0x01b8, 0x03e9},
	{0x01b9, 0x1389},
	{0x01ba, 0xc351},
	{0x01bb, 0x0009},
	{0x01bc, 0x0018},
	{0x01bd, 0x002a},
	{0x01be, 0x004c},
	{0x01bf, 0x0097},
	{0x01c0, 0x433d},
	{0x01c2, 0x0000},
	{0x01c3, 0x0000},
	{0x01c4, 0x0000},
	{0x01c5, 0x0000},
	{0x01c6, 0x0000},
	{0x01c7, 0x0000},
	{0x01c8, 0x40af},
	{0x01c9, 0x0702},
	{0x01ca, 0x0000},
	{0x01cb, 0x0000},
	{0x01cc, 0x5757},
	{0x01cd, 0x5757},
	{0x01ce, 0x5757},
	{0x01cf, 0x5757},
	{0x01d0, 0x5757},
	{0x01d1, 0x5757},
	{0x01d2, 0x5757},
	{0x01d3, 0x5757},
	{0x01d4, 0x5757},
	{0x01d5, 0x5757},
	{0x01d6, 0x0000},
	{0x01d7, 0x0008},
	{0x01d8, 0x0029},
	{0x01d9, 0x3333},
	{0x01da, 0x0000},
	{0x01db, 0x0004},
	{0x01dc, 0x0000},
	{0x01de, 0x7c00},
	{0x01df, 0x0320},
	{0x01e0, 0x06a1},
	{0x01e1, 0x0000},
	{0x01e2, 0x0000},
	{0x01e3, 0x0000},
	{0x01e4, 0x0000},
	{0x01e6, 0x0001},
	{0x01e7, 0x0000},
	{0x01e8, 0x0000},
	{0x01ea, 0x0000},
	{0x01eb, 0x0000},
	{0x01ec, 0x0000},
	{0x01ed, 0x0000},
	{0x01ee, 0x0000},
	{0x01ef, 0x0000},
	{0x01f0, 0x0000},
	{0x01f1, 0x0000},
	{0x01f2, 0x0000},
	{0x01f3, 0x0000},
	{0x01f4, 0x0000},
	{0x0210, 0x6297},
	{0x0211, 0xa005},
	{0x0212, 0x824c},
	{0x0213, 0xf7ff},
	{0x0214, 0xf24c},
	{0x0215, 0x0102},
	{0x0216, 0x00a3},
	{0x0217, 0x0048},
	{0x0218, 0xa2c0},
	{0x0219, 0x0400},
	{0x021a, 0x00c8},
	{0x021b, 0x00c0},
	{0x021c, 0x0000},
	{0x0250, 0x4500},
	{0x0251, 0x40b3},
	{0x0252, 0x0000},
	{0x0253, 0x0000},
	{0x0254, 0x0000},
	{0x0255, 0x0000},
	{0x0256, 0x0000},
	{0x0257, 0x0000},
	{0x0258, 0x0000},
	{0x0259, 0x0000},
	{0x025a, 0x0005},
	{0x0270, 0x0000},
	{0x02ff, 0x0110},
	{0x0300, 0x001f},
	{0x0301, 0x032c},
	{0x0302, 0x5f21},
	{0x0303, 0x4000},
	{0x0304, 0x4000},
	{0x0305, 0x06d5},
	{0x0306, 0x8000},
	{0x0307, 0x0700},
	{0x0310, 0x4560},
	{0x0311, 0xa4a8},
	{0x0312, 0x7418},
	{0x0313, 0x0000},
	{0x0314, 0x0006},
	{0x0315, 0xffff},
	{0x0316, 0xc400},
	{0x0317, 0x0000},
	{0x03c0, 0x7e00},
	{0x03c1, 0x8000},
	{0x03c2, 0x8000},
	{0x03c3, 0x8000},
	{0x03c4, 0x8000},
	{0x03c5, 0x8000},
	{0x03c6, 0x8000},
	{0x03c7, 0x8000},
	{0x03c8, 0x8000},
	{0x03c9, 0x8000},
	{0x03ca, 0x8000},
	{0x03cb, 0x8000},
	{0x03cc, 0x8000},
	{0x03d0, 0x0000},
	{0x03d1, 0x0000},
	{0x03d2, 0x0000},
	{0x03d3, 0x0000},
	{0x03d4, 0x2000},
	{0x03d5, 0x2000},
	{0x03d6, 0x0000},
	{0x03d7, 0x0000},
	{0x03d8, 0x2000},
	{0x03d9, 0x2000},
	{0x03da, 0x2000},
	{0x03db, 0x2000},
	{0x03dc, 0x0000},
	{0x03dd, 0x0000},
	{0x03de, 0x0000},
	{0x03df, 0x2000},
	{0x03e0, 0x0000},
	{0x03e1, 0x0000},
	{0x03e2, 0x0000},
	{0x03e3, 0x0000},
	{0x03e4, 0x0000},
	{0x03e5, 0x0000},
	{0x03e6, 0x0000},
	{0x03e7, 0x0000},
	{0x03e8, 0x0000},
	{0x03e9, 0x0000},
	{0x03ea, 0x0000},
	{0x03eb, 0x0000},
	{0x03ec, 0x0000},
	{0x03ed, 0x0000},
	{0x03ee, 0x0000},
	{0x03ef, 0x0000},
	{0x03f0, 0x0800},
	{0x03f1, 0x0800},
	{0x03f2, 0x0800},
	{0x03f3, 0x0800},
};
EXPORT_SYMBOL_GPL(rt5682_reg);

bool rt5682_volatile_register(struct device *dev, unsigned int reg)
{
	switch (reg) {
	case RT5682_RESET:
	case RT5682_CBJ_CTRL_2:
	case RT5682_INT_ST_1:
	case RT5682_4BTN_IL_CMD_1:
	case RT5682_AJD1_CTRL:
	case RT5682_HP_CALIB_CTRL_1:
	case RT5682_DEVICE_ID:
	case RT5682_I2C_MODE:
	case RT5682_HP_CALIB_CTRL_10:
	case RT5682_EFUSE_CTRL_2:
	case RT5682_JD_TOP_VC_VTRL:
	case RT5682_HP_IMP_SENS_CTRL_19:
	case RT5682_IL_CMD_1:
	case RT5682_SAR_IL_CMD_2:
	case RT5682_SAR_IL_CMD_4:
	case RT5682_SAR_IL_CMD_10:
	case RT5682_SAR_IL_CMD_11:
	case RT5682_EFUSE_CTRL_6...RT5682_EFUSE_CTRL_11:
	case RT5682_HP_CALIB_STA_1...RT5682_HP_CALIB_STA_11:
		return true;
	default:
		return false;
	}
}
EXPORT_SYMBOL_GPL(rt5682_volatile_register);

bool rt5682_readable_register(struct device *dev, unsigned int reg)
{
	switch (reg) {
	case RT5682_RESET:
	case RT5682_VERSION_ID:
	case RT5682_VENDOR_ID:
	case RT5682_DEVICE_ID:
	case RT5682_HP_CTRL_1:
	case RT5682_HP_CTRL_2:
	case RT5682_HPL_GAIN:
	case RT5682_HPR_GAIN:
	case RT5682_I2C_CTRL:
	case RT5682_CBJ_BST_CTRL:
	case RT5682_CBJ_CTRL_1:
	case RT5682_CBJ_CTRL_2:
	case RT5682_CBJ_CTRL_3:
	case RT5682_CBJ_CTRL_4:
	case RT5682_CBJ_CTRL_5:
	case RT5682_CBJ_CTRL_6:
	case RT5682_CBJ_CTRL_7:
	case RT5682_DAC1_DIG_VOL:
	case RT5682_STO1_ADC_DIG_VOL:
	case RT5682_STO1_ADC_BOOST:
	case RT5682_HP_IMP_GAIN_1:
	case RT5682_HP_IMP_GAIN_2:
	case RT5682_SIDETONE_CTRL:
	case RT5682_STO1_ADC_MIXER:
	case RT5682_AD_DA_MIXER:
	case RT5682_STO1_DAC_MIXER:
	case RT5682_A_DAC1_MUX:
	case RT5682_DIG_INF2_DATA:
	case RT5682_REC_MIXER:
	case RT5682_CAL_REC:
	case RT5682_ALC_BACK_GAIN:
	case RT5682_PWR_DIG_1:
	case RT5682_PWR_DIG_2:
	case RT5682_PWR_ANLG_1:
	case RT5682_PWR_ANLG_2:
	case RT5682_PWR_ANLG_3:
	case RT5682_PWR_MIXER:
	case RT5682_PWR_VOL:
	case RT5682_CLK_DET:
	case RT5682_RESET_LPF_CTRL:
	case RT5682_RESET_HPF_CTRL:
	case RT5682_DMIC_CTRL_1:
	case RT5682_I2S1_SDP:
	case RT5682_I2S2_SDP:
	case RT5682_ADDA_CLK_1:
	case RT5682_ADDA_CLK_2:
	case RT5682_I2S1_F_DIV_CTRL_1:
	case RT5682_I2S1_F_DIV_CTRL_2:
	case RT5682_TDM_CTRL:
	case RT5682_TDM_ADDA_CTRL_1:
	case RT5682_TDM_ADDA_CTRL_2:
	case RT5682_DATA_SEL_CTRL_1:
	case RT5682_TDM_TCON_CTRL:
	case RT5682_GLB_CLK:
	case RT5682_PLL_CTRL_1:
	case RT5682_PLL_CTRL_2:
	case RT5682_PLL_TRACK_1:
	case RT5682_PLL_TRACK_2:
	case RT5682_PLL_TRACK_3:
	case RT5682_PLL_TRACK_4:
	case RT5682_PLL_TRACK_5:
	case RT5682_PLL_TRACK_6:
	case RT5682_PLL_TRACK_11:
	case RT5682_SDW_REF_CLK:
	case RT5682_DEPOP_1:
	case RT5682_DEPOP_2:
	case RT5682_HP_CHARGE_PUMP_1:
	case RT5682_HP_CHARGE_PUMP_2:
	case RT5682_MICBIAS_1:
	case RT5682_MICBIAS_2:
	case RT5682_PLL_TRACK_12:
	case RT5682_PLL_TRACK_14:
	case RT5682_PLL2_CTRL_1:
	case RT5682_PLL2_CTRL_2:
	case RT5682_PLL2_CTRL_3:
	case RT5682_PLL2_CTRL_4:
	case RT5682_RC_CLK_CTRL:
	case RT5682_I2S_M_CLK_CTRL_1:
	case RT5682_I2S2_F_DIV_CTRL_1:
	case RT5682_I2S2_F_DIV_CTRL_2:
	case RT5682_EQ_CTRL_1:
	case RT5682_EQ_CTRL_2:
	case RT5682_IRQ_CTRL_1:
	case RT5682_IRQ_CTRL_2:
	case RT5682_IRQ_CTRL_3:
	case RT5682_IRQ_CTRL_4:
	case RT5682_INT_ST_1:
	case RT5682_GPIO_CTRL_1:
	case RT5682_GPIO_CTRL_2:
	case RT5682_GPIO_CTRL_3:
	case RT5682_HP_AMP_DET_CTRL_1:
	case RT5682_HP_AMP_DET_CTRL_2:
	case RT5682_MID_HP_AMP_DET:
	case RT5682_LOW_HP_AMP_DET:
	case RT5682_DELAY_BUF_CTRL:
	case RT5682_SV_ZCD_1:
	case RT5682_SV_ZCD_2:
	case RT5682_IL_CMD_1:
	case RT5682_IL_CMD_2:
	case RT5682_IL_CMD_3:
	case RT5682_IL_CMD_4:
	case RT5682_IL_CMD_5:
	case RT5682_IL_CMD_6:
	case RT5682_4BTN_IL_CMD_1:
	case RT5682_4BTN_IL_CMD_2:
	case RT5682_4BTN_IL_CMD_3:
	case RT5682_4BTN_IL_CMD_4:
	case RT5682_4BTN_IL_CMD_5:
	case RT5682_4BTN_IL_CMD_6:
	case RT5682_4BTN_IL_CMD_7:
	case RT5682_ADC_STO1_HP_CTRL_1:
	case RT5682_ADC_STO1_HP_CTRL_2:
	case RT5682_AJD1_CTRL:
	case RT5682_JD1_THD:
	case RT5682_JD2_THD:
	case RT5682_JD_CTRL_1:
	case RT5682_DUMMY_1:
	case RT5682_DUMMY_2:
	case RT5682_DUMMY_3:
	case RT5682_DAC_ADC_DIG_VOL1:
	case RT5682_BIAS_CUR_CTRL_2:
	case RT5682_BIAS_CUR_CTRL_3:
	case RT5682_BIAS_CUR_CTRL_4:
	case RT5682_BIAS_CUR_CTRL_5:
	case RT5682_BIAS_CUR_CTRL_6:
	case RT5682_BIAS_CUR_CTRL_7:
	case RT5682_BIAS_CUR_CTRL_8:
	case RT5682_BIAS_CUR_CTRL_9:
	case RT5682_BIAS_CUR_CTRL_10:
	case RT5682_VREF_REC_OP_FB_CAP_CTRL:
	case RT5682_CHARGE_PUMP_1:
	case RT5682_DIG_IN_CTRL_1:
	case RT5682_PAD_DRIVING_CTRL:
	case RT5682_SOFT_RAMP_DEPOP:
	case RT5682_CHOP_DAC:
	case RT5682_CHOP_ADC:
	case RT5682_CALIB_ADC_CTRL:
	case RT5682_VOL_TEST:
	case RT5682_SPKVDD_DET_STA:
	case RT5682_TEST_MODE_CTRL_1:
	case RT5682_TEST_MODE_CTRL_2:
	case RT5682_TEST_MODE_CTRL_3:
	case RT5682_TEST_MODE_CTRL_4:
	case RT5682_TEST_MODE_CTRL_5:
	case RT5682_PLL1_INTERNAL:
	case RT5682_PLL2_INTERNAL:
	case RT5682_STO_NG2_CTRL_1:
	case RT5682_STO_NG2_CTRL_2:
	case RT5682_STO_NG2_CTRL_3:
	case RT5682_STO_NG2_CTRL_4:
	case RT5682_STO_NG2_CTRL_5:
	case RT5682_STO_NG2_CTRL_6:
	case RT5682_STO_NG2_CTRL_7:
	case RT5682_STO_NG2_CTRL_8:
	case RT5682_STO_NG2_CTRL_9:
	case RT5682_STO_NG2_CTRL_10:
	case RT5682_STO1_DAC_SIL_DET:
	case RT5682_SIL_PSV_CTRL1:
	case RT5682_SIL_PSV_CTRL2:
	case RT5682_SIL_PSV_CTRL3:
	case RT5682_SIL_PSV_CTRL4:
	case RT5682_SIL_PSV_CTRL5:
	case RT5682_HP_IMP_SENS_CTRL_01:
	case RT5682_HP_IMP_SENS_CTRL_02:
	case RT5682_HP_IMP_SENS_CTRL_03:
	case RT5682_HP_IMP_SENS_CTRL_04:
	case RT5682_HP_IMP_SENS_CTRL_05:
	case RT5682_HP_IMP_SENS_CTRL_06:
	case RT5682_HP_IMP_SENS_CTRL_07:
	case RT5682_HP_IMP_SENS_CTRL_08:
	case RT5682_HP_IMP_SENS_CTRL_09:
	case RT5682_HP_IMP_SENS_CTRL_10:
	case RT5682_HP_IMP_SENS_CTRL_11:
	case RT5682_HP_IMP_SENS_CTRL_12:
	case RT5682_HP_IMP_SENS_CTRL_13:
	case RT5682_HP_IMP_SENS_CTRL_14:
	case RT5682_HP_IMP_SENS_CTRL_15:
	case RT5682_HP_IMP_SENS_CTRL_16:
	case RT5682_HP_IMP_SENS_CTRL_17:
	case RT5682_HP_IMP_SENS_CTRL_18:
	case RT5682_HP_IMP_SENS_CTRL_19:
	case RT5682_HP_IMP_SENS_CTRL_20:
	case RT5682_HP_IMP_SENS_CTRL_21:
	case RT5682_HP_IMP_SENS_CTRL_22:
	case RT5682_HP_IMP_SENS_CTRL_23:
	case RT5682_HP_IMP_SENS_CTRL_24:
	case RT5682_HP_IMP_SENS_CTRL_25:
	case RT5682_HP_IMP_SENS_CTRL_26:
	case RT5682_HP_IMP_SENS_CTRL_27:
	case RT5682_HP_IMP_SENS_CTRL_28:
	case RT5682_HP_IMP_SENS_CTRL_29:
	case RT5682_HP_IMP_SENS_CTRL_30:
	case RT5682_HP_IMP_SENS_CTRL_31:
	case RT5682_HP_IMP_SENS_CTRL_32:
	case RT5682_HP_IMP_SENS_CTRL_33:
	case RT5682_HP_IMP_SENS_CTRL_34:
	case RT5682_HP_IMP_SENS_CTRL_35:
	case RT5682_HP_IMP_SENS_CTRL_36:
	case RT5682_HP_IMP_SENS_CTRL_37:
	case RT5682_HP_IMP_SENS_CTRL_38:
	case RT5682_HP_IMP_SENS_CTRL_39:
	case RT5682_HP_IMP_SENS_CTRL_40:
	case RT5682_HP_IMP_SENS_CTRL_41:
	case RT5682_HP_IMP_SENS_CTRL_42:
	case RT5682_HP_IMP_SENS_CTRL_43:
	case RT5682_HP_LOGIC_CTRL_1:
	case RT5682_HP_LOGIC_CTRL_2:
	case RT5682_HP_LOGIC_CTRL_3:
	case RT5682_HP_CALIB_CTRL_1:
	case RT5682_HP_CALIB_CTRL_2:
	case RT5682_HP_CALIB_CTRL_3:
	case RT5682_HP_CALIB_CTRL_4:
	case RT5682_HP_CALIB_CTRL_5:
	case RT5682_HP_CALIB_CTRL_6:
	case RT5682_HP_CALIB_CTRL_7:
	case RT5682_HP_CALIB_CTRL_9:
	case RT5682_HP_CALIB_CTRL_10:
	case RT5682_HP_CALIB_CTRL_11:
	case RT5682_HP_CALIB_STA_1:
	case RT5682_HP_CALIB_STA_2:
	case RT5682_HP_CALIB_STA_3:
	case RT5682_HP_CALIB_STA_4:
	case RT5682_HP_CALIB_STA_5:
	case RT5682_HP_CALIB_STA_6:
	case RT5682_HP_CALIB_STA_7:
	case RT5682_HP_CALIB_STA_8:
	case RT5682_HP_CALIB_STA_9:
	case RT5682_HP_CALIB_STA_10:
	case RT5682_HP_CALIB_STA_11:
	case RT5682_SAR_IL_CMD_1:
	case RT5682_SAR_IL_CMD_2:
	case RT5682_SAR_IL_CMD_3:
	case RT5682_SAR_IL_CMD_4:
	case RT5682_SAR_IL_CMD_5:
	case RT5682_SAR_IL_CMD_6:
	case RT5682_SAR_IL_CMD_7:
	case RT5682_SAR_IL_CMD_8:
	case RT5682_SAR_IL_CMD_9:
	case RT5682_SAR_IL_CMD_10:
	case RT5682_SAR_IL_CMD_11:
	case RT5682_SAR_IL_CMD_12:
	case RT5682_SAR_IL_CMD_13:
	case RT5682_EFUSE_CTRL_1:
	case RT5682_EFUSE_CTRL_2:
	case RT5682_EFUSE_CTRL_3:
	case RT5682_EFUSE_CTRL_4:
	case RT5682_EFUSE_CTRL_5:
	case RT5682_EFUSE_CTRL_6:
	case RT5682_EFUSE_CTRL_7:
	case RT5682_EFUSE_CTRL_8:
	case RT5682_EFUSE_CTRL_9:
	case RT5682_EFUSE_CTRL_10:
	case RT5682_EFUSE_CTRL_11:
	case RT5682_JD_TOP_VC_VTRL:
	case RT5682_DRC1_CTRL_0:
	case RT5682_DRC1_CTRL_1:
	case RT5682_DRC1_CTRL_2:
	case RT5682_DRC1_CTRL_3:
	case RT5682_DRC1_CTRL_4:
	case RT5682_DRC1_CTRL_5:
	case RT5682_DRC1_CTRL_6:
	case RT5682_DRC1_HARD_LMT_CTRL_1:
	case RT5682_DRC1_HARD_LMT_CTRL_2:
	case RT5682_DRC1_PRIV_1:
	case RT5682_DRC1_PRIV_2:
	case RT5682_DRC1_PRIV_3:
	case RT5682_DRC1_PRIV_4:
	case RT5682_DRC1_PRIV_5:
	case RT5682_DRC1_PRIV_6:
	case RT5682_DRC1_PRIV_7:
	case RT5682_DRC1_PRIV_8:
	case RT5682_EQ_AUTO_RCV_CTRL1:
	case RT5682_EQ_AUTO_RCV_CTRL2:
	case RT5682_EQ_AUTO_RCV_CTRL3:
	case RT5682_EQ_AUTO_RCV_CTRL4:
	case RT5682_EQ_AUTO_RCV_CTRL5:
	case RT5682_EQ_AUTO_RCV_CTRL6:
	case RT5682_EQ_AUTO_RCV_CTRL7:
	case RT5682_EQ_AUTO_RCV_CTRL8:
	case RT5682_EQ_AUTO_RCV_CTRL9:
	case RT5682_EQ_AUTO_RCV_CTRL10:
	case RT5682_EQ_AUTO_RCV_CTRL11:
	case RT5682_EQ_AUTO_RCV_CTRL12:
	case RT5682_EQ_AUTO_RCV_CTRL13:
	case RT5682_ADC_L_EQ_LPF1_A1:
	case RT5682_R_EQ_LPF1_A1:
	case RT5682_L_EQ_LPF1_H0:
	case RT5682_R_EQ_LPF1_H0:
	case RT5682_L_EQ_BPF1_A1:
	case RT5682_R_EQ_BPF1_A1:
	case RT5682_L_EQ_BPF1_A2:
	case RT5682_R_EQ_BPF1_A2:
	case RT5682_L_EQ_BPF1_H0:
	case RT5682_R_EQ_BPF1_H0:
	case RT5682_L_EQ_BPF2_A1:
	case RT5682_R_EQ_BPF2_A1:
	case RT5682_L_EQ_BPF2_A2:
	case RT5682_R_EQ_BPF2_A2:
	case RT5682_L_EQ_BPF2_H0:
	case RT5682_R_EQ_BPF2_H0:
	case RT5682_L_EQ_BPF3_A1:
	case RT5682_R_EQ_BPF3_A1:
	case RT5682_L_EQ_BPF3_A2:
	case RT5682_R_EQ_BPF3_A2:
	case RT5682_L_EQ_BPF3_H0:
	case RT5682_R_EQ_BPF3_H0:
	case RT5682_L_EQ_BPF4_A1:
	case RT5682_R_EQ_BPF4_A1:
	case RT5682_L_EQ_BPF4_A2:
	case RT5682_R_EQ_BPF4_A2:
	case RT5682_L_EQ_BPF4_H0:
	case RT5682_R_EQ_BPF4_H0:
	case RT5682_L_EQ_HPF1_A1:
	case RT5682_R_EQ_HPF1_A1:
	case RT5682_L_EQ_HPF1_H0:
	case RT5682_R_EQ_HPF1_H0:
	case RT5682_L_EQ_PRE_VOL:
	case RT5682_R_EQ_PRE_VOL:
	case RT5682_L_EQ_POST_VOL:
	case RT5682_R_EQ_POST_VOL:
	case RT5682_I2C_MODE:
		return true;
	default:
		return false;
	}
}
EXPORT_SYMBOL_GPL(rt5682_readable_register);

static const DECLARE_TLV_DB_SCALE(dac_vol_tlv, -6525, 75, 0);
static const DECLARE_TLV_DB_SCALE(adc_vol_tlv, -1725, 75, 0);
static const DECLARE_TLV_DB_SCALE(adc_bst_tlv, 0, 1200, 0);

/* {0, +20, +24, +30, +35, +40, +44, +50, +52} dB */
static const DECLARE_TLV_DB_RANGE(bst_tlv,
	0, 0, TLV_DB_SCALE_ITEM(0, 0, 0),
	1, 1, TLV_DB_SCALE_ITEM(2000, 0, 0),
	2, 2, TLV_DB_SCALE_ITEM(2400, 0, 0),
	3, 5, TLV_DB_SCALE_ITEM(3000, 500, 0),
	6, 6, TLV_DB_SCALE_ITEM(4400, 0, 0),
	7, 7, TLV_DB_SCALE_ITEM(5000, 0, 0),
	8, 8, TLV_DB_SCALE_ITEM(5200, 0, 0)
);

/* Interface data select */
static const char * const rt5682_data_select[] = {
	"L/R", "R/L", "L/L", "R/R"
};

static SOC_ENUM_SINGLE_DECL(rt5682_if2_adc_enum,
	RT5682_DIG_INF2_DATA, RT5682_IF2_ADC_SEL_SFT, rt5682_data_select);

static SOC_ENUM_SINGLE_DECL(rt5682_if1_01_adc_enum,
	RT5682_TDM_ADDA_CTRL_1, RT5682_IF1_ADC1_SEL_SFT, rt5682_data_select);

static SOC_ENUM_SINGLE_DECL(rt5682_if1_23_adc_enum,
	RT5682_TDM_ADDA_CTRL_1, RT5682_IF1_ADC2_SEL_SFT, rt5682_data_select);

static SOC_ENUM_SINGLE_DECL(rt5682_if1_45_adc_enum,
	RT5682_TDM_ADDA_CTRL_1, RT5682_IF1_ADC3_SEL_SFT, rt5682_data_select);

static SOC_ENUM_SINGLE_DECL(rt5682_if1_67_adc_enum,
	RT5682_TDM_ADDA_CTRL_1, RT5682_IF1_ADC4_SEL_SFT, rt5682_data_select);

static const struct snd_kcontrol_new rt5682_if2_adc_swap_mux =
	SOC_DAPM_ENUM("IF2 ADC Swap Mux", rt5682_if2_adc_enum);

static const struct snd_kcontrol_new rt5682_if1_01_adc_swap_mux =
	SOC_DAPM_ENUM("IF1 01 ADC Swap Mux", rt5682_if1_01_adc_enum);

static const struct snd_kcontrol_new rt5682_if1_23_adc_swap_mux =
	SOC_DAPM_ENUM("IF1 23 ADC Swap Mux", rt5682_if1_23_adc_enum);

static const struct snd_kcontrol_new rt5682_if1_45_adc_swap_mux =
	SOC_DAPM_ENUM("IF1 45 ADC Swap Mux", rt5682_if1_45_adc_enum);

static const struct snd_kcontrol_new rt5682_if1_67_adc_swap_mux =
	SOC_DAPM_ENUM("IF1 67 ADC Swap Mux", rt5682_if1_67_adc_enum);

static const char * const rt5682_dac_select[] = {
	"IF1", "SOUND"
};

static SOC_ENUM_SINGLE_DECL(rt5682_dacl_enum,
	RT5682_AD_DA_MIXER, RT5682_DAC1_L_SEL_SFT, rt5682_dac_select);

static const struct snd_kcontrol_new rt5682_dac_l_mux =
	SOC_DAPM_ENUM("DAC L Mux", rt5682_dacl_enum);

static SOC_ENUM_SINGLE_DECL(rt5682_dacr_enum,
	RT5682_AD_DA_MIXER, RT5682_DAC1_R_SEL_SFT, rt5682_dac_select);

static const struct snd_kcontrol_new rt5682_dac_r_mux =
	SOC_DAPM_ENUM("DAC R Mux", rt5682_dacr_enum);

void rt5682_reset(struct rt5682_priv *rt5682)
{
	regmap_write(rt5682->regmap, RT5682_RESET, 0);
	if (!rt5682->is_sdw)
		regmap_write(rt5682->regmap, RT5682_I2C_MODE, 1);
}
EXPORT_SYMBOL_GPL(rt5682_reset);

/**
 * rt5682_sel_asrc_clk_src - select ASRC clock source for a set of filters
 * @component: SoC audio component device.
 * @filter_mask: mask of filters.
 * @clk_src: clock source
 *
 * The ASRC function is for asynchronous MCLK and LRCK. Also, since RT5682 can
 * only support standard 32fs or 64fs i2s format, ASRC should be enabled to
 * support special i2s clock format such as Intel's 100fs(100 * sampling rate).
 * ASRC function will track i2s clock and generate a corresponding system clock
 * for codec. This function provides an API to select the clock source for a
 * set of filters specified by the mask. And the component driver will turn on
 * ASRC for these filters if ASRC is selected as their clock source.
 */
int rt5682_sel_asrc_clk_src(struct snd_soc_component *component,
		unsigned int filter_mask, unsigned int clk_src)
{
	switch (clk_src) {
	case RT5682_CLK_SEL_SYS:
	case RT5682_CLK_SEL_I2S1_ASRC:
	case RT5682_CLK_SEL_I2S2_ASRC:
		break;

	default:
		return -EINVAL;
	}

	if (filter_mask & RT5682_DA_STEREO1_FILTER) {
		snd_soc_component_update_bits(component, RT5682_PLL_TRACK_2,
			RT5682_FILTER_CLK_SEL_MASK,
			clk_src << RT5682_FILTER_CLK_SEL_SFT);
	}

	if (filter_mask & RT5682_AD_STEREO1_FILTER) {
		snd_soc_component_update_bits(component, RT5682_PLL_TRACK_3,
			RT5682_FILTER_CLK_SEL_MASK,
			clk_src << RT5682_FILTER_CLK_SEL_SFT);
	}

	return 0;
}
EXPORT_SYMBOL_GPL(rt5682_sel_asrc_clk_src);

static int rt5682_button_detect(struct snd_soc_component *component)
{
	int btn_type, val;

	val = snd_soc_component_read(component, RT5682_4BTN_IL_CMD_1);
	btn_type = val & 0xfff0;
	snd_soc_component_write(component, RT5682_4BTN_IL_CMD_1, val);
	dev_dbg(component->dev, "%s btn_type=%x\n", __func__, btn_type);
	snd_soc_component_update_bits(component,
		RT5682_SAR_IL_CMD_2, 0x10, 0x10);

	return btn_type;
}

static void rt5682_enable_push_button_irq(struct snd_soc_component *component,
		bool enable)
{
	struct rt5682_priv *rt5682 = snd_soc_component_get_drvdata(component);

	if (enable) {
		snd_soc_component_update_bits(component, RT5682_SAR_IL_CMD_1,
			RT5682_SAR_BUTT_DET_MASK, RT5682_SAR_BUTT_DET_EN);
		snd_soc_component_update_bits(component, RT5682_SAR_IL_CMD_13,
			RT5682_SAR_SOUR_MASK, RT5682_SAR_SOUR_BTN);
		snd_soc_component_write(component, RT5682_IL_CMD_1, 0x0040);
		snd_soc_component_update_bits(component, RT5682_4BTN_IL_CMD_2,
			RT5682_4BTN_IL_MASK | RT5682_4BTN_IL_RST_MASK,
			RT5682_4BTN_IL_EN | RT5682_4BTN_IL_NOR);
		if (rt5682->is_sdw)
			snd_soc_component_update_bits(component,
				RT5682_IRQ_CTRL_3,
				RT5682_IL_IRQ_MASK | RT5682_IL_IRQ_TYPE_MASK,
				RT5682_IL_IRQ_EN | RT5682_IL_IRQ_PUL);
		else
			snd_soc_component_update_bits(component,
				RT5682_IRQ_CTRL_3, RT5682_IL_IRQ_MASK,
				RT5682_IL_IRQ_EN);
	} else {
		snd_soc_component_update_bits(component, RT5682_IRQ_CTRL_3,
			RT5682_IL_IRQ_MASK, RT5682_IL_IRQ_DIS);
		snd_soc_component_update_bits(component, RT5682_SAR_IL_CMD_1,
			RT5682_SAR_BUTT_DET_MASK, RT5682_SAR_BUTT_DET_DIS);
		snd_soc_component_update_bits(component, RT5682_4BTN_IL_CMD_2,
			RT5682_4BTN_IL_MASK, RT5682_4BTN_IL_DIS);
		snd_soc_component_update_bits(component, RT5682_4BTN_IL_CMD_2,
			RT5682_4BTN_IL_RST_MASK, RT5682_4BTN_IL_RST);
		snd_soc_component_update_bits(component, RT5682_SAR_IL_CMD_13,
			RT5682_SAR_SOUR_MASK, RT5682_SAR_SOUR_TYPE);
	}
}

/**
 * rt5682_headset_detect - Detect headset.
 * @component: SoC audio component device.
 * @jack_insert: Jack insert or not.
 *
 * Detect whether is headset or not when jack inserted.
 *
 * Returns detect status.
 */
int rt5682_headset_detect(struct snd_soc_component *component, int jack_insert)
{
	struct rt5682_priv *rt5682 = snd_soc_component_get_drvdata(component);
	struct snd_soc_dapm_context *dapm = &component->dapm;
	unsigned int val, count;

	if (jack_insert) {
		snd_soc_component_update_bits(component, RT5682_PWR_ANLG_1,
			RT5682_PWR_VREF2 | RT5682_PWR_MB,
			RT5682_PWR_VREF2 | RT5682_PWR_MB);
		snd_soc_component_update_bits(component,
			RT5682_PWR_ANLG_1, RT5682_PWR_FV2, 0);
		usleep_range(15000, 20000);
		snd_soc_component_update_bits(component,
			RT5682_PWR_ANLG_1, RT5682_PWR_FV2, RT5682_PWR_FV2);
		snd_soc_component_update_bits(component, RT5682_PWR_ANLG_3,
			RT5682_PWR_CBJ, RT5682_PWR_CBJ);
		snd_soc_component_update_bits(component,
			RT5682_HP_CHARGE_PUMP_1,
			RT5682_OSW_L_MASK | RT5682_OSW_R_MASK, 0);
		snd_soc_component_update_bits(component, RT5682_CBJ_CTRL_1,
			RT5682_TRIG_JD_MASK, RT5682_TRIG_JD_HIGH);

		count = 0;
		val = snd_soc_component_read(component, RT5682_CBJ_CTRL_2)
			& RT5682_JACK_TYPE_MASK;
		while (val == 0 && count < 50) {
			usleep_range(10000, 15000);
			val = snd_soc_component_read(component,
				RT5682_CBJ_CTRL_2) & RT5682_JACK_TYPE_MASK;
			count++;
		}

		switch (val) {
		case 0x1:
		case 0x2:
			rt5682->jack_type = SND_JACK_HEADSET;
			snd_soc_component_update_bits(component, RT5682_CBJ_CTRL_1,
				RT5682_FAST_OFF_MASK, RT5682_FAST_OFF_EN);
			rt5682_enable_push_button_irq(component, true);
			break;
		default:
			rt5682->jack_type = SND_JACK_HEADPHONE;
			break;
		}

		snd_soc_component_update_bits(component,
			RT5682_HP_CHARGE_PUMP_1,
			RT5682_OSW_L_MASK | RT5682_OSW_R_MASK,
			RT5682_OSW_L_EN | RT5682_OSW_R_EN);
		snd_soc_component_update_bits(component, RT5682_MICBIAS_2,
			RT5682_PWR_CLK25M_MASK | RT5682_PWR_CLK1M_MASK,
			RT5682_PWR_CLK25M_PU | RT5682_PWR_CLK1M_PU);
	} else {
		rt5682_enable_push_button_irq(component, false);
		snd_soc_component_update_bits(component, RT5682_CBJ_CTRL_1,
			RT5682_TRIG_JD_MASK, RT5682_TRIG_JD_LOW);
		if (!snd_soc_dapm_get_pin_status(dapm, "MICBIAS") &&
			!snd_soc_dapm_get_pin_status(dapm, "PLL1") &&
			!snd_soc_dapm_get_pin_status(dapm, "PLL2B"))
			snd_soc_component_update_bits(component,
				RT5682_PWR_ANLG_1, RT5682_PWR_MB, 0);
		if (!snd_soc_dapm_get_pin_status(dapm, "Vref2") &&
			!snd_soc_dapm_get_pin_status(dapm, "PLL1") &&
			!snd_soc_dapm_get_pin_status(dapm, "PLL2B"))
			snd_soc_component_update_bits(component,
				RT5682_PWR_ANLG_1, RT5682_PWR_VREF2, 0);
		snd_soc_component_update_bits(component, RT5682_PWR_ANLG_3,
			RT5682_PWR_CBJ, 0);
		snd_soc_component_update_bits(component, RT5682_MICBIAS_2,
			RT5682_PWR_CLK25M_MASK | RT5682_PWR_CLK1M_MASK,
			RT5682_PWR_CLK25M_PD | RT5682_PWR_CLK1M_PD);
		snd_soc_component_update_bits(component, RT5682_CBJ_CTRL_1,
			RT5682_FAST_OFF_MASK, RT5682_FAST_OFF_DIS);

		rt5682->jack_type = 0;
	}

	dev_dbg(component->dev, "jack_type = %d\n", rt5682->jack_type);
	return rt5682->jack_type;
}
EXPORT_SYMBOL_GPL(rt5682_headset_detect);

static int rt5682_set_jack_detect(struct snd_soc_component *component,
		struct snd_soc_jack *hs_jack, void *data)
{
	struct rt5682_priv *rt5682 = snd_soc_component_get_drvdata(component);

	rt5682->hs_jack = hs_jack;

	if (!hs_jack) {
		regmap_update_bits(rt5682->regmap, RT5682_IRQ_CTRL_2,
			RT5682_JD1_EN_MASK, RT5682_JD1_DIS);
		regmap_update_bits(rt5682->regmap, RT5682_RC_CLK_CTRL,
			RT5682_POW_JDH | RT5682_POW_JDL, 0);
		cancel_delayed_work_sync(&rt5682->jack_detect_work);

		return 0;
	}

	if (!rt5682->is_sdw) {
		switch (rt5682->pdata.jd_src) {
		case RT5682_JD1:
			snd_soc_component_update_bits(component,
				RT5682_CBJ_CTRL_5, 0x0700, 0x0600);
			snd_soc_component_update_bits(component,
				RT5682_CBJ_CTRL_2, RT5682_EXT_JD_SRC,
				RT5682_EXT_JD_SRC_MANUAL);
			snd_soc_component_write(component, RT5682_CBJ_CTRL_1,
				0xd142);
			snd_soc_component_update_bits(component,
				RT5682_CBJ_CTRL_3, RT5682_CBJ_IN_BUF_EN,
				RT5682_CBJ_IN_BUF_EN);
			snd_soc_component_update_bits(component,
				RT5682_SAR_IL_CMD_1, RT5682_SAR_POW_MASK,
				RT5682_SAR_POW_EN);
			regmap_update_bits(rt5682->regmap, RT5682_GPIO_CTRL_1,
				RT5682_GP1_PIN_MASK, RT5682_GP1_PIN_IRQ);
			regmap_update_bits(rt5682->regmap, RT5682_RC_CLK_CTRL,
				RT5682_POW_IRQ | RT5682_POW_JDH |
				RT5682_POW_ANA, RT5682_POW_IRQ |
				RT5682_POW_JDH | RT5682_POW_ANA);
			regmap_update_bits(rt5682->regmap, RT5682_PWR_ANLG_2,
				RT5682_PWR_JDH, RT5682_PWR_JDH);
			regmap_update_bits(rt5682->regmap, RT5682_IRQ_CTRL_2,
				RT5682_JD1_EN_MASK | RT5682_JD1_POL_MASK,
				RT5682_JD1_EN | RT5682_JD1_POL_NOR);
			regmap_update_bits(rt5682->regmap, RT5682_4BTN_IL_CMD_4,
				0x7f7f, (rt5682->pdata.btndet_delay << 8 |
				rt5682->pdata.btndet_delay));
			regmap_update_bits(rt5682->regmap, RT5682_4BTN_IL_CMD_5,
				0x7f7f, (rt5682->pdata.btndet_delay << 8 |
				rt5682->pdata.btndet_delay));
			regmap_update_bits(rt5682->regmap, RT5682_4BTN_IL_CMD_6,
				0x7f7f, (rt5682->pdata.btndet_delay << 8 |
				rt5682->pdata.btndet_delay));
			regmap_update_bits(rt5682->regmap, RT5682_4BTN_IL_CMD_7,
				0x7f7f, (rt5682->pdata.btndet_delay << 8 |
				rt5682->pdata.btndet_delay));
			mod_delayed_work(system_power_efficient_wq,
				&rt5682->jack_detect_work,
				msecs_to_jiffies(250));
			break;

		case RT5682_JD_NULL:
			regmap_update_bits(rt5682->regmap, RT5682_IRQ_CTRL_2,
				RT5682_JD1_EN_MASK, RT5682_JD1_DIS);
			regmap_update_bits(rt5682->regmap, RT5682_RC_CLK_CTRL,
				RT5682_POW_JDH | RT5682_POW_JDL, 0);
			break;

		default:
			dev_warn(component->dev, "Wrong JD source\n");
			break;
		}
	}

	return 0;
}

void rt5682_jack_detect_handler(struct work_struct *work)
{
	struct rt5682_priv *rt5682 =
		container_of(work, struct rt5682_priv, jack_detect_work.work);
	int val, btn_type;

	while (!rt5682->component)
		usleep_range(10000, 15000);

	while (!rt5682->component->card->instantiated)
		usleep_range(10000, 15000);

	mutex_lock(&rt5682->calibrate_mutex);

	val = snd_soc_component_read(rt5682->component, RT5682_AJD1_CTRL)
		& RT5682_JDH_RS_MASK;
	if (!val) {
		/* jack in */
		if (rt5682->jack_type == 0) {
			/* jack was out, report jack type */
			rt5682->jack_type =
				rt5682_headset_detect(rt5682->component, 1);
			rt5682->irq_work_delay_time = 0;
		} else if ((rt5682->jack_type & SND_JACK_HEADSET) ==
			SND_JACK_HEADSET) {
			/* jack is already in, report button event */
			rt5682->jack_type = SND_JACK_HEADSET;
			btn_type = rt5682_button_detect(rt5682->component);
			/**
			 * rt5682 can report three kinds of button behavior,
			 * one click, double click and hold. However,
			 * currently we will report button pressed/released
			 * event. So all the three button behaviors are
			 * treated as button pressed.
			 */
			switch (btn_type) {
			case 0x8000:
			case 0x4000:
			case 0x2000:
				rt5682->jack_type |= SND_JACK_BTN_0;
				break;
			case 0x1000:
			case 0x0800:
			case 0x0400:
				rt5682->jack_type |= SND_JACK_BTN_1;
				break;
			case 0x0200:
			case 0x0100:
			case 0x0080:
				rt5682->jack_type |= SND_JACK_BTN_2;
				break;
			case 0x0040:
			case 0x0020:
			case 0x0010:
				rt5682->jack_type |= SND_JACK_BTN_3;
				break;
			case 0x0000: /* unpressed */
				break;
			default:
				dev_err(rt5682->component->dev,
					"Unexpected button code 0x%04x\n",
					btn_type);
				break;
			}
		}
	} else {
		/* jack out */
		rt5682->jack_type = rt5682_headset_detect(rt5682->component, 0);
		rt5682->irq_work_delay_time = 50;
	}

	snd_soc_jack_report(rt5682->hs_jack, rt5682->jack_type,
		SND_JACK_HEADSET |
		SND_JACK_BTN_0 | SND_JACK_BTN_1 |
		SND_JACK_BTN_2 | SND_JACK_BTN_3);

	if (!rt5682->is_sdw) {
		if (rt5682->jack_type & (SND_JACK_BTN_0 | SND_JACK_BTN_1 |
			SND_JACK_BTN_2 | SND_JACK_BTN_3))
			schedule_delayed_work(&rt5682->jd_check_work, 0);
		else
			cancel_delayed_work_sync(&rt5682->jd_check_work);
	}

	mutex_unlock(&rt5682->calibrate_mutex);
}
EXPORT_SYMBOL_GPL(rt5682_jack_detect_handler);

static const struct snd_kcontrol_new rt5682_snd_controls[] = {
	/* DAC Digital Volume */
	SOC_DOUBLE_TLV("DAC1 Playback Volume", RT5682_DAC1_DIG_VOL,
		RT5682_L_VOL_SFT + 1, RT5682_R_VOL_SFT + 1, 87, 0, dac_vol_tlv),

	/* IN Boost Volume */
	SOC_SINGLE_TLV("CBJ Boost Volume", RT5682_CBJ_BST_CTRL,
		RT5682_BST_CBJ_SFT, 8, 0, bst_tlv),

	/* ADC Digital Volume Control */
	SOC_DOUBLE("STO1 ADC Capture Switch", RT5682_STO1_ADC_DIG_VOL,
		RT5682_L_MUTE_SFT, RT5682_R_MUTE_SFT, 1, 1),
	SOC_DOUBLE_TLV("STO1 ADC Capture Volume", RT5682_STO1_ADC_DIG_VOL,
		RT5682_L_VOL_SFT + 1, RT5682_R_VOL_SFT + 1, 63, 0, adc_vol_tlv),

	/* ADC Boost Volume Control */
	SOC_DOUBLE_TLV("STO1 ADC Boost Gain Volume", RT5682_STO1_ADC_BOOST,
		RT5682_STO1_ADC_L_BST_SFT, RT5682_STO1_ADC_R_BST_SFT,
		3, 0, adc_bst_tlv),
};

static int rt5682_div_sel(struct rt5682_priv *rt5682,
		int target, const int div[], int size)
{
	int i;

	if (rt5682->sysclk < target) {
		dev_err(rt5682->component->dev,
			"sysclk rate %d is too low\n", rt5682->sysclk);
		return 0;
	}

	for (i = 0; i < size - 1; i++) {
		dev_dbg(rt5682->component->dev, "div[%d]=%d\n", i, div[i]);
		if (target * div[i] == rt5682->sysclk)
			return i;
		if (target * div[i + 1] > rt5682->sysclk) {
			dev_dbg(rt5682->component->dev,
				"can't find div for sysclk %d\n",
				rt5682->sysclk);
			return i;
		}
	}

	if (target * div[i] < rt5682->sysclk)
		dev_err(rt5682->component->dev,
			"sysclk rate %d is too high\n", rt5682->sysclk);

	return size - 1;
}

/**
 * set_dmic_clk - Set parameter of dmic.
 *
 * @w: DAPM widget.
 * @kcontrol: The kcontrol of this widget.
 * @event: Event id.
 *
 * Choose dmic clock between 1MHz and 3MHz.
 * It is better for clock to approximate 3MHz.
 */
static int set_dmic_clk(struct snd_soc_dapm_widget *w,
		struct snd_kcontrol *kcontrol, int event)
{
	struct snd_soc_component *component =
		snd_soc_dapm_to_component(w->dapm);
	struct rt5682_priv *rt5682 = snd_soc_component_get_drvdata(component);
	int idx, dmic_clk_rate = 3072000;
	static const int div[] = {2, 4, 6, 8, 12, 16, 24, 32, 48, 64, 96, 128};

	if (rt5682->pdata.dmic_clk_rate)
		dmic_clk_rate = rt5682->pdata.dmic_clk_rate;

	idx = rt5682_div_sel(rt5682, dmic_clk_rate, div, ARRAY_SIZE(div));

	snd_soc_component_update_bits(component, RT5682_DMIC_CTRL_1,
		RT5682_DMIC_CLK_MASK, idx << RT5682_DMIC_CLK_SFT);

	return 0;
}

static int set_filter_clk(struct snd_soc_dapm_widget *w,
		struct snd_kcontrol *kcontrol, int event)
{
	struct snd_soc_component *component =
		snd_soc_dapm_to_component(w->dapm);
	struct rt5682_priv *rt5682 = snd_soc_component_get_drvdata(component);
	int ref, val, reg, idx;
	static const int div_f[] = {1, 2, 3, 4, 6, 8, 12, 16, 24, 32, 48};
	static const int div_o[] = {1, 2, 4, 6, 8, 12, 16, 24, 32, 48};

	if (rt5682->is_sdw)
		return 0;

	val = snd_soc_component_read(component, RT5682_GPIO_CTRL_1) &
		RT5682_GP4_PIN_MASK;
	if (w->shift == RT5682_PWR_ADC_S1F_BIT &&
		val == RT5682_GP4_PIN_ADCDAT2)
		ref = 256 * rt5682->lrck[RT5682_AIF2];
	else
		ref = 256 * rt5682->lrck[RT5682_AIF1];

	idx = rt5682_div_sel(rt5682, ref, div_f, ARRAY_SIZE(div_f));

	if (w->shift == RT5682_PWR_ADC_S1F_BIT)
		reg = RT5682_PLL_TRACK_3;
	else
		reg = RT5682_PLL_TRACK_2;

	snd_soc_component_update_bits(component, reg,
		RT5682_FILTER_CLK_DIV_MASK, idx << RT5682_FILTER_CLK_DIV_SFT);

	/* select over sample rate */
	for (idx = 0; idx < ARRAY_SIZE(div_o); idx++) {
		if (rt5682->sysclk <= 12288000 * div_o[idx])
			break;
	}

	snd_soc_component_update_bits(component, RT5682_ADDA_CLK_1,
		RT5682_ADC_OSR_MASK | RT5682_DAC_OSR_MASK,
		(idx << RT5682_ADC_OSR_SFT) | (idx << RT5682_DAC_OSR_SFT));

	return 0;
}

static int is_sys_clk_from_pll1(struct snd_soc_dapm_widget *w,
		struct snd_soc_dapm_widget *sink)
{
	unsigned int val;
	struct snd_soc_component *component =
		snd_soc_dapm_to_component(w->dapm);

	val = snd_soc_component_read(component, RT5682_GLB_CLK);
	val &= RT5682_SCLK_SRC_MASK;
	if (val == RT5682_SCLK_SRC_PLL1)
		return 1;
	else
		return 0;
}

static int is_sys_clk_from_pll2(struct snd_soc_dapm_widget *w,
		struct snd_soc_dapm_widget *sink)
{
	unsigned int val;
	struct snd_soc_component *component =
		snd_soc_dapm_to_component(w->dapm);

	val = snd_soc_component_read(component, RT5682_GLB_CLK);
	val &= RT5682_SCLK_SRC_MASK;
	if (val == RT5682_SCLK_SRC_PLL2)
		return 1;
	else
		return 0;
}

static int is_using_asrc(struct snd_soc_dapm_widget *w,
		struct snd_soc_dapm_widget *sink)
{
	unsigned int reg, shift, val;
	struct snd_soc_component *component =
		snd_soc_dapm_to_component(w->dapm);

	switch (w->shift) {
	case RT5682_ADC_STO1_ASRC_SFT:
		reg = RT5682_PLL_TRACK_3;
		shift = RT5682_FILTER_CLK_SEL_SFT;
		break;
	case RT5682_DAC_STO1_ASRC_SFT:
		reg = RT5682_PLL_TRACK_2;
		shift = RT5682_FILTER_CLK_SEL_SFT;
		break;
	default:
		return 0;
	}

	val = (snd_soc_component_read(component, reg) >> shift) & 0xf;
	switch (val) {
	case RT5682_CLK_SEL_I2S1_ASRC:
	case RT5682_CLK_SEL_I2S2_ASRC:
		return 1;
	default:
		return 0;
	}
}

/* Digital Mixer */
static const struct snd_kcontrol_new rt5682_sto1_adc_l_mix[] = {
	SOC_DAPM_SINGLE("ADC1 Switch", RT5682_STO1_ADC_MIXER,
			RT5682_M_STO1_ADC_L1_SFT, 1, 1),
	SOC_DAPM_SINGLE("ADC2 Switch", RT5682_STO1_ADC_MIXER,
			RT5682_M_STO1_ADC_L2_SFT, 1, 1),
};

static const struct snd_kcontrol_new rt5682_sto1_adc_r_mix[] = {
	SOC_DAPM_SINGLE("ADC1 Switch", RT5682_STO1_ADC_MIXER,
			RT5682_M_STO1_ADC_R1_SFT, 1, 1),
	SOC_DAPM_SINGLE("ADC2 Switch", RT5682_STO1_ADC_MIXER,
			RT5682_M_STO1_ADC_R2_SFT, 1, 1),
};

static const struct snd_kcontrol_new rt5682_dac_l_mix[] = {
	SOC_DAPM_SINGLE("Stereo ADC Switch", RT5682_AD_DA_MIXER,
			RT5682_M_ADCMIX_L_SFT, 1, 1),
	SOC_DAPM_SINGLE("DAC1 Switch", RT5682_AD_DA_MIXER,
			RT5682_M_DAC1_L_SFT, 1, 1),
};

static const struct snd_kcontrol_new rt5682_dac_r_mix[] = {
	SOC_DAPM_SINGLE("Stereo ADC Switch", RT5682_AD_DA_MIXER,
			RT5682_M_ADCMIX_R_SFT, 1, 1),
	SOC_DAPM_SINGLE("DAC1 Switch", RT5682_AD_DA_MIXER,
			RT5682_M_DAC1_R_SFT, 1, 1),
};

static const struct snd_kcontrol_new rt5682_sto1_dac_l_mix[] = {
	SOC_DAPM_SINGLE("DAC L1 Switch", RT5682_STO1_DAC_MIXER,
			RT5682_M_DAC_L1_STO_L_SFT, 1, 1),
	SOC_DAPM_SINGLE("DAC R1 Switch", RT5682_STO1_DAC_MIXER,
			RT5682_M_DAC_R1_STO_L_SFT, 1, 1),
};

static const struct snd_kcontrol_new rt5682_sto1_dac_r_mix[] = {
	SOC_DAPM_SINGLE("DAC L1 Switch", RT5682_STO1_DAC_MIXER,
			RT5682_M_DAC_L1_STO_R_SFT, 1, 1),
	SOC_DAPM_SINGLE("DAC R1 Switch", RT5682_STO1_DAC_MIXER,
			RT5682_M_DAC_R1_STO_R_SFT, 1, 1),
};

/* Analog Input Mixer */
static const struct snd_kcontrol_new rt5682_rec1_l_mix[] = {
	SOC_DAPM_SINGLE("CBJ Switch", RT5682_REC_MIXER,
			RT5682_M_CBJ_RM1_L_SFT, 1, 1),
};

/* STO1 ADC1 Source */
/* MX-26 [13] [5] */
static const char * const rt5682_sto1_adc1_src[] = {
	"DAC MIX", "ADC"
};

static SOC_ENUM_SINGLE_DECL(
	rt5682_sto1_adc1l_enum, RT5682_STO1_ADC_MIXER,
	RT5682_STO1_ADC1L_SRC_SFT, rt5682_sto1_adc1_src);

static const struct snd_kcontrol_new rt5682_sto1_adc1l_mux =
	SOC_DAPM_ENUM("Stereo1 ADC1L Source", rt5682_sto1_adc1l_enum);

static SOC_ENUM_SINGLE_DECL(
	rt5682_sto1_adc1r_enum, RT5682_STO1_ADC_MIXER,
	RT5682_STO1_ADC1R_SRC_SFT, rt5682_sto1_adc1_src);

static const struct snd_kcontrol_new rt5682_sto1_adc1r_mux =
	SOC_DAPM_ENUM("Stereo1 ADC1L Source", rt5682_sto1_adc1r_enum);

/* STO1 ADC Source */
/* MX-26 [11:10] [3:2] */
static const char * const rt5682_sto1_adc_src[] = {
	"ADC1 L", "ADC1 R"
};

static SOC_ENUM_SINGLE_DECL(
	rt5682_sto1_adcl_enum, RT5682_STO1_ADC_MIXER,
	RT5682_STO1_ADCL_SRC_SFT, rt5682_sto1_adc_src);

static const struct snd_kcontrol_new rt5682_sto1_adcl_mux =
	SOC_DAPM_ENUM("Stereo1 ADCL Source", rt5682_sto1_adcl_enum);

static SOC_ENUM_SINGLE_DECL(
	rt5682_sto1_adcr_enum, RT5682_STO1_ADC_MIXER,
	RT5682_STO1_ADCR_SRC_SFT, rt5682_sto1_adc_src);

static const struct snd_kcontrol_new rt5682_sto1_adcr_mux =
	SOC_DAPM_ENUM("Stereo1 ADCR Source", rt5682_sto1_adcr_enum);

/* STO1 ADC2 Source */
/* MX-26 [12] [4] */
static const char * const rt5682_sto1_adc2_src[] = {
	"DAC MIX", "DMIC"
};

static SOC_ENUM_SINGLE_DECL(
	rt5682_sto1_adc2l_enum, RT5682_STO1_ADC_MIXER,
	RT5682_STO1_ADC2L_SRC_SFT, rt5682_sto1_adc2_src);

static const struct snd_kcontrol_new rt5682_sto1_adc2l_mux =
	SOC_DAPM_ENUM("Stereo1 ADC2L Source", rt5682_sto1_adc2l_enum);

static SOC_ENUM_SINGLE_DECL(
	rt5682_sto1_adc2r_enum, RT5682_STO1_ADC_MIXER,
	RT5682_STO1_ADC2R_SRC_SFT, rt5682_sto1_adc2_src);

static const struct snd_kcontrol_new rt5682_sto1_adc2r_mux =
	SOC_DAPM_ENUM("Stereo1 ADC2R Source", rt5682_sto1_adc2r_enum);

/* MX-79 [6:4] I2S1 ADC data location */
static const unsigned int rt5682_if1_adc_slot_values[] = {
	0,
	2,
	4,
	6,
};

static const char * const rt5682_if1_adc_slot_src[] = {
	"Slot 0", "Slot 2", "Slot 4", "Slot 6"
};

static SOC_VALUE_ENUM_SINGLE_DECL(rt5682_if1_adc_slot_enum,
	RT5682_TDM_CTRL, RT5682_TDM_ADC_LCA_SFT, RT5682_TDM_ADC_LCA_MASK,
	rt5682_if1_adc_slot_src, rt5682_if1_adc_slot_values);

static const struct snd_kcontrol_new rt5682_if1_adc_slot_mux =
	SOC_DAPM_ENUM("IF1 ADC Slot location", rt5682_if1_adc_slot_enum);

/* Analog DAC L1 Source, Analog DAC R1 Source*/
/* MX-2B [4], MX-2B [0]*/
static const char * const rt5682_alg_dac1_src[] = {
	"Stereo1 DAC Mixer", "DAC1"
};

static SOC_ENUM_SINGLE_DECL(
	rt5682_alg_dac_l1_enum, RT5682_A_DAC1_MUX,
	RT5682_A_DACL1_SFT, rt5682_alg_dac1_src);

static const struct snd_kcontrol_new rt5682_alg_dac_l1_mux =
	SOC_DAPM_ENUM("Analog DAC L1 Source", rt5682_alg_dac_l1_enum);

static SOC_ENUM_SINGLE_DECL(
	rt5682_alg_dac_r1_enum, RT5682_A_DAC1_MUX,
	RT5682_A_DACR1_SFT, rt5682_alg_dac1_src);

static const struct snd_kcontrol_new rt5682_alg_dac_r1_mux =
	SOC_DAPM_ENUM("Analog DAC R1 Source", rt5682_alg_dac_r1_enum);

/* Out Switch */
static const struct snd_kcontrol_new hpol_switch =
	SOC_DAPM_SINGLE_AUTODISABLE("Switch", RT5682_HP_CTRL_1,
		RT5682_L_MUTE_SFT, 1, 1);
static const struct snd_kcontrol_new hpor_switch =
	SOC_DAPM_SINGLE_AUTODISABLE("Switch", RT5682_HP_CTRL_1,
		RT5682_R_MUTE_SFT, 1, 1);

static int rt5682_hp_event(struct snd_soc_dapm_widget *w,
		struct snd_kcontrol *kcontrol, int event)
{
	struct snd_soc_component *component =
		snd_soc_dapm_to_component(w->dapm);

	switch (event) {
	case SND_SOC_DAPM_PRE_PMU:
		snd_soc_component_write(component,
			RT5682_HP_LOGIC_CTRL_2, 0x0012);
		snd_soc_component_write(component,
			RT5682_HP_CTRL_2, 0x6000);
		snd_soc_component_update_bits(component,
			RT5682_DEPOP_1, 0x60, 0x60);
		snd_soc_component_update_bits(component,
			RT5682_DAC_ADC_DIG_VOL1, 0x00c0, 0x0080);
		break;

	case SND_SOC_DAPM_POST_PMD:
		snd_soc_component_update_bits(component,
			RT5682_DEPOP_1, 0x60, 0x0);
		snd_soc_component_write(component,
			RT5682_HP_CTRL_2, 0x0000);
		snd_soc_component_update_bits(component,
			RT5682_DAC_ADC_DIG_VOL1, 0x00c0, 0x0000);
		break;
	}

	return 0;
}

static int set_dmic_power(struct snd_soc_dapm_widget *w,
		struct snd_kcontrol *kcontrol, int event)
{
	struct snd_soc_component *component =
		snd_soc_dapm_to_component(w->dapm);
	struct rt5682_priv *rt5682 = snd_soc_component_get_drvdata(component);
	unsigned int delay = 50, val;

	if (rt5682->pdata.dmic_delay)
		delay = rt5682->pdata.dmic_delay;

	switch (event) {
	case SND_SOC_DAPM_POST_PMU:
		val = snd_soc_component_read(component, RT5682_GLB_CLK);
		val &= RT5682_SCLK_SRC_MASK;
		if (val == RT5682_SCLK_SRC_PLL1 || val == RT5682_SCLK_SRC_PLL2)
			snd_soc_component_update_bits(component,
				RT5682_PWR_ANLG_1,
				RT5682_PWR_VREF2 | RT5682_PWR_MB,
				RT5682_PWR_VREF2 | RT5682_PWR_MB);

		/*Add delay to avoid pop noise*/
		msleep(delay);
		break;

	case SND_SOC_DAPM_POST_PMD:
		if (!rt5682->jack_type) {
			if (!snd_soc_dapm_get_pin_status(w->dapm, "MICBIAS"))
				snd_soc_component_update_bits(component,
					RT5682_PWR_ANLG_1, RT5682_PWR_MB, 0);
			if (!snd_soc_dapm_get_pin_status(w->dapm, "Vref2"))
				snd_soc_component_update_bits(component,
					RT5682_PWR_ANLG_1, RT5682_PWR_VREF2, 0);
		}
		break;
	}

	return 0;
}

static int rt5682_set_verf(struct snd_soc_dapm_widget *w,
		struct snd_kcontrol *kcontrol, int event)
{
	struct snd_soc_component *component =
		snd_soc_dapm_to_component(w->dapm);

	switch (event) {
	case SND_SOC_DAPM_PRE_PMU:
		switch (w->shift) {
		case RT5682_PWR_VREF1_BIT:
			snd_soc_component_update_bits(component,
				RT5682_PWR_ANLG_1, RT5682_PWR_FV1, 0);
			break;

		case RT5682_PWR_VREF2_BIT:
			snd_soc_component_update_bits(component,
				RT5682_PWR_ANLG_1, RT5682_PWR_FV2, 0);
			break;
		}
		break;

	case SND_SOC_DAPM_POST_PMU:
		usleep_range(15000, 20000);
		switch (w->shift) {
		case RT5682_PWR_VREF1_BIT:
			snd_soc_component_update_bits(component,
				RT5682_PWR_ANLG_1, RT5682_PWR_FV1,
				RT5682_PWR_FV1);
			break;

		case RT5682_PWR_VREF2_BIT:
			snd_soc_component_update_bits(component,
				RT5682_PWR_ANLG_1, RT5682_PWR_FV2,
				RT5682_PWR_FV2);
			break;
		}
		break;
	}

	return 0;
}

static const unsigned int rt5682_adcdat_pin_values[] = {
	1,
	3,
};

static const char * const rt5682_adcdat_pin_select[] = {
	"ADCDAT1",
	"ADCDAT2",
};

static SOC_VALUE_ENUM_SINGLE_DECL(rt5682_adcdat_pin_enum,
	RT5682_GPIO_CTRL_1, RT5682_GP4_PIN_SFT, RT5682_GP4_PIN_MASK,
	rt5682_adcdat_pin_select, rt5682_adcdat_pin_values);

static const struct snd_kcontrol_new rt5682_adcdat_pin_ctrl =
	SOC_DAPM_ENUM("ADCDAT", rt5682_adcdat_pin_enum);

static const struct snd_soc_dapm_widget rt5682_dapm_widgets[] = {
	SND_SOC_DAPM_SUPPLY("LDO2", RT5682_PWR_ANLG_3, RT5682_PWR_LDO2_BIT,
		0, NULL, 0),
	SND_SOC_DAPM_SUPPLY("PLL1", RT5682_PWR_ANLG_3, RT5682_PWR_PLL_BIT,
		0, NULL, 0),
	SND_SOC_DAPM_SUPPLY("PLL2B", RT5682_PWR_ANLG_3, RT5682_PWR_PLL2B_BIT,
		0, NULL, 0),
	SND_SOC_DAPM_SUPPLY("PLL2F", RT5682_PWR_ANLG_3, RT5682_PWR_PLL2F_BIT,
		0, set_filter_clk, SND_SOC_DAPM_PRE_PMU),
	SND_SOC_DAPM_SUPPLY("Vref1", RT5682_PWR_ANLG_1, RT5682_PWR_VREF1_BIT, 0,
		rt5682_set_verf, SND_SOC_DAPM_PRE_PMU | SND_SOC_DAPM_POST_PMU),
	SND_SOC_DAPM_SUPPLY("Vref2", SND_SOC_NOPM, 0, 0, NULL, 0),
	SND_SOC_DAPM_SUPPLY("MICBIAS", SND_SOC_NOPM, 0, 0, NULL, 0),

	/* ASRC */
	SND_SOC_DAPM_SUPPLY_S("DAC STO1 ASRC", 1, RT5682_PLL_TRACK_1,
		RT5682_DAC_STO1_ASRC_SFT, 0, NULL, 0),
	SND_SOC_DAPM_SUPPLY_S("ADC STO1 ASRC", 1, RT5682_PLL_TRACK_1,
		RT5682_ADC_STO1_ASRC_SFT, 0, NULL, 0),
	SND_SOC_DAPM_SUPPLY_S("AD ASRC", 1, RT5682_PLL_TRACK_1,
		RT5682_AD_ASRC_SFT, 0, NULL, 0),
	SND_SOC_DAPM_SUPPLY_S("DA ASRC", 1, RT5682_PLL_TRACK_1,
		RT5682_DA_ASRC_SFT, 0, NULL, 0),
	SND_SOC_DAPM_SUPPLY_S("DMIC ASRC", 1, RT5682_PLL_TRACK_1,
		RT5682_DMIC_ASRC_SFT, 0, NULL, 0),

	/* Input Side */
	SND_SOC_DAPM_SUPPLY("MICBIAS1", RT5682_PWR_ANLG_2, RT5682_PWR_MB1_BIT,
		0, NULL, 0),
	SND_SOC_DAPM_SUPPLY("MICBIAS2", RT5682_PWR_ANLG_2, RT5682_PWR_MB2_BIT,
		0, NULL, 0),

	/* Input Lines */
	SND_SOC_DAPM_INPUT("DMIC L1"),
	SND_SOC_DAPM_INPUT("DMIC R1"),

	SND_SOC_DAPM_INPUT("IN1P"),

	SND_SOC_DAPM_SUPPLY("DMIC CLK", SND_SOC_NOPM, 0, 0,
		set_dmic_clk, SND_SOC_DAPM_PRE_PMU),
	SND_SOC_DAPM_SUPPLY("DMIC1 Power", RT5682_DMIC_CTRL_1,
		RT5682_DMIC_1_EN_SFT, 0, set_dmic_power,
		SND_SOC_DAPM_POST_PMU | SND_SOC_DAPM_POST_PMD),

	/* Boost */
	SND_SOC_DAPM_PGA("BST1 CBJ", SND_SOC_NOPM,
		0, 0, NULL, 0),

	/* REC Mixer */
	SND_SOC_DAPM_MIXER("RECMIX1L", SND_SOC_NOPM, 0, 0, rt5682_rec1_l_mix,
		ARRAY_SIZE(rt5682_rec1_l_mix)),
	SND_SOC_DAPM_SUPPLY("RECMIX1L Power", RT5682_PWR_ANLG_2,
		RT5682_PWR_RM1_L_BIT, 0, NULL, 0),

	/* ADCs */
	SND_SOC_DAPM_ADC("ADC1 L", NULL, SND_SOC_NOPM, 0, 0),
	SND_SOC_DAPM_ADC("ADC1 R", NULL, SND_SOC_NOPM, 0, 0),

	SND_SOC_DAPM_SUPPLY("ADC1 L Power", RT5682_PWR_DIG_1,
		RT5682_PWR_ADC_L1_BIT, 0, NULL, 0),
	SND_SOC_DAPM_SUPPLY("ADC1 R Power", RT5682_PWR_DIG_1,
		RT5682_PWR_ADC_R1_BIT, 0, NULL, 0),
	SND_SOC_DAPM_SUPPLY("ADC1 clock", RT5682_CHOP_ADC,
		RT5682_CKGEN_ADC1_SFT, 0, NULL, 0),

	/* ADC Mux */
	SND_SOC_DAPM_MUX("Stereo1 ADC L1 Mux", SND_SOC_NOPM, 0, 0,
		&rt5682_sto1_adc1l_mux),
	SND_SOC_DAPM_MUX("Stereo1 ADC R1 Mux", SND_SOC_NOPM, 0, 0,
		&rt5682_sto1_adc1r_mux),
	SND_SOC_DAPM_MUX("Stereo1 ADC L2 Mux", SND_SOC_NOPM, 0, 0,
		&rt5682_sto1_adc2l_mux),
	SND_SOC_DAPM_MUX("Stereo1 ADC R2 Mux", SND_SOC_NOPM, 0, 0,
		&rt5682_sto1_adc2r_mux),
	SND_SOC_DAPM_MUX("Stereo1 ADC L Mux", SND_SOC_NOPM, 0, 0,
		&rt5682_sto1_adcl_mux),
	SND_SOC_DAPM_MUX("Stereo1 ADC R Mux", SND_SOC_NOPM, 0, 0,
		&rt5682_sto1_adcr_mux),
	SND_SOC_DAPM_MUX("IF1_ADC Mux", SND_SOC_NOPM, 0, 0,
		&rt5682_if1_adc_slot_mux),

	/* ADC Mixer */
	SND_SOC_DAPM_SUPPLY("ADC Stereo1 Filter", RT5682_PWR_DIG_2,
		RT5682_PWR_ADC_S1F_BIT, 0, set_filter_clk,
		SND_SOC_DAPM_PRE_PMU),
	SND_SOC_DAPM_MIXER("Stereo1 ADC MIXL", RT5682_STO1_ADC_DIG_VOL,
		RT5682_L_MUTE_SFT, 1, rt5682_sto1_adc_l_mix,
		ARRAY_SIZE(rt5682_sto1_adc_l_mix)),
	SND_SOC_DAPM_MIXER("Stereo1 ADC MIXR", RT5682_STO1_ADC_DIG_VOL,
		RT5682_R_MUTE_SFT, 1, rt5682_sto1_adc_r_mix,
		ARRAY_SIZE(rt5682_sto1_adc_r_mix)),

	/* ADC PGA */
	SND_SOC_DAPM_PGA("Stereo1 ADC MIX", SND_SOC_NOPM, 0, 0, NULL, 0),

	/* Digital Interface */
	SND_SOC_DAPM_SUPPLY("I2S1", RT5682_PWR_DIG_1, RT5682_PWR_I2S1_BIT,
		0, NULL, 0),
	SND_SOC_DAPM_SUPPLY("I2S2", RT5682_PWR_DIG_1, RT5682_PWR_I2S2_BIT,
		0, NULL, 0),
	SND_SOC_DAPM_PGA("IF1 DAC1", SND_SOC_NOPM, 0, 0, NULL, 0),
	SND_SOC_DAPM_PGA("IF1 DAC1 L", SND_SOC_NOPM, 0, 0, NULL, 0),
	SND_SOC_DAPM_PGA("IF1 DAC1 R", SND_SOC_NOPM, 0, 0, NULL, 0),
	SND_SOC_DAPM_PGA("SOUND DAC L", SND_SOC_NOPM, 0, 0, NULL, 0),
	SND_SOC_DAPM_PGA("SOUND DAC R", SND_SOC_NOPM, 0, 0, NULL, 0),

	/* Digital Interface Select */
	SND_SOC_DAPM_MUX("IF1 01 ADC Swap Mux", SND_SOC_NOPM, 0, 0,
		&rt5682_if1_01_adc_swap_mux),
	SND_SOC_DAPM_MUX("IF1 23 ADC Swap Mux", SND_SOC_NOPM, 0, 0,
		&rt5682_if1_23_adc_swap_mux),
	SND_SOC_DAPM_MUX("IF1 45 ADC Swap Mux", SND_SOC_NOPM, 0, 0,
		&rt5682_if1_45_adc_swap_mux),
	SND_SOC_DAPM_MUX("IF1 67 ADC Swap Mux", SND_SOC_NOPM, 0, 0,
		&rt5682_if1_67_adc_swap_mux),
	SND_SOC_DAPM_MUX("IF2 ADC Swap Mux", SND_SOC_NOPM, 0, 0,
		&rt5682_if2_adc_swap_mux),

	SND_SOC_DAPM_MUX("ADCDAT Mux", SND_SOC_NOPM, 0, 0,
		&rt5682_adcdat_pin_ctrl),

	SND_SOC_DAPM_MUX("DAC L Mux", SND_SOC_NOPM, 0, 0,
		&rt5682_dac_l_mux),
	SND_SOC_DAPM_MUX("DAC R Mux", SND_SOC_NOPM, 0, 0,
		&rt5682_dac_r_mux),

	/* Audio Interface */
	SND_SOC_DAPM_AIF_OUT("AIF1TX", "AIF1 Capture", 0,
		RT5682_I2S1_SDP, RT5682_SEL_ADCDAT_SFT, 1),
	SND_SOC_DAPM_AIF_OUT("AIF2TX", "AIF2 Capture", 0,
		RT5682_I2S2_SDP, RT5682_I2S2_PIN_CFG_SFT, 1),
	SND_SOC_DAPM_AIF_IN("AIF1RX", "AIF1 Playback", 0, SND_SOC_NOPM, 0, 0),
	SND_SOC_DAPM_AIF_IN("SDWRX", "SDW Playback", 0, SND_SOC_NOPM, 0, 0),
	SND_SOC_DAPM_AIF_OUT("SDWTX", "SDW Capture", 0, SND_SOC_NOPM, 0, 0),

	/* Output Side */
	/* DAC mixer before sound effect  */
	SND_SOC_DAPM_MIXER("DAC1 MIXL", SND_SOC_NOPM, 0, 0,
		rt5682_dac_l_mix, ARRAY_SIZE(rt5682_dac_l_mix)),
	SND_SOC_DAPM_MIXER("DAC1 MIXR", SND_SOC_NOPM, 0, 0,
		rt5682_dac_r_mix, ARRAY_SIZE(rt5682_dac_r_mix)),

	/* DAC channel Mux */
	SND_SOC_DAPM_MUX("DAC L1 Source", SND_SOC_NOPM, 0, 0,
		&rt5682_alg_dac_l1_mux),
	SND_SOC_DAPM_MUX("DAC R1 Source", SND_SOC_NOPM, 0, 0,
		&rt5682_alg_dac_r1_mux),

	/* DAC Mixer */
	SND_SOC_DAPM_SUPPLY("DAC Stereo1 Filter", RT5682_PWR_DIG_2,
		RT5682_PWR_DAC_S1F_BIT, 0, set_filter_clk,
		SND_SOC_DAPM_PRE_PMU),
	SND_SOC_DAPM_MIXER("Stereo1 DAC MIXL", SND_SOC_NOPM, 0, 0,
		rt5682_sto1_dac_l_mix, ARRAY_SIZE(rt5682_sto1_dac_l_mix)),
	SND_SOC_DAPM_MIXER("Stereo1 DAC MIXR", SND_SOC_NOPM, 0, 0,
		rt5682_sto1_dac_r_mix, ARRAY_SIZE(rt5682_sto1_dac_r_mix)),

	/* DACs */
	SND_SOC_DAPM_DAC("DAC L1", NULL, RT5682_PWR_DIG_1,
		RT5682_PWR_DAC_L1_BIT, 0),
	SND_SOC_DAPM_DAC("DAC R1", NULL, RT5682_PWR_DIG_1,
		RT5682_PWR_DAC_R1_BIT, 0),
	SND_SOC_DAPM_SUPPLY_S("DAC 1 Clock", 3, RT5682_CHOP_DAC,
		RT5682_CKGEN_DAC1_SFT, 0, NULL, 0),

	/* HPO */
	SND_SOC_DAPM_PGA_S("HP Amp", 1, SND_SOC_NOPM, 0, 0, rt5682_hp_event,
		SND_SOC_DAPM_POST_PMD | SND_SOC_DAPM_PRE_PMU),

	SND_SOC_DAPM_SUPPLY("HP Amp L", RT5682_PWR_ANLG_1,
		RT5682_PWR_HA_L_BIT, 0, NULL, 0),
	SND_SOC_DAPM_SUPPLY("HP Amp R", RT5682_PWR_ANLG_1,
		RT5682_PWR_HA_R_BIT, 0, NULL, 0),
	SND_SOC_DAPM_SUPPLY_S("Charge Pump", 1, RT5682_DEPOP_1,
		RT5682_PUMP_EN_SFT, 0, NULL, 0),
	SND_SOC_DAPM_SUPPLY_S("Capless", 2, RT5682_DEPOP_1,
		RT5682_CAPLESS_EN_SFT, 0, NULL, 0),

	SND_SOC_DAPM_SWITCH("HPOL Playback", SND_SOC_NOPM, 0, 0,
		&hpol_switch),
	SND_SOC_DAPM_SWITCH("HPOR Playback", SND_SOC_NOPM, 0, 0,
		&hpor_switch),

	/* CLK DET */
	SND_SOC_DAPM_SUPPLY("CLKDET SYS", RT5682_CLK_DET,
		RT5682_SYS_CLK_DET_SFT,	0, NULL, 0),
	SND_SOC_DAPM_SUPPLY("CLKDET PLL1", RT5682_CLK_DET,
		RT5682_PLL1_CLK_DET_SFT, 0, NULL, 0),
	SND_SOC_DAPM_SUPPLY("CLKDET PLL2", RT5682_CLK_DET,
		RT5682_PLL2_CLK_DET_SFT, 0, NULL, 0),
	SND_SOC_DAPM_SUPPLY("CLKDET", RT5682_CLK_DET,
		RT5682_POW_CLK_DET_SFT, 0, NULL, 0),

	/* Output Lines */
	SND_SOC_DAPM_OUTPUT("HPOL"),
	SND_SOC_DAPM_OUTPUT("HPOR"),
};

static const struct snd_soc_dapm_route rt5682_dapm_routes[] = {
	/*PLL*/
	{"ADC Stereo1 Filter", NULL, "PLL1", is_sys_clk_from_pll1},
	{"ADC Stereo1 Filter", NULL, "PLL2B", is_sys_clk_from_pll2},
	{"ADC Stereo1 Filter", NULL, "PLL2F", is_sys_clk_from_pll2},
	{"DAC Stereo1 Filter", NULL, "PLL1", is_sys_clk_from_pll1},
	{"DAC Stereo1 Filter", NULL, "PLL2B", is_sys_clk_from_pll2},
	{"DAC Stereo1 Filter", NULL, "PLL2F", is_sys_clk_from_pll2},

	/*ASRC*/
	{"ADC Stereo1 Filter", NULL, "ADC STO1 ASRC", is_using_asrc},
	{"DAC Stereo1 Filter", NULL, "DAC STO1 ASRC", is_using_asrc},
	{"ADC STO1 ASRC", NULL, "AD ASRC"},
	{"ADC STO1 ASRC", NULL, "DA ASRC"},
	{"ADC STO1 ASRC", NULL, "CLKDET"},
	{"DAC STO1 ASRC", NULL, "AD ASRC"},
	{"DAC STO1 ASRC", NULL, "DA ASRC"},
	{"DAC STO1 ASRC", NULL, "CLKDET"},

	/*Vref*/
	{"MICBIAS1", NULL, "Vref1"},
	{"MICBIAS2", NULL, "Vref1"},

	{"CLKDET SYS", NULL, "CLKDET"},

	{"BST1 CBJ", NULL, "IN1P"},

	{"RECMIX1L", "CBJ Switch", "BST1 CBJ"},
	{"RECMIX1L", NULL, "RECMIX1L Power"},

	{"ADC1 L", NULL, "RECMIX1L"},
	{"ADC1 L", NULL, "ADC1 L Power"},
	{"ADC1 L", NULL, "ADC1 clock"},

	{"DMIC L1", NULL, "DMIC CLK"},
	{"DMIC L1", NULL, "DMIC1 Power"},
	{"DMIC R1", NULL, "DMIC CLK"},
	{"DMIC R1", NULL, "DMIC1 Power"},
	{"DMIC CLK", NULL, "DMIC ASRC"},

	{"Stereo1 ADC L Mux", "ADC1 L", "ADC1 L"},
	{"Stereo1 ADC L Mux", "ADC1 R", "ADC1 R"},
	{"Stereo1 ADC R Mux", "ADC1 L", "ADC1 L"},
	{"Stereo1 ADC R Mux", "ADC1 R", "ADC1 R"},

	{"Stereo1 ADC L1 Mux", "ADC", "Stereo1 ADC L Mux"},
	{"Stereo1 ADC L1 Mux", "DAC MIX", "Stereo1 DAC MIXL"},
	{"Stereo1 ADC L2 Mux", "DMIC", "DMIC L1"},
	{"Stereo1 ADC L2 Mux", "DAC MIX", "Stereo1 DAC MIXL"},

	{"Stereo1 ADC R1 Mux", "ADC", "Stereo1 ADC R Mux"},
	{"Stereo1 ADC R1 Mux", "DAC MIX", "Stereo1 DAC MIXR"},
	{"Stereo1 ADC R2 Mux", "DMIC", "DMIC R1"},
	{"Stereo1 ADC R2 Mux", "DAC MIX", "Stereo1 DAC MIXR"},

	{"Stereo1 ADC MIXL", "ADC1 Switch", "Stereo1 ADC L1 Mux"},
	{"Stereo1 ADC MIXL", "ADC2 Switch", "Stereo1 ADC L2 Mux"},
	{"Stereo1 ADC MIXL", NULL, "ADC Stereo1 Filter"},

	{"Stereo1 ADC MIXR", "ADC1 Switch", "Stereo1 ADC R1 Mux"},
	{"Stereo1 ADC MIXR", "ADC2 Switch", "Stereo1 ADC R2 Mux"},
	{"Stereo1 ADC MIXR", NULL, "ADC Stereo1 Filter"},

	{"Stereo1 ADC MIX", NULL, "Stereo1 ADC MIXL"},
	{"Stereo1 ADC MIX", NULL, "Stereo1 ADC MIXR"},

	{"IF1 01 ADC Swap Mux", "L/R", "Stereo1 ADC MIX"},
	{"IF1 01 ADC Swap Mux", "L/L", "Stereo1 ADC MIX"},
	{"IF1 01 ADC Swap Mux", "R/L", "Stereo1 ADC MIX"},
	{"IF1 01 ADC Swap Mux", "R/R", "Stereo1 ADC MIX"},
	{"IF1 23 ADC Swap Mux", "L/R", "Stereo1 ADC MIX"},
	{"IF1 23 ADC Swap Mux", "R/L", "Stereo1 ADC MIX"},
	{"IF1 23 ADC Swap Mux", "L/L", "Stereo1 ADC MIX"},
	{"IF1 23 ADC Swap Mux", "R/R", "Stereo1 ADC MIX"},
	{"IF1 45 ADC Swap Mux", "L/R", "Stereo1 ADC MIX"},
	{"IF1 45 ADC Swap Mux", "R/L", "Stereo1 ADC MIX"},
	{"IF1 45 ADC Swap Mux", "L/L", "Stereo1 ADC MIX"},
	{"IF1 45 ADC Swap Mux", "R/R", "Stereo1 ADC MIX"},
	{"IF1 67 ADC Swap Mux", "L/R", "Stereo1 ADC MIX"},
	{"IF1 67 ADC Swap Mux", "R/L", "Stereo1 ADC MIX"},
	{"IF1 67 ADC Swap Mux", "L/L", "Stereo1 ADC MIX"},
	{"IF1 67 ADC Swap Mux", "R/R", "Stereo1 ADC MIX"},

	{"IF1_ADC Mux", "Slot 0", "IF1 01 ADC Swap Mux"},
	{"IF1_ADC Mux", "Slot 2", "IF1 23 ADC Swap Mux"},
	{"IF1_ADC Mux", "Slot 4", "IF1 45 ADC Swap Mux"},
	{"IF1_ADC Mux", "Slot 6", "IF1 67 ADC Swap Mux"},
	{"ADCDAT Mux", "ADCDAT1", "IF1_ADC Mux"},
	{"AIF1TX", NULL, "I2S1"},
	{"AIF1TX", NULL, "ADCDAT Mux"},
	{"IF2 ADC Swap Mux", "L/R", "Stereo1 ADC MIX"},
	{"IF2 ADC Swap Mux", "R/L", "Stereo1 ADC MIX"},
	{"IF2 ADC Swap Mux", "L/L", "Stereo1 ADC MIX"},
	{"IF2 ADC Swap Mux", "R/R", "Stereo1 ADC MIX"},
	{"ADCDAT Mux", "ADCDAT2", "IF2 ADC Swap Mux"},
	{"AIF2TX", NULL, "ADCDAT Mux"},

	{"SDWTX", NULL, "PLL2B"},
	{"SDWTX", NULL, "PLL2F"},
	{"SDWTX", NULL, "ADCDAT Mux"},

	{"IF1 DAC1 L", NULL, "AIF1RX"},
	{"IF1 DAC1 L", NULL, "I2S1"},
	{"IF1 DAC1 L", NULL, "DAC Stereo1 Filter"},
	{"IF1 DAC1 R", NULL, "AIF1RX"},
	{"IF1 DAC1 R", NULL, "I2S1"},
	{"IF1 DAC1 R", NULL, "DAC Stereo1 Filter"},

	{"SOUND DAC L", NULL, "SDWRX"},
	{"SOUND DAC L", NULL, "DAC Stereo1 Filter"},
	{"SOUND DAC L", NULL, "PLL2B"},
	{"SOUND DAC L", NULL, "PLL2F"},
	{"SOUND DAC R", NULL, "SDWRX"},
	{"SOUND DAC R", NULL, "DAC Stereo1 Filter"},
	{"SOUND DAC R", NULL, "PLL2B"},
	{"SOUND DAC R", NULL, "PLL2F"},

	{"DAC L Mux", "IF1", "IF1 DAC1 L"},
	{"DAC L Mux", "SOUND", "SOUND DAC L"},
	{"DAC R Mux", "IF1", "IF1 DAC1 R"},
	{"DAC R Mux", "SOUND", "SOUND DAC R"},

	{"DAC1 MIXL", "Stereo ADC Switch", "Stereo1 ADC MIXL"},
	{"DAC1 MIXL", "DAC1 Switch", "DAC L Mux"},
	{"DAC1 MIXR", "Stereo ADC Switch", "Stereo1 ADC MIXR"},
	{"DAC1 MIXR", "DAC1 Switch", "DAC R Mux"},

	{"Stereo1 DAC MIXL", "DAC L1 Switch", "DAC1 MIXL"},
	{"Stereo1 DAC MIXL", "DAC R1 Switch", "DAC1 MIXR"},

	{"Stereo1 DAC MIXR", "DAC R1 Switch", "DAC1 MIXR"},
	{"Stereo1 DAC MIXR", "DAC L1 Switch", "DAC1 MIXL"},

	{"DAC L1 Source", "DAC1", "DAC1 MIXL"},
	{"DAC L1 Source", "Stereo1 DAC Mixer", "Stereo1 DAC MIXL"},
	{"DAC R1 Source", "DAC1", "DAC1 MIXR"},
	{"DAC R1 Source", "Stereo1 DAC Mixer", "Stereo1 DAC MIXR"},

	{"DAC L1", NULL, "DAC L1 Source"},
	{"DAC R1", NULL, "DAC R1 Source"},

	{"DAC L1", NULL, "DAC 1 Clock"},
	{"DAC R1", NULL, "DAC 1 Clock"},

	{"HP Amp", NULL, "DAC L1"},
	{"HP Amp", NULL, "DAC R1"},
	{"HP Amp", NULL, "HP Amp L"},
	{"HP Amp", NULL, "HP Amp R"},
	{"HP Amp", NULL, "Capless"},
	{"HP Amp", NULL, "Charge Pump"},
	{"HP Amp", NULL, "CLKDET SYS"},
	{"HP Amp", NULL, "Vref1"},
	{"HPOL Playback", "Switch", "HP Amp"},
	{"HPOR Playback", "Switch", "HP Amp"},
	{"HPOL", NULL, "HPOL Playback"},
	{"HPOR", NULL, "HPOR Playback"},
};

static int rt5682_set_tdm_slot(struct snd_soc_dai *dai, unsigned int tx_mask,
		unsigned int rx_mask, int slots, int slot_width)
{
	struct snd_soc_component *component = dai->component;
	unsigned int cl, val = 0;

	if (tx_mask || rx_mask)
		snd_soc_component_update_bits(component, RT5682_TDM_ADDA_CTRL_2,
			RT5682_TDM_EN, RT5682_TDM_EN);
	else
		snd_soc_component_update_bits(component, RT5682_TDM_ADDA_CTRL_2,
			RT5682_TDM_EN, 0);

	switch (slots) {
	case 4:
		val |= RT5682_TDM_TX_CH_4;
		val |= RT5682_TDM_RX_CH_4;
		break;
	case 6:
		val |= RT5682_TDM_TX_CH_6;
		val |= RT5682_TDM_RX_CH_6;
		break;
	case 8:
		val |= RT5682_TDM_TX_CH_8;
		val |= RT5682_TDM_RX_CH_8;
		break;
	case 2:
		break;
	default:
		return -EINVAL;
	}

	snd_soc_component_update_bits(component, RT5682_TDM_CTRL,
		RT5682_TDM_TX_CH_MASK | RT5682_TDM_RX_CH_MASK, val);

	switch (slot_width) {
	case 8:
		if (tx_mask || rx_mask)
			return -EINVAL;
		cl = RT5682_I2S1_TX_CHL_8 | RT5682_I2S1_RX_CHL_8;
		break;
	case 16:
		val = RT5682_TDM_CL_16;
		cl = RT5682_I2S1_TX_CHL_16 | RT5682_I2S1_RX_CHL_16;
		break;
	case 20:
		val = RT5682_TDM_CL_20;
		cl = RT5682_I2S1_TX_CHL_20 | RT5682_I2S1_RX_CHL_20;
		break;
	case 24:
		val = RT5682_TDM_CL_24;
		cl = RT5682_I2S1_TX_CHL_24 | RT5682_I2S1_RX_CHL_24;
		break;
	case 32:
		val = RT5682_TDM_CL_32;
		cl = RT5682_I2S1_TX_CHL_32 | RT5682_I2S1_RX_CHL_32;
		break;
	default:
		return -EINVAL;
	}

	snd_soc_component_update_bits(component, RT5682_TDM_TCON_CTRL,
		RT5682_TDM_CL_MASK, val);
	snd_soc_component_update_bits(component, RT5682_I2S1_SDP,
		RT5682_I2S1_TX_CHL_MASK | RT5682_I2S1_RX_CHL_MASK, cl);

	return 0;
}

static int rt5682_hw_params(struct snd_pcm_substream *substream,
		struct snd_pcm_hw_params *params, struct snd_soc_dai *dai)
{
	struct snd_soc_component *component = dai->component;
	struct rt5682_priv *rt5682 = snd_soc_component_get_drvdata(component);
	unsigned int len_1 = 0, len_2 = 0;
	int pre_div, frame_size;

	rt5682->lrck[dai->id] = params_rate(params);
	pre_div = rl6231_get_clk_info(rt5682->sysclk, rt5682->lrck[dai->id]);

	frame_size = snd_soc_params_to_frame_size(params);
	if (frame_size < 0) {
		dev_err(component->dev, "Unsupported frame size: %d\n",
			frame_size);
		return -EINVAL;
	}

	dev_dbg(dai->dev, "lrck is %dHz and pre_div is %d for iis %d\n",
		rt5682->lrck[dai->id], pre_div, dai->id);

	switch (params_width(params)) {
	case 16:
		break;
	case 20:
		len_1 |= RT5682_I2S1_DL_20;
		len_2 |= RT5682_I2S2_DL_20;
		break;
	case 24:
		len_1 |= RT5682_I2S1_DL_24;
		len_2 |= RT5682_I2S2_DL_24;
		break;
	case 32:
		len_1 |= RT5682_I2S1_DL_32;
		len_2 |= RT5682_I2S2_DL_24;
		break;
	case 8:
		len_1 |= RT5682_I2S2_DL_8;
		len_2 |= RT5682_I2S2_DL_8;
		break;
	default:
		return -EINVAL;
	}

	switch (dai->id) {
	case RT5682_AIF1:
		snd_soc_component_update_bits(component, RT5682_I2S1_SDP,
			RT5682_I2S1_DL_MASK, len_1);
		if (rt5682->master[RT5682_AIF1]) {
			snd_soc_component_update_bits(component,
				RT5682_ADDA_CLK_1, RT5682_I2S_M_DIV_MASK |
				RT5682_I2S_CLK_SRC_MASK,
				pre_div << RT5682_I2S_M_DIV_SFT |
				(rt5682->sysclk_src) << RT5682_I2S_CLK_SRC_SFT);
		}
		if (params_channels(params) == 1) /* mono mode */
			snd_soc_component_update_bits(component,
				RT5682_I2S1_SDP, RT5682_I2S1_MONO_MASK,
				RT5682_I2S1_MONO_EN);
		else
			snd_soc_component_update_bits(component,
				RT5682_I2S1_SDP, RT5682_I2S1_MONO_MASK,
				RT5682_I2S1_MONO_DIS);
		break;
	case RT5682_AIF2:
		snd_soc_component_update_bits(component, RT5682_I2S2_SDP,
			RT5682_I2S2_DL_MASK, len_2);
		if (rt5682->master[RT5682_AIF2]) {
			snd_soc_component_update_bits(component,
				RT5682_I2S_M_CLK_CTRL_1, RT5682_I2S2_M_PD_MASK,
				pre_div << RT5682_I2S2_M_PD_SFT);
		}
		if (params_channels(params) == 1) /* mono mode */
			snd_soc_component_update_bits(component,
				RT5682_I2S2_SDP, RT5682_I2S2_MONO_MASK,
				RT5682_I2S2_MONO_EN);
		else
			snd_soc_component_update_bits(component,
				RT5682_I2S2_SDP, RT5682_I2S2_MONO_MASK,
				RT5682_I2S2_MONO_DIS);
		break;
	default:
		dev_err(component->dev, "Invalid dai->id: %d\n", dai->id);
		return -EINVAL;
	}

	return 0;
}

static int rt5682_set_dai_fmt(struct snd_soc_dai *dai, unsigned int fmt)
{
	struct snd_soc_component *component = dai->component;
	struct rt5682_priv *rt5682 = snd_soc_component_get_drvdata(component);
	unsigned int reg_val = 0, tdm_ctrl = 0;

	switch (fmt & SND_SOC_DAIFMT_MASTER_MASK) {
	case SND_SOC_DAIFMT_CBM_CFM:
		rt5682->master[dai->id] = 1;
		break;
	case SND_SOC_DAIFMT_CBS_CFS:
		rt5682->master[dai->id] = 0;
		break;
	default:
		return -EINVAL;
	}

	switch (fmt & SND_SOC_DAIFMT_INV_MASK) {
	case SND_SOC_DAIFMT_NB_NF:
		break;
	case SND_SOC_DAIFMT_IB_NF:
		reg_val |= RT5682_I2S_BP_INV;
		tdm_ctrl |= RT5682_TDM_S_BP_INV;
		break;
	case SND_SOC_DAIFMT_NB_IF:
		if (dai->id == RT5682_AIF1)
			tdm_ctrl |= RT5682_TDM_S_LP_INV | RT5682_TDM_M_BP_INV;
		else
			return -EINVAL;
		break;
	case SND_SOC_DAIFMT_IB_IF:
		if (dai->id == RT5682_AIF1)
			tdm_ctrl |= RT5682_TDM_S_BP_INV | RT5682_TDM_S_LP_INV |
				    RT5682_TDM_M_BP_INV | RT5682_TDM_M_LP_INV;
		else
			return -EINVAL;
		break;
	default:
		return -EINVAL;
	}

	switch (fmt & SND_SOC_DAIFMT_FORMAT_MASK) {
	case SND_SOC_DAIFMT_I2S:
		break;
	case SND_SOC_DAIFMT_LEFT_J:
		reg_val |= RT5682_I2S_DF_LEFT;
		tdm_ctrl |= RT5682_TDM_DF_LEFT;
		break;
	case SND_SOC_DAIFMT_DSP_A:
		reg_val |= RT5682_I2S_DF_PCM_A;
		tdm_ctrl |= RT5682_TDM_DF_PCM_A;
		break;
	case SND_SOC_DAIFMT_DSP_B:
		reg_val |= RT5682_I2S_DF_PCM_B;
		tdm_ctrl |= RT5682_TDM_DF_PCM_B;
		break;
	default:
		return -EINVAL;
	}

	switch (dai->id) {
	case RT5682_AIF1:
		snd_soc_component_update_bits(component, RT5682_I2S1_SDP,
			RT5682_I2S_DF_MASK, reg_val);
		snd_soc_component_update_bits(component, RT5682_TDM_TCON_CTRL,
			RT5682_TDM_MS_MASK | RT5682_TDM_S_BP_MASK |
			RT5682_TDM_DF_MASK | RT5682_TDM_M_BP_MASK |
			RT5682_TDM_M_LP_MASK | RT5682_TDM_S_LP_MASK,
			tdm_ctrl | rt5682->master[dai->id]);
		break;
	case RT5682_AIF2:
		if (rt5682->master[dai->id] == 0)
			reg_val |= RT5682_I2S2_MS_S;
		snd_soc_component_update_bits(component, RT5682_I2S2_SDP,
			RT5682_I2S2_MS_MASK | RT5682_I2S_BP_MASK |
			RT5682_I2S_DF_MASK, reg_val);
		break;
	default:
		dev_err(component->dev, "Invalid dai->id: %d\n", dai->id);
		return -EINVAL;
	}
	return 0;
}

static int rt5682_set_component_sysclk(struct snd_soc_component *component,
		int clk_id, int source, unsigned int freq, int dir)
{
	struct rt5682_priv *rt5682 = snd_soc_component_get_drvdata(component);
	unsigned int reg_val = 0, src = 0;

	if (freq == rt5682->sysclk && clk_id == rt5682->sysclk_src)
		return 0;

	switch (clk_id) {
	case RT5682_SCLK_S_MCLK:
		reg_val |= RT5682_SCLK_SRC_MCLK;
		src = RT5682_CLK_SRC_MCLK;
		break;
	case RT5682_SCLK_S_PLL1:
		reg_val |= RT5682_SCLK_SRC_PLL1;
		src = RT5682_CLK_SRC_PLL1;
		break;
	case RT5682_SCLK_S_PLL2:
		reg_val |= RT5682_SCLK_SRC_PLL2;
		src = RT5682_CLK_SRC_PLL2;
		break;
	case RT5682_SCLK_S_RCCLK:
		reg_val |= RT5682_SCLK_SRC_RCCLK;
		src = RT5682_CLK_SRC_RCCLK;
		break;
	default:
		dev_err(component->dev, "Invalid clock id (%d)\n", clk_id);
		return -EINVAL;
	}
	snd_soc_component_update_bits(component, RT5682_GLB_CLK,
		RT5682_SCLK_SRC_MASK, reg_val);

	if (rt5682->master[RT5682_AIF2]) {
		snd_soc_component_update_bits(component,
			RT5682_I2S_M_CLK_CTRL_1, RT5682_I2S2_SRC_MASK,
			src << RT5682_I2S2_SRC_SFT);
	}

	rt5682->sysclk = freq;
	rt5682->sysclk_src = clk_id;

	dev_dbg(component->dev, "Sysclk is %dHz and clock id is %d\n",
		freq, clk_id);

	return 0;
}

static int rt5682_set_component_pll(struct snd_soc_component *component,
		int pll_id, int source, unsigned int freq_in,
		unsigned int freq_out)
{
	struct rt5682_priv *rt5682 = snd_soc_component_get_drvdata(component);
	struct rl6231_pll_code pll_code, pll2f_code, pll2b_code;
	unsigned int pll2_fout1, pll2_ps_val;
	int ret;

	if (source == rt5682->pll_src[pll_id] &&
	    freq_in == rt5682->pll_in[pll_id] &&
	    freq_out == rt5682->pll_out[pll_id])
		return 0;

	if (!freq_in || !freq_out) {
		dev_dbg(component->dev, "PLL disabled\n");

		rt5682->pll_in[pll_id] = 0;
		rt5682->pll_out[pll_id] = 0;
		snd_soc_component_update_bits(component, RT5682_GLB_CLK,
			RT5682_SCLK_SRC_MASK, RT5682_SCLK_SRC_MCLK);
		return 0;
	}

	if (pll_id == RT5682_PLL2) {
		switch (source) {
		case RT5682_PLL2_S_MCLK:
			snd_soc_component_update_bits(component,
				RT5682_GLB_CLK, RT5682_PLL2_SRC_MASK,
				RT5682_PLL2_SRC_MCLK);
			break;
		default:
			dev_err(component->dev, "Unknown PLL2 Source %d\n",
				source);
			return -EINVAL;
		}

		/**
		 * PLL2 concatenates 2 PLL units.
		 * We suggest the Fout of the front PLL is 3.84MHz.
		 */
		pll2_fout1 = 3840000;
		ret = rl6231_pll_calc(freq_in, pll2_fout1, &pll2f_code);
		if (ret < 0) {
			dev_err(component->dev, "Unsupport input clock %d\n",
				freq_in);
			return ret;
		}
		dev_dbg(component->dev, "PLL2F: fin=%d fout=%d bypass=%d m=%d n=%d k=%d\n",
			freq_in, pll2_fout1,
			pll2f_code.m_bp,
			(pll2f_code.m_bp ? 0 : pll2f_code.m_code),
			pll2f_code.n_code, pll2f_code.k_code);

		ret = rl6231_pll_calc(pll2_fout1, freq_out, &pll2b_code);
		if (ret < 0) {
			dev_err(component->dev, "Unsupport input clock %d\n",
				pll2_fout1);
			return ret;
		}
		dev_dbg(component->dev, "PLL2B: fin=%d fout=%d bypass=%d m=%d n=%d k=%d\n",
			pll2_fout1, freq_out,
			pll2b_code.m_bp,
			(pll2b_code.m_bp ? 0 : pll2b_code.m_code),
			pll2b_code.n_code, pll2b_code.k_code);

		snd_soc_component_write(component, RT5682_PLL2_CTRL_1,
			pll2f_code.k_code << RT5682_PLL2F_K_SFT |
			pll2b_code.k_code << RT5682_PLL2B_K_SFT |
			pll2b_code.m_code);
		snd_soc_component_write(component, RT5682_PLL2_CTRL_2,
			pll2f_code.m_code << RT5682_PLL2F_M_SFT |
			pll2b_code.n_code);
		snd_soc_component_write(component, RT5682_PLL2_CTRL_3,
			pll2f_code.n_code << RT5682_PLL2F_N_SFT);

		if (freq_out == 22579200)
			pll2_ps_val = 1 << RT5682_PLL2B_SEL_PS_SFT;
		else
			pll2_ps_val = 1 << RT5682_PLL2B_PS_BYP_SFT;
		snd_soc_component_update_bits(component, RT5682_PLL2_CTRL_4,
			RT5682_PLL2B_SEL_PS_MASK | RT5682_PLL2B_PS_BYP_MASK |
			RT5682_PLL2B_M_BP_MASK | RT5682_PLL2F_M_BP_MASK | 0xf,
			pll2_ps_val |
			(pll2b_code.m_bp ? 1 : 0) << RT5682_PLL2B_M_BP_SFT |
			(pll2f_code.m_bp ? 1 : 0) << RT5682_PLL2F_M_BP_SFT |
			0xf);
	} else {
		switch (source) {
		case RT5682_PLL1_S_MCLK:
			snd_soc_component_update_bits(component,
				RT5682_GLB_CLK, RT5682_PLL1_SRC_MASK,
				RT5682_PLL1_SRC_MCLK);
			break;
		case RT5682_PLL1_S_BCLK1:
			snd_soc_component_update_bits(component,
				RT5682_GLB_CLK, RT5682_PLL1_SRC_MASK,
				RT5682_PLL1_SRC_BCLK1);
			break;
		default:
			dev_err(component->dev, "Unknown PLL1 Source %d\n",
				source);
			return -EINVAL;
		}

		ret = rl6231_pll_calc(freq_in, freq_out, &pll_code);
		if (ret < 0) {
			dev_err(component->dev, "Unsupport input clock %d\n",
				freq_in);
			return ret;
		}

		dev_dbg(component->dev, "bypass=%d m=%d n=%d k=%d\n",
			pll_code.m_bp, (pll_code.m_bp ? 0 : pll_code.m_code),
			pll_code.n_code, pll_code.k_code);

		snd_soc_component_write(component, RT5682_PLL_CTRL_1,
			(pll_code.n_code << RT5682_PLL_N_SFT) | pll_code.k_code);
		snd_soc_component_write(component, RT5682_PLL_CTRL_2,
			((pll_code.m_bp ? 0 : pll_code.m_code) << RT5682_PLL_M_SFT) |
			((pll_code.m_bp << RT5682_PLL_M_BP_SFT) | RT5682_PLL_RST));
	}

	rt5682->pll_in[pll_id] = freq_in;
	rt5682->pll_out[pll_id] = freq_out;
	rt5682->pll_src[pll_id] = source;

	return 0;
}

static int rt5682_set_bclk1_ratio(struct snd_soc_dai *dai, unsigned int ratio)
{
	struct snd_soc_component *component = dai->component;
	struct rt5682_priv *rt5682 = snd_soc_component_get_drvdata(component);

	rt5682->bclk[dai->id] = ratio;

	switch (ratio) {
	case 256:
		snd_soc_component_update_bits(component, RT5682_TDM_TCON_CTRL,
			RT5682_TDM_BCLK_MS1_MASK, RT5682_TDM_BCLK_MS1_256);
		break;
	case 128:
		snd_soc_component_update_bits(component, RT5682_TDM_TCON_CTRL,
			RT5682_TDM_BCLK_MS1_MASK, RT5682_TDM_BCLK_MS1_128);
		break;
	case 64:
		snd_soc_component_update_bits(component, RT5682_TDM_TCON_CTRL,
			RT5682_TDM_BCLK_MS1_MASK, RT5682_TDM_BCLK_MS1_64);
		break;
	case 32:
		snd_soc_component_update_bits(component, RT5682_TDM_TCON_CTRL,
			RT5682_TDM_BCLK_MS1_MASK, RT5682_TDM_BCLK_MS1_32);
		break;
	default:
		dev_err(dai->dev, "Invalid bclk1 ratio %d\n", ratio);
		return -EINVAL;
	}

	return 0;
}

static int rt5682_set_bclk2_ratio(struct snd_soc_dai *dai, unsigned int ratio)
{
	struct snd_soc_component *component = dai->component;
	struct rt5682_priv *rt5682 = snd_soc_component_get_drvdata(component);

	rt5682->bclk[dai->id] = ratio;

	switch (ratio) {
	case 64:
		snd_soc_component_update_bits(component, RT5682_ADDA_CLK_2,
			RT5682_I2S2_BCLK_MS2_MASK,
			RT5682_I2S2_BCLK_MS2_64);
		break;
	case 32:
		snd_soc_component_update_bits(component, RT5682_ADDA_CLK_2,
			RT5682_I2S2_BCLK_MS2_MASK,
			RT5682_I2S2_BCLK_MS2_32);
		break;
	default:
		dev_err(dai->dev, "Invalid bclk2 ratio %d\n", ratio);
		return -EINVAL;
	}

	return 0;
}

static int rt5682_set_bias_level(struct snd_soc_component *component,
		enum snd_soc_bias_level level)
{
	struct rt5682_priv *rt5682 = snd_soc_component_get_drvdata(component);

	switch (level) {
	case SND_SOC_BIAS_PREPARE:
		regmap_update_bits(rt5682->regmap, RT5682_PWR_ANLG_1,
			RT5682_PWR_BG, RT5682_PWR_BG);
		regmap_update_bits(rt5682->regmap, RT5682_PWR_DIG_1,
			RT5682_DIG_GATE_CTRL | RT5682_PWR_LDO,
			RT5682_DIG_GATE_CTRL | RT5682_PWR_LDO);
		break;

	case SND_SOC_BIAS_STANDBY:
		regmap_update_bits(rt5682->regmap, RT5682_PWR_DIG_1,
			RT5682_DIG_GATE_CTRL, RT5682_DIG_GATE_CTRL);
		break;
	case SND_SOC_BIAS_OFF:
		regmap_update_bits(rt5682->regmap, RT5682_PWR_DIG_1,
			RT5682_DIG_GATE_CTRL | RT5682_PWR_LDO, 0);
		regmap_update_bits(rt5682->regmap, RT5682_PWR_ANLG_1,
			RT5682_PWR_BG, 0);
		break;
	case SND_SOC_BIAS_ON:
		break;
	}

	return 0;
}

#ifdef CONFIG_COMMON_CLK
#define CLK_PLL2_FIN 48000000
#define CLK_48 48000
#define CLK_44 44100

static bool rt5682_clk_check(struct rt5682_priv *rt5682)
{
	if (!rt5682->master[RT5682_AIF1]) {
		dev_dbg(rt5682->component->dev, "sysclk/dai not set correctly\n");
		return false;
	}
	return true;
}

static int rt5682_wclk_prepare(struct clk_hw *hw)
{
	struct rt5682_priv *rt5682 =
		container_of(hw, struct rt5682_priv,
			     dai_clks_hw[RT5682_DAI_WCLK_IDX]);
	struct snd_soc_component *component = rt5682->component;
	struct snd_soc_dapm_context *dapm =
			snd_soc_component_get_dapm(component);

	if (!rt5682_clk_check(rt5682))
		return -EINVAL;

	snd_soc_dapm_mutex_lock(dapm);

	snd_soc_dapm_force_enable_pin_unlocked(dapm, "MICBIAS");
	snd_soc_component_update_bits(component, RT5682_PWR_ANLG_1,
				RT5682_PWR_MB, RT5682_PWR_MB);

	snd_soc_dapm_force_enable_pin_unlocked(dapm, "Vref2");
	snd_soc_component_update_bits(component, RT5682_PWR_ANLG_1,
			RT5682_PWR_VREF2 | RT5682_PWR_FV2,
			RT5682_PWR_VREF2);
	usleep_range(55000, 60000);
	snd_soc_component_update_bits(component, RT5682_PWR_ANLG_1,
			RT5682_PWR_FV2, RT5682_PWR_FV2);

	snd_soc_dapm_force_enable_pin_unlocked(dapm, "I2S1");
	snd_soc_dapm_force_enable_pin_unlocked(dapm, "PLL2F");
	snd_soc_dapm_force_enable_pin_unlocked(dapm, "PLL2B");
	snd_soc_dapm_sync_unlocked(dapm);

	snd_soc_dapm_mutex_unlock(dapm);

	return 0;
}

static void rt5682_wclk_unprepare(struct clk_hw *hw)
{
	struct rt5682_priv *rt5682 =
		container_of(hw, struct rt5682_priv,
			     dai_clks_hw[RT5682_DAI_WCLK_IDX]);
	struct snd_soc_component *component = rt5682->component;
	struct snd_soc_dapm_context *dapm =
			snd_soc_component_get_dapm(component);

	if (!rt5682_clk_check(rt5682))
		return;

	snd_soc_dapm_mutex_lock(dapm);

	snd_soc_dapm_disable_pin_unlocked(dapm, "MICBIAS");
	snd_soc_dapm_disable_pin_unlocked(dapm, "Vref2");
	if (!rt5682->jack_type)
		snd_soc_component_update_bits(component, RT5682_PWR_ANLG_1,
				RT5682_PWR_VREF2 | RT5682_PWR_FV2 |
				RT5682_PWR_MB, 0);

	snd_soc_dapm_disable_pin_unlocked(dapm, "I2S1");
	snd_soc_dapm_disable_pin_unlocked(dapm, "PLL2F");
	snd_soc_dapm_disable_pin_unlocked(dapm, "PLL2B");
	snd_soc_dapm_sync_unlocked(dapm);

	snd_soc_dapm_mutex_unlock(dapm);
}

static unsigned long rt5682_wclk_recalc_rate(struct clk_hw *hw,
					     unsigned long parent_rate)
{
	struct rt5682_priv *rt5682 =
		container_of(hw, struct rt5682_priv,
			     dai_clks_hw[RT5682_DAI_WCLK_IDX]);
	struct snd_soc_component *component = rt5682->component;
	const char * const clk_name = clk_hw_get_name(hw);

	if (!rt5682_clk_check(rt5682))
		return 0;
	/*
	 * Only accept to set wclk rate to 44.1k or 48kHz.
	 */
	if (rt5682->lrck[RT5682_AIF1] != CLK_48 &&
	    rt5682->lrck[RT5682_AIF1] != CLK_44) {
		dev_warn(component->dev, "%s: clk %s only support %d or %d Hz output\n",
			__func__, clk_name, CLK_44, CLK_48);
		return 0;
	}

	return rt5682->lrck[RT5682_AIF1];
}

static long rt5682_wclk_round_rate(struct clk_hw *hw, unsigned long rate,
				   unsigned long *parent_rate)
{
	struct rt5682_priv *rt5682 =
		container_of(hw, struct rt5682_priv,
			     dai_clks_hw[RT5682_DAI_WCLK_IDX]);
	struct snd_soc_component *component = rt5682->component;
	const char * const clk_name = clk_hw_get_name(hw);

	if (!rt5682_clk_check(rt5682))
		return -EINVAL;
	/*
	 * Only accept to set wclk rate to 44.1k or 48kHz.
	 * It will force to 48kHz if not both.
	 */
	if (rate != CLK_48 && rate != CLK_44) {
		dev_warn(component->dev, "%s: clk %s only support %d or %d Hz output\n",
			__func__, clk_name, CLK_44, CLK_48);
		rate = CLK_48;
	}

	return rate;
}

static int rt5682_wclk_set_rate(struct clk_hw *hw, unsigned long rate,
				unsigned long parent_rate)
{
	struct rt5682_priv *rt5682 =
		container_of(hw, struct rt5682_priv,
			     dai_clks_hw[RT5682_DAI_WCLK_IDX]);
	struct snd_soc_component *component = rt5682->component;
	struct clk_hw *parent_hw;
	const char * const clk_name = clk_hw_get_name(hw);
	int pre_div;
	unsigned int clk_pll2_out;

	if (!rt5682_clk_check(rt5682))
		return -EINVAL;

	/*
	 * Whether the wclk's parent clk (mclk) exists or not, please ensure
	 * it is fixed or set to 48MHz before setting wclk rate. It's a
	 * temporary limitation. Only accept 48MHz clk as the clk provider.
	 *
	 * It will set the codec anyway by assuming mclk is 48MHz.
	 */
	parent_hw = clk_hw_get_parent(hw);
	if (!parent_hw)
		dev_warn(component->dev,
			"Parent mclk of wclk not acquired in driver. Please ensure mclk was provided as %d Hz.\n",
			CLK_PLL2_FIN);

	if (parent_rate != CLK_PLL2_FIN)
		dev_warn(component->dev, "clk %s only support %d Hz input\n",
			clk_name, CLK_PLL2_FIN);

	/*
	 * To achieve the rate conversion from 48MHz to 44.1k or 48kHz,
	 * PLL2 is needed.
	 */
	clk_pll2_out = rate * 512;
	rt5682_set_component_pll(component, RT5682_PLL2, RT5682_PLL2_S_MCLK,
		CLK_PLL2_FIN, clk_pll2_out);

	rt5682_set_component_sysclk(component, RT5682_SCLK_S_PLL2, 0,
		clk_pll2_out, SND_SOC_CLOCK_IN);

	rt5682->lrck[RT5682_AIF1] = rate;

	pre_div = rl6231_get_clk_info(rt5682->sysclk, rate);

	snd_soc_component_update_bits(component, RT5682_ADDA_CLK_1,
		RT5682_I2S_M_DIV_MASK | RT5682_I2S_CLK_SRC_MASK,
		pre_div << RT5682_I2S_M_DIV_SFT |
		(rt5682->sysclk_src) << RT5682_I2S_CLK_SRC_SFT);

	return 0;
}

static unsigned long rt5682_bclk_recalc_rate(struct clk_hw *hw,
					     unsigned long parent_rate)
{
	struct rt5682_priv *rt5682 =
		container_of(hw, struct rt5682_priv,
			     dai_clks_hw[RT5682_DAI_BCLK_IDX]);
	struct snd_soc_component *component = rt5682->component;
	unsigned int bclks_per_wclk;

	bclks_per_wclk = snd_soc_component_read(component, RT5682_TDM_TCON_CTRL);

	switch (bclks_per_wclk & RT5682_TDM_BCLK_MS1_MASK) {
	case RT5682_TDM_BCLK_MS1_256:
		return parent_rate * 256;
	case RT5682_TDM_BCLK_MS1_128:
		return parent_rate * 128;
	case RT5682_TDM_BCLK_MS1_64:
		return parent_rate * 64;
	case RT5682_TDM_BCLK_MS1_32:
		return parent_rate * 32;
	default:
		return 0;
	}
}

static unsigned long rt5682_bclk_get_factor(unsigned long rate,
					    unsigned long parent_rate)
{
	unsigned long factor;

	factor = rate / parent_rate;
	if (factor < 64)
		return 32;
	else if (factor < 128)
		return 64;
	else if (factor < 256)
		return 128;
	else
		return 256;
}

static long rt5682_bclk_round_rate(struct clk_hw *hw, unsigned long rate,
				   unsigned long *parent_rate)
{
	struct rt5682_priv *rt5682 =
		container_of(hw, struct rt5682_priv,
			     dai_clks_hw[RT5682_DAI_BCLK_IDX]);
	unsigned long factor;

	if (!*parent_rate || !rt5682_clk_check(rt5682))
		return -EINVAL;

	/*
	 * BCLK rates are set as a multiplier of WCLK in HW.
	 * We don't allow changing the parent WCLK. We just do
	 * some rounding down based on the parent WCLK rate
	 * and find the appropriate multiplier of BCLK to
	 * get the rounded down BCLK value.
	 */
	factor = rt5682_bclk_get_factor(rate, *parent_rate);

	return *parent_rate * factor;
}

static int rt5682_bclk_set_rate(struct clk_hw *hw, unsigned long rate,
				unsigned long parent_rate)
{
	struct rt5682_priv *rt5682 =
		container_of(hw, struct rt5682_priv,
			     dai_clks_hw[RT5682_DAI_BCLK_IDX]);
	struct snd_soc_component *component = rt5682->component;
	struct snd_soc_dai *dai;
	unsigned long factor;

	if (!rt5682_clk_check(rt5682))
		return -EINVAL;

	factor = rt5682_bclk_get_factor(rate, parent_rate);

	for_each_component_dais(component, dai)
		if (dai->id == RT5682_AIF1)
			break;
	if (!dai) {
		dev_err(component->dev, "dai %d not found in component\n",
			RT5682_AIF1);
		return -ENODEV;
	}

	return rt5682_set_bclk1_ratio(dai, factor);
}

static const struct clk_ops rt5682_dai_clk_ops[RT5682_DAI_NUM_CLKS] = {
	[RT5682_DAI_WCLK_IDX] = {
		.prepare = rt5682_wclk_prepare,
		.unprepare = rt5682_wclk_unprepare,
		.recalc_rate = rt5682_wclk_recalc_rate,
		.round_rate = rt5682_wclk_round_rate,
		.set_rate = rt5682_wclk_set_rate,
	},
	[RT5682_DAI_BCLK_IDX] = {
		.recalc_rate = rt5682_bclk_recalc_rate,
		.round_rate = rt5682_bclk_round_rate,
		.set_rate = rt5682_bclk_set_rate,
	},
};

static int rt5682_register_dai_clks(struct snd_soc_component *component)
{
	struct device *dev = component->dev;
	struct rt5682_priv *rt5682 = snd_soc_component_get_drvdata(component);
	struct rt5682_platform_data *pdata = &rt5682->pdata;
	struct clk_hw *dai_clk_hw;
	int i, ret;

	for (i = 0; i < RT5682_DAI_NUM_CLKS; ++i) {
		struct clk_init_data init = { };

		dai_clk_hw = &rt5682->dai_clks_hw[i];

		switch (i) {
		case RT5682_DAI_WCLK_IDX:
			/* Make MCLK the parent of WCLK */
			if (rt5682->mclk) {
				init.parent_data = &(struct clk_parent_data){
					.fw_name = "mclk",
				};
				init.num_parents = 1;
			}
			break;
		case RT5682_DAI_BCLK_IDX:
			/* Make WCLK the parent of BCLK */
			init.parent_hws = &(const struct clk_hw *){
				&rt5682->dai_clks_hw[RT5682_DAI_WCLK_IDX]
			};
			init.num_parents = 1;
			break;
		default:
			dev_err(dev, "Invalid clock index\n");
			return -EINVAL;
		}

		init.name = pdata->dai_clk_names[i];
		init.ops = &rt5682_dai_clk_ops[i];
		init.flags = CLK_GET_RATE_NOCACHE | CLK_SET_RATE_GATE;
		dai_clk_hw->init = &init;

		ret = devm_clk_hw_register(dev, dai_clk_hw);
		if (ret) {
			dev_warn(dev, "Failed to register %s: %d\n",
				 init.name, ret);
			return ret;
		}

		if (dev->of_node) {
			devm_of_clk_add_hw_provider(dev, of_clk_hw_simple_get,
						    dai_clk_hw);
		} else {
			ret = devm_clk_hw_register_clkdev(dev, dai_clk_hw,
							  init.name,
							  dev_name(dev));
			if (ret)
				return ret;
		}
	}

	return 0;
}
#endif /* CONFIG_COMMON_CLK */

static int rt5682_probe(struct snd_soc_component *component)
{
	struct rt5682_priv *rt5682 = snd_soc_component_get_drvdata(component);
	struct sdw_slave *slave;
	unsigned long time;
	struct snd_soc_dapm_context *dapm = &component->dapm;

#ifdef CONFIG_COMMON_CLK
	int ret;
#endif
	rt5682->component = component;

	if (rt5682->is_sdw) {
		slave = rt5682->slave;
		time = wait_for_completion_timeout(
			&slave->initialization_complete,
			msecs_to_jiffies(RT5682_PROBE_TIMEOUT));
		if (!time) {
			dev_err(&slave->dev, "Initialization not complete, timed out\n");
			return -ETIMEDOUT;
		}
	} else {
#ifdef CONFIG_COMMON_CLK
		/* Check if MCLK provided */
		rt5682->mclk = devm_clk_get(component->dev, "mclk");
		if (IS_ERR(rt5682->mclk)) {
			if (PTR_ERR(rt5682->mclk) != -ENOENT) {
				ret = PTR_ERR(rt5682->mclk);
				return ret;
			}
			rt5682->mclk = NULL;
		}

		/* Register CCF DAI clock control */
		ret = rt5682_register_dai_clks(component);
		if (ret)
			return ret;

		/* Initial setup for CCF */
		rt5682->lrck[RT5682_AIF1] = CLK_48;
#endif
	}

	snd_soc_dapm_disable_pin(dapm, "MICBIAS");
	snd_soc_dapm_disable_pin(dapm, "Vref2");
	snd_soc_dapm_sync(dapm);
	return 0;
}

static void rt5682_remove(struct snd_soc_component *component)
{
	struct rt5682_priv *rt5682 = snd_soc_component_get_drvdata(component);

	rt5682_reset(rt5682);
}

#ifdef CONFIG_PM
static int rt5682_suspend(struct snd_soc_component *component)
{
	struct rt5682_priv *rt5682 = snd_soc_component_get_drvdata(component);
	unsigned int val;

	if (rt5682->is_sdw)
		return 0;

	cancel_delayed_work_sync(&rt5682->jack_detect_work);
	cancel_delayed_work_sync(&rt5682->jd_check_work);
	if (rt5682->hs_jack && rt5682->jack_type == SND_JACK_HEADSET) {
		snd_soc_component_update_bits(component, RT5682_CBJ_CTRL_1,
			RT5682_MB1_PATH_MASK | RT5682_MB2_PATH_MASK,
			RT5682_CTRL_MB1_REG | RT5682_CTRL_MB2_REG);
		val = snd_soc_component_read(component,
				RT5682_CBJ_CTRL_2) & RT5682_JACK_TYPE_MASK;

		switch (val) {
		case 0x1:
			snd_soc_component_update_bits(component, RT5682_SAR_IL_CMD_1,
				RT5682_SAR_SEL_MB1_MASK | RT5682_SAR_SEL_MB2_MASK,
				RT5682_SAR_SEL_MB1_NOSEL | RT5682_SAR_SEL_MB2_SEL);
			break;
		case 0x2:
			snd_soc_component_update_bits(component, RT5682_SAR_IL_CMD_1,
				RT5682_SAR_SEL_MB1_MASK | RT5682_SAR_SEL_MB2_MASK,
				RT5682_SAR_SEL_MB1_SEL | RT5682_SAR_SEL_MB2_NOSEL);
			break;
		default:
			break;
		}

<<<<<<< HEAD
		snd_soc_component_update_bits(component, RT5682_PWR_ANLG_3,
			RT5682_PWR_CBJ, 0);

		/* enter SAR ADC power saving mode */
		snd_soc_component_update_bits(component, RT5682_SAR_IL_CMD_1,
			RT5682_SAR_BUTT_DET_MASK | RT5682_SAR_BUTDET_MODE_MASK | RT5682_SAR_BUTDET_RST_MASK, 0);
=======
		/* enter SAR ADC power saving mode */
		snd_soc_component_update_bits(component, RT5682_SAR_IL_CMD_1,
			RT5682_SAR_BUTT_DET_MASK | RT5682_SAR_BUTDET_MODE_MASK |
			RT5682_SAR_BUTDET_RST_MASK | RT5682_SAR_SEL_MB1_MB2_MASK, 0);
>>>>>>> 1c4a746f
		snd_soc_component_update_bits(component, RT5682_SAR_IL_CMD_1,
			RT5682_SAR_BUTT_DET_MASK | RT5682_SAR_BUTDET_MODE_MASK | RT5682_SAR_BUTDET_RST_MASK,
			RT5682_SAR_BUTT_DET_EN | RT5682_SAR_BUTDET_POW_SAV | RT5682_SAR_BUTDET_RST_NORMAL);
	}

	regcache_cache_only(rt5682->regmap, true);
	regcache_mark_dirty(rt5682->regmap);
	return 0;
}

static int rt5682_resume(struct snd_soc_component *component)
{
	struct rt5682_priv *rt5682 = snd_soc_component_get_drvdata(component);

	if (rt5682->is_sdw)
		return 0;

	regcache_cache_only(rt5682->regmap, false);
	regcache_sync(rt5682->regmap);

	if (rt5682->hs_jack && rt5682->jack_type == SND_JACK_HEADSET) {
<<<<<<< HEAD
=======
		snd_soc_component_update_bits(component, RT5682_SAR_IL_CMD_1,
			RT5682_SAR_BUTDET_MODE_MASK | RT5682_SAR_SEL_MB1_MB2_MASK,
			RT5682_SAR_BUTDET_POW_NORM | RT5682_SAR_SEL_MB1_MB2_AUTO);
>>>>>>> 1c4a746f
		snd_soc_component_update_bits(component, RT5682_CBJ_CTRL_1,
			RT5682_MB1_PATH_MASK | RT5682_MB2_PATH_MASK,
			RT5682_CTRL_MB1_FSM | RT5682_CTRL_MB2_FSM);
		snd_soc_component_update_bits(component, RT5682_PWR_ANLG_3,
			RT5682_PWR_CBJ, RT5682_PWR_CBJ);
	}

	mod_delayed_work(system_power_efficient_wq,
		&rt5682->jack_detect_work, msecs_to_jiffies(250));

	return 0;
}
#else
#define rt5682_suspend NULL
#define rt5682_resume NULL
#endif

const struct snd_soc_dai_ops rt5682_aif1_dai_ops = {
	.hw_params = rt5682_hw_params,
	.set_fmt = rt5682_set_dai_fmt,
	.set_tdm_slot = rt5682_set_tdm_slot,
	.set_bclk_ratio = rt5682_set_bclk1_ratio,
};
EXPORT_SYMBOL_GPL(rt5682_aif1_dai_ops);

const struct snd_soc_dai_ops rt5682_aif2_dai_ops = {
	.hw_params = rt5682_hw_params,
	.set_fmt = rt5682_set_dai_fmt,
	.set_bclk_ratio = rt5682_set_bclk2_ratio,
};
EXPORT_SYMBOL_GPL(rt5682_aif2_dai_ops);

const struct snd_soc_component_driver rt5682_soc_component_dev = {
	.probe = rt5682_probe,
	.remove = rt5682_remove,
	.suspend = rt5682_suspend,
	.resume = rt5682_resume,
	.set_bias_level = rt5682_set_bias_level,
	.controls = rt5682_snd_controls,
	.num_controls = ARRAY_SIZE(rt5682_snd_controls),
	.dapm_widgets = rt5682_dapm_widgets,
	.num_dapm_widgets = ARRAY_SIZE(rt5682_dapm_widgets),
	.dapm_routes = rt5682_dapm_routes,
	.num_dapm_routes = ARRAY_SIZE(rt5682_dapm_routes),
	.set_sysclk = rt5682_set_component_sysclk,
	.set_pll = rt5682_set_component_pll,
	.set_jack = rt5682_set_jack_detect,
	.use_pmdown_time	= 1,
	.endianness		= 1,
	.non_legacy_dai_naming	= 1,
};
EXPORT_SYMBOL_GPL(rt5682_soc_component_dev);

int rt5682_parse_dt(struct rt5682_priv *rt5682, struct device *dev)
{

	device_property_read_u32(dev, "realtek,dmic1-data-pin",
		&rt5682->pdata.dmic1_data_pin);
	device_property_read_u32(dev, "realtek,dmic1-clk-pin",
		&rt5682->pdata.dmic1_clk_pin);
	device_property_read_u32(dev, "realtek,jd-src",
		&rt5682->pdata.jd_src);
	device_property_read_u32(dev, "realtek,btndet-delay",
		&rt5682->pdata.btndet_delay);
	device_property_read_u32(dev, "realtek,dmic-clk-rate-hz",
		&rt5682->pdata.dmic_clk_rate);
	device_property_read_u32(dev, "realtek,dmic-delay-ms",
		&rt5682->pdata.dmic_delay);

	rt5682->pdata.ldo1_en = of_get_named_gpio(dev->of_node,
		"realtek,ldo1-en-gpios", 0);

	if (device_property_read_string_array(dev, "clock-output-names",
					      rt5682->pdata.dai_clk_names,
					      RT5682_DAI_NUM_CLKS) < 0)
		dev_warn(dev, "Using default DAI clk names: %s, %s\n",
			 rt5682->pdata.dai_clk_names[RT5682_DAI_WCLK_IDX],
			 rt5682->pdata.dai_clk_names[RT5682_DAI_BCLK_IDX]);

	rt5682->pdata.dmic_clk_driving_high = device_property_read_bool(dev,
		"realtek,dmic-clk-driving-high");

	return 0;
}
EXPORT_SYMBOL_GPL(rt5682_parse_dt);

void rt5682_calibrate(struct rt5682_priv *rt5682)
{
	int value, count;

	mutex_lock(&rt5682->calibrate_mutex);

	rt5682_reset(rt5682);
	regmap_write(rt5682->regmap, RT5682_I2C_CTRL, 0x000f);
	regmap_write(rt5682->regmap, RT5682_PWR_ANLG_1, 0xa2af);
	usleep_range(15000, 20000);
	regmap_write(rt5682->regmap, RT5682_PWR_ANLG_1, 0xf2af);
	regmap_write(rt5682->regmap, RT5682_MICBIAS_2, 0x0300);
	regmap_write(rt5682->regmap, RT5682_GLB_CLK, 0x8000);
	regmap_write(rt5682->regmap, RT5682_PWR_DIG_1, 0x0100);
	regmap_write(rt5682->regmap, RT5682_HP_IMP_SENS_CTRL_19, 0x3800);
	regmap_write(rt5682->regmap, RT5682_CHOP_DAC, 0x3000);
	regmap_write(rt5682->regmap, RT5682_CALIB_ADC_CTRL, 0x7005);
	regmap_write(rt5682->regmap, RT5682_STO1_ADC_MIXER, 0x686c);
	regmap_write(rt5682->regmap, RT5682_CAL_REC, 0x0d0d);
	regmap_write(rt5682->regmap, RT5682_HP_CALIB_CTRL_2, 0x0321);
	regmap_write(rt5682->regmap, RT5682_HP_LOGIC_CTRL_2, 0x0004);
	regmap_write(rt5682->regmap, RT5682_HP_CALIB_CTRL_1, 0x7c00);
	regmap_write(rt5682->regmap, RT5682_HP_CALIB_CTRL_3, 0x06a1);
	regmap_write(rt5682->regmap, RT5682_A_DAC1_MUX, 0x0311);
	regmap_write(rt5682->regmap, RT5682_HP_CALIB_CTRL_1, 0x7c00);

	regmap_write(rt5682->regmap, RT5682_HP_CALIB_CTRL_1, 0xfc00);

	for (count = 0; count < 60; count++) {
		regmap_read(rt5682->regmap, RT5682_HP_CALIB_STA_1, &value);
		if (!(value & 0x8000))
			break;

		usleep_range(10000, 10005);
	}

	if (count >= 60)
		dev_err(rt5682->component->dev, "HP Calibration Failure\n");

	/* restore settings */
	regmap_write(rt5682->regmap, RT5682_PWR_ANLG_1, 0x002f);
	regmap_write(rt5682->regmap, RT5682_MICBIAS_2, 0x0080);
	regmap_write(rt5682->regmap, RT5682_GLB_CLK, 0x0000);
	regmap_write(rt5682->regmap, RT5682_PWR_DIG_1, 0x0000);
	regmap_write(rt5682->regmap, RT5682_CHOP_DAC, 0x2000);
	regmap_write(rt5682->regmap, RT5682_CALIB_ADC_CTRL, 0x2005);
	regmap_write(rt5682->regmap, RT5682_STO1_ADC_MIXER, 0xc0c4);
	regmap_write(rt5682->regmap, RT5682_CAL_REC, 0x0c0c);

	mutex_unlock(&rt5682->calibrate_mutex);
}
EXPORT_SYMBOL_GPL(rt5682_calibrate);

MODULE_DESCRIPTION("ASoC RT5682 driver");
MODULE_AUTHOR("Bard Liao <bardliao@realtek.com>");
MODULE_LICENSE("GPL v2");<|MERGE_RESOLUTION|>--- conflicted
+++ resolved
@@ -43,13 +43,9 @@
 	{RT5682_DAC_ADC_DIG_VOL1, 0xa020},
 	{RT5682_I2C_CTRL, 0x000f},
 	{RT5682_PLL2_INTERNAL, 0x8266},
-<<<<<<< HEAD
-	{RT5682_SAR_IL_CMD_3, 0x8365},
-=======
 	{RT5682_SAR_IL_CMD_1, 0x22b7},
 	{RT5682_SAR_IL_CMD_3, 0x0365},
 	{RT5682_SAR_IL_CMD_6, 0x0110},
->>>>>>> 1c4a746f
 };
 
 void rt5682_apply_patch_list(struct rt5682_priv *rt5682, struct device *dev)
@@ -2946,19 +2942,10 @@
 			break;
 		}
 
-<<<<<<< HEAD
-		snd_soc_component_update_bits(component, RT5682_PWR_ANLG_3,
-			RT5682_PWR_CBJ, 0);
-
-		/* enter SAR ADC power saving mode */
-		snd_soc_component_update_bits(component, RT5682_SAR_IL_CMD_1,
-			RT5682_SAR_BUTT_DET_MASK | RT5682_SAR_BUTDET_MODE_MASK | RT5682_SAR_BUTDET_RST_MASK, 0);
-=======
 		/* enter SAR ADC power saving mode */
 		snd_soc_component_update_bits(component, RT5682_SAR_IL_CMD_1,
 			RT5682_SAR_BUTT_DET_MASK | RT5682_SAR_BUTDET_MODE_MASK |
 			RT5682_SAR_BUTDET_RST_MASK | RT5682_SAR_SEL_MB1_MB2_MASK, 0);
->>>>>>> 1c4a746f
 		snd_soc_component_update_bits(component, RT5682_SAR_IL_CMD_1,
 			RT5682_SAR_BUTT_DET_MASK | RT5682_SAR_BUTDET_MODE_MASK | RT5682_SAR_BUTDET_RST_MASK,
 			RT5682_SAR_BUTT_DET_EN | RT5682_SAR_BUTDET_POW_SAV | RT5682_SAR_BUTDET_RST_NORMAL);
@@ -2980,12 +2967,9 @@
 	regcache_sync(rt5682->regmap);
 
 	if (rt5682->hs_jack && rt5682->jack_type == SND_JACK_HEADSET) {
-<<<<<<< HEAD
-=======
 		snd_soc_component_update_bits(component, RT5682_SAR_IL_CMD_1,
 			RT5682_SAR_BUTDET_MODE_MASK | RT5682_SAR_SEL_MB1_MB2_MASK,
 			RT5682_SAR_BUTDET_POW_NORM | RT5682_SAR_SEL_MB1_MB2_AUTO);
->>>>>>> 1c4a746f
 		snd_soc_component_update_bits(component, RT5682_CBJ_CTRL_1,
 			RT5682_MB1_PATH_MASK | RT5682_MB2_PATH_MASK,
 			RT5682_CTRL_MB1_FSM | RT5682_CTRL_MB2_FSM);
