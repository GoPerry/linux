# SPDX-License-Identifier: GPL-2.0-only
# Helper to resolve issues with configs that have SPI enabled but I2C
# modular, meaning we can't build the codec driver in with I2C support.
# We use an ordered list of conditional defaults to pick the appropriate
# setting - SPI can't be modular so that case doesn't need to be covered.
config SND_SOC_I2C_AND_SPI
	tristate
	default m if I2C=m
	default y if I2C=y
	default y if SPI_MASTER=y

menu "CODEC drivers"

config SND_SOC_ALL_CODECS
	tristate "Build all ASoC CODEC drivers"
	depends on COMPILE_TEST
	select SND_SOC_88PM860X if MFD_88PM860X
	select SND_SOC_L3
	select SND_SOC_AB8500_CODEC if ABX500_CORE
	select SND_SOC_AC97_CODEC
	select SND_SOC_AD1836 if SPI_MASTER
	select SND_SOC_AD193X_SPI if SPI_MASTER
	select SND_SOC_AD193X_I2C if I2C
	select SND_SOC_AD1980 if SND_SOC_AC97_BUS
	select SND_SOC_AD73311
	select SND_SOC_ADAU1373 if I2C
	select SND_SOC_ADAU1761_I2C if I2C
	select SND_SOC_ADAU1761_SPI if SPI
	select SND_SOC_ADAU1781_I2C if I2C
	select SND_SOC_ADAU1781_SPI if SPI
	select SND_SOC_ADAV801 if SPI_MASTER
	select SND_SOC_ADAV803 if I2C
	select SND_SOC_ADAU1977_SPI if SPI_MASTER
	select SND_SOC_ADAU1977_I2C if I2C
	select SND_SOC_ADAU1701 if I2C
	select SND_SOC_ADAU7002
	select SND_SOC_ADAU7118_I2C if I2C
	select SND_SOC_ADAU7118_HW
	select SND_SOC_ADS117X
	select SND_SOC_AK4104 if SPI_MASTER
	select SND_SOC_AK4118 if I2C
	select SND_SOC_AK4458 if I2C
	select SND_SOC_AK4535 if I2C
	select SND_SOC_AK4554
	select SND_SOC_AK4613 if I2C
	select SND_SOC_AK4641 if I2C
	select SND_SOC_AK4642 if I2C
	select SND_SOC_AK4671 if I2C
	select SND_SOC_AK5386
	select SND_SOC_AK5558 if I2C
	select SND_SOC_ALC5623 if I2C
	select SND_SOC_ALC5632 if I2C
	select SND_SOC_BT_SCO
	select SND_SOC_BD28623
	select SND_SOC_CQ0093VC
	select SND_SOC_CROS_EC_CODEC if CROS_EC
	select SND_SOC_CS35L32 if I2C
	select SND_SOC_CS35L33 if I2C
	select SND_SOC_CS35L34 if I2C
	select SND_SOC_CS35L35 if I2C
	select SND_SOC_CS35L36 if I2C
	select SND_SOC_CS42L42 if I2C
	select SND_SOC_CS42L51_I2C if I2C
	select SND_SOC_CS42L52 if I2C && INPUT
	select SND_SOC_CS42L56 if I2C && INPUT
	select SND_SOC_CS42L73 if I2C
	select SND_SOC_CS4265 if I2C
	select SND_SOC_CS4270 if I2C
	select SND_SOC_CS4271_I2C if I2C
	select SND_SOC_CS4271_SPI if SPI_MASTER
	select SND_SOC_CS42XX8_I2C if I2C
	select SND_SOC_CS43130 if I2C
	select SND_SOC_CS4341 if SND_SOC_I2C_AND_SPI
	select SND_SOC_CS4349 if I2C
	select SND_SOC_CS47L15 if MFD_CS47L15
	select SND_SOC_CS47L24 if MFD_CS47L24
	select SND_SOC_CS47L35 if MFD_CS47L35
	select SND_SOC_CS47L85 if MFD_CS47L85
	select SND_SOC_CS47L90 if MFD_CS47L90
	select SND_SOC_CS47L92 if MFD_CS47L92
	select SND_SOC_CS53L30 if I2C
	select SND_SOC_CX20442 if TTY
	select SND_SOC_CX2072X if I2C
	select SND_SOC_DA7210 if SND_SOC_I2C_AND_SPI
	select SND_SOC_DA7213 if I2C
	select SND_SOC_DA7218 if I2C
	select SND_SOC_DA7219 if I2C
	select SND_SOC_DA732X if I2C
	select SND_SOC_DA9055 if I2C
	select SND_SOC_DMIC if GPIOLIB
	select SND_SOC_ES8316 if I2C
	select SND_SOC_ES8328_SPI if SPI_MASTER
	select SND_SOC_ES8328_I2C if I2C
	select SND_SOC_ES7134
	select SND_SOC_ES7241
	select SND_SOC_GTM601
	select SND_SOC_HDAC_HDMI
	select SND_SOC_HDAC_HDA
	select SND_SOC_ICS43432
	select SND_SOC_INNO_RK3036
	select SND_SOC_ISABELLE if I2C
	select SND_SOC_JZ4740_CODEC
	select SND_SOC_JZ4725B_CODEC
	select SND_SOC_LM4857 if I2C
	select SND_SOC_LM49453 if I2C
	select SND_SOC_LOCHNAGAR_SC if MFD_LOCHNAGAR
	select SND_SOC_MAX98088 if I2C
	select SND_SOC_MAX98090 if I2C
	select SND_SOC_MAX98095 if I2C
	select SND_SOC_MAX98357A if GPIOLIB
	select SND_SOC_MAX98371 if I2C
	select SND_SOC_MAX98504 if I2C
	select SND_SOC_MAX9867 if I2C
	select SND_SOC_MAX98925 if I2C
	select SND_SOC_MAX98926 if I2C
	select SND_SOC_MAX98927 if I2C
	select SND_SOC_MAX98373 if I2C
	select SND_SOC_MAX9850 if I2C
	select SND_SOC_MAX9860 if I2C
	select SND_SOC_MAX9759
	select SND_SOC_MAX9768 if I2C
	select SND_SOC_MAX9877 if I2C
	select SND_SOC_MC13783 if MFD_MC13XXX
	select SND_SOC_ML26124 if I2C
	select SND_SOC_MT6351 if MTK_PMIC_WRAP
	select SND_SOC_MT6358 if MTK_PMIC_WRAP
	select SND_SOC_NAU8540 if I2C
	select SND_SOC_NAU8810 if I2C
	select SND_SOC_NAU8822 if I2C
	select SND_SOC_NAU8824 if I2C
	select SND_SOC_NAU8825 if I2C
	select SND_SOC_HDMI_CODEC
	select SND_SOC_PCM1681 if I2C
	select SND_SOC_PCM1789_I2C if I2C
	select SND_SOC_PCM179X_I2C if I2C
	select SND_SOC_PCM179X_SPI if SPI_MASTER
	select SND_SOC_PCM186X_I2C if I2C
	select SND_SOC_PCM186X_SPI if SPI_MASTER
	select SND_SOC_PCM3008
	select SND_SOC_PCM3060_I2C if I2C
	select SND_SOC_PCM3060_SPI if SPI_MASTER
	select SND_SOC_PCM3168A_I2C if I2C
	select SND_SOC_PCM3168A_SPI if SPI_MASTER
	select SND_SOC_PCM5102A
	select SND_SOC_PCM512x_I2C if I2C
	select SND_SOC_PCM512x_SPI if SPI_MASTER
	select SND_SOC_RK3328
	select SND_SOC_RT274 if I2C
	select SND_SOC_RT286 if I2C
	select SND_SOC_RT298 if I2C
	select SND_SOC_RT1011 if I2C
	select SND_SOC_RT1305 if I2C
	select SND_SOC_RT1308 if I2C
	select SND_SOC_RT5514 if I2C
	select SND_SOC_RT5616 if I2C
	select SND_SOC_RT5631 if I2C
	select SND_SOC_RT5640 if I2C
	select SND_SOC_RT5645 if I2C
	select SND_SOC_RT5651 if I2C
	select SND_SOC_RT5659 if I2C
	select SND_SOC_RT5660 if I2C
	select SND_SOC_RT5663 if I2C
	select SND_SOC_RT5665 if I2C
	select SND_SOC_RT5668 if I2C
	select SND_SOC_RT5670 if I2C
	select SND_SOC_RT5677 if I2C && SPI_MASTER
	select SND_SOC_RT5682 if I2C
	select SND_SOC_SGTL5000 if I2C
	select SND_SOC_SI476X if MFD_SI476X_CORE
	select SND_SOC_SIMPLE_AMPLIFIER
	select SND_SOC_SIRF_AUDIO_CODEC
	select SND_SOC_SPDIF
	select SND_SOC_SSM2305
	select SND_SOC_SSM2518 if I2C
	select SND_SOC_SSM2602_SPI if SPI_MASTER
	select SND_SOC_SSM2602_I2C if I2C
	select SND_SOC_SSM4567 if I2C
	select SND_SOC_STA32X if I2C
	select SND_SOC_STA350 if I2C
	select SND_SOC_STA529 if I2C
	select SND_SOC_STAC9766 if SND_SOC_AC97_BUS
	select SND_SOC_STI_SAS
	select SND_SOC_TAS2552 if I2C
	select SND_SOC_TAS2562 if I2C
	select SND_SOC_TAS2770 if I2C
	select SND_SOC_TAS5086 if I2C
	select SND_SOC_TAS571X if I2C
	select SND_SOC_TAS5720 if I2C
	select SND_SOC_TAS6424 if I2C
	select SND_SOC_TDA7419 if I2C
	select SND_SOC_TFA9879 if I2C
	select SND_SOC_TLV320AIC23_I2C if I2C
	select SND_SOC_TLV320AIC23_SPI if SPI_MASTER
	select SND_SOC_TLV320AIC26 if SPI_MASTER
	select SND_SOC_TLV320AIC31XX if I2C
	select SND_SOC_TLV320AIC32X4_I2C if I2C && COMMON_CLK
	select SND_SOC_TLV320AIC32X4_SPI if SPI_MASTER && COMMON_CLK
	select SND_SOC_TLV320AIC3X if I2C
	select SND_SOC_TPA6130A2 if I2C
	select SND_SOC_TLV320DAC33 if I2C
	select SND_SOC_TSCS42XX if I2C
	select SND_SOC_TSCS454 if I2C
	select SND_SOC_TS3A227E if I2C
	select SND_SOC_TWL4030 if TWL4030_CORE
	select SND_SOC_TWL6040 if TWL6040_CORE
	select SND_SOC_UDA1334 if GPIOLIB
	select SND_SOC_UDA134X
	select SND_SOC_UDA1380 if I2C
	select SND_SOC_WCD9335 if SLIMBUS
	select SND_SOC_WL1273 if MFD_WL1273_CORE
	select SND_SOC_WM0010 if SPI_MASTER
	select SND_SOC_WM1250_EV1 if I2C
	select SND_SOC_WM2000 if I2C
	select SND_SOC_WM2200 if I2C
	select SND_SOC_WM5100 if I2C
	select SND_SOC_WM5102 if MFD_WM5102
	select SND_SOC_WM5110 if MFD_WM5110
	select SND_SOC_WM8350 if MFD_WM8350
	select SND_SOC_WM8400 if MFD_WM8400
	select SND_SOC_WM8510 if SND_SOC_I2C_AND_SPI
	select SND_SOC_WM8523 if I2C
	select SND_SOC_WM8524 if GPIOLIB
	select SND_SOC_WM8580 if I2C
	select SND_SOC_WM8711 if SND_SOC_I2C_AND_SPI
	select SND_SOC_WM8727
	select SND_SOC_WM8728 if SND_SOC_I2C_AND_SPI
	select SND_SOC_WM8731 if SND_SOC_I2C_AND_SPI
	select SND_SOC_WM8737 if SND_SOC_I2C_AND_SPI
	select SND_SOC_WM8741 if SND_SOC_I2C_AND_SPI
	select SND_SOC_WM8750 if SND_SOC_I2C_AND_SPI
	select SND_SOC_WM8753 if SND_SOC_I2C_AND_SPI
	select SND_SOC_WM8770 if SPI_MASTER
	select SND_SOC_WM8776 if SND_SOC_I2C_AND_SPI
	select SND_SOC_WM8782
	select SND_SOC_WM8804_I2C if I2C
	select SND_SOC_WM8804_SPI if SPI_MASTER
	select SND_SOC_WM8900 if I2C
	select SND_SOC_WM8903 if I2C
	select SND_SOC_WM8904 if I2C
	select SND_SOC_WM8940 if I2C
	select SND_SOC_WM8955 if I2C
	select SND_SOC_WM8960 if I2C
	select SND_SOC_WM8961 if I2C
	select SND_SOC_WM8962 if I2C && INPUT
	select SND_SOC_WM8971 if I2C
	select SND_SOC_WM8974 if I2C
	select SND_SOC_WM8978 if I2C
	select SND_SOC_WM8983 if SND_SOC_I2C_AND_SPI
	select SND_SOC_WM8985 if SND_SOC_I2C_AND_SPI
	select SND_SOC_WM8988 if SND_SOC_I2C_AND_SPI
	select SND_SOC_WM8990 if I2C
	select SND_SOC_WM8991 if I2C
	select SND_SOC_WM8993 if I2C
	select SND_SOC_WM8994 if MFD_WM8994
	select SND_SOC_WM8995 if SND_SOC_I2C_AND_SPI
	select SND_SOC_WM8996 if I2C
	select SND_SOC_WM8997 if MFD_WM8997
	select SND_SOC_WM8998 if MFD_WM8998
	select SND_SOC_WM9081 if I2C
	select SND_SOC_WM9090 if I2C
	select SND_SOC_WM9705 if (SND_SOC_AC97_BUS || SND_SOC_AC97_BUS_NEW)
	select SND_SOC_WM9712 if (SND_SOC_AC97_BUS || SND_SOC_AC97_BUS_NEW)
	select SND_SOC_WM9713 if (SND_SOC_AC97_BUS || SND_SOC_AC97_BUS_NEW)
	help
	  Normally ASoC codec drivers are only built if a machine driver which
	  uses them is also built since they are only usable with a machine
	  driver.  Selecting this option will allow these drivers to be built
	  without an explicit machine driver for test and development purposes.

	  Support for the bus types used to access the codecs to be built must
	  be selected separately.

	  If unsure select "N".

config SND_SOC_88PM860X
	tristate

config SND_SOC_ARIZONA
	tristate
	default y if SND_SOC_CS47L24=y
	default y if SND_SOC_WM5102=y
	default y if SND_SOC_WM5110=y
	default y if SND_SOC_WM8997=y
	default y if SND_SOC_WM8998=y
	default m if SND_SOC_CS47L24=m
	default m if SND_SOC_WM5102=m
	default m if SND_SOC_WM5110=m
	default m if SND_SOC_WM8997=m
	default m if SND_SOC_WM8998=m

config SND_SOC_WM_HUBS
	tristate
	default y if SND_SOC_WM8993=y || SND_SOC_WM8994=y
	default m if SND_SOC_WM8993=m || SND_SOC_WM8994=m

config SND_SOC_WM_ADSP
	tristate
	select SND_SOC_COMPRESS
	default y if SND_SOC_MADERA=y
	default y if SND_SOC_CS47L24=y
	default y if SND_SOC_WM5102=y
	default y if SND_SOC_WM5110=y
	default y if SND_SOC_WM2200=y
	default m if SND_SOC_MADERA=m
	default m if SND_SOC_CS47L24=m
	default m if SND_SOC_WM5102=m
	default m if SND_SOC_WM5110=m
	default m if SND_SOC_WM2200=m

config SND_SOC_AB8500_CODEC
	tristate

config SND_SOC_AC97_CODEC
	tristate "Build generic ASoC AC97 CODEC driver"
	select SND_AC97_CODEC
	select SND_SOC_AC97_BUS

config SND_SOC_AD1836
	tristate

config SND_SOC_AD193X
	tristate

config SND_SOC_AD193X_SPI
	tristate
	select SND_SOC_AD193X

config SND_SOC_AD193X_I2C
	tristate
	select SND_SOC_AD193X

config SND_SOC_AD1980
	select REGMAP_AC97
	tristate

config SND_SOC_AD73311
	tristate

config SND_SOC_ADAU_UTILS
	tristate

config SND_SOC_ADAU1373
	tristate
	select SND_SOC_ADAU_UTILS

config SND_SOC_ADAU1701
	tristate "Analog Devices ADAU1701 CODEC"
	depends on I2C
	select SND_SOC_SIGMADSP_I2C

config SND_SOC_ADAU17X1
	tristate
	select SND_SOC_SIGMADSP_REGMAP
	select SND_SOC_ADAU_UTILS

config SND_SOC_ADAU1761
	tristate
	select SND_SOC_ADAU17X1

config SND_SOC_ADAU1761_I2C
	tristate "Analog Devices AU1761 CODEC - I2C"
	depends on I2C
	select SND_SOC_ADAU1761
	select REGMAP_I2C

config SND_SOC_ADAU1761_SPI
	tristate "Analog Devices AU1761 CODEC - SPI"
	depends on SPI
	select SND_SOC_ADAU1761
	select REGMAP_SPI

config SND_SOC_ADAU1781
	select SND_SOC_ADAU17X1
	tristate

config SND_SOC_ADAU1781_I2C
	tristate
	select SND_SOC_ADAU1781
	select REGMAP_I2C

config SND_SOC_ADAU1781_SPI
	tristate
	select SND_SOC_ADAU1781
	select REGMAP_SPI

config SND_SOC_ADAU1977
	tristate

config SND_SOC_ADAU1977_SPI
	tristate
	select SND_SOC_ADAU1977
	select REGMAP_SPI

config SND_SOC_ADAU1977_I2C
	tristate
	select SND_SOC_ADAU1977
	select REGMAP_I2C

config SND_SOC_ADAU7002
	tristate "Analog Devices ADAU7002 Stereo PDM-to-I2S/TDM Converter"

config SND_SOC_ADAU7118
	tristate

config SND_SOC_ADAU7118_HW
	tristate "Analog Devices ADAU7118 8 Channel PDM-to-I2S/TDM Converter - HW Mode"
	select SND_SOC_ADAU7118
	help
	  Enable support for the Analog Devices ADAU7118 8 Channel PDM-to-I2S/TDM
	  Converter. In this mode, the device works in standalone mode which
	  means that there is no bus to comunicate with it. Stereo mode is not
	  supported in this mode.

	  To compile this driver as a module, choose M here: the module
	  will be called snd-soc-adau7118-hw.

config SND_SOC_ADAU7118_I2C
	tristate "Analog Devices ADAU7118 8 Channel PDM-to-I2S/TDM Converter - I2C"
	depends on I2C
	select SND_SOC_ADAU7118
	select REGMAP_I2C
	help
	  Enable support for the Analog Devices ADAU7118 8 Channel PDM-to-I2S/TDM
	  Converter over I2C. This gives full support over the device.

	  To compile this driver as a module, choose M here: the module
	  will be called snd-soc-adau7118-i2c.

config SND_SOC_ADAV80X
	tristate

config SND_SOC_ADAV801
	tristate
	select SND_SOC_ADAV80X

config SND_SOC_ADAV803
	tristate
	select SND_SOC_ADAV80X

config SND_SOC_ADS117X
	tristate

config SND_SOC_AK4104
	tristate "AKM AK4104 CODEC"
	depends on SPI_MASTER

config SND_SOC_AK4118
	tristate "AKM AK4118 CODEC"
	depends on I2C
	select REGMAP_I2C

config SND_SOC_AK4458
	tristate "AKM AK4458 CODEC"
	depends on I2C
	select REGMAP_I2C

config SND_SOC_AK4535
	tristate

config SND_SOC_AK4554
	tristate "AKM AK4554 CODEC"

config SND_SOC_AK4613
	tristate "AKM AK4613 CODEC"
	depends on I2C

config SND_SOC_AK4641
	tristate

config SND_SOC_AK4642
	tristate "AKM AK4642 CODEC"
	depends on I2C

config SND_SOC_AK4671
	tristate

config SND_SOC_AK5386
	tristate "AKM AK5638 CODEC"

config SND_SOC_AK5558
	tristate "AKM AK5558 CODEC"
	depends on I2C
	select REGMAP_I2C

config SND_SOC_ALC5623
       tristate "Realtek ALC5623 CODEC"
	depends on I2C

config SND_SOC_ALC5632
	tristate

config SND_SOC_BD28623
	tristate "ROHM BD28623 CODEC"
	help
	  Enable support for ROHM BD28623MUV Class D speaker amplifier.
	  This codec does not have any control buses such as I2C, it
	  detect format of I2S automatically.

config SND_SOC_BT_SCO
	tristate "Dummy BT SCO codec driver"

config SND_SOC_CPCAP
	tristate "Motorola CPCAP codec"
	depends on MFD_CPCAP

config SND_SOC_CQ0093VC
	tristate

config SND_SOC_CROS_EC_CODEC
	tristate "codec driver for ChromeOS EC"
	depends on CROS_EC
	select CRYPTO
	select CRYPTO_SHA256
	help
	  If you say yes here you will get support for the
	  ChromeOS Embedded Controller's Audio Codec.

config SND_SOC_CS35L32
	tristate "Cirrus Logic CS35L32 CODEC"
	depends on I2C

config SND_SOC_CS35L33
	tristate "Cirrus Logic CS35L33 CODEC"
	depends on I2C

config SND_SOC_CS35L34
	tristate "Cirrus Logic CS35L34 CODEC"
	depends on I2C

config SND_SOC_CS35L35
	tristate "Cirrus Logic CS35L35 CODEC"
	depends on I2C

config SND_SOC_CS35L36
	tristate "Cirrus Logic CS35L36 CODEC"
	depends on I2C

config SND_SOC_CS42L42
	tristate "Cirrus Logic CS42L42 CODEC"
	depends on I2C

config SND_SOC_CS42L51
	tristate

config SND_SOC_CS42L51_I2C
	tristate "Cirrus Logic CS42L51 CODEC (I2C)"
	depends on I2C
	select SND_SOC_CS42L51

config SND_SOC_CS42L52
	tristate "Cirrus Logic CS42L52 CODEC"
	depends on I2C && INPUT

config SND_SOC_CS42L56
	tristate "Cirrus Logic CS42L56 CODEC"
	depends on I2C && INPUT

config SND_SOC_CS42L73
	tristate "Cirrus Logic CS42L73 CODEC"
	depends on I2C

config SND_SOC_CS4265
	tristate "Cirrus Logic CS4265 CODEC"
	depends on I2C
	select REGMAP_I2C

# Cirrus Logic CS4270 Codec
config SND_SOC_CS4270
	tristate "Cirrus Logic CS4270 CODEC"
	depends on I2C

# Cirrus Logic CS4270 Codec VD = 3.3V Errata
# Select if you are affected by the errata where the part will not function
# if MCLK divide-by-1.5 is selected and VD is set to 3.3V.  The driver will
# not select any sample rates that require MCLK to be divided by 1.5.
config SND_SOC_CS4270_VD33_ERRATA
	bool
	depends on SND_SOC_CS4270

config SND_SOC_CS4271
	tristate

config SND_SOC_CS4271_I2C
	tristate "Cirrus Logic CS4271 CODEC (I2C)"
	depends on I2C
	select SND_SOC_CS4271
	select REGMAP_I2C

config SND_SOC_CS4271_SPI
	tristate "Cirrus Logic CS4271 CODEC (SPI)"
	depends on SPI_MASTER
	select SND_SOC_CS4271
	select REGMAP_SPI

config SND_SOC_CS42XX8
	tristate

config SND_SOC_CS42XX8_I2C
	tristate "Cirrus Logic CS42448/CS42888 CODEC (I2C)"
	depends on I2C
	select SND_SOC_CS42XX8
	select REGMAP_I2C

# Cirrus Logic CS43130 HiFi DAC
config SND_SOC_CS43130
	tristate "Cirrus Logic CS43130 CODEC"
	depends on I2C

config SND_SOC_CS4341
	tristate "Cirrus Logic CS4341 CODEC"
	depends on SND_SOC_I2C_AND_SPI
	select REGMAP_I2C if I2C
	select REGMAP_SPI if SPI_MASTER

# Cirrus Logic CS4349 HiFi DAC
config SND_SOC_CS4349
	tristate "Cirrus Logic CS4349 CODEC"
	depends on I2C

config SND_SOC_CS47L15
	tristate

config SND_SOC_CS47L24
	tristate

config SND_SOC_CS47L35
	tristate

config SND_SOC_CS47L85
	tristate

config SND_SOC_CS47L90
	tristate

config SND_SOC_CS47L92
	tristate

# Cirrus Logic Quad-Channel ADC
config SND_SOC_CS53L30
	tristate "Cirrus Logic CS53L30 CODEC"
	depends on I2C

config SND_SOC_CX20442
	tristate
	depends on TTY

config SND_SOC_CX2072X
	tristate "Conexant CX2072X CODEC"
	depends on I2C
	help
	  Enable support for Conexant CX20721 and CX20723 codec chips.

config SND_SOC_JZ4740_CODEC
	depends on MIPS || COMPILE_TEST
	select REGMAP_MMIO
	tristate "Ingenic JZ4740 internal CODEC"
	help
	  Enable support for the internal CODEC found in the JZ4740 SoC
	  from Ingenic.

	  This driver can also be built as a module. If so, the module
	  will be called snd-soc-jz4740-codec.

config SND_SOC_JZ4725B_CODEC
	depends on MIPS || COMPILE_TEST
	select REGMAP
	tristate "Ingenic JZ4725B internal CODEC"
	help
	  Enable support for the internal CODEC found in the JZ4725B SoC
	  from Ingenic.

	  This driver can also be built as a module. If so, the module
	  will be called snd-soc-jz4725b-codec.

config SND_SOC_L3
       tristate

config SND_SOC_DA7210
	tristate

config SND_SOC_DA7213
<<<<<<< HEAD
	tristate "Dialog DA7213 CODEC"
	depends on I2C
=======
	tristate
>>>>>>> 0c4f09ce

config SND_SOC_DA7218
	tristate

config SND_SOC_DA7219
	tristate

config SND_SOC_DA732X
	tristate

config SND_SOC_DA9055
	tristate

config SND_SOC_DMIC
	tristate "Generic Digital Microphone CODEC"
	depends on GPIOLIB
	help
	  Enable support for the Generic Digital Microphone CODEC.
	  Select this if your sound card has DMICs.

config SND_SOC_HDMI_CODEC
	tristate
	select SND_PCM_ELD
	select SND_PCM_IEC958
	select HDMI

config SND_SOC_ES7134
       tristate "Everest Semi ES7134 CODEC"

config SND_SOC_ES7241
       tristate "Everest Semi ES7241 CODEC"

config SND_SOC_ES8316
	tristate "Everest Semi ES8316 CODEC"
	depends on I2C

config SND_SOC_ES8328
	tristate

config SND_SOC_ES8328_I2C
	tristate "Everest Semi ES8328 CODEC (I2C)"
	depends on I2C
	select SND_SOC_ES8328

config SND_SOC_ES8328_SPI
	tristate "Everest Semi ES8328 CODEC (SPI)"
	depends on SPI_MASTER
	select SND_SOC_ES8328

config SND_SOC_GTM601
	tristate 'GTM601 UMTS modem audio codec'

config SND_SOC_HDAC_HDMI
	tristate
	select SND_HDA_EXT_CORE
	select SND_PCM_ELD
	select HDMI

config SND_SOC_HDAC_HDA
	tristate
	select SND_HDA

config SND_SOC_ICS43432
	tristate

config SND_SOC_INNO_RK3036
	tristate "Inno codec driver for RK3036 SoC"
	select REGMAP_MMIO

config SND_SOC_ISABELLE
	tristate

config SND_SOC_LM49453
	tristate

config SND_SOC_LOCHNAGAR_SC
	tristate "Lochnagar Sound Card"
	depends on MFD_LOCHNAGAR
	help
	  This driver support the sound card functionality of the Cirrus
	  Logic Lochnagar audio development board.

config SND_SOC_MADERA
	tristate
	default y if SND_SOC_CS47L15=y
	default y if SND_SOC_CS47L35=y
	default y if SND_SOC_CS47L85=y
	default y if SND_SOC_CS47L90=y
	default y if SND_SOC_CS47L92=y
	default m if SND_SOC_CS47L15=m
	default m if SND_SOC_CS47L35=m
	default m if SND_SOC_CS47L85=m
	default m if SND_SOC_CS47L90=m
	default m if SND_SOC_CS47L92=m

config SND_SOC_MAX98088
	tristate "Maxim MAX98088/9 Low-Power, Stereo Audio Codec"
	depends on I2C

config SND_SOC_MAX98090
       tristate

config SND_SOC_MAX98095
       tristate

config SND_SOC_MAX98357A
	tristate "Maxim MAX98357A CODEC"
	depends on GPIOLIB

config SND_SOC_MAX98371
       tristate

config SND_SOC_MAX98504
	tristate "Maxim MAX98504 speaker amplifier"
	depends on I2C

config SND_SOC_MAX9867
	tristate "Maxim MAX9867 CODEC"
	depends on I2C

config SND_SOC_MAX98925
       tristate

config SND_SOC_MAX98926
	tristate

config SND_SOC_MAX98927
	tristate "Maxim Integrated MAX98927 Speaker Amplifier"
	depends on I2C

config SND_SOC_MAX98373
	tristate "Maxim Integrated MAX98373 Speaker Amplifier"
	depends on I2C

config SND_SOC_MAX9850
	tristate

config SND_SOC_MAX9860
	tristate "Maxim MAX9860 Mono Audio Voice Codec"
	depends on I2C
	select REGMAP_I2C

config SND_SOC_MSM8916_WCD_ANALOG
	tristate "Qualcomm MSM8916 WCD Analog Codec"
	depends on SPMI || COMPILE_TEST

config SND_SOC_MSM8916_WCD_DIGITAL
	tristate "Qualcomm MSM8916 WCD DIGITAL Codec"
	select REGMAP_MMIO

config SND_SOC_PCM1681
	tristate "Texas Instruments PCM1681 CODEC"
	depends on I2C

config SND_SOC_PCM1789
	tristate

config SND_SOC_PCM1789_I2C
	tristate "Texas Instruments PCM1789 CODEC (I2C)"
	depends on I2C
	select SND_SOC_PCM1789
	help
	  Enable support for Texas Instruments PCM1789 CODEC.
	  Select this if your PCM1789 is connected via an I2C bus.

config SND_SOC_PCM179X
	tristate

config SND_SOC_PCM179X_I2C
	tristate "Texas Instruments PCM179X CODEC (I2C)"
	depends on I2C
	select SND_SOC_PCM179X
	help
	  Enable support for Texas Instruments PCM179x CODEC.
	  Select this if your PCM179x is connected via an I2C bus.

config SND_SOC_PCM179X_SPI
	tristate "Texas Instruments PCM179X CODEC (SPI)"
	depends on SPI_MASTER
	select SND_SOC_PCM179X
	help
	  Enable support for Texas Instruments PCM179x CODEC.
	  Select this if your PCM179x is connected via an SPI bus.

config SND_SOC_PCM186X
	tristate

config SND_SOC_PCM186X_I2C
	tristate "Texas Instruments PCM186x CODECs - I2C"
	depends on I2C
	select SND_SOC_PCM186X
	select REGMAP_I2C

config SND_SOC_PCM186X_SPI
	tristate "Texas Instruments PCM186x CODECs - SPI"
	depends on SPI_MASTER
	select SND_SOC_PCM186X
	select REGMAP_SPI

config SND_SOC_PCM3008
       tristate

config SND_SOC_PCM3060
       tristate

config SND_SOC_PCM3060_I2C
	tristate "Texas Instruments PCM3060 CODEC - I2C"
	depends on I2C
	select SND_SOC_PCM3060
	select REGMAP_I2C

config SND_SOC_PCM3060_SPI
	tristate "Texas Instruments PCM3060 CODEC - SPI"
	depends on SPI_MASTER
	select SND_SOC_PCM3060
	select REGMAP_SPI

config SND_SOC_PCM3168A
	tristate

config SND_SOC_PCM3168A_I2C
	tristate "Texas Instruments PCM3168A CODEC - I2C"
	depends on I2C
	select SND_SOC_PCM3168A
	select REGMAP_I2C

config SND_SOC_PCM3168A_SPI
	tristate "Texas Instruments PCM3168A CODEC - SPI"
	depends on SPI_MASTER
	select SND_SOC_PCM3168A
	select REGMAP_SPI

config SND_SOC_PCM5102A
	tristate

config SND_SOC_PCM512x
	tristate

config SND_SOC_PCM512x_I2C
	tristate "Texas Instruments PCM512x CODECs - I2C"
	depends on I2C
	select SND_SOC_PCM512x
	select REGMAP_I2C

config SND_SOC_PCM512x_SPI
	tristate "Texas Instruments PCM512x CODECs - SPI"
	depends on SPI_MASTER
	select SND_SOC_PCM512x
	select REGMAP_SPI

config SND_SOC_RK3328
	tristate "Rockchip RK3328 audio CODEC"
	select REGMAP_MMIO

config SND_SOC_RL6231
	tristate
	default y if SND_SOC_RT5514=y
	default y if SND_SOC_RT5616=y
	default y if SND_SOC_RT5640=y
	default y if SND_SOC_RT5645=y
	default y if SND_SOC_RT5651=y
	default y if SND_SOC_RT5659=y
	default y if SND_SOC_RT5660=y
	default y if SND_SOC_RT5663=y
	default y if SND_SOC_RT5665=y
	default y if SND_SOC_RT5668=y
	default y if SND_SOC_RT5670=y
	default y if SND_SOC_RT5677=y
	default y if SND_SOC_RT5682=y
	default y if SND_SOC_RT1011=y
	default y if SND_SOC_RT1305=y
	default y if SND_SOC_RT1308=y
	default m if SND_SOC_RT5514=m
	default m if SND_SOC_RT5616=m
	default m if SND_SOC_RT5640=m
	default m if SND_SOC_RT5645=m
	default m if SND_SOC_RT5651=m
	default m if SND_SOC_RT5659=m
	default m if SND_SOC_RT5660=m
	default m if SND_SOC_RT5663=m
	default m if SND_SOC_RT5665=m
	default m if SND_SOC_RT5668=m
	default m if SND_SOC_RT5670=m
	default m if SND_SOC_RT5677=m
	default m if SND_SOC_RT5682=m
	default m if SND_SOC_RT1011=m
	default m if SND_SOC_RT1305=m
	default m if SND_SOC_RT1308=m

config SND_SOC_RL6347A
	tristate
	default y if SND_SOC_RT274=y
	default y if SND_SOC_RT286=y
	default y if SND_SOC_RT298=y
	default m if SND_SOC_RT274=m
	default m if SND_SOC_RT286=m
	default m if SND_SOC_RT298=m

config SND_SOC_RT274
	tristate
	depends on I2C

config SND_SOC_RT286
	tristate
	depends on I2C

config SND_SOC_RT298
	tristate
	depends on I2C

config SND_SOC_RT1011
	tristate

config SND_SOC_RT1305
	tristate

config SND_SOC_RT1308
	tristate

config SND_SOC_RT5514
	tristate

config SND_SOC_RT5514_SPI
	tristate

config SND_SOC_RT5514_SPI_BUILTIN
	bool # force RT5514_SPI to be built-in to avoid link errors
	default SND_SOC_RT5514=y && SND_SOC_RT5514_SPI=m

config SND_SOC_RT5616
	tristate "Realtek RT5616 CODEC"
	depends on I2C

config SND_SOC_RT5631
	tristate "Realtek ALC5631/RT5631 CODEC"
	depends on I2C

config SND_SOC_RT5640
	tristate

config SND_SOC_RT5645
	tristate

config SND_SOC_RT5651
	tristate

config SND_SOC_RT5659
	tristate

config SND_SOC_RT5660
	tristate

config SND_SOC_RT5663
	tristate

config SND_SOC_RT5665
	tristate

config SND_SOC_RT5668
	tristate

config SND_SOC_RT5670
	tristate

config SND_SOC_RT5677
	tristate
	select REGMAP_I2C
	select REGMAP_IRQ

config SND_SOC_RT5677_SPI
	tristate
	default SND_SOC_RT5677 && SPI

config SND_SOC_RT5682
	tristate

#Freescale sgtl5000 codec
config SND_SOC_SGTL5000
	tristate "Freescale SGTL5000 CODEC"
	depends on I2C

config SND_SOC_SI476X
	tristate

config SND_SOC_SIGMADSP
	tristate
	select CRC32

config SND_SOC_SIGMADSP_I2C
	tristate
	select SND_SOC_SIGMADSP

config SND_SOC_SIGMADSP_REGMAP
	tristate
	select SND_SOC_SIGMADSP

config SND_SOC_SIMPLE_AMPLIFIER
	tristate "Simple Audio Amplifier"
	select GPIOLIB

config SND_SOC_SIRF_AUDIO_CODEC
	tristate "SiRF SoC internal audio codec"
	select REGMAP_MMIO

config SND_SOC_SPDIF
	tristate "S/PDIF CODEC"

config SND_SOC_SSM2305
	tristate "Analog Devices SSM2305 Class-D Amplifier"
	help
	  Enable support for Analog Devices SSM2305 filterless
	  high-efficiency mono Class-D audio power amplifiers.

config SND_SOC_SSM2518
	tristate

config SND_SOC_SSM2602
	tristate

config SND_SOC_SSM2602_SPI
	tristate "Analog Devices SSM2602 CODEC - SPI"
	depends on SPI_MASTER
	select SND_SOC_SSM2602
	select REGMAP_SPI

config SND_SOC_SSM2602_I2C
	tristate "Analog Devices SSM2602 CODEC - I2C"
	depends on I2C
	select SND_SOC_SSM2602
	select REGMAP_I2C

config SND_SOC_SSM4567
	tristate "Analog Devices ssm4567 amplifier driver support"
	depends on I2C

config SND_SOC_STA32X
	tristate "STA326, STA328 and STA329 speaker amplifier"
	depends on I2C
	select REGMAP_I2C

config SND_SOC_STA350
	tristate "STA350 speaker amplifier"
	depends on I2C

config SND_SOC_STA529
	tristate

config SND_SOC_STAC9766
	tristate

config SND_SOC_STI_SAS
	tristate "codec Audio support for STI SAS codec"

config SND_SOC_TAS2552
	tristate "Texas Instruments TAS2552 Mono Audio amplifier"
	depends on I2C

config SND_SOC_TAS2562
	tristate "Texas Instruments TAS2562 Mono Audio amplifier"
	depends on I2C

config SND_SOC_TAS2770
	tristate "Texas Instruments TAS2770 speaker amplifier"
	depends on I2C

config SND_SOC_TAS5086
	tristate "Texas Instruments TAS5086 speaker amplifier"
	depends on I2C

config SND_SOC_TAS571X
	tristate "Texas Instruments TAS571x power amplifiers"
	depends on I2C
	help
	  Enable support for Texas Instruments TAS5707, TAS5711, TAS5717,
	  TAS5719 and TAS5721 power amplifiers

config SND_SOC_TAS5720
	tristate "Texas Instruments TAS5720 Mono Audio amplifier"
	depends on I2C
	help
	  Enable support for Texas Instruments TAS5720L/M high-efficiency mono
	  Class-D audio power amplifiers.

config SND_SOC_TAS6424
	tristate "Texas Instruments TAS6424 Quad-Channel Audio amplifier"
	depends on I2C
	help
	  Enable support for Texas Instruments TAS6424 high-efficiency
	  digital input quad-channel Class-D audio power amplifiers.

config SND_SOC_TDA7419
	tristate "ST TDA7419 audio processor"
	depends on I2C
	select REGMAP_I2C

config SND_SOC_TFA9879
	tristate "NXP Semiconductors TFA9879 amplifier"
	depends on I2C

config SND_SOC_TLV320AIC23
	tristate

config SND_SOC_TLV320AIC23_I2C
	tristate "Texas Instruments TLV320AIC23 audio CODEC - I2C"
	depends on I2C
	select SND_SOC_TLV320AIC23

config SND_SOC_TLV320AIC23_SPI
	tristate "Texas Instruments TLV320AIC23 audio CODEC - SPI"
	depends on SPI_MASTER
	select SND_SOC_TLV320AIC23

config SND_SOC_TLV320AIC26
	tristate
	depends on SPI

config SND_SOC_TLV320AIC31XX
	tristate "Texas Instruments TLV320AIC31xx CODECs"
	depends on I2C
	select REGMAP_I2C

config SND_SOC_TLV320AIC32X4
	tristate
	depends on COMMON_CLK

config SND_SOC_TLV320AIC32X4_I2C
	tristate "Texas Instruments TLV320AIC32x4 audio CODECs - I2C"
	depends on I2C
	depends on COMMON_CLK
	select SND_SOC_TLV320AIC32X4

config SND_SOC_TLV320AIC32X4_SPI
	tristate "Texas Instruments TLV320AIC32x4 audio CODECs - SPI"
	depends on SPI_MASTER
	depends on COMMON_CLK
	select SND_SOC_TLV320AIC32X4

config SND_SOC_TLV320AIC3X
	tristate "Texas Instruments TLV320AIC3x CODECs"
	depends on I2C

config SND_SOC_TLV320DAC33
	tristate

config SND_SOC_TS3A227E
	tristate "TI Headset/Mic detect and keypress chip"
	depends on I2C

config SND_SOC_TSCS42XX
	tristate "Tempo Semiconductor TSCS42xx CODEC"
	depends on I2C
	select REGMAP_I2C
	help
	  Add support for Tempo Semiconductor's TSCS42xx audio CODEC.

config SND_SOC_TSCS454
	tristate "Tempo Semiconductor TSCS454 CODEC"
	depends on I2C
	select REGMAP_I2C
	help
	  Add support for Tempo Semiconductor's TSCS454 audio CODEC.

config SND_SOC_TWL4030
	select MFD_TWL4030_AUDIO
	tristate

config SND_SOC_TWL6040
	tristate

config SND_SOC_UDA1334
	tristate "NXP UDA1334 DAC"
	depends on GPIOLIB
	help
	  The UDA1334 is an NXP audio codec, supports the I2S-bus data format
	  and has basic features such as de-emphasis (at 44.1 kHz sampling
	  rate) and mute.

config SND_SOC_UDA134X
       tristate

config SND_SOC_UDA1380
	tristate
	depends on I2C

config SND_SOC_WCD9335
	tristate "WCD9335 Codec"
	depends on SLIMBUS
	select REGMAP_SLIMBUS
	select REGMAP_IRQ
	help
	  The WCD9335 is a standalone Hi-Fi audio CODEC IC, supports
	  Qualcomm Technologies, Inc. (QTI) multimedia solutions,
	  including the MSM8996, MSM8976, and MSM8956 chipsets.

config SND_SOC_WL1273
	tristate

config SND_SOC_WM0010
	tristate

config SND_SOC_WM1250_EV1
	tristate

config SND_SOC_WM2000
	tristate

config SND_SOC_WM2200
	tristate

config SND_SOC_WM5100
	tristate

config SND_SOC_WM5102
	tristate

config SND_SOC_WM5110
	tristate

config SND_SOC_WM8350
	tristate

config SND_SOC_WM8400
	tristate

config SND_SOC_WM8510
	tristate "Wolfson Microelectronics WM8510 CODEC"
	depends on SND_SOC_I2C_AND_SPI

config SND_SOC_WM8523
	tristate "Wolfson Microelectronics WM8523 DAC"
	depends on I2C

config SND_SOC_WM8524
	tristate "Wolfson Microelectronics WM8524 DAC"
	depends on GPIOLIB

config SND_SOC_WM8580
	tristate "Wolfson Microelectronics WM8580 and WM8581 CODECs"
	depends on I2C

config SND_SOC_WM8711
	tristate "Wolfson Microelectronics WM8711 CODEC"
	depends on SND_SOC_I2C_AND_SPI

config SND_SOC_WM8727
	tristate

config SND_SOC_WM8728
	tristate "Wolfson Microelectronics WM8728 DAC"
	depends on SND_SOC_I2C_AND_SPI

config SND_SOC_WM8731
	tristate "Wolfson Microelectronics WM8731 CODEC"
	depends on SND_SOC_I2C_AND_SPI

config SND_SOC_WM8737
	tristate "Wolfson Microelectronics WM8737 ADC"
	depends on SND_SOC_I2C_AND_SPI

config SND_SOC_WM8741
	tristate "Wolfson Microelectronics WM8737 DAC"
	depends on SND_SOC_I2C_AND_SPI

config SND_SOC_WM8750
	tristate "Wolfson Microelectronics WM8750 CODEC"
	depends on SND_SOC_I2C_AND_SPI

config SND_SOC_WM8753
	tristate "Wolfson Microelectronics WM8753 CODEC"
	depends on SND_SOC_I2C_AND_SPI

config SND_SOC_WM8770
	tristate "Wolfson Microelectronics WM8770 CODEC"
	depends on SPI_MASTER

config SND_SOC_WM8776
	tristate "Wolfson Microelectronics WM8776 CODEC"
	depends on SND_SOC_I2C_AND_SPI

config SND_SOC_WM8782
	tristate "Wolfson Microelectronics WM8782 ADC"

config SND_SOC_WM8804
	tristate

config SND_SOC_WM8804_I2C
	tristate "Wolfson Microelectronics WM8804 S/PDIF transceiver I2C"
	depends on I2C
	select SND_SOC_WM8804
	select REGMAP_I2C

config SND_SOC_WM8804_SPI
	tristate "Wolfson Microelectronics WM8804 S/PDIF transceiver SPI"
	depends on SPI_MASTER
	select SND_SOC_WM8804
	select REGMAP_SPI

config SND_SOC_WM8900
	tristate

config SND_SOC_WM8903
	tristate "Wolfson Microelectronics WM8903 CODEC"
	depends on I2C

config SND_SOC_WM8904
	tristate "Wolfson Microelectronics WM8904 CODEC"
	depends on I2C

config SND_SOC_WM8940
	tristate

config SND_SOC_WM8955
	tristate

config SND_SOC_WM8960
	tristate "Wolfson Microelectronics WM8960 CODEC"
	depends on I2C

config SND_SOC_WM8961
	tristate

config SND_SOC_WM8962
	tristate "Wolfson Microelectronics WM8962 CODEC"
	depends on I2C && INPUT

config SND_SOC_WM8971
	tristate

config SND_SOC_WM8974
	tristate "Wolfson Microelectronics WM8974 codec"
	depends on I2C

config SND_SOC_WM8978
	tristate "Wolfson Microelectronics WM8978 codec"
	depends on I2C

config SND_SOC_WM8983
	tristate

config SND_SOC_WM8985
	tristate "Wolfson Microelectronics WM8985 and WM8758 codec driver"
	depends on SND_SOC_I2C_AND_SPI

config SND_SOC_WM8988
	tristate

config SND_SOC_WM8990
	tristate

config SND_SOC_WM8991
	tristate

config SND_SOC_WM8993
	tristate

config SND_SOC_WM8994
	tristate

config SND_SOC_WM8995
	tristate

config SND_SOC_WM8996
	tristate

config SND_SOC_WM8997
	tristate

config SND_SOC_WM8998
	tristate

config SND_SOC_WM9081
	tristate
	depends on I2C

config SND_SOC_WM9090
	tristate

config SND_SOC_WM9705
	tristate
	select REGMAP_AC97
	select AC97_BUS_COMPAT if AC97_BUS_NEW

config SND_SOC_WM9712
	tristate
	select REGMAP_AC97
	select AC97_BUS_COMPAT if AC97_BUS_NEW

config SND_SOC_WM9713
	tristate
	select REGMAP_AC97
	select AC97_BUS_COMPAT if AC97_BUS_NEW

config SND_SOC_ZX_AUD96P22
	tristate "ZTE ZX AUD96P22 CODEC"
	depends on I2C
	select REGMAP_I2C

# Amp
config SND_SOC_LM4857
	tristate

config SND_SOC_MAX9759
	tristate "Maxim MAX9759 speaker Amplifier"
	select GPIOLIB

config SND_SOC_MAX9768
	tristate

config SND_SOC_MAX9877
	tristate

config SND_SOC_MC13783
	tristate

config SND_SOC_ML26124
	tristate

config SND_SOC_MT6351
	tristate "MediaTek MT6351 Codec"

config SND_SOC_MT6358
	tristate "MediaTek MT6358 Codec"
	help
	  Enable support for the platform which uses MT6358 as
	  external codec device.

config SND_SOC_NAU8540
       tristate "Nuvoton Technology Corporation NAU85L40 CODEC"
       depends on I2C

config SND_SOC_NAU8810
	tristate "Nuvoton Technology Corporation NAU88C10 CODEC"
	depends on I2C

config SND_SOC_NAU8822
	tristate "Nuvoton Technology Corporation NAU88C22 CODEC"
	depends on I2C

config SND_SOC_NAU8824
	tristate "Nuvoton Technology Corporation NAU88L24 CODEC"
	depends on I2C

config SND_SOC_NAU8825
	tristate

config SND_SOC_TPA6130A2
	tristate "Texas Instruments TPA6130A2 headphone amplifier"
	depends on I2C

endmenu<|MERGE_RESOLUTION|>--- conflicted
+++ resolved
@@ -679,12 +679,7 @@
 	tristate
 
 config SND_SOC_DA7213
-<<<<<<< HEAD
-	tristate "Dialog DA7213 CODEC"
-	depends on I2C
-=======
-	tristate
->>>>>>> 0c4f09ce
+	tristate
 
 config SND_SOC_DA7218
 	tristate
