// SPDX-License-Identifier: GPL-2.0
/*
 * fs/f2fs/f2fs.h
 *
 * Copyright (c) 2012 Samsung Electronics Co., Ltd.
 *             http://www.samsung.com/
 */
#ifndef _LINUX_F2FS_H
#define _LINUX_F2FS_H

#include <linux/uio.h>
#include <linux/types.h>
#include <linux/page-flags.h>
#include <linux/buffer_head.h>
#include <linux/slab.h>
#include <linux/crc32.h>
#include <linux/magic.h>
#include <linux/kobject.h>
#include <linux/sched.h>
#include <linux/cred.h>
#include <linux/vmalloc.h>
#include <linux/bio.h>
#include <linux/blkdev.h>
#include <linux/quotaops.h>
#include <crypto/hash.h>

#include <linux/fscrypt.h>
#include <linux/fsverity.h>

#ifdef CONFIG_F2FS_CHECK_FS
#define f2fs_bug_on(sbi, condition)	BUG_ON(condition)
#else
#define f2fs_bug_on(sbi, condition)					\
	do {								\
		if (unlikely(condition)) {				\
			WARN_ON(1);					\
			set_sbi_flag(sbi, SBI_NEED_FSCK);		\
		}							\
	} while (0)
#endif

enum {
	FAULT_KMALLOC,
	FAULT_KVMALLOC,
	FAULT_PAGE_ALLOC,
	FAULT_PAGE_GET,
	FAULT_ALLOC_BIO,
	FAULT_ALLOC_NID,
	FAULT_ORPHAN,
	FAULT_BLOCK,
	FAULT_DIR_DEPTH,
	FAULT_EVICT_INODE,
	FAULT_TRUNCATE,
	FAULT_READ_IO,
	FAULT_CHECKPOINT,
	FAULT_DISCARD,
	FAULT_WRITE_IO,
	FAULT_MAX,
};

#ifdef CONFIG_F2FS_FAULT_INJECTION
#define F2FS_ALL_FAULT_TYPE		((1 << FAULT_MAX) - 1)

struct f2fs_fault_info {
	atomic_t inject_ops;
	unsigned int inject_rate;
	unsigned int inject_type;
};

extern const char *f2fs_fault_name[FAULT_MAX];
#define IS_FAULT_SET(fi, type) ((fi)->inject_type & (1 << (type)))
#endif

/*
 * For mount options
 */
#define F2FS_MOUNT_BG_GC		0x00000001
#define F2FS_MOUNT_DISABLE_ROLL_FORWARD	0x00000002
#define F2FS_MOUNT_DISCARD		0x00000004
#define F2FS_MOUNT_NOHEAP		0x00000008
#define F2FS_MOUNT_XATTR_USER		0x00000010
#define F2FS_MOUNT_POSIX_ACL		0x00000020
#define F2FS_MOUNT_DISABLE_EXT_IDENTIFY	0x00000040
#define F2FS_MOUNT_INLINE_XATTR		0x00000080
#define F2FS_MOUNT_INLINE_DATA		0x00000100
#define F2FS_MOUNT_INLINE_DENTRY	0x00000200
#define F2FS_MOUNT_FLUSH_MERGE		0x00000400
#define F2FS_MOUNT_NOBARRIER		0x00000800
#define F2FS_MOUNT_FASTBOOT		0x00001000
#define F2FS_MOUNT_EXTENT_CACHE		0x00002000
#define F2FS_MOUNT_FORCE_FG_GC		0x00004000
#define F2FS_MOUNT_DATA_FLUSH		0x00008000
#define F2FS_MOUNT_FAULT_INJECTION	0x00010000
#define F2FS_MOUNT_ADAPTIVE		0x00020000
#define F2FS_MOUNT_LFS			0x00040000
#define F2FS_MOUNT_USRQUOTA		0x00080000
#define F2FS_MOUNT_GRPQUOTA		0x00100000
#define F2FS_MOUNT_PRJQUOTA		0x00200000
#define F2FS_MOUNT_QUOTA		0x00400000
#define F2FS_MOUNT_INLINE_XATTR_SIZE	0x00800000
#define F2FS_MOUNT_RESERVE_ROOT		0x01000000
#define F2FS_MOUNT_DISABLE_CHECKPOINT	0x02000000
#define F2FS_MOUNT_NORECOVERY		0x04000000

#define F2FS_OPTION(sbi)	((sbi)->mount_opt)
#define clear_opt(sbi, option)	(F2FS_OPTION(sbi).opt &= ~F2FS_MOUNT_##option)
#define set_opt(sbi, option)	(F2FS_OPTION(sbi).opt |= F2FS_MOUNT_##option)
#define test_opt(sbi, option)	(F2FS_OPTION(sbi).opt & F2FS_MOUNT_##option)

#define ver_after(a, b)	(typecheck(unsigned long long, a) &&		\
		typecheck(unsigned long long, b) &&			\
		((long long)((a) - (b)) > 0))

typedef u32 block_t;	/*
			 * should not change u32, since it is the on-disk block
			 * address format, __le32.
			 */
typedef u32 nid_t;

struct f2fs_mount_info {
	unsigned int opt;
	int write_io_size_bits;		/* Write IO size bits */
	block_t root_reserved_blocks;	/* root reserved blocks */
	kuid_t s_resuid;		/* reserved blocks for uid */
	kgid_t s_resgid;		/* reserved blocks for gid */
	int active_logs;		/* # of active logs */
	int inline_xattr_size;		/* inline xattr size */
#ifdef CONFIG_F2FS_FAULT_INJECTION
	struct f2fs_fault_info fault_info;	/* For fault injection */
#endif
#ifdef CONFIG_QUOTA
	/* Names of quota files with journalled quota */
	char *s_qf_names[MAXQUOTAS];
	int s_jquota_fmt;			/* Format of quota to use */
#endif
	/* For which write hints are passed down to block layer */
	int whint_mode;
	int alloc_mode;			/* segment allocation policy */
	int fsync_mode;			/* fsync policy */
	bool test_dummy_encryption;	/* test dummy encryption */
<<<<<<< HEAD
#ifdef CONFIG_FS_ENCRYPTION
	bool inlinecrypt;		/* inline encryption enabled */
#endif
=======
	block_t unusable_cap_perc;	/* percentage for cap */
>>>>>>> 67cb0168
	block_t unusable_cap;		/* Amount of space allowed to be
					 * unusable when disabling checkpoint
					 */
};

#define F2FS_FEATURE_ENCRYPT		0x0001
#define F2FS_FEATURE_BLKZONED		0x0002
#define F2FS_FEATURE_ATOMIC_WRITE	0x0004
#define F2FS_FEATURE_EXTRA_ATTR		0x0008
#define F2FS_FEATURE_PRJQUOTA		0x0010
#define F2FS_FEATURE_INODE_CHKSUM	0x0020
#define F2FS_FEATURE_FLEXIBLE_INLINE_XATTR	0x0040
#define F2FS_FEATURE_QUOTA_INO		0x0080
#define F2FS_FEATURE_INODE_CRTIME	0x0100
#define F2FS_FEATURE_LOST_FOUND		0x0200
#define F2FS_FEATURE_VERITY		0x0400
#define F2FS_FEATURE_SB_CHKSUM		0x0800
#define F2FS_FEATURE_CASEFOLD		0x1000

#define __F2FS_HAS_FEATURE(raw_super, mask)				\
	((raw_super->feature & cpu_to_le32(mask)) != 0)
#define F2FS_HAS_FEATURE(sbi, mask)	__F2FS_HAS_FEATURE(sbi->raw_super, mask)
#define F2FS_SET_FEATURE(sbi, mask)					\
	(sbi->raw_super->feature |= cpu_to_le32(mask))
#define F2FS_CLEAR_FEATURE(sbi, mask)					\
	(sbi->raw_super->feature &= ~cpu_to_le32(mask))

/*
 * Default values for user and/or group using reserved blocks
 */
#define	F2FS_DEF_RESUID		0
#define	F2FS_DEF_RESGID		0

/*
 * For checkpoint manager
 */
enum {
	NAT_BITMAP,
	SIT_BITMAP
};

#define	CP_UMOUNT	0x00000001
#define	CP_FASTBOOT	0x00000002
#define	CP_SYNC		0x00000004
#define	CP_RECOVERY	0x00000008
#define	CP_DISCARD	0x00000010
#define CP_TRIMMED	0x00000020
#define CP_PAUSE	0x00000040

#define MAX_DISCARD_BLOCKS(sbi)		BLKS_PER_SEC(sbi)
#define DEF_MAX_DISCARD_REQUEST		8	/* issue 8 discards per round */
#define DEF_MIN_DISCARD_ISSUE_TIME	50	/* 50 ms, if exists */
#define DEF_MID_DISCARD_ISSUE_TIME	500	/* 500 ms, if device busy */
#define DEF_MAX_DISCARD_ISSUE_TIME	60000	/* 60 s, if no candidates */
#define DEF_DISCARD_URGENT_UTIL		80	/* do more discard over 80% */
#define DEF_CP_INTERVAL			60	/* 60 secs */
#define DEF_IDLE_INTERVAL		5	/* 5 secs */
#define DEF_DISABLE_INTERVAL		5	/* 5 secs */
#define DEF_DISABLE_QUICK_INTERVAL	1	/* 1 secs */
#define DEF_UMOUNT_DISCARD_TIMEOUT	5	/* 5 secs */

struct cp_control {
	int reason;
	__u64 trim_start;
	__u64 trim_end;
	__u64 trim_minlen;
};

/*
 * indicate meta/data type
 */
enum {
	META_CP,
	META_NAT,
	META_SIT,
	META_SSA,
	META_MAX,
	META_POR,
	DATA_GENERIC,		/* check range only */
	DATA_GENERIC_ENHANCE,	/* strong check on range and segment bitmap */
	DATA_GENERIC_ENHANCE_READ,	/*
					 * strong check on range and segment
					 * bitmap but no warning due to race
					 * condition of read on truncated area
					 * by extent_cache
					 */
	META_GENERIC,
};

/* for the list of ino */
enum {
	ORPHAN_INO,		/* for orphan ino list */
	APPEND_INO,		/* for append ino list */
	UPDATE_INO,		/* for update ino list */
	TRANS_DIR_INO,		/* for trasactions dir ino list */
	FLUSH_INO,		/* for multiple device flushing */
	MAX_INO_ENTRY,		/* max. list */
};

struct ino_entry {
	struct list_head list;		/* list head */
	nid_t ino;			/* inode number */
	unsigned int dirty_device;	/* dirty device bitmap */
};

/* for the list of inodes to be GCed */
struct inode_entry {
	struct list_head list;	/* list head */
	struct inode *inode;	/* vfs inode pointer */
};

struct fsync_node_entry {
	struct list_head list;	/* list head */
	struct page *page;	/* warm node page pointer */
	unsigned int seq_id;	/* sequence id */
};

/* for the bitmap indicate blocks to be discarded */
struct discard_entry {
	struct list_head list;	/* list head */
	block_t start_blkaddr;	/* start blockaddr of current segment */
	unsigned char discard_map[SIT_VBLOCK_MAP_SIZE];	/* segment discard bitmap */
};

/* default discard granularity of inner discard thread, unit: block count */
#define DEFAULT_DISCARD_GRANULARITY		16

/* max discard pend list number */
#define MAX_PLIST_NUM		512
#define plist_idx(blk_num)	((blk_num) >= MAX_PLIST_NUM ?		\
					(MAX_PLIST_NUM - 1) : ((blk_num) - 1))

enum {
	D_PREP,			/* initial */
	D_PARTIAL,		/* partially submitted */
	D_SUBMIT,		/* all submitted */
	D_DONE,			/* finished */
};

struct discard_info {
	block_t lstart;			/* logical start address */
	block_t len;			/* length */
	block_t start;			/* actual start address in dev */
};

struct discard_cmd {
	struct rb_node rb_node;		/* rb node located in rb-tree */
	union {
		struct {
			block_t lstart;	/* logical start address */
			block_t len;	/* length */
			block_t start;	/* actual start address in dev */
		};
		struct discard_info di;	/* discard info */

	};
	struct list_head list;		/* command list */
	struct completion wait;		/* compleation */
	struct block_device *bdev;	/* bdev */
	unsigned short ref;		/* reference count */
	unsigned char state;		/* state */
	unsigned char queued;		/* queued discard */
	int error;			/* bio error */
	spinlock_t lock;		/* for state/bio_ref updating */
	unsigned short bio_ref;		/* bio reference count */
};

enum {
	DPOLICY_BG,
	DPOLICY_FORCE,
	DPOLICY_FSTRIM,
	DPOLICY_UMOUNT,
	MAX_DPOLICY,
};

struct discard_policy {
	int type;			/* type of discard */
	unsigned int min_interval;	/* used for candidates exist */
	unsigned int mid_interval;	/* used for device busy */
	unsigned int max_interval;	/* used for candidates not exist */
	unsigned int max_requests;	/* # of discards issued per round */
	unsigned int io_aware_gran;	/* minimum granularity discard not be aware of I/O */
	bool io_aware;			/* issue discard in idle time */
	bool sync;			/* submit discard with REQ_SYNC flag */
	bool ordered;			/* issue discard by lba order */
	unsigned int granularity;	/* discard granularity */
	int timeout;			/* discard timeout for put_super */
};

struct discard_cmd_control {
	struct task_struct *f2fs_issue_discard;	/* discard thread */
	struct list_head entry_list;		/* 4KB discard entry list */
	struct list_head pend_list[MAX_PLIST_NUM];/* store pending entries */
	struct list_head wait_list;		/* store on-flushing entries */
	struct list_head fstrim_list;		/* in-flight discard from fstrim */
	wait_queue_head_t discard_wait_queue;	/* waiting queue for wake-up */
	unsigned int discard_wake;		/* to wake up discard thread */
	struct mutex cmd_lock;
	unsigned int nr_discards;		/* # of discards in the list */
	unsigned int max_discards;		/* max. discards to be issued */
	unsigned int discard_granularity;	/* discard granularity */
	unsigned int undiscard_blks;		/* # of undiscard blocks */
	unsigned int next_pos;			/* next discard position */
	atomic_t issued_discard;		/* # of issued discard */
	atomic_t queued_discard;		/* # of queued discard */
	atomic_t discard_cmd_cnt;		/* # of cached cmd count */
	struct rb_root_cached root;		/* root of discard rb-tree */
	bool rbtree_check;			/* config for consistence check */
};

/* for the list of fsync inodes, used only during recovery */
struct fsync_inode_entry {
	struct list_head list;	/* list head */
	struct inode *inode;	/* vfs inode pointer */
	block_t blkaddr;	/* block address locating the last fsync */
	block_t last_dentry;	/* block address locating the last dentry */
};

#define nats_in_cursum(jnl)		(le16_to_cpu((jnl)->n_nats))
#define sits_in_cursum(jnl)		(le16_to_cpu((jnl)->n_sits))

#define nat_in_journal(jnl, i)		((jnl)->nat_j.entries[i].ne)
#define nid_in_journal(jnl, i)		((jnl)->nat_j.entries[i].nid)
#define sit_in_journal(jnl, i)		((jnl)->sit_j.entries[i].se)
#define segno_in_journal(jnl, i)	((jnl)->sit_j.entries[i].segno)

#define MAX_NAT_JENTRIES(jnl)	(NAT_JOURNAL_ENTRIES - nats_in_cursum(jnl))
#define MAX_SIT_JENTRIES(jnl)	(SIT_JOURNAL_ENTRIES - sits_in_cursum(jnl))

static inline int update_nats_in_cursum(struct f2fs_journal *journal, int i)
{
	int before = nats_in_cursum(journal);

	journal->n_nats = cpu_to_le16(before + i);
	return before;
}

static inline int update_sits_in_cursum(struct f2fs_journal *journal, int i)
{
	int before = sits_in_cursum(journal);

	journal->n_sits = cpu_to_le16(before + i);
	return before;
}

static inline bool __has_cursum_space(struct f2fs_journal *journal,
							int size, int type)
{
	if (type == NAT_JOURNAL)
		return size <= MAX_NAT_JENTRIES(journal);
	return size <= MAX_SIT_JENTRIES(journal);
}

/*
 * ioctl commands
 */
#define F2FS_IOC_GETFLAGS		FS_IOC_GETFLAGS
#define F2FS_IOC_SETFLAGS		FS_IOC_SETFLAGS
#define F2FS_IOC_GETVERSION		FS_IOC_GETVERSION

#define F2FS_IOCTL_MAGIC		0xf5
#define F2FS_IOC_START_ATOMIC_WRITE	_IO(F2FS_IOCTL_MAGIC, 1)
#define F2FS_IOC_COMMIT_ATOMIC_WRITE	_IO(F2FS_IOCTL_MAGIC, 2)
#define F2FS_IOC_START_VOLATILE_WRITE	_IO(F2FS_IOCTL_MAGIC, 3)
#define F2FS_IOC_RELEASE_VOLATILE_WRITE	_IO(F2FS_IOCTL_MAGIC, 4)
#define F2FS_IOC_ABORT_VOLATILE_WRITE	_IO(F2FS_IOCTL_MAGIC, 5)
#define F2FS_IOC_GARBAGE_COLLECT	_IOW(F2FS_IOCTL_MAGIC, 6, __u32)
#define F2FS_IOC_WRITE_CHECKPOINT	_IO(F2FS_IOCTL_MAGIC, 7)
#define F2FS_IOC_DEFRAGMENT		_IOWR(F2FS_IOCTL_MAGIC, 8,	\
						struct f2fs_defragment)
#define F2FS_IOC_MOVE_RANGE		_IOWR(F2FS_IOCTL_MAGIC, 9,	\
						struct f2fs_move_range)
#define F2FS_IOC_FLUSH_DEVICE		_IOW(F2FS_IOCTL_MAGIC, 10,	\
						struct f2fs_flush_device)
#define F2FS_IOC_GARBAGE_COLLECT_RANGE	_IOW(F2FS_IOCTL_MAGIC, 11,	\
						struct f2fs_gc_range)
#define F2FS_IOC_GET_FEATURES		_IOR(F2FS_IOCTL_MAGIC, 12, __u32)
#define F2FS_IOC_SET_PIN_FILE		_IOW(F2FS_IOCTL_MAGIC, 13, __u32)
#define F2FS_IOC_GET_PIN_FILE		_IOR(F2FS_IOCTL_MAGIC, 14, __u32)
#define F2FS_IOC_PRECACHE_EXTENTS	_IO(F2FS_IOCTL_MAGIC, 15)
#define F2FS_IOC_RESIZE_FS		_IOW(F2FS_IOCTL_MAGIC, 16, __u64)

#define F2FS_IOC_GET_VOLUME_NAME	FS_IOC_GETFSLABEL
#define F2FS_IOC_SET_VOLUME_NAME	FS_IOC_SETFSLABEL

#define F2FS_IOC_SET_ENCRYPTION_POLICY	FS_IOC_SET_ENCRYPTION_POLICY
#define F2FS_IOC_GET_ENCRYPTION_POLICY	FS_IOC_GET_ENCRYPTION_POLICY
#define F2FS_IOC_GET_ENCRYPTION_PWSALT	FS_IOC_GET_ENCRYPTION_PWSALT

/*
 * should be same as XFS_IOC_GOINGDOWN.
 * Flags for going down operation used by FS_IOC_GOINGDOWN
 */
#define F2FS_IOC_SHUTDOWN	_IOR('X', 125, __u32)	/* Shutdown */
#define F2FS_GOING_DOWN_FULLSYNC	0x0	/* going down with full sync */
#define F2FS_GOING_DOWN_METASYNC	0x1	/* going down with metadata */
#define F2FS_GOING_DOWN_NOSYNC		0x2	/* going down */
#define F2FS_GOING_DOWN_METAFLUSH	0x3	/* going down with meta flush */
#define F2FS_GOING_DOWN_NEED_FSCK	0x4	/* going down to trigger fsck */

#if defined(__KERNEL__) && defined(CONFIG_COMPAT)
/*
 * ioctl commands in 32 bit emulation
 */
#define F2FS_IOC32_GETFLAGS		FS_IOC32_GETFLAGS
#define F2FS_IOC32_SETFLAGS		FS_IOC32_SETFLAGS
#define F2FS_IOC32_GETVERSION		FS_IOC32_GETVERSION
#endif

#define F2FS_IOC_FSGETXATTR		FS_IOC_FSGETXATTR
#define F2FS_IOC_FSSETXATTR		FS_IOC_FSSETXATTR

struct f2fs_gc_range {
	u32 sync;
	u64 start;
	u64 len;
};

struct f2fs_defragment {
	u64 start;
	u64 len;
};

struct f2fs_move_range {
	u32 dst_fd;		/* destination fd */
	u64 pos_in;		/* start position in src_fd */
	u64 pos_out;		/* start position in dst_fd */
	u64 len;		/* size to move */
};

struct f2fs_flush_device {
	u32 dev_num;		/* device number to flush */
	u32 segments;		/* # of segments to flush */
};

/* for inline stuff */
#define DEF_INLINE_RESERVED_SIZE	1
static inline int get_extra_isize(struct inode *inode);
static inline int get_inline_xattr_addrs(struct inode *inode);
#define MAX_INLINE_DATA(inode)	(sizeof(__le32) *			\
				(CUR_ADDRS_PER_INODE(inode) -		\
				get_inline_xattr_addrs(inode) -	\
				DEF_INLINE_RESERVED_SIZE))

/* for inline dir */
#define NR_INLINE_DENTRY(inode)	(MAX_INLINE_DATA(inode) * BITS_PER_BYTE / \
				((SIZE_OF_DIR_ENTRY + F2FS_SLOT_LEN) * \
				BITS_PER_BYTE + 1))
#define INLINE_DENTRY_BITMAP_SIZE(inode) \
	DIV_ROUND_UP(NR_INLINE_DENTRY(inode), BITS_PER_BYTE)
#define INLINE_RESERVED_SIZE(inode)	(MAX_INLINE_DATA(inode) - \
				((SIZE_OF_DIR_ENTRY + F2FS_SLOT_LEN) * \
				NR_INLINE_DENTRY(inode) + \
				INLINE_DENTRY_BITMAP_SIZE(inode)))

/*
 * For INODE and NODE manager
 */
/* for directory operations */
struct f2fs_dentry_ptr {
	struct inode *inode;
	void *bitmap;
	struct f2fs_dir_entry *dentry;
	__u8 (*filename)[F2FS_SLOT_LEN];
	int max;
	int nr_bitmap;
};

static inline void make_dentry_ptr_block(struct inode *inode,
		struct f2fs_dentry_ptr *d, struct f2fs_dentry_block *t)
{
	d->inode = inode;
	d->max = NR_DENTRY_IN_BLOCK;
	d->nr_bitmap = SIZE_OF_DENTRY_BITMAP;
	d->bitmap = t->dentry_bitmap;
	d->dentry = t->dentry;
	d->filename = t->filename;
}

static inline void make_dentry_ptr_inline(struct inode *inode,
					struct f2fs_dentry_ptr *d, void *t)
{
	int entry_cnt = NR_INLINE_DENTRY(inode);
	int bitmap_size = INLINE_DENTRY_BITMAP_SIZE(inode);
	int reserved_size = INLINE_RESERVED_SIZE(inode);

	d->inode = inode;
	d->max = entry_cnt;
	d->nr_bitmap = bitmap_size;
	d->bitmap = t;
	d->dentry = t + bitmap_size + reserved_size;
	d->filename = t + bitmap_size + reserved_size +
					SIZE_OF_DIR_ENTRY * entry_cnt;
}

/*
 * XATTR_NODE_OFFSET stores xattrs to one node block per file keeping -1
 * as its node offset to distinguish from index node blocks.
 * But some bits are used to mark the node block.
 */
#define XATTR_NODE_OFFSET	((((unsigned int)-1) << OFFSET_BIT_SHIFT) \
				>> OFFSET_BIT_SHIFT)
enum {
	ALLOC_NODE,			/* allocate a new node page if needed */
	LOOKUP_NODE,			/* look up a node without readahead */
	LOOKUP_NODE_RA,			/*
					 * look up a node with readahead called
					 * by get_data_block.
					 */
};

#define DEFAULT_RETRY_IO_COUNT	8	/* maximum retry read IO count */

/* maximum retry quota flush count */
#define DEFAULT_RETRY_QUOTA_FLUSH_COUNT		8

#define F2FS_LINK_MAX	0xffffffff	/* maximum link count per file */

#define MAX_DIR_RA_PAGES	4	/* maximum ra pages of dir */

/* for in-memory extent cache entry */
#define F2FS_MIN_EXTENT_LEN	64	/* minimum extent length */

/* number of extent info in extent cache we try to shrink */
#define EXTENT_CACHE_SHRINK_NUMBER	128

struct rb_entry {
	struct rb_node rb_node;		/* rb node located in rb-tree */
	unsigned int ofs;		/* start offset of the entry */
	unsigned int len;		/* length of the entry */
};

struct extent_info {
	unsigned int fofs;		/* start offset in a file */
	unsigned int len;		/* length of the extent */
	u32 blk;			/* start block address of the extent */
};

struct extent_node {
	struct rb_node rb_node;		/* rb node located in rb-tree */
	struct extent_info ei;		/* extent info */
	struct list_head list;		/* node in global extent list of sbi */
	struct extent_tree *et;		/* extent tree pointer */
};

struct extent_tree {
	nid_t ino;			/* inode number */
	struct rb_root_cached root;	/* root of extent info rb-tree */
	struct extent_node *cached_en;	/* recently accessed extent node */
	struct extent_info largest;	/* largested extent info */
	struct list_head list;		/* to be used by sbi->zombie_list */
	rwlock_t lock;			/* protect extent info rb-tree */
	atomic_t node_cnt;		/* # of extent node in rb-tree*/
	bool largest_updated;		/* largest extent updated */
};

/*
 * This structure is taken from ext4_map_blocks.
 *
 * Note that, however, f2fs uses NEW and MAPPED flags for f2fs_map_blocks().
 */
#define F2FS_MAP_NEW		(1 << BH_New)
#define F2FS_MAP_MAPPED		(1 << BH_Mapped)
#define F2FS_MAP_UNWRITTEN	(1 << BH_Unwritten)
#define F2FS_MAP_FLAGS		(F2FS_MAP_NEW | F2FS_MAP_MAPPED |\
				F2FS_MAP_UNWRITTEN)

struct f2fs_map_blocks {
	block_t m_pblk;
	block_t m_lblk;
	unsigned int m_len;
	unsigned int m_flags;
	pgoff_t *m_next_pgofs;		/* point next possible non-hole pgofs */
	pgoff_t *m_next_extent;		/* point to next possible extent */
	int m_seg_type;
	bool m_may_create;		/* indicate it is from write path */
};

/* for flag in get_data_block */
enum {
	F2FS_GET_BLOCK_DEFAULT,
	F2FS_GET_BLOCK_FIEMAP,
	F2FS_GET_BLOCK_BMAP,
	F2FS_GET_BLOCK_DIO,
	F2FS_GET_BLOCK_PRE_DIO,
	F2FS_GET_BLOCK_PRE_AIO,
	F2FS_GET_BLOCK_PRECACHE,
};

/*
 * i_advise uses FADVISE_XXX_BIT. We can add additional hints later.
 */
#define FADVISE_COLD_BIT	0x01
#define FADVISE_LOST_PINO_BIT	0x02
#define FADVISE_ENCRYPT_BIT	0x04
#define FADVISE_ENC_NAME_BIT	0x08
#define FADVISE_KEEP_SIZE_BIT	0x10
#define FADVISE_HOT_BIT		0x20
#define FADVISE_VERITY_BIT	0x40

#define FADVISE_MODIFIABLE_BITS	(FADVISE_COLD_BIT | FADVISE_HOT_BIT)

#define file_is_cold(inode)	is_file(inode, FADVISE_COLD_BIT)
#define file_wrong_pino(inode)	is_file(inode, FADVISE_LOST_PINO_BIT)
#define file_set_cold(inode)	set_file(inode, FADVISE_COLD_BIT)
#define file_lost_pino(inode)	set_file(inode, FADVISE_LOST_PINO_BIT)
#define file_clear_cold(inode)	clear_file(inode, FADVISE_COLD_BIT)
#define file_got_pino(inode)	clear_file(inode, FADVISE_LOST_PINO_BIT)
#define file_is_encrypt(inode)	is_file(inode, FADVISE_ENCRYPT_BIT)
#define file_set_encrypt(inode)	set_file(inode, FADVISE_ENCRYPT_BIT)
#define file_clear_encrypt(inode) clear_file(inode, FADVISE_ENCRYPT_BIT)
#define file_enc_name(inode)	is_file(inode, FADVISE_ENC_NAME_BIT)
#define file_set_enc_name(inode) set_file(inode, FADVISE_ENC_NAME_BIT)
#define file_keep_isize(inode)	is_file(inode, FADVISE_KEEP_SIZE_BIT)
#define file_set_keep_isize(inode) set_file(inode, FADVISE_KEEP_SIZE_BIT)
#define file_is_hot(inode)	is_file(inode, FADVISE_HOT_BIT)
#define file_set_hot(inode)	set_file(inode, FADVISE_HOT_BIT)
#define file_clear_hot(inode)	clear_file(inode, FADVISE_HOT_BIT)
#define file_is_verity(inode)	is_file(inode, FADVISE_VERITY_BIT)
#define file_set_verity(inode)	set_file(inode, FADVISE_VERITY_BIT)

#define DEF_DIR_LEVEL		0

enum {
	GC_FAILURE_PIN,
	GC_FAILURE_ATOMIC,
	MAX_GC_FAILURE
};

struct f2fs_inode_info {
	struct inode vfs_inode;		/* serve a vfs inode */
	unsigned long i_flags;		/* keep an inode flags for ioctl */
	unsigned char i_advise;		/* use to give file attribute hints */
	unsigned char i_dir_level;	/* use for dentry level for large dir */
	unsigned int i_current_depth;	/* only for directory depth */
	/* for gc failure statistic */
	unsigned int i_gc_failures[MAX_GC_FAILURE];
	unsigned int i_pino;		/* parent inode number */
	umode_t i_acl_mode;		/* keep file acl mode temporarily */

	/* Use below internally in f2fs*/
	unsigned long flags;		/* use to pass per-file flags */
	struct rw_semaphore i_sem;	/* protect fi info */
	atomic_t dirty_pages;		/* # of dirty pages */
	f2fs_hash_t chash;		/* hash value of given file name */
	unsigned int clevel;		/* maximum level of given file name */
	struct task_struct *task;	/* lookup and create consistency */
	struct task_struct *cp_task;	/* separate cp/wb IO stats*/
	nid_t i_xattr_nid;		/* node id that contains xattrs */
	loff_t	last_disk_size;		/* lastly written file size */

#ifdef CONFIG_QUOTA
	struct dquot *i_dquot[MAXQUOTAS];

	/* quota space reservation, managed internally by quota code */
	qsize_t i_reserved_quota;
#endif
	struct list_head dirty_list;	/* dirty list for dirs and files */
	struct list_head gdirty_list;	/* linked in global dirty list */
	struct list_head inmem_ilist;	/* list for inmem inodes */
	struct list_head inmem_pages;	/* inmemory pages managed by f2fs */
	struct task_struct *inmem_task;	/* store inmemory task */
	struct mutex inmem_lock;	/* lock for inmemory pages */
	struct extent_tree *extent_tree;	/* cached extent_tree entry */

	/* avoid racing between foreground op and gc */
	struct rw_semaphore i_gc_rwsem[2];
	struct rw_semaphore i_mmap_sem;
	struct rw_semaphore i_xattr_sem; /* avoid racing between reading and changing EAs */

	int i_extra_isize;		/* size of extra space located in i_addr */
	kprojid_t i_projid;		/* id for project quota */
	int i_inline_xattr_size;	/* inline xattr size */
	struct timespec64 i_crtime;	/* inode creation time */
	struct timespec64 i_disk_time[4];/* inode disk times */
};

static inline void get_extent_info(struct extent_info *ext,
					struct f2fs_extent *i_ext)
{
	ext->fofs = le32_to_cpu(i_ext->fofs);
	ext->blk = le32_to_cpu(i_ext->blk);
	ext->len = le32_to_cpu(i_ext->len);
}

static inline void set_raw_extent(struct extent_info *ext,
					struct f2fs_extent *i_ext)
{
	i_ext->fofs = cpu_to_le32(ext->fofs);
	i_ext->blk = cpu_to_le32(ext->blk);
	i_ext->len = cpu_to_le32(ext->len);
}

static inline void set_extent_info(struct extent_info *ei, unsigned int fofs,
						u32 blk, unsigned int len)
{
	ei->fofs = fofs;
	ei->blk = blk;
	ei->len = len;
}

static inline bool __is_discard_mergeable(struct discard_info *back,
			struct discard_info *front, unsigned int max_len)
{
	return (back->lstart + back->len == front->lstart) &&
		(back->len + front->len <= max_len);
}

static inline bool __is_discard_back_mergeable(struct discard_info *cur,
			struct discard_info *back, unsigned int max_len)
{
	return __is_discard_mergeable(back, cur, max_len);
}

static inline bool __is_discard_front_mergeable(struct discard_info *cur,
			struct discard_info *front, unsigned int max_len)
{
	return __is_discard_mergeable(cur, front, max_len);
}

static inline bool __is_extent_mergeable(struct extent_info *back,
						struct extent_info *front)
{
	return (back->fofs + back->len == front->fofs &&
			back->blk + back->len == front->blk);
}

static inline bool __is_back_mergeable(struct extent_info *cur,
						struct extent_info *back)
{
	return __is_extent_mergeable(back, cur);
}

static inline bool __is_front_mergeable(struct extent_info *cur,
						struct extent_info *front)
{
	return __is_extent_mergeable(cur, front);
}

extern void f2fs_mark_inode_dirty_sync(struct inode *inode, bool sync);
static inline void __try_update_largest_extent(struct extent_tree *et,
						struct extent_node *en)
{
	if (en->ei.len > et->largest.len) {
		et->largest = en->ei;
		et->largest_updated = true;
	}
}

/*
 * For free nid management
 */
enum nid_state {
	FREE_NID,		/* newly added to free nid list */
	PREALLOC_NID,		/* it is preallocated */
	MAX_NID_STATE,
};

struct f2fs_nm_info {
	block_t nat_blkaddr;		/* base disk address of NAT */
	nid_t max_nid;			/* maximum possible node ids */
	nid_t available_nids;		/* # of available node ids */
	nid_t next_scan_nid;		/* the next nid to be scanned */
	unsigned int ram_thresh;	/* control the memory footprint */
	unsigned int ra_nid_pages;	/* # of nid pages to be readaheaded */
	unsigned int dirty_nats_ratio;	/* control dirty nats ratio threshold */

	/* NAT cache management */
	struct radix_tree_root nat_root;/* root of the nat entry cache */
	struct radix_tree_root nat_set_root;/* root of the nat set cache */
	struct rw_semaphore nat_tree_lock;	/* protect nat_tree_lock */
	struct list_head nat_entries;	/* cached nat entry list (clean) */
	spinlock_t nat_list_lock;	/* protect clean nat entry list */
	unsigned int nat_cnt;		/* the # of cached nat entries */
	unsigned int dirty_nat_cnt;	/* total num of nat entries in set */
	unsigned int nat_blocks;	/* # of nat blocks */

	/* free node ids management */
	struct radix_tree_root free_nid_root;/* root of the free_nid cache */
	struct list_head free_nid_list;		/* list for free nids excluding preallocated nids */
	unsigned int nid_cnt[MAX_NID_STATE];	/* the number of free node id */
	spinlock_t nid_list_lock;	/* protect nid lists ops */
	struct mutex build_lock;	/* lock for build free nids */
	unsigned char **free_nid_bitmap;
	unsigned char *nat_block_bitmap;
	unsigned short *free_nid_count;	/* free nid count of NAT block */

	/* for checkpoint */
	char *nat_bitmap;		/* NAT bitmap pointer */

	unsigned int nat_bits_blocks;	/* # of nat bits blocks */
	unsigned char *nat_bits;	/* NAT bits blocks */
	unsigned char *full_nat_bits;	/* full NAT pages */
	unsigned char *empty_nat_bits;	/* empty NAT pages */
#ifdef CONFIG_F2FS_CHECK_FS
	char *nat_bitmap_mir;		/* NAT bitmap mirror */
#endif
	int bitmap_size;		/* bitmap size */
};

/*
 * this structure is used as one of function parameters.
 * all the information are dedicated to a given direct node block determined
 * by the data offset in a file.
 */
struct dnode_of_data {
	struct inode *inode;		/* vfs inode pointer */
	struct page *inode_page;	/* its inode page, NULL is possible */
	struct page *node_page;		/* cached direct node page */
	nid_t nid;			/* node id of the direct node block */
	unsigned int ofs_in_node;	/* data offset in the node page */
	bool inode_page_locked;		/* inode page is locked or not */
	bool node_changed;		/* is node block changed */
	char cur_level;			/* level of hole node page */
	char max_level;			/* level of current page located */
	block_t	data_blkaddr;		/* block address of the node block */
};

static inline void set_new_dnode(struct dnode_of_data *dn, struct inode *inode,
		struct page *ipage, struct page *npage, nid_t nid)
{
	memset(dn, 0, sizeof(*dn));
	dn->inode = inode;
	dn->inode_page = ipage;
	dn->node_page = npage;
	dn->nid = nid;
}

/*
 * For SIT manager
 *
 * By default, there are 6 active log areas across the whole main area.
 * When considering hot and cold data separation to reduce cleaning overhead,
 * we split 3 for data logs and 3 for node logs as hot, warm, and cold types,
 * respectively.
 * In the current design, you should not change the numbers intentionally.
 * Instead, as a mount option such as active_logs=x, you can use 2, 4, and 6
 * logs individually according to the underlying devices. (default: 6)
 * Just in case, on-disk layout covers maximum 16 logs that consist of 8 for
 * data and 8 for node logs.
 */
#define	NR_CURSEG_DATA_TYPE	(3)
#define NR_CURSEG_NODE_TYPE	(3)
#define NR_CURSEG_TYPE	(NR_CURSEG_DATA_TYPE + NR_CURSEG_NODE_TYPE)

enum {
	CURSEG_HOT_DATA	= 0,	/* directory entry blocks */
	CURSEG_WARM_DATA,	/* data blocks */
	CURSEG_COLD_DATA,	/* multimedia or GCed data blocks */
	CURSEG_HOT_NODE,	/* direct node blocks of directory files */
	CURSEG_WARM_NODE,	/* direct node blocks of normal files */
	CURSEG_COLD_NODE,	/* indirect node blocks */
	NO_CHECK_TYPE,
};

struct flush_cmd {
	struct completion wait;
	struct llist_node llnode;
	nid_t ino;
	int ret;
};

struct flush_cmd_control {
	struct task_struct *f2fs_issue_flush;	/* flush thread */
	wait_queue_head_t flush_wait_queue;	/* waiting queue for wake-up */
	atomic_t issued_flush;			/* # of issued flushes */
	atomic_t queued_flush;			/* # of queued flushes */
	struct llist_head issue_list;		/* list for command issue */
	struct llist_node *dispatch_list;	/* list for command dispatch */
};

struct f2fs_sm_info {
	struct sit_info *sit_info;		/* whole segment information */
	struct free_segmap_info *free_info;	/* free segment information */
	struct dirty_seglist_info *dirty_info;	/* dirty segment information */
	struct curseg_info *curseg_array;	/* active segment information */

	struct rw_semaphore curseg_lock;	/* for preventing curseg change */

	block_t seg0_blkaddr;		/* block address of 0'th segment */
	block_t main_blkaddr;		/* start block address of main area */
	block_t ssa_blkaddr;		/* start block address of SSA area */

	unsigned int segment_count;	/* total # of segments */
	unsigned int main_segments;	/* # of segments in main area */
	unsigned int reserved_segments;	/* # of reserved segments */
	unsigned int ovp_segments;	/* # of overprovision segments */

	/* a threshold to reclaim prefree segments */
	unsigned int rec_prefree_segments;

	/* for batched trimming */
	unsigned int trim_sections;		/* # of sections to trim */

	struct list_head sit_entry_set;	/* sit entry set list */

	unsigned int ipu_policy;	/* in-place-update policy */
	unsigned int min_ipu_util;	/* in-place-update threshold */
	unsigned int min_fsync_blocks;	/* threshold for fsync */
	unsigned int min_seq_blocks;	/* threshold for sequential blocks */
	unsigned int min_hot_blocks;	/* threshold for hot block allocation */
	unsigned int min_ssr_sections;	/* threshold to trigger SSR allocation */

	/* for flush command control */
	struct flush_cmd_control *fcc_info;

	/* for discard command control */
	struct discard_cmd_control *dcc_info;
};

/*
 * For superblock
 */
/*
 * COUNT_TYPE for monitoring
 *
 * f2fs monitors the number of several block types such as on-writeback,
 * dirty dentry blocks, dirty node blocks, and dirty meta blocks.
 */
#define WB_DATA_TYPE(p)	(__is_cp_guaranteed(p) ? F2FS_WB_CP_DATA : F2FS_WB_DATA)
enum count_type {
	F2FS_DIRTY_DENTS,
	F2FS_DIRTY_DATA,
	F2FS_DIRTY_QDATA,
	F2FS_DIRTY_NODES,
	F2FS_DIRTY_META,
	F2FS_INMEM_PAGES,
	F2FS_DIRTY_IMETA,
	F2FS_WB_CP_DATA,
	F2FS_WB_DATA,
	F2FS_RD_DATA,
	F2FS_RD_NODE,
	F2FS_RD_META,
	F2FS_DIO_WRITE,
	F2FS_DIO_READ,
	NR_COUNT_TYPE,
};

/*
 * The below are the page types of bios used in submit_bio().
 * The available types are:
 * DATA			User data pages. It operates as async mode.
 * NODE			Node pages. It operates as async mode.
 * META			FS metadata pages such as SIT, NAT, CP.
 * NR_PAGE_TYPE		The number of page types.
 * META_FLUSH		Make sure the previous pages are written
 *			with waiting the bio's completion
 * ...			Only can be used with META.
 */
#define PAGE_TYPE_OF_BIO(type)	((type) > META ? META : (type))
enum page_type {
	DATA,
	NODE,
	META,
	NR_PAGE_TYPE,
	META_FLUSH,
	INMEM,		/* the below types are used by tracepoints only. */
	INMEM_DROP,
	INMEM_INVALIDATE,
	INMEM_REVOKE,
	IPU,
	OPU,
};

enum temp_type {
	HOT = 0,	/* must be zero for meta bio */
	WARM,
	COLD,
	NR_TEMP_TYPE,
};

enum need_lock_type {
	LOCK_REQ = 0,
	LOCK_DONE,
	LOCK_RETRY,
};

enum cp_reason_type {
	CP_NO_NEEDED,
	CP_NON_REGULAR,
	CP_HARDLINK,
	CP_SB_NEED_CP,
	CP_WRONG_PINO,
	CP_NO_SPC_ROLL,
	CP_NODE_NEED_CP,
	CP_FASTBOOT_MODE,
	CP_SPEC_LOG_NUM,
	CP_RECOVER_DIR,
};

enum iostat_type {
	APP_DIRECT_IO,			/* app direct IOs */
	APP_BUFFERED_IO,		/* app buffered IOs */
	APP_WRITE_IO,			/* app write IOs */
	APP_MAPPED_IO,			/* app mapped IOs */
	FS_DATA_IO,			/* data IOs from kworker/fsync/reclaimer */
	FS_NODE_IO,			/* node IOs from kworker/fsync/reclaimer */
	FS_META_IO,			/* meta IOs from kworker/reclaimer */
	FS_GC_DATA_IO,			/* data IOs from forground gc */
	FS_GC_NODE_IO,			/* node IOs from forground gc */
	FS_CP_DATA_IO,			/* data IOs from checkpoint */
	FS_CP_NODE_IO,			/* node IOs from checkpoint */
	FS_CP_META_IO,			/* meta IOs from checkpoint */
	FS_DISCARD,			/* discard */
	NR_IO_TYPE,
};

struct f2fs_io_info {
	struct f2fs_sb_info *sbi;	/* f2fs_sb_info pointer */
	nid_t ino;		/* inode number */
	enum page_type type;	/* contains DATA/NODE/META/META_FLUSH */
	enum temp_type temp;	/* contains HOT/WARM/COLD */
	int op;			/* contains REQ_OP_ */
	int op_flags;		/* req_flag_bits */
	block_t new_blkaddr;	/* new block address to be written */
	block_t old_blkaddr;	/* old block address before Cow */
	struct page *page;	/* page to be written */
	struct page *encrypted_page;	/* encrypted page */
	struct list_head list;		/* serialize IOs */
	bool submitted;		/* indicate IO submission */
	int need_lock;		/* indicate we need to lock cp_rwsem */
	bool in_list;		/* indicate fio is in io_list */
	bool is_por;		/* indicate IO is from recovery or not */
	bool retry;		/* need to reallocate block address */
	enum iostat_type io_type;	/* io type */
	struct writeback_control *io_wbc; /* writeback control */
	struct bio **bio;		/* bio for ipu */
	sector_t *last_block;		/* last block number in bio */
	unsigned char version;		/* version of the node */
};

#define is_read_io(rw) ((rw) == READ)
struct f2fs_bio_info {
	struct f2fs_sb_info *sbi;	/* f2fs superblock */
	struct bio *bio;		/* bios to merge */
	sector_t last_block_in_bio;	/* last block number */
	struct f2fs_io_info fio;	/* store buffered io info. */
	struct rw_semaphore io_rwsem;	/* blocking op for bio */
	spinlock_t io_lock;		/* serialize DATA/NODE IOs */
	struct list_head io_list;	/* track fios */
};

#define FDEV(i)				(sbi->devs[i])
#define RDEV(i)				(raw_super->devs[i])
struct f2fs_dev_info {
	struct block_device *bdev;
	char path[MAX_PATH_LEN];
	unsigned int total_segments;
	block_t start_blk;
	block_t end_blk;
#ifdef CONFIG_BLK_DEV_ZONED
	unsigned int nr_blkz;		/* Total number of zones */
	unsigned long *blkz_seq;	/* Bitmap indicating sequential zones */
#endif
};

enum inode_type {
	DIR_INODE,			/* for dirty dir inode */
	FILE_INODE,			/* for dirty regular/symlink inode */
	DIRTY_META,			/* for all dirtied inode metadata */
	ATOMIC_FILE,			/* for all atomic files */
	NR_INODE_TYPE,
};

/* for inner inode cache management */
struct inode_management {
	struct radix_tree_root ino_root;	/* ino entry array */
	spinlock_t ino_lock;			/* for ino entry lock */
	struct list_head ino_list;		/* inode list head */
	unsigned long ino_num;			/* number of entries */
};

/* For s_flag in struct f2fs_sb_info */
enum {
	SBI_IS_DIRTY,				/* dirty flag for checkpoint */
	SBI_IS_CLOSE,				/* specify unmounting */
	SBI_NEED_FSCK,				/* need fsck.f2fs to fix */
	SBI_POR_DOING,				/* recovery is doing or not */
	SBI_NEED_SB_WRITE,			/* need to recover superblock */
	SBI_NEED_CP,				/* need to checkpoint */
	SBI_IS_SHUTDOWN,			/* shutdown by ioctl */
	SBI_IS_RECOVERED,			/* recovered orphan/data */
	SBI_CP_DISABLED,			/* CP was disabled last mount */
	SBI_CP_DISABLED_QUICK,			/* CP was disabled quickly */
	SBI_QUOTA_NEED_FLUSH,			/* need to flush quota info in CP */
	SBI_QUOTA_SKIP_FLUSH,			/* skip flushing quota in current CP */
	SBI_QUOTA_NEED_REPAIR,			/* quota file may be corrupted */
	SBI_IS_RESIZEFS,			/* resizefs is in process */
};

enum {
	CP_TIME,
	REQ_TIME,
	DISCARD_TIME,
	GC_TIME,
	DISABLE_TIME,
	UMOUNT_DISCARD_TIMEOUT,
	MAX_TIME,
};

enum {
	GC_NORMAL,
	GC_IDLE_CB,
	GC_IDLE_GREEDY,
	GC_URGENT,
};

enum {
	WHINT_MODE_OFF,		/* not pass down write hints */
	WHINT_MODE_USER,	/* try to pass down hints given by users */
	WHINT_MODE_FS,		/* pass down hints with F2FS policy */
};

enum {
	ALLOC_MODE_DEFAULT,	/* stay default */
	ALLOC_MODE_REUSE,	/* reuse segments as much as possible */
};

enum fsync_mode {
	FSYNC_MODE_POSIX,	/* fsync follows posix semantics */
	FSYNC_MODE_STRICT,	/* fsync behaves in line with ext4 */
	FSYNC_MODE_NOBARRIER,	/* fsync behaves nobarrier based on posix */
};

#ifdef CONFIG_FS_ENCRYPTION
#define DUMMY_ENCRYPTION_ENABLED(sbi) \
			(unlikely(F2FS_OPTION(sbi).test_dummy_encryption))
#else
#define DUMMY_ENCRYPTION_ENABLED(sbi) (0)
#endif

struct f2fs_sb_info {
	struct super_block *sb;			/* pointer to VFS super block */
	struct proc_dir_entry *s_proc;		/* proc entry */
	struct f2fs_super_block *raw_super;	/* raw super block pointer */
	struct rw_semaphore sb_lock;		/* lock for raw super block */
	int valid_super_block;			/* valid super block no */
	unsigned long s_flag;				/* flags for sbi */
	struct mutex writepages;		/* mutex for writepages() */
#ifdef CONFIG_UNICODE
	struct unicode_map *s_encoding;
	__u16 s_encoding_flags;
#endif

#ifdef CONFIG_BLK_DEV_ZONED
	unsigned int blocks_per_blkz;		/* F2FS blocks per zone */
	unsigned int log_blocks_per_blkz;	/* log2 F2FS blocks per zone */
#endif

	/* for node-related operations */
	struct f2fs_nm_info *nm_info;		/* node manager */
	struct inode *node_inode;		/* cache node blocks */

	/* for segment-related operations */
	struct f2fs_sm_info *sm_info;		/* segment manager */

	/* for bio operations */
	struct f2fs_bio_info *write_io[NR_PAGE_TYPE];	/* for write bios */
	/* keep migration IO order for LFS mode */
	struct rw_semaphore io_order_lock;
	mempool_t *write_io_dummy;		/* Dummy pages */

	/* for checkpoint */
	struct f2fs_checkpoint *ckpt;		/* raw checkpoint pointer */
	int cur_cp_pack;			/* remain current cp pack */
	spinlock_t cp_lock;			/* for flag in ckpt */
	struct inode *meta_inode;		/* cache meta blocks */
	struct mutex cp_mutex;			/* checkpoint procedure lock */
	struct rw_semaphore cp_rwsem;		/* blocking FS operations */
	struct rw_semaphore node_write;		/* locking node writes */
	struct rw_semaphore node_change;	/* locking node change */
	wait_queue_head_t cp_wait;
	unsigned long last_time[MAX_TIME];	/* to store time in jiffies */
	long interval_time[MAX_TIME];		/* to store thresholds */

	struct inode_management im[MAX_INO_ENTRY];      /* manage inode cache */

	spinlock_t fsync_node_lock;		/* for node entry lock */
	struct list_head fsync_node_list;	/* node list head */
	unsigned int fsync_seg_id;		/* sequence id */
	unsigned int fsync_node_num;		/* number of node entries */

	/* for orphan inode, use 0'th array */
	unsigned int max_orphans;		/* max orphan inodes */

	/* for inode management */
	struct list_head inode_list[NR_INODE_TYPE];	/* dirty inode list */
	spinlock_t inode_lock[NR_INODE_TYPE];	/* for dirty inode list lock */
	struct mutex flush_lock;		/* for flush exclusion */

	/* for extent tree cache */
	struct radix_tree_root extent_tree_root;/* cache extent cache entries */
	struct mutex extent_tree_lock;	/* locking extent radix tree */
	struct list_head extent_list;		/* lru list for shrinker */
	spinlock_t extent_lock;			/* locking extent lru list */
	atomic_t total_ext_tree;		/* extent tree count */
	struct list_head zombie_list;		/* extent zombie tree list */
	atomic_t total_zombie_tree;		/* extent zombie tree count */
	atomic_t total_ext_node;		/* extent info count */

	/* basic filesystem units */
	unsigned int log_sectors_per_block;	/* log2 sectors per block */
	unsigned int log_blocksize;		/* log2 block size */
	unsigned int blocksize;			/* block size */
	unsigned int root_ino_num;		/* root inode number*/
	unsigned int node_ino_num;		/* node inode number*/
	unsigned int meta_ino_num;		/* meta inode number*/
	unsigned int log_blocks_per_seg;	/* log2 blocks per segment */
	unsigned int blocks_per_seg;		/* blocks per segment */
	unsigned int segs_per_sec;		/* segments per section */
	unsigned int secs_per_zone;		/* sections per zone */
	unsigned int total_sections;		/* total section count */
	struct mutex resize_mutex;		/* for resize exclusion */
	unsigned int total_node_count;		/* total node block count */
	unsigned int total_valid_node_count;	/* valid node block count */
	loff_t max_file_blocks;			/* max block index of file */
	int dir_level;				/* directory level */
	int readdir_ra;				/* readahead inode in readdir */

	block_t user_block_count;		/* # of user blocks */
	block_t total_valid_block_count;	/* # of valid blocks */
	block_t discard_blks;			/* discard command candidats */
	block_t last_valid_block_count;		/* for recovery */
	block_t reserved_blocks;		/* configurable reserved blocks */
	block_t current_reserved_blocks;	/* current reserved blocks */

	/* Additional tracking for no checkpoint mode */
	block_t unusable_block_count;		/* # of blocks saved by last cp */

	unsigned int nquota_files;		/* # of quota sysfile */
	struct rw_semaphore quota_sem;		/* blocking cp for flags */

	/* # of pages, see count_type */
	atomic_t nr_pages[NR_COUNT_TYPE];
	/* # of allocated blocks */
	struct percpu_counter alloc_valid_block_count;

	/* writeback control */
	atomic_t wb_sync_req[META];	/* count # of WB_SYNC threads */

	/* valid inode count */
	struct percpu_counter total_valid_inode_count;

	struct f2fs_mount_info mount_opt;	/* mount options */

	/* for cleaning operations */
	struct mutex gc_mutex;			/* mutex for GC */
	struct f2fs_gc_kthread	*gc_thread;	/* GC thread */
	unsigned int cur_victim_sec;		/* current victim section num */
	unsigned int gc_mode;			/* current GC state */
	unsigned int next_victim_seg[2];	/* next segment in victim section */
	/* for skip statistic */
	unsigned int atomic_files;              /* # of opened atomic file */
	unsigned long long skipped_atomic_files[2];	/* FG_GC and BG_GC */
	unsigned long long skipped_gc_rwsem;		/* FG_GC only */

	/* threshold for gc trials on pinned files */
	u64 gc_pin_file_threshold;

	/* maximum # of trials to find a victim segment for SSR and GC */
	unsigned int max_victim_search;
	/* migration granularity of garbage collection, unit: segment */
	unsigned int migration_granularity;

	/*
	 * for stat information.
	 * one is for the LFS mode, and the other is for the SSR mode.
	 */
#ifdef CONFIG_F2FS_STAT_FS
	struct f2fs_stat_info *stat_info;	/* FS status information */
	atomic_t meta_count[META_MAX];		/* # of meta blocks */
	unsigned int segment_count[2];		/* # of allocated segments */
	unsigned int block_count[2];		/* # of allocated blocks */
	atomic_t inplace_count;		/* # of inplace update */
	atomic64_t total_hit_ext;		/* # of lookup extent cache */
	atomic64_t read_hit_rbtree;		/* # of hit rbtree extent node */
	atomic64_t read_hit_largest;		/* # of hit largest extent node */
	atomic64_t read_hit_cached;		/* # of hit cached extent node */
	atomic_t inline_xattr;			/* # of inline_xattr inodes */
	atomic_t inline_inode;			/* # of inline_data inodes */
	atomic_t inline_dir;			/* # of inline_dentry inodes */
	atomic_t aw_cnt;			/* # of atomic writes */
	atomic_t vw_cnt;			/* # of volatile writes */
	atomic_t max_aw_cnt;			/* max # of atomic writes */
	atomic_t max_vw_cnt;			/* max # of volatile writes */
	int bg_gc;				/* background gc calls */
	unsigned int io_skip_bggc;		/* skip background gc for in-flight IO */
	unsigned int other_skip_bggc;		/* skip background gc for other reasons */
	unsigned int ndirty_inode[NR_INODE_TYPE];	/* # of dirty inodes */
#endif
	spinlock_t stat_lock;			/* lock for stat operations */

	/* For app/fs IO statistics */
	spinlock_t iostat_lock;
	unsigned long long write_iostat[NR_IO_TYPE];
	bool iostat_enable;

	/* For sysfs suppport */
	struct kobject s_kobj;
	struct completion s_kobj_unregister;

	/* For shrinker support */
	struct list_head s_list;
	int s_ndevs;				/* number of devices */
	struct f2fs_dev_info *devs;		/* for device list */
	unsigned int dirty_device;		/* for checkpoint data flush */
	spinlock_t dev_lock;			/* protect dirty_device */
	struct mutex umount_mutex;
	unsigned int shrinker_run_no;

	/* For write statistics */
	u64 sectors_written_start;
	u64 kbytes_written;

	/* Reference to checksum algorithm driver via cryptoapi */
	struct crypto_shash *s_chksum_driver;

	/* Precomputed FS UUID checksum for seeding other checksums */
	__u32 s_chksum_seed;
};

struct f2fs_private_dio {
	struct inode *inode;
	void *orig_private;
	bio_end_io_t *orig_end_io;
	bool write;
};

#ifdef CONFIG_F2FS_FAULT_INJECTION
#define f2fs_show_injection_info(type)					\
	printk_ratelimited("%sF2FS-fs : inject %s in %s of %pS\n",	\
		KERN_INFO, f2fs_fault_name[type],			\
		__func__, __builtin_return_address(0))
static inline bool time_to_inject(struct f2fs_sb_info *sbi, int type)
{
	struct f2fs_fault_info *ffi = &F2FS_OPTION(sbi).fault_info;

	if (!ffi->inject_rate)
		return false;

	if (!IS_FAULT_SET(ffi, type))
		return false;

	atomic_inc(&ffi->inject_ops);
	if (atomic_read(&ffi->inject_ops) >= ffi->inject_rate) {
		atomic_set(&ffi->inject_ops, 0);
		return true;
	}
	return false;
}
#else
#define f2fs_show_injection_info(type) do { } while (0)
static inline bool time_to_inject(struct f2fs_sb_info *sbi, int type)
{
	return false;
}
#endif

/*
 * Test if the mounted volume is a multi-device volume.
 *   - For a single regular disk volume, sbi->s_ndevs is 0.
 *   - For a single zoned disk volume, sbi->s_ndevs is 1.
 *   - For a multi-device volume, sbi->s_ndevs is always 2 or more.
 */
static inline bool f2fs_is_multi_device(struct f2fs_sb_info *sbi)
{
	return sbi->s_ndevs > 1;
}

/* For write statistics. Suppose sector size is 512 bytes,
 * and the return value is in kbytes. s is of struct f2fs_sb_info.
 */
#define BD_PART_WRITTEN(s)						 \
(((u64)part_stat_read((s)->sb->s_bdev->bd_part, sectors[STAT_WRITE]) -   \
		(s)->sectors_written_start) >> 1)

static inline void f2fs_update_time(struct f2fs_sb_info *sbi, int type)
{
	unsigned long now = jiffies;

	sbi->last_time[type] = now;

	/* DISCARD_TIME and GC_TIME are based on REQ_TIME */
	if (type == REQ_TIME) {
		sbi->last_time[DISCARD_TIME] = now;
		sbi->last_time[GC_TIME] = now;
	}
}

static inline bool f2fs_time_over(struct f2fs_sb_info *sbi, int type)
{
	unsigned long interval = sbi->interval_time[type] * HZ;

	return time_after(jiffies, sbi->last_time[type] + interval);
}

static inline unsigned int f2fs_time_to_wait(struct f2fs_sb_info *sbi,
						int type)
{
	unsigned long interval = sbi->interval_time[type] * HZ;
	unsigned int wait_ms = 0;
	long delta;

	delta = (sbi->last_time[type] + interval) - jiffies;
	if (delta > 0)
		wait_ms = jiffies_to_msecs(delta);

	return wait_ms;
}

/*
 * Inline functions
 */
static inline u32 __f2fs_crc32(struct f2fs_sb_info *sbi, u32 crc,
			      const void *address, unsigned int length)
{
	struct {
		struct shash_desc shash;
		char ctx[4];
	} desc;
	int err;

	BUG_ON(crypto_shash_descsize(sbi->s_chksum_driver) != sizeof(desc.ctx));

	desc.shash.tfm = sbi->s_chksum_driver;
	*(u32 *)desc.ctx = crc;

	err = crypto_shash_update(&desc.shash, address, length);
	BUG_ON(err);

	return *(u32 *)desc.ctx;
}

static inline u32 f2fs_crc32(struct f2fs_sb_info *sbi, const void *address,
			   unsigned int length)
{
	return __f2fs_crc32(sbi, F2FS_SUPER_MAGIC, address, length);
}

static inline bool f2fs_crc_valid(struct f2fs_sb_info *sbi, __u32 blk_crc,
				  void *buf, size_t buf_size)
{
	return f2fs_crc32(sbi, buf, buf_size) == blk_crc;
}

static inline u32 f2fs_chksum(struct f2fs_sb_info *sbi, u32 crc,
			      const void *address, unsigned int length)
{
	return __f2fs_crc32(sbi, crc, address, length);
}

static inline struct f2fs_inode_info *F2FS_I(struct inode *inode)
{
	return container_of(inode, struct f2fs_inode_info, vfs_inode);
}

static inline struct f2fs_sb_info *F2FS_SB(struct super_block *sb)
{
	return sb->s_fs_info;
}

static inline struct f2fs_sb_info *F2FS_I_SB(struct inode *inode)
{
	return F2FS_SB(inode->i_sb);
}

static inline struct f2fs_sb_info *F2FS_M_SB(struct address_space *mapping)
{
	return F2FS_I_SB(mapping->host);
}

static inline struct f2fs_sb_info *F2FS_P_SB(struct page *page)
{
	return F2FS_M_SB(page_file_mapping(page));
}

static inline struct f2fs_super_block *F2FS_RAW_SUPER(struct f2fs_sb_info *sbi)
{
	return (struct f2fs_super_block *)(sbi->raw_super);
}

static inline struct f2fs_checkpoint *F2FS_CKPT(struct f2fs_sb_info *sbi)
{
	return (struct f2fs_checkpoint *)(sbi->ckpt);
}

static inline struct f2fs_node *F2FS_NODE(struct page *page)
{
	return (struct f2fs_node *)page_address(page);
}

static inline struct f2fs_inode *F2FS_INODE(struct page *page)
{
	return &((struct f2fs_node *)page_address(page))->i;
}

static inline struct f2fs_nm_info *NM_I(struct f2fs_sb_info *sbi)
{
	return (struct f2fs_nm_info *)(sbi->nm_info);
}

static inline struct f2fs_sm_info *SM_I(struct f2fs_sb_info *sbi)
{
	return (struct f2fs_sm_info *)(sbi->sm_info);
}

static inline struct sit_info *SIT_I(struct f2fs_sb_info *sbi)
{
	return (struct sit_info *)(SM_I(sbi)->sit_info);
}

static inline struct free_segmap_info *FREE_I(struct f2fs_sb_info *sbi)
{
	return (struct free_segmap_info *)(SM_I(sbi)->free_info);
}

static inline struct dirty_seglist_info *DIRTY_I(struct f2fs_sb_info *sbi)
{
	return (struct dirty_seglist_info *)(SM_I(sbi)->dirty_info);
}

static inline struct address_space *META_MAPPING(struct f2fs_sb_info *sbi)
{
	return sbi->meta_inode->i_mapping;
}

static inline struct address_space *NODE_MAPPING(struct f2fs_sb_info *sbi)
{
	return sbi->node_inode->i_mapping;
}

static inline bool is_sbi_flag_set(struct f2fs_sb_info *sbi, unsigned int type)
{
	return test_bit(type, &sbi->s_flag);
}

static inline void set_sbi_flag(struct f2fs_sb_info *sbi, unsigned int type)
{
	set_bit(type, &sbi->s_flag);
}

static inline void clear_sbi_flag(struct f2fs_sb_info *sbi, unsigned int type)
{
	clear_bit(type, &sbi->s_flag);
}

static inline unsigned long long cur_cp_version(struct f2fs_checkpoint *cp)
{
	return le64_to_cpu(cp->checkpoint_ver);
}

static inline unsigned long f2fs_qf_ino(struct super_block *sb, int type)
{
	if (type < F2FS_MAX_QUOTAS)
		return le32_to_cpu(F2FS_SB(sb)->raw_super->qf_ino[type]);
	return 0;
}

static inline __u64 cur_cp_crc(struct f2fs_checkpoint *cp)
{
	size_t crc_offset = le32_to_cpu(cp->checksum_offset);
	return le32_to_cpu(*((__le32 *)((unsigned char *)cp + crc_offset)));
}

static inline bool __is_set_ckpt_flags(struct f2fs_checkpoint *cp, unsigned int f)
{
	unsigned int ckpt_flags = le32_to_cpu(cp->ckpt_flags);

	return ckpt_flags & f;
}

static inline bool is_set_ckpt_flags(struct f2fs_sb_info *sbi, unsigned int f)
{
	return __is_set_ckpt_flags(F2FS_CKPT(sbi), f);
}

static inline void __set_ckpt_flags(struct f2fs_checkpoint *cp, unsigned int f)
{
	unsigned int ckpt_flags;

	ckpt_flags = le32_to_cpu(cp->ckpt_flags);
	ckpt_flags |= f;
	cp->ckpt_flags = cpu_to_le32(ckpt_flags);
}

static inline void set_ckpt_flags(struct f2fs_sb_info *sbi, unsigned int f)
{
	unsigned long flags;

	spin_lock_irqsave(&sbi->cp_lock, flags);
	__set_ckpt_flags(F2FS_CKPT(sbi), f);
	spin_unlock_irqrestore(&sbi->cp_lock, flags);
}

static inline void __clear_ckpt_flags(struct f2fs_checkpoint *cp, unsigned int f)
{
	unsigned int ckpt_flags;

	ckpt_flags = le32_to_cpu(cp->ckpt_flags);
	ckpt_flags &= (~f);
	cp->ckpt_flags = cpu_to_le32(ckpt_flags);
}

static inline void clear_ckpt_flags(struct f2fs_sb_info *sbi, unsigned int f)
{
	unsigned long flags;

	spin_lock_irqsave(&sbi->cp_lock, flags);
	__clear_ckpt_flags(F2FS_CKPT(sbi), f);
	spin_unlock_irqrestore(&sbi->cp_lock, flags);
}

static inline void disable_nat_bits(struct f2fs_sb_info *sbi, bool lock)
{
	unsigned long flags;
	unsigned char *nat_bits;

	/*
	 * In order to re-enable nat_bits we need to call fsck.f2fs by
	 * set_sbi_flag(sbi, SBI_NEED_FSCK). But it may give huge cost,
	 * so let's rely on regular fsck or unclean shutdown.
	 */

	if (lock)
		spin_lock_irqsave(&sbi->cp_lock, flags);
	__clear_ckpt_flags(F2FS_CKPT(sbi), CP_NAT_BITS_FLAG);
	nat_bits = NM_I(sbi)->nat_bits;
	NM_I(sbi)->nat_bits = NULL;
	if (lock)
		spin_unlock_irqrestore(&sbi->cp_lock, flags);

	kvfree(nat_bits);
}

static inline bool enabled_nat_bits(struct f2fs_sb_info *sbi,
					struct cp_control *cpc)
{
	bool set = is_set_ckpt_flags(sbi, CP_NAT_BITS_FLAG);

	return (cpc) ? (cpc->reason & CP_UMOUNT) && set : set;
}

static inline void f2fs_lock_op(struct f2fs_sb_info *sbi)
{
	down_read(&sbi->cp_rwsem);
}

static inline int f2fs_trylock_op(struct f2fs_sb_info *sbi)
{
	return down_read_trylock(&sbi->cp_rwsem);
}

static inline void f2fs_unlock_op(struct f2fs_sb_info *sbi)
{
	up_read(&sbi->cp_rwsem);
}

static inline void f2fs_lock_all(struct f2fs_sb_info *sbi)
{
	down_write(&sbi->cp_rwsem);
}

static inline void f2fs_unlock_all(struct f2fs_sb_info *sbi)
{
	up_write(&sbi->cp_rwsem);
}

static inline int __get_cp_reason(struct f2fs_sb_info *sbi)
{
	int reason = CP_SYNC;

	if (test_opt(sbi, FASTBOOT))
		reason = CP_FASTBOOT;
	if (is_sbi_flag_set(sbi, SBI_IS_CLOSE))
		reason = CP_UMOUNT;
	return reason;
}

static inline bool __remain_node_summaries(int reason)
{
	return (reason & (CP_UMOUNT | CP_FASTBOOT));
}

static inline bool __exist_node_summaries(struct f2fs_sb_info *sbi)
{
	return (is_set_ckpt_flags(sbi, CP_UMOUNT_FLAG) ||
			is_set_ckpt_flags(sbi, CP_FASTBOOT_FLAG));
}

/*
 * Check whether the inode has blocks or not
 */
static inline int F2FS_HAS_BLOCKS(struct inode *inode)
{
	block_t xattr_block = F2FS_I(inode)->i_xattr_nid ? 1 : 0;

	return (inode->i_blocks >> F2FS_LOG_SECTORS_PER_BLOCK) > xattr_block;
}

static inline bool f2fs_has_xattr_block(unsigned int ofs)
{
	return ofs == XATTR_NODE_OFFSET;
}

static inline bool __allow_reserved_blocks(struct f2fs_sb_info *sbi,
					struct inode *inode, bool cap)
{
	if (!inode)
		return true;
	if (!test_opt(sbi, RESERVE_ROOT))
		return false;
	if (IS_NOQUOTA(inode))
		return true;
	if (uid_eq(F2FS_OPTION(sbi).s_resuid, current_fsuid()))
		return true;
	if (!gid_eq(F2FS_OPTION(sbi).s_resgid, GLOBAL_ROOT_GID) &&
					in_group_p(F2FS_OPTION(sbi).s_resgid))
		return true;
	if (cap && capable(CAP_SYS_RESOURCE))
		return true;
	return false;
}

static inline void f2fs_i_blocks_write(struct inode *, block_t, bool, bool);
static inline int inc_valid_block_count(struct f2fs_sb_info *sbi,
				 struct inode *inode, blkcnt_t *count)
{
	blkcnt_t diff = 0, release = 0;
	block_t avail_user_block_count;
	int ret;

	ret = dquot_reserve_block(inode, *count);
	if (ret)
		return ret;

	if (time_to_inject(sbi, FAULT_BLOCK)) {
		f2fs_show_injection_info(FAULT_BLOCK);
		release = *count;
		goto release_quota;
	}

	/*
	 * let's increase this in prior to actual block count change in order
	 * for f2fs_sync_file to avoid data races when deciding checkpoint.
	 */
	percpu_counter_add(&sbi->alloc_valid_block_count, (*count));

	spin_lock(&sbi->stat_lock);
	sbi->total_valid_block_count += (block_t)(*count);
	avail_user_block_count = sbi->user_block_count -
					sbi->current_reserved_blocks;

	if (!__allow_reserved_blocks(sbi, inode, true))
		avail_user_block_count -= F2FS_OPTION(sbi).root_reserved_blocks;
	if (unlikely(is_sbi_flag_set(sbi, SBI_CP_DISABLED))) {
		if (avail_user_block_count > sbi->unusable_block_count)
			avail_user_block_count -= sbi->unusable_block_count;
		else
			avail_user_block_count = 0;
	}
	if (unlikely(sbi->total_valid_block_count > avail_user_block_count)) {
		diff = sbi->total_valid_block_count - avail_user_block_count;
		if (diff > *count)
			diff = *count;
		*count -= diff;
		release = diff;
		sbi->total_valid_block_count -= diff;
		if (!*count) {
			spin_unlock(&sbi->stat_lock);
			goto enospc;
		}
	}
	spin_unlock(&sbi->stat_lock);

	if (unlikely(release)) {
		percpu_counter_sub(&sbi->alloc_valid_block_count, release);
		dquot_release_reservation_block(inode, release);
	}
	f2fs_i_blocks_write(inode, *count, true, true);
	return 0;

enospc:
	percpu_counter_sub(&sbi->alloc_valid_block_count, release);
release_quota:
	dquot_release_reservation_block(inode, release);
	return -ENOSPC;
}

__printf(2, 3)
void f2fs_printk(struct f2fs_sb_info *sbi, const char *fmt, ...);

#define f2fs_err(sbi, fmt, ...)						\
	f2fs_printk(sbi, KERN_ERR fmt, ##__VA_ARGS__)
#define f2fs_warn(sbi, fmt, ...)					\
	f2fs_printk(sbi, KERN_WARNING fmt, ##__VA_ARGS__)
#define f2fs_notice(sbi, fmt, ...)					\
	f2fs_printk(sbi, KERN_NOTICE fmt, ##__VA_ARGS__)
#define f2fs_info(sbi, fmt, ...)					\
	f2fs_printk(sbi, KERN_INFO fmt, ##__VA_ARGS__)
#define f2fs_debug(sbi, fmt, ...)					\
	f2fs_printk(sbi, KERN_DEBUG fmt, ##__VA_ARGS__)

static inline void dec_valid_block_count(struct f2fs_sb_info *sbi,
						struct inode *inode,
						block_t count)
{
	blkcnt_t sectors = count << F2FS_LOG_SECTORS_PER_BLOCK;

	spin_lock(&sbi->stat_lock);
	f2fs_bug_on(sbi, sbi->total_valid_block_count < (block_t) count);
	sbi->total_valid_block_count -= (block_t)count;
	if (sbi->reserved_blocks &&
		sbi->current_reserved_blocks < sbi->reserved_blocks)
		sbi->current_reserved_blocks = min(sbi->reserved_blocks,
					sbi->current_reserved_blocks + count);
	spin_unlock(&sbi->stat_lock);
	if (unlikely(inode->i_blocks < sectors)) {
		f2fs_warn(sbi, "Inconsistent i_blocks, ino:%lu, iblocks:%llu, sectors:%llu",
			  inode->i_ino,
			  (unsigned long long)inode->i_blocks,
			  (unsigned long long)sectors);
		set_sbi_flag(sbi, SBI_NEED_FSCK);
		return;
	}
	f2fs_i_blocks_write(inode, count, false, true);
}

static inline void inc_page_count(struct f2fs_sb_info *sbi, int count_type)
{
	atomic_inc(&sbi->nr_pages[count_type]);

	if (count_type == F2FS_DIRTY_DENTS ||
			count_type == F2FS_DIRTY_NODES ||
			count_type == F2FS_DIRTY_META ||
			count_type == F2FS_DIRTY_QDATA ||
			count_type == F2FS_DIRTY_IMETA)
		set_sbi_flag(sbi, SBI_IS_DIRTY);
}

static inline void inode_inc_dirty_pages(struct inode *inode)
{
	atomic_inc(&F2FS_I(inode)->dirty_pages);
	inc_page_count(F2FS_I_SB(inode), S_ISDIR(inode->i_mode) ?
				F2FS_DIRTY_DENTS : F2FS_DIRTY_DATA);
	if (IS_NOQUOTA(inode))
		inc_page_count(F2FS_I_SB(inode), F2FS_DIRTY_QDATA);
}

static inline void dec_page_count(struct f2fs_sb_info *sbi, int count_type)
{
	atomic_dec(&sbi->nr_pages[count_type]);
}

static inline void inode_dec_dirty_pages(struct inode *inode)
{
	if (!S_ISDIR(inode->i_mode) && !S_ISREG(inode->i_mode) &&
			!S_ISLNK(inode->i_mode))
		return;

	atomic_dec(&F2FS_I(inode)->dirty_pages);
	dec_page_count(F2FS_I_SB(inode), S_ISDIR(inode->i_mode) ?
				F2FS_DIRTY_DENTS : F2FS_DIRTY_DATA);
	if (IS_NOQUOTA(inode))
		dec_page_count(F2FS_I_SB(inode), F2FS_DIRTY_QDATA);
}

static inline s64 get_pages(struct f2fs_sb_info *sbi, int count_type)
{
	return atomic_read(&sbi->nr_pages[count_type]);
}

static inline int get_dirty_pages(struct inode *inode)
{
	return atomic_read(&F2FS_I(inode)->dirty_pages);
}

static inline int get_blocktype_secs(struct f2fs_sb_info *sbi, int block_type)
{
	unsigned int pages_per_sec = sbi->segs_per_sec * sbi->blocks_per_seg;
	unsigned int segs = (get_pages(sbi, block_type) + pages_per_sec - 1) >>
						sbi->log_blocks_per_seg;

	return segs / sbi->segs_per_sec;
}

static inline block_t valid_user_blocks(struct f2fs_sb_info *sbi)
{
	return sbi->total_valid_block_count;
}

static inline block_t discard_blocks(struct f2fs_sb_info *sbi)
{
	return sbi->discard_blks;
}

static inline unsigned long __bitmap_size(struct f2fs_sb_info *sbi, int flag)
{
	struct f2fs_checkpoint *ckpt = F2FS_CKPT(sbi);

	/* return NAT or SIT bitmap */
	if (flag == NAT_BITMAP)
		return le32_to_cpu(ckpt->nat_ver_bitmap_bytesize);
	else if (flag == SIT_BITMAP)
		return le32_to_cpu(ckpt->sit_ver_bitmap_bytesize);

	return 0;
}

static inline block_t __cp_payload(struct f2fs_sb_info *sbi)
{
	return le32_to_cpu(F2FS_RAW_SUPER(sbi)->cp_payload);
}

static inline void *__bitmap_ptr(struct f2fs_sb_info *sbi, int flag)
{
	struct f2fs_checkpoint *ckpt = F2FS_CKPT(sbi);
	int offset;

	if (is_set_ckpt_flags(sbi, CP_LARGE_NAT_BITMAP_FLAG)) {
		offset = (flag == SIT_BITMAP) ?
			le32_to_cpu(ckpt->nat_ver_bitmap_bytesize) : 0;
		/*
		 * if large_nat_bitmap feature is enabled, leave checksum
		 * protection for all nat/sit bitmaps.
		 */
		return &ckpt->sit_nat_version_bitmap + offset + sizeof(__le32);
	}

	if (__cp_payload(sbi) > 0) {
		if (flag == NAT_BITMAP)
			return &ckpt->sit_nat_version_bitmap;
		else
			return (unsigned char *)ckpt + F2FS_BLKSIZE;
	} else {
		offset = (flag == NAT_BITMAP) ?
			le32_to_cpu(ckpt->sit_ver_bitmap_bytesize) : 0;
		return &ckpt->sit_nat_version_bitmap + offset;
	}
}

static inline block_t __start_cp_addr(struct f2fs_sb_info *sbi)
{
	block_t start_addr = le32_to_cpu(F2FS_RAW_SUPER(sbi)->cp_blkaddr);

	if (sbi->cur_cp_pack == 2)
		start_addr += sbi->blocks_per_seg;
	return start_addr;
}

static inline block_t __start_cp_next_addr(struct f2fs_sb_info *sbi)
{
	block_t start_addr = le32_to_cpu(F2FS_RAW_SUPER(sbi)->cp_blkaddr);

	if (sbi->cur_cp_pack == 1)
		start_addr += sbi->blocks_per_seg;
	return start_addr;
}

static inline void __set_cp_next_pack(struct f2fs_sb_info *sbi)
{
	sbi->cur_cp_pack = (sbi->cur_cp_pack == 1) ? 2 : 1;
}

static inline block_t __start_sum_addr(struct f2fs_sb_info *sbi)
{
	return le32_to_cpu(F2FS_CKPT(sbi)->cp_pack_start_sum);
}

static inline int inc_valid_node_count(struct f2fs_sb_info *sbi,
					struct inode *inode, bool is_inode)
{
	block_t	valid_block_count;
	unsigned int valid_node_count, user_block_count;
	int err;

	if (is_inode) {
		if (inode) {
			err = dquot_alloc_inode(inode);
			if (err)
				return err;
		}
	} else {
		err = dquot_reserve_block(inode, 1);
		if (err)
			return err;
	}

	if (time_to_inject(sbi, FAULT_BLOCK)) {
		f2fs_show_injection_info(FAULT_BLOCK);
		goto enospc;
	}

	spin_lock(&sbi->stat_lock);

	valid_block_count = sbi->total_valid_block_count +
					sbi->current_reserved_blocks + 1;

	if (!__allow_reserved_blocks(sbi, inode, false))
		valid_block_count += F2FS_OPTION(sbi).root_reserved_blocks;
	user_block_count = sbi->user_block_count;
	if (unlikely(is_sbi_flag_set(sbi, SBI_CP_DISABLED)))
		user_block_count -= sbi->unusable_block_count;

	if (unlikely(valid_block_count > user_block_count)) {
		spin_unlock(&sbi->stat_lock);
		goto enospc;
	}

	valid_node_count = sbi->total_valid_node_count + 1;
	if (unlikely(valid_node_count > sbi->total_node_count)) {
		spin_unlock(&sbi->stat_lock);
		goto enospc;
	}

	sbi->total_valid_node_count++;
	sbi->total_valid_block_count++;
	spin_unlock(&sbi->stat_lock);

	if (inode) {
		if (is_inode)
			f2fs_mark_inode_dirty_sync(inode, true);
		else
			f2fs_i_blocks_write(inode, 1, true, true);
	}

	percpu_counter_inc(&sbi->alloc_valid_block_count);
	return 0;

enospc:
	if (is_inode) {
		if (inode)
			dquot_free_inode(inode);
	} else {
		dquot_release_reservation_block(inode, 1);
	}
	return -ENOSPC;
}

static inline void dec_valid_node_count(struct f2fs_sb_info *sbi,
					struct inode *inode, bool is_inode)
{
	spin_lock(&sbi->stat_lock);

	f2fs_bug_on(sbi, !sbi->total_valid_block_count);
	f2fs_bug_on(sbi, !sbi->total_valid_node_count);

	sbi->total_valid_node_count--;
	sbi->total_valid_block_count--;
	if (sbi->reserved_blocks &&
		sbi->current_reserved_blocks < sbi->reserved_blocks)
		sbi->current_reserved_blocks++;

	spin_unlock(&sbi->stat_lock);

	if (is_inode) {
		dquot_free_inode(inode);
	} else {
		if (unlikely(inode->i_blocks == 0)) {
			f2fs_warn(sbi, "Inconsistent i_blocks, ino:%lu, iblocks:%llu",
				  inode->i_ino,
				  (unsigned long long)inode->i_blocks);
			set_sbi_flag(sbi, SBI_NEED_FSCK);
			return;
		}
		f2fs_i_blocks_write(inode, 1, false, true);
	}
}

static inline unsigned int valid_node_count(struct f2fs_sb_info *sbi)
{
	return sbi->total_valid_node_count;
}

static inline void inc_valid_inode_count(struct f2fs_sb_info *sbi)
{
	percpu_counter_inc(&sbi->total_valid_inode_count);
}

static inline void dec_valid_inode_count(struct f2fs_sb_info *sbi)
{
	percpu_counter_dec(&sbi->total_valid_inode_count);
}

static inline s64 valid_inode_count(struct f2fs_sb_info *sbi)
{
	return percpu_counter_sum_positive(&sbi->total_valid_inode_count);
}

static inline struct page *f2fs_grab_cache_page(struct address_space *mapping,
						pgoff_t index, bool for_write)
{
	struct page *page;

	if (IS_ENABLED(CONFIG_F2FS_FAULT_INJECTION)) {
		if (!for_write)
			page = find_get_page_flags(mapping, index,
							FGP_LOCK | FGP_ACCESSED);
		else
			page = find_lock_page(mapping, index);
		if (page)
			return page;

		if (time_to_inject(F2FS_M_SB(mapping), FAULT_PAGE_ALLOC)) {
			f2fs_show_injection_info(FAULT_PAGE_ALLOC);
			return NULL;
		}
	}

	if (!for_write)
		return grab_cache_page(mapping, index);
	return grab_cache_page_write_begin(mapping, index, AOP_FLAG_NOFS);
}

static inline struct page *f2fs_pagecache_get_page(
				struct address_space *mapping, pgoff_t index,
				int fgp_flags, gfp_t gfp_mask)
{
	if (time_to_inject(F2FS_M_SB(mapping), FAULT_PAGE_GET)) {
		f2fs_show_injection_info(FAULT_PAGE_GET);
		return NULL;
	}

	return pagecache_get_page(mapping, index, fgp_flags, gfp_mask);
}

static inline void f2fs_copy_page(struct page *src, struct page *dst)
{
	char *src_kaddr = kmap(src);
	char *dst_kaddr = kmap(dst);

	memcpy(dst_kaddr, src_kaddr, PAGE_SIZE);
	kunmap(dst);
	kunmap(src);
}

static inline void f2fs_put_page(struct page *page, int unlock)
{
	if (!page)
		return;

	if (unlock) {
		f2fs_bug_on(F2FS_P_SB(page), !PageLocked(page));
		unlock_page(page);
	}
	put_page(page);
}

static inline void f2fs_put_dnode(struct dnode_of_data *dn)
{
	if (dn->node_page)
		f2fs_put_page(dn->node_page, 1);
	if (dn->inode_page && dn->node_page != dn->inode_page)
		f2fs_put_page(dn->inode_page, 0);
	dn->node_page = NULL;
	dn->inode_page = NULL;
}

static inline struct kmem_cache *f2fs_kmem_cache_create(const char *name,
					size_t size)
{
	return kmem_cache_create(name, size, 0, SLAB_RECLAIM_ACCOUNT, NULL);
}

static inline void *f2fs_kmem_cache_alloc(struct kmem_cache *cachep,
						gfp_t flags)
{
	void *entry;

	entry = kmem_cache_alloc(cachep, flags);
	if (!entry)
		entry = kmem_cache_alloc(cachep, flags | __GFP_NOFAIL);
	return entry;
}

static inline struct bio *f2fs_bio_alloc(struct f2fs_sb_info *sbi,
						int npages, bool no_fail)
{
	struct bio *bio;

	if (no_fail) {
		/* No failure on bio allocation */
		bio = bio_alloc(GFP_NOIO, npages);
		if (!bio)
			bio = bio_alloc(GFP_NOIO | __GFP_NOFAIL, npages);
		return bio;
	}
	if (time_to_inject(sbi, FAULT_ALLOC_BIO)) {
		f2fs_show_injection_info(FAULT_ALLOC_BIO);
		return NULL;
	}

	return bio_alloc(GFP_KERNEL, npages);
}

static inline bool is_idle(struct f2fs_sb_info *sbi, int type)
{
	if (sbi->gc_mode == GC_URGENT)
		return true;

	if (get_pages(sbi, F2FS_RD_DATA) || get_pages(sbi, F2FS_RD_NODE) ||
		get_pages(sbi, F2FS_RD_META) || get_pages(sbi, F2FS_WB_DATA) ||
		get_pages(sbi, F2FS_WB_CP_DATA) ||
		get_pages(sbi, F2FS_DIO_READ) ||
		get_pages(sbi, F2FS_DIO_WRITE))
		return false;

	if (type != DISCARD_TIME && SM_I(sbi) && SM_I(sbi)->dcc_info &&
			atomic_read(&SM_I(sbi)->dcc_info->queued_discard))
		return false;

	if (SM_I(sbi) && SM_I(sbi)->fcc_info &&
			atomic_read(&SM_I(sbi)->fcc_info->queued_flush))
		return false;

	return f2fs_time_over(sbi, type);
}

static inline void f2fs_radix_tree_insert(struct radix_tree_root *root,
				unsigned long index, void *item)
{
	while (radix_tree_insert(root, index, item))
		cond_resched();
}

#define RAW_IS_INODE(p)	((p)->footer.nid == (p)->footer.ino)

static inline bool IS_INODE(struct page *page)
{
	struct f2fs_node *p = F2FS_NODE(page);

	return RAW_IS_INODE(p);
}

static inline int offset_in_addr(struct f2fs_inode *i)
{
	return (i->i_inline & F2FS_EXTRA_ATTR) ?
			(le16_to_cpu(i->i_extra_isize) / sizeof(__le32)) : 0;
}

static inline __le32 *blkaddr_in_node(struct f2fs_node *node)
{
	return RAW_IS_INODE(node) ? node->i.i_addr : node->dn.addr;
}

static inline int f2fs_has_extra_attr(struct inode *inode);
static inline block_t datablock_addr(struct inode *inode,
			struct page *node_page, unsigned int offset)
{
	struct f2fs_node *raw_node;
	__le32 *addr_array;
	int base = 0;
	bool is_inode = IS_INODE(node_page);

	raw_node = F2FS_NODE(node_page);

	/* from GC path only */
	if (is_inode) {
		if (!inode)
			base = offset_in_addr(&raw_node->i);
		else if (f2fs_has_extra_attr(inode))
			base = get_extra_isize(inode);
	}

	addr_array = blkaddr_in_node(raw_node);
	return le32_to_cpu(addr_array[base + offset]);
}

static inline int f2fs_test_bit(unsigned int nr, char *addr)
{
	int mask;

	addr += (nr >> 3);
	mask = 1 << (7 - (nr & 0x07));
	return mask & *addr;
}

static inline void f2fs_set_bit(unsigned int nr, char *addr)
{
	int mask;

	addr += (nr >> 3);
	mask = 1 << (7 - (nr & 0x07));
	*addr |= mask;
}

static inline void f2fs_clear_bit(unsigned int nr, char *addr)
{
	int mask;

	addr += (nr >> 3);
	mask = 1 << (7 - (nr & 0x07));
	*addr &= ~mask;
}

static inline int f2fs_test_and_set_bit(unsigned int nr, char *addr)
{
	int mask;
	int ret;

	addr += (nr >> 3);
	mask = 1 << (7 - (nr & 0x07));
	ret = mask & *addr;
	*addr |= mask;
	return ret;
}

static inline int f2fs_test_and_clear_bit(unsigned int nr, char *addr)
{
	int mask;
	int ret;

	addr += (nr >> 3);
	mask = 1 << (7 - (nr & 0x07));
	ret = mask & *addr;
	*addr &= ~mask;
	return ret;
}

static inline void f2fs_change_bit(unsigned int nr, char *addr)
{
	int mask;

	addr += (nr >> 3);
	mask = 1 << (7 - (nr & 0x07));
	*addr ^= mask;
}

/*
 * On-disk inode flags (f2fs_inode::i_flags)
 */
#define F2FS_SYNC_FL			0x00000008 /* Synchronous updates */
#define F2FS_IMMUTABLE_FL		0x00000010 /* Immutable file */
#define F2FS_APPEND_FL			0x00000020 /* writes to file may only append */
#define F2FS_NODUMP_FL			0x00000040 /* do not dump file */
#define F2FS_NOATIME_FL			0x00000080 /* do not update atime */
#define F2FS_INDEX_FL			0x00001000 /* hash-indexed directory */
#define F2FS_DIRSYNC_FL			0x00010000 /* dirsync behaviour (directories only) */
#define F2FS_PROJINHERIT_FL		0x20000000 /* Create with parents projid */
#define F2FS_CASEFOLD_FL		0x40000000 /* Casefolded file */

/* Flags that should be inherited by new inodes from their parent. */
#define F2FS_FL_INHERITED (F2FS_SYNC_FL | F2FS_NODUMP_FL | F2FS_NOATIME_FL | \
			   F2FS_DIRSYNC_FL | F2FS_PROJINHERIT_FL | \
			   F2FS_CASEFOLD_FL)

/* Flags that are appropriate for regular files (all but dir-specific ones). */
#define F2FS_REG_FLMASK		(~(F2FS_DIRSYNC_FL | F2FS_PROJINHERIT_FL | \
				F2FS_CASEFOLD_FL))

/* Flags that are appropriate for non-directories/regular files. */
#define F2FS_OTHER_FLMASK	(F2FS_NODUMP_FL | F2FS_NOATIME_FL)

static inline __u32 f2fs_mask_flags(umode_t mode, __u32 flags)
{
	if (S_ISDIR(mode))
		return flags;
	else if (S_ISREG(mode))
		return flags & F2FS_REG_FLMASK;
	else
		return flags & F2FS_OTHER_FLMASK;
}

/* used for f2fs_inode_info->flags */
enum {
	FI_NEW_INODE,		/* indicate newly allocated inode */
	FI_DIRTY_INODE,		/* indicate inode is dirty or not */
	FI_AUTO_RECOVER,	/* indicate inode is recoverable */
	FI_DIRTY_DIR,		/* indicate directory has dirty pages */
	FI_INC_LINK,		/* need to increment i_nlink */
	FI_ACL_MODE,		/* indicate acl mode */
	FI_NO_ALLOC,		/* should not allocate any blocks */
	FI_FREE_NID,		/* free allocated nide */
	FI_NO_EXTENT,		/* not to use the extent cache */
	FI_INLINE_XATTR,	/* used for inline xattr */
	FI_INLINE_DATA,		/* used for inline data*/
	FI_INLINE_DENTRY,	/* used for inline dentry */
	FI_APPEND_WRITE,	/* inode has appended data */
	FI_UPDATE_WRITE,	/* inode has in-place-update data */
	FI_NEED_IPU,		/* used for ipu per file */
	FI_ATOMIC_FILE,		/* indicate atomic file */
	FI_ATOMIC_COMMIT,	/* indicate the state of atomical committing */
	FI_VOLATILE_FILE,	/* indicate volatile file */
	FI_FIRST_BLOCK_WRITTEN,	/* indicate #0 data block was written */
	FI_DROP_CACHE,		/* drop dirty page cache */
	FI_DATA_EXIST,		/* indicate data exists */
	FI_INLINE_DOTS,		/* indicate inline dot dentries */
	FI_DO_DEFRAG,		/* indicate defragment is running */
	FI_DIRTY_FILE,		/* indicate regular/symlink has dirty pages */
	FI_NO_PREALLOC,		/* indicate skipped preallocated blocks */
	FI_HOT_DATA,		/* indicate file is hot */
	FI_EXTRA_ATTR,		/* indicate file has extra attribute */
	FI_PROJ_INHERIT,	/* indicate file inherits projectid */
	FI_PIN_FILE,		/* indicate file should not be gced */
	FI_ATOMIC_REVOKE_REQUEST, /* request to drop atomic data */
	FI_VERITY_IN_PROGRESS,	/* building fs-verity Merkle tree */
};

static inline void __mark_inode_dirty_flag(struct inode *inode,
						int flag, bool set)
{
	switch (flag) {
	case FI_INLINE_XATTR:
	case FI_INLINE_DATA:
	case FI_INLINE_DENTRY:
	case FI_NEW_INODE:
		if (set)
			return;
		/* fall through */
	case FI_DATA_EXIST:
	case FI_INLINE_DOTS:
	case FI_PIN_FILE:
		f2fs_mark_inode_dirty_sync(inode, true);
	}
}

static inline void set_inode_flag(struct inode *inode, int flag)
{
	if (!test_bit(flag, &F2FS_I(inode)->flags))
		set_bit(flag, &F2FS_I(inode)->flags);
	__mark_inode_dirty_flag(inode, flag, true);
}

static inline int is_inode_flag_set(struct inode *inode, int flag)
{
	return test_bit(flag, &F2FS_I(inode)->flags);
}

static inline void clear_inode_flag(struct inode *inode, int flag)
{
	if (test_bit(flag, &F2FS_I(inode)->flags))
		clear_bit(flag, &F2FS_I(inode)->flags);
	__mark_inode_dirty_flag(inode, flag, false);
}

static inline bool f2fs_verity_in_progress(struct inode *inode)
{
	return IS_ENABLED(CONFIG_FS_VERITY) &&
	       is_inode_flag_set(inode, FI_VERITY_IN_PROGRESS);
}

static inline void set_acl_inode(struct inode *inode, umode_t mode)
{
	F2FS_I(inode)->i_acl_mode = mode;
	set_inode_flag(inode, FI_ACL_MODE);
	f2fs_mark_inode_dirty_sync(inode, false);
}

static inline void f2fs_i_links_write(struct inode *inode, bool inc)
{
	if (inc)
		inc_nlink(inode);
	else
		drop_nlink(inode);
	f2fs_mark_inode_dirty_sync(inode, true);
}

static inline void f2fs_i_blocks_write(struct inode *inode,
					block_t diff, bool add, bool claim)
{
	bool clean = !is_inode_flag_set(inode, FI_DIRTY_INODE);
	bool recover = is_inode_flag_set(inode, FI_AUTO_RECOVER);

	/* add = 1, claim = 1 should be dquot_reserve_block in pair */
	if (add) {
		if (claim)
			dquot_claim_block(inode, diff);
		else
			dquot_alloc_block_nofail(inode, diff);
	} else {
		dquot_free_block(inode, diff);
	}

	f2fs_mark_inode_dirty_sync(inode, true);
	if (clean || recover)
		set_inode_flag(inode, FI_AUTO_RECOVER);
}

static inline void f2fs_i_size_write(struct inode *inode, loff_t i_size)
{
	bool clean = !is_inode_flag_set(inode, FI_DIRTY_INODE);
	bool recover = is_inode_flag_set(inode, FI_AUTO_RECOVER);

	if (i_size_read(inode) == i_size)
		return;

	i_size_write(inode, i_size);
	f2fs_mark_inode_dirty_sync(inode, true);
	if (clean || recover)
		set_inode_flag(inode, FI_AUTO_RECOVER);
}

static inline void f2fs_i_depth_write(struct inode *inode, unsigned int depth)
{
	F2FS_I(inode)->i_current_depth = depth;
	f2fs_mark_inode_dirty_sync(inode, true);
}

static inline void f2fs_i_gc_failures_write(struct inode *inode,
					unsigned int count)
{
	F2FS_I(inode)->i_gc_failures[GC_FAILURE_PIN] = count;
	f2fs_mark_inode_dirty_sync(inode, true);
}

static inline void f2fs_i_xnid_write(struct inode *inode, nid_t xnid)
{
	F2FS_I(inode)->i_xattr_nid = xnid;
	f2fs_mark_inode_dirty_sync(inode, true);
}

static inline void f2fs_i_pino_write(struct inode *inode, nid_t pino)
{
	F2FS_I(inode)->i_pino = pino;
	f2fs_mark_inode_dirty_sync(inode, true);
}

static inline void get_inline_info(struct inode *inode, struct f2fs_inode *ri)
{
	struct f2fs_inode_info *fi = F2FS_I(inode);

	if (ri->i_inline & F2FS_INLINE_XATTR)
		set_bit(FI_INLINE_XATTR, &fi->flags);
	if (ri->i_inline & F2FS_INLINE_DATA)
		set_bit(FI_INLINE_DATA, &fi->flags);
	if (ri->i_inline & F2FS_INLINE_DENTRY)
		set_bit(FI_INLINE_DENTRY, &fi->flags);
	if (ri->i_inline & F2FS_DATA_EXIST)
		set_bit(FI_DATA_EXIST, &fi->flags);
	if (ri->i_inline & F2FS_INLINE_DOTS)
		set_bit(FI_INLINE_DOTS, &fi->flags);
	if (ri->i_inline & F2FS_EXTRA_ATTR)
		set_bit(FI_EXTRA_ATTR, &fi->flags);
	if (ri->i_inline & F2FS_PIN_FILE)
		set_bit(FI_PIN_FILE, &fi->flags);
}

static inline void set_raw_inline(struct inode *inode, struct f2fs_inode *ri)
{
	ri->i_inline = 0;

	if (is_inode_flag_set(inode, FI_INLINE_XATTR))
		ri->i_inline |= F2FS_INLINE_XATTR;
	if (is_inode_flag_set(inode, FI_INLINE_DATA))
		ri->i_inline |= F2FS_INLINE_DATA;
	if (is_inode_flag_set(inode, FI_INLINE_DENTRY))
		ri->i_inline |= F2FS_INLINE_DENTRY;
	if (is_inode_flag_set(inode, FI_DATA_EXIST))
		ri->i_inline |= F2FS_DATA_EXIST;
	if (is_inode_flag_set(inode, FI_INLINE_DOTS))
		ri->i_inline |= F2FS_INLINE_DOTS;
	if (is_inode_flag_set(inode, FI_EXTRA_ATTR))
		ri->i_inline |= F2FS_EXTRA_ATTR;
	if (is_inode_flag_set(inode, FI_PIN_FILE))
		ri->i_inline |= F2FS_PIN_FILE;
}

static inline int f2fs_has_extra_attr(struct inode *inode)
{
	return is_inode_flag_set(inode, FI_EXTRA_ATTR);
}

static inline int f2fs_has_inline_xattr(struct inode *inode)
{
	return is_inode_flag_set(inode, FI_INLINE_XATTR);
}

static inline unsigned int addrs_per_inode(struct inode *inode)
{
	unsigned int addrs = CUR_ADDRS_PER_INODE(inode) -
				get_inline_xattr_addrs(inode);
	return ALIGN_DOWN(addrs, 1);
}

static inline unsigned int addrs_per_block(struct inode *inode)
{
	return ALIGN_DOWN(DEF_ADDRS_PER_BLOCK, 1);
}

static inline void *inline_xattr_addr(struct inode *inode, struct page *page)
{
	struct f2fs_inode *ri = F2FS_INODE(page);

	return (void *)&(ri->i_addr[DEF_ADDRS_PER_INODE -
					get_inline_xattr_addrs(inode)]);
}

static inline int inline_xattr_size(struct inode *inode)
{
	if (f2fs_has_inline_xattr(inode))
		return get_inline_xattr_addrs(inode) * sizeof(__le32);
	return 0;
}

static inline int f2fs_has_inline_data(struct inode *inode)
{
	return is_inode_flag_set(inode, FI_INLINE_DATA);
}

static inline int f2fs_exist_data(struct inode *inode)
{
	return is_inode_flag_set(inode, FI_DATA_EXIST);
}

static inline int f2fs_has_inline_dots(struct inode *inode)
{
	return is_inode_flag_set(inode, FI_INLINE_DOTS);
}

static inline bool f2fs_is_pinned_file(struct inode *inode)
{
	return is_inode_flag_set(inode, FI_PIN_FILE);
}

static inline bool f2fs_is_atomic_file(struct inode *inode)
{
	return is_inode_flag_set(inode, FI_ATOMIC_FILE);
}

static inline bool f2fs_is_commit_atomic_write(struct inode *inode)
{
	return is_inode_flag_set(inode, FI_ATOMIC_COMMIT);
}

static inline bool f2fs_is_volatile_file(struct inode *inode)
{
	return is_inode_flag_set(inode, FI_VOLATILE_FILE);
}

static inline bool f2fs_is_first_block_written(struct inode *inode)
{
	return is_inode_flag_set(inode, FI_FIRST_BLOCK_WRITTEN);
}

static inline bool f2fs_is_drop_cache(struct inode *inode)
{
	return is_inode_flag_set(inode, FI_DROP_CACHE);
}

static inline void *inline_data_addr(struct inode *inode, struct page *page)
{
	struct f2fs_inode *ri = F2FS_INODE(page);
	int extra_size = get_extra_isize(inode);

	return (void *)&(ri->i_addr[extra_size + DEF_INLINE_RESERVED_SIZE]);
}

static inline int f2fs_has_inline_dentry(struct inode *inode)
{
	return is_inode_flag_set(inode, FI_INLINE_DENTRY);
}

static inline int is_file(struct inode *inode, int type)
{
	return F2FS_I(inode)->i_advise & type;
}

static inline void set_file(struct inode *inode, int type)
{
	F2FS_I(inode)->i_advise |= type;
	f2fs_mark_inode_dirty_sync(inode, true);
}

static inline void clear_file(struct inode *inode, int type)
{
	F2FS_I(inode)->i_advise &= ~type;
	f2fs_mark_inode_dirty_sync(inode, true);
}

static inline bool f2fs_is_time_consistent(struct inode *inode)
{
	if (!timespec64_equal(F2FS_I(inode)->i_disk_time, &inode->i_atime))
		return false;
	if (!timespec64_equal(F2FS_I(inode)->i_disk_time + 1, &inode->i_ctime))
		return false;
	if (!timespec64_equal(F2FS_I(inode)->i_disk_time + 2, &inode->i_mtime))
		return false;
	if (!timespec64_equal(F2FS_I(inode)->i_disk_time + 3,
						&F2FS_I(inode)->i_crtime))
		return false;
	return true;
}

static inline bool f2fs_skip_inode_update(struct inode *inode, int dsync)
{
	bool ret;

	if (dsync) {
		struct f2fs_sb_info *sbi = F2FS_I_SB(inode);

		spin_lock(&sbi->inode_lock[DIRTY_META]);
		ret = list_empty(&F2FS_I(inode)->gdirty_list);
		spin_unlock(&sbi->inode_lock[DIRTY_META]);
		return ret;
	}
	if (!is_inode_flag_set(inode, FI_AUTO_RECOVER) ||
			file_keep_isize(inode) ||
			i_size_read(inode) & ~PAGE_MASK)
		return false;

	if (!f2fs_is_time_consistent(inode))
		return false;

	down_read(&F2FS_I(inode)->i_sem);
	ret = F2FS_I(inode)->last_disk_size == i_size_read(inode);
	up_read(&F2FS_I(inode)->i_sem);

	return ret;
}

static inline bool f2fs_readonly(struct super_block *sb)
{
	return sb_rdonly(sb);
}

static inline bool f2fs_cp_error(struct f2fs_sb_info *sbi)
{
	return is_set_ckpt_flags(sbi, CP_ERROR_FLAG);
}

static inline bool is_dot_dotdot(const struct qstr *str)
{
	if (str->len == 1 && str->name[0] == '.')
		return true;

	if (str->len == 2 && str->name[0] == '.' && str->name[1] == '.')
		return true;

	return false;
}

static inline bool f2fs_may_extent_tree(struct inode *inode)
{
	struct f2fs_sb_info *sbi = F2FS_I_SB(inode);

	if (!test_opt(sbi, EXTENT_CACHE) ||
			is_inode_flag_set(inode, FI_NO_EXTENT))
		return false;

	/*
	 * for recovered files during mount do not create extents
	 * if shrinker is not registered.
	 */
	if (list_empty(&sbi->s_list))
		return false;

	return S_ISREG(inode->i_mode);
}

static inline void *f2fs_kmalloc(struct f2fs_sb_info *sbi,
					size_t size, gfp_t flags)
{
	void *ret;

	if (time_to_inject(sbi, FAULT_KMALLOC)) {
		f2fs_show_injection_info(FAULT_KMALLOC);
		return NULL;
	}

	ret = kmalloc(size, flags);
	if (ret)
		return ret;

	return kvmalloc(size, flags);
}

static inline void *f2fs_kzalloc(struct f2fs_sb_info *sbi,
					size_t size, gfp_t flags)
{
	return f2fs_kmalloc(sbi, size, flags | __GFP_ZERO);
}

static inline void *f2fs_kvmalloc(struct f2fs_sb_info *sbi,
					size_t size, gfp_t flags)
{
	if (time_to_inject(sbi, FAULT_KVMALLOC)) {
		f2fs_show_injection_info(FAULT_KVMALLOC);
		return NULL;
	}

	return kvmalloc(size, flags);
}

static inline void *f2fs_kvzalloc(struct f2fs_sb_info *sbi,
					size_t size, gfp_t flags)
{
	return f2fs_kvmalloc(sbi, size, flags | __GFP_ZERO);
}

static inline int get_extra_isize(struct inode *inode)
{
	return F2FS_I(inode)->i_extra_isize / sizeof(__le32);
}

static inline int get_inline_xattr_addrs(struct inode *inode)
{
	return F2FS_I(inode)->i_inline_xattr_size;
}

#define f2fs_get_inode_mode(i) \
	((is_inode_flag_set(i, FI_ACL_MODE)) ? \
	 (F2FS_I(i)->i_acl_mode) : ((i)->i_mode))

#define F2FS_TOTAL_EXTRA_ATTR_SIZE			\
	(offsetof(struct f2fs_inode, i_extra_end) -	\
	offsetof(struct f2fs_inode, i_extra_isize))	\

#define F2FS_OLD_ATTRIBUTE_SIZE	(offsetof(struct f2fs_inode, i_addr))
#define F2FS_FITS_IN_INODE(f2fs_inode, extra_isize, field)		\
		((offsetof(typeof(*(f2fs_inode)), field) +	\
		sizeof((f2fs_inode)->field))			\
		<= (F2FS_OLD_ATTRIBUTE_SIZE + (extra_isize)))	\

static inline void f2fs_reset_iostat(struct f2fs_sb_info *sbi)
{
	int i;

	spin_lock(&sbi->iostat_lock);
	for (i = 0; i < NR_IO_TYPE; i++)
		sbi->write_iostat[i] = 0;
	spin_unlock(&sbi->iostat_lock);
}

static inline void f2fs_update_iostat(struct f2fs_sb_info *sbi,
			enum iostat_type type, unsigned long long io_bytes)
{
	if (!sbi->iostat_enable)
		return;
	spin_lock(&sbi->iostat_lock);
	sbi->write_iostat[type] += io_bytes;

	if (type == APP_WRITE_IO || type == APP_DIRECT_IO)
		sbi->write_iostat[APP_BUFFERED_IO] =
			sbi->write_iostat[APP_WRITE_IO] -
			sbi->write_iostat[APP_DIRECT_IO];
	spin_unlock(&sbi->iostat_lock);
}

#define __is_large_section(sbi)		((sbi)->segs_per_sec > 1)

#define __is_meta_io(fio) (PAGE_TYPE_OF_BIO((fio)->type) == META)

bool f2fs_is_valid_blkaddr(struct f2fs_sb_info *sbi,
					block_t blkaddr, int type);
static inline void verify_blkaddr(struct f2fs_sb_info *sbi,
					block_t blkaddr, int type)
{
	if (!f2fs_is_valid_blkaddr(sbi, blkaddr, type)) {
		f2fs_err(sbi, "invalid blkaddr: %u, type: %d, run fsck to fix.",
			 blkaddr, type);
		f2fs_bug_on(sbi, 1);
	}
}

static inline bool __is_valid_data_blkaddr(block_t blkaddr)
{
	if (blkaddr == NEW_ADDR || blkaddr == NULL_ADDR)
		return false;
	return true;
}

static inline void f2fs_set_page_private(struct page *page,
						unsigned long data)
{
	if (PagePrivate(page))
		return;

	get_page(page);
	SetPagePrivate(page);
	set_page_private(page, data);
}

static inline void f2fs_clear_page_private(struct page *page)
{
	if (!PagePrivate(page))
		return;

	set_page_private(page, 0);
	ClearPagePrivate(page);
	f2fs_put_page(page, 0);
}

/*
 * file.c
 */
int f2fs_sync_file(struct file *file, loff_t start, loff_t end, int datasync);
void f2fs_truncate_data_blocks(struct dnode_of_data *dn);
int f2fs_truncate_blocks(struct inode *inode, u64 from, bool lock);
int f2fs_truncate(struct inode *inode);
int f2fs_getattr(const struct path *path, struct kstat *stat,
			u32 request_mask, unsigned int flags);
int f2fs_setattr(struct dentry *dentry, struct iattr *attr);
int f2fs_truncate_hole(struct inode *inode, pgoff_t pg_start, pgoff_t pg_end);
void f2fs_truncate_data_blocks_range(struct dnode_of_data *dn, int count);
int f2fs_precache_extents(struct inode *inode);
long f2fs_ioctl(struct file *filp, unsigned int cmd, unsigned long arg);
long f2fs_compat_ioctl(struct file *file, unsigned int cmd, unsigned long arg);
int f2fs_transfer_project_quota(struct inode *inode, kprojid_t kprojid);
int f2fs_pin_file_control(struct inode *inode, bool inc);

/*
 * inode.c
 */
void f2fs_set_inode_flags(struct inode *inode);
bool f2fs_inode_chksum_verify(struct f2fs_sb_info *sbi, struct page *page);
void f2fs_inode_chksum_set(struct f2fs_sb_info *sbi, struct page *page);
struct inode *f2fs_iget(struct super_block *sb, unsigned long ino);
struct inode *f2fs_iget_retry(struct super_block *sb, unsigned long ino);
int f2fs_try_to_free_nats(struct f2fs_sb_info *sbi, int nr_shrink);
void f2fs_update_inode(struct inode *inode, struct page *node_page);
void f2fs_update_inode_page(struct inode *inode);
int f2fs_write_inode(struct inode *inode, struct writeback_control *wbc);
void f2fs_evict_inode(struct inode *inode);
void f2fs_handle_failed_inode(struct inode *inode);

/*
 * namei.c
 */
int f2fs_update_extension_list(struct f2fs_sb_info *sbi, const char *name,
							bool hot, bool set);
struct dentry *f2fs_get_parent(struct dentry *child);

extern int f2fs_ci_compare(const struct inode *parent,
			   const struct qstr *name,
			   const struct qstr *entry,
			   bool quick);

/*
 * dir.c
 */
unsigned char f2fs_get_de_type(struct f2fs_dir_entry *de);
struct f2fs_dir_entry *f2fs_find_target_dentry(struct fscrypt_name *fname,
			f2fs_hash_t namehash, int *max_slots,
			struct f2fs_dentry_ptr *d);
int f2fs_fill_dentries(struct dir_context *ctx, struct f2fs_dentry_ptr *d,
			unsigned int start_pos, struct fscrypt_str *fstr);
void f2fs_do_make_empty_dir(struct inode *inode, struct inode *parent,
			struct f2fs_dentry_ptr *d);
struct page *f2fs_init_inode_metadata(struct inode *inode, struct inode *dir,
			const struct qstr *new_name,
			const struct qstr *orig_name, struct page *dpage);
void f2fs_update_parent_metadata(struct inode *dir, struct inode *inode,
			unsigned int current_depth);
int f2fs_room_for_filename(const void *bitmap, int slots, int max_slots);
void f2fs_drop_nlink(struct inode *dir, struct inode *inode);
struct f2fs_dir_entry *__f2fs_find_entry(struct inode *dir,
			struct fscrypt_name *fname, struct page **res_page);
struct f2fs_dir_entry *f2fs_find_entry(struct inode *dir,
			const struct qstr *child, struct page **res_page);
struct f2fs_dir_entry *f2fs_parent_dir(struct inode *dir, struct page **p);
ino_t f2fs_inode_by_name(struct inode *dir, const struct qstr *qstr,
			struct page **page);
void f2fs_set_link(struct inode *dir, struct f2fs_dir_entry *de,
			struct page *page, struct inode *inode);
void f2fs_update_dentry(nid_t ino, umode_t mode, struct f2fs_dentry_ptr *d,
			const struct qstr *name, f2fs_hash_t name_hash,
			unsigned int bit_pos);
int f2fs_add_regular_entry(struct inode *dir, const struct qstr *new_name,
			const struct qstr *orig_name,
			struct inode *inode, nid_t ino, umode_t mode);
int f2fs_add_dentry(struct inode *dir, struct fscrypt_name *fname,
			struct inode *inode, nid_t ino, umode_t mode);
int f2fs_do_add_link(struct inode *dir, const struct qstr *name,
			struct inode *inode, nid_t ino, umode_t mode);
void f2fs_delete_entry(struct f2fs_dir_entry *dentry, struct page *page,
			struct inode *dir, struct inode *inode);
int f2fs_do_tmpfile(struct inode *inode, struct inode *dir);
bool f2fs_empty_dir(struct inode *dir);

static inline int f2fs_add_link(struct dentry *dentry, struct inode *inode)
{
	return f2fs_do_add_link(d_inode(dentry->d_parent), &dentry->d_name,
				inode, inode->i_ino, inode->i_mode);
}

/*
 * super.c
 */
int f2fs_inode_dirtied(struct inode *inode, bool sync);
void f2fs_inode_synced(struct inode *inode);
int f2fs_enable_quota_files(struct f2fs_sb_info *sbi, bool rdonly);
int f2fs_quota_sync(struct super_block *sb, int type);
void f2fs_quota_off_umount(struct super_block *sb);
int f2fs_commit_super(struct f2fs_sb_info *sbi, bool recover);
int f2fs_sync_fs(struct super_block *sb, int sync);
int f2fs_sanity_check_ckpt(struct f2fs_sb_info *sbi);

/*
 * hash.c
 */
f2fs_hash_t f2fs_dentry_hash(const struct inode *dir,
		const struct qstr *name_info, struct fscrypt_name *fname);

/*
 * node.c
 */
struct dnode_of_data;
struct node_info;

int f2fs_check_nid_range(struct f2fs_sb_info *sbi, nid_t nid);
bool f2fs_available_free_memory(struct f2fs_sb_info *sbi, int type);
bool f2fs_in_warm_node_list(struct f2fs_sb_info *sbi, struct page *page);
void f2fs_init_fsync_node_info(struct f2fs_sb_info *sbi);
void f2fs_del_fsync_node_entry(struct f2fs_sb_info *sbi, struct page *page);
void f2fs_reset_fsync_node_info(struct f2fs_sb_info *sbi);
int f2fs_need_dentry_mark(struct f2fs_sb_info *sbi, nid_t nid);
bool f2fs_is_checkpointed_node(struct f2fs_sb_info *sbi, nid_t nid);
bool f2fs_need_inode_block_update(struct f2fs_sb_info *sbi, nid_t ino);
int f2fs_get_node_info(struct f2fs_sb_info *sbi, nid_t nid,
						struct node_info *ni);
pgoff_t f2fs_get_next_page_offset(struct dnode_of_data *dn, pgoff_t pgofs);
int f2fs_get_dnode_of_data(struct dnode_of_data *dn, pgoff_t index, int mode);
int f2fs_truncate_inode_blocks(struct inode *inode, pgoff_t from);
int f2fs_truncate_xattr_node(struct inode *inode);
int f2fs_wait_on_node_pages_writeback(struct f2fs_sb_info *sbi,
					unsigned int seq_id);
int f2fs_remove_inode_page(struct inode *inode);
struct page *f2fs_new_inode_page(struct inode *inode);
struct page *f2fs_new_node_page(struct dnode_of_data *dn, unsigned int ofs);
void f2fs_ra_node_page(struct f2fs_sb_info *sbi, nid_t nid);
struct page *f2fs_get_node_page(struct f2fs_sb_info *sbi, pgoff_t nid);
struct page *f2fs_get_node_page_ra(struct page *parent, int start);
int f2fs_move_node_page(struct page *node_page, int gc_type);
int f2fs_fsync_node_pages(struct f2fs_sb_info *sbi, struct inode *inode,
			struct writeback_control *wbc, bool atomic,
			unsigned int *seq_id);
int f2fs_sync_node_pages(struct f2fs_sb_info *sbi,
			struct writeback_control *wbc,
			bool do_balance, enum iostat_type io_type);
int f2fs_build_free_nids(struct f2fs_sb_info *sbi, bool sync, bool mount);
bool f2fs_alloc_nid(struct f2fs_sb_info *sbi, nid_t *nid);
void f2fs_alloc_nid_done(struct f2fs_sb_info *sbi, nid_t nid);
void f2fs_alloc_nid_failed(struct f2fs_sb_info *sbi, nid_t nid);
int f2fs_try_to_free_nids(struct f2fs_sb_info *sbi, int nr_shrink);
void f2fs_recover_inline_xattr(struct inode *inode, struct page *page);
int f2fs_recover_xattr_data(struct inode *inode, struct page *page);
int f2fs_recover_inode_page(struct f2fs_sb_info *sbi, struct page *page);
int f2fs_restore_node_summary(struct f2fs_sb_info *sbi,
			unsigned int segno, struct f2fs_summary_block *sum);
int f2fs_flush_nat_entries(struct f2fs_sb_info *sbi, struct cp_control *cpc);
int f2fs_build_node_manager(struct f2fs_sb_info *sbi);
void f2fs_destroy_node_manager(struct f2fs_sb_info *sbi);
int __init f2fs_create_node_manager_caches(void);
void f2fs_destroy_node_manager_caches(void);

/*
 * segment.c
 */
bool f2fs_need_SSR(struct f2fs_sb_info *sbi);
void f2fs_register_inmem_page(struct inode *inode, struct page *page);
void f2fs_drop_inmem_pages_all(struct f2fs_sb_info *sbi, bool gc_failure);
void f2fs_drop_inmem_pages(struct inode *inode);
void f2fs_drop_inmem_page(struct inode *inode, struct page *page);
int f2fs_commit_inmem_pages(struct inode *inode);
void f2fs_balance_fs(struct f2fs_sb_info *sbi, bool need);
void f2fs_balance_fs_bg(struct f2fs_sb_info *sbi);
int f2fs_issue_flush(struct f2fs_sb_info *sbi, nid_t ino);
int f2fs_create_flush_cmd_control(struct f2fs_sb_info *sbi);
int f2fs_flush_device_cache(struct f2fs_sb_info *sbi);
void f2fs_destroy_flush_cmd_control(struct f2fs_sb_info *sbi, bool free);
void f2fs_invalidate_blocks(struct f2fs_sb_info *sbi, block_t addr);
bool f2fs_is_checkpointed_data(struct f2fs_sb_info *sbi, block_t blkaddr);
void f2fs_drop_discard_cmd(struct f2fs_sb_info *sbi);
void f2fs_stop_discard_thread(struct f2fs_sb_info *sbi);
bool f2fs_issue_discard_timeout(struct f2fs_sb_info *sbi);
void f2fs_clear_prefree_segments(struct f2fs_sb_info *sbi,
					struct cp_control *cpc);
void f2fs_dirty_to_prefree(struct f2fs_sb_info *sbi);
block_t f2fs_get_unusable_blocks(struct f2fs_sb_info *sbi);
int f2fs_disable_cp_again(struct f2fs_sb_info *sbi, block_t unusable);
void f2fs_release_discard_addrs(struct f2fs_sb_info *sbi);
int f2fs_npages_for_summary_flush(struct f2fs_sb_info *sbi, bool for_ra);
void allocate_segment_for_resize(struct f2fs_sb_info *sbi, int type,
					unsigned int start, unsigned int end);
void f2fs_allocate_new_segments(struct f2fs_sb_info *sbi);
int f2fs_trim_fs(struct f2fs_sb_info *sbi, struct fstrim_range *range);
bool f2fs_exist_trim_candidates(struct f2fs_sb_info *sbi,
					struct cp_control *cpc);
struct page *f2fs_get_sum_page(struct f2fs_sb_info *sbi, unsigned int segno);
void f2fs_update_meta_page(struct f2fs_sb_info *sbi, void *src,
					block_t blk_addr);
void f2fs_do_write_meta_page(struct f2fs_sb_info *sbi, struct page *page,
						enum iostat_type io_type);
void f2fs_do_write_node_page(unsigned int nid, struct f2fs_io_info *fio);
void f2fs_outplace_write_data(struct dnode_of_data *dn,
			struct f2fs_io_info *fio);
int f2fs_inplace_write_data(struct f2fs_io_info *fio);
void f2fs_do_replace_block(struct f2fs_sb_info *sbi, struct f2fs_summary *sum,
			block_t old_blkaddr, block_t new_blkaddr,
			bool recover_curseg, bool recover_newaddr);
void f2fs_replace_block(struct f2fs_sb_info *sbi, struct dnode_of_data *dn,
			block_t old_addr, block_t new_addr,
			unsigned char version, bool recover_curseg,
			bool recover_newaddr);
void f2fs_allocate_data_block(struct f2fs_sb_info *sbi, struct page *page,
			block_t old_blkaddr, block_t *new_blkaddr,
			struct f2fs_summary *sum, int type,
			struct f2fs_io_info *fio, bool add_list);
void f2fs_wait_on_page_writeback(struct page *page,
			enum page_type type, bool ordered, bool locked);
void f2fs_wait_on_block_writeback(struct inode *inode, block_t blkaddr);
void f2fs_wait_on_block_writeback_range(struct inode *inode, block_t blkaddr,
								block_t len);
void f2fs_write_data_summaries(struct f2fs_sb_info *sbi, block_t start_blk);
void f2fs_write_node_summaries(struct f2fs_sb_info *sbi, block_t start_blk);
int f2fs_lookup_journal_in_cursum(struct f2fs_journal *journal, int type,
			unsigned int val, int alloc);
void f2fs_flush_sit_entries(struct f2fs_sb_info *sbi, struct cp_control *cpc);
int f2fs_build_segment_manager(struct f2fs_sb_info *sbi);
void f2fs_destroy_segment_manager(struct f2fs_sb_info *sbi);
int __init f2fs_create_segment_manager_caches(void);
void f2fs_destroy_segment_manager_caches(void);
int f2fs_rw_hint_to_seg_type(enum rw_hint hint);
enum rw_hint f2fs_io_type_to_rw_hint(struct f2fs_sb_info *sbi,
			enum page_type type, enum temp_type temp);

/*
 * checkpoint.c
 */
void f2fs_stop_checkpoint(struct f2fs_sb_info *sbi, bool end_io);
struct page *f2fs_grab_meta_page(struct f2fs_sb_info *sbi, pgoff_t index);
struct page *f2fs_get_meta_page(struct f2fs_sb_info *sbi, pgoff_t index);
struct page *f2fs_get_meta_page_nofail(struct f2fs_sb_info *sbi, pgoff_t index);
struct page *f2fs_get_tmp_page(struct f2fs_sb_info *sbi, pgoff_t index);
bool f2fs_is_valid_blkaddr(struct f2fs_sb_info *sbi,
					block_t blkaddr, int type);
int f2fs_ra_meta_pages(struct f2fs_sb_info *sbi, block_t start, int nrpages,
			int type, bool sync);
void f2fs_ra_meta_pages_cond(struct f2fs_sb_info *sbi, pgoff_t index);
long f2fs_sync_meta_pages(struct f2fs_sb_info *sbi, enum page_type type,
			long nr_to_write, enum iostat_type io_type);
void f2fs_add_ino_entry(struct f2fs_sb_info *sbi, nid_t ino, int type);
void f2fs_remove_ino_entry(struct f2fs_sb_info *sbi, nid_t ino, int type);
void f2fs_release_ino_entry(struct f2fs_sb_info *sbi, bool all);
bool f2fs_exist_written_data(struct f2fs_sb_info *sbi, nid_t ino, int mode);
void f2fs_set_dirty_device(struct f2fs_sb_info *sbi, nid_t ino,
					unsigned int devidx, int type);
bool f2fs_is_dirty_device(struct f2fs_sb_info *sbi, nid_t ino,
					unsigned int devidx, int type);
int f2fs_sync_inode_meta(struct f2fs_sb_info *sbi);
int f2fs_acquire_orphan_inode(struct f2fs_sb_info *sbi);
void f2fs_release_orphan_inode(struct f2fs_sb_info *sbi);
void f2fs_add_orphan_inode(struct inode *inode);
void f2fs_remove_orphan_inode(struct f2fs_sb_info *sbi, nid_t ino);
int f2fs_recover_orphan_inodes(struct f2fs_sb_info *sbi);
int f2fs_get_valid_checkpoint(struct f2fs_sb_info *sbi);
void f2fs_update_dirty_page(struct inode *inode, struct page *page);
void f2fs_remove_dirty_inode(struct inode *inode);
int f2fs_sync_dirty_inodes(struct f2fs_sb_info *sbi, enum inode_type type);
void f2fs_wait_on_all_pages(struct f2fs_sb_info *sbi, int type);
int f2fs_write_checkpoint(struct f2fs_sb_info *sbi, struct cp_control *cpc);
void f2fs_init_ino_entry_info(struct f2fs_sb_info *sbi);
int __init f2fs_create_checkpoint_caches(void);
void f2fs_destroy_checkpoint_caches(void);

/*
 * data.c
 */
int f2fs_init_post_read_processing(void);
void f2fs_destroy_post_read_processing(void);
void f2fs_submit_merged_write(struct f2fs_sb_info *sbi, enum page_type type);
void f2fs_submit_merged_write_cond(struct f2fs_sb_info *sbi,
				struct inode *inode, struct page *page,
				nid_t ino, enum page_type type);
void f2fs_flush_merged_writes(struct f2fs_sb_info *sbi);
int f2fs_submit_page_bio(struct f2fs_io_info *fio);
int f2fs_merge_page_bio(struct f2fs_io_info *fio);
void f2fs_submit_page_write(struct f2fs_io_info *fio);
struct block_device *f2fs_target_device(struct f2fs_sb_info *sbi,
			block_t blk_addr, struct bio *bio);
int f2fs_target_device_index(struct f2fs_sb_info *sbi, block_t blkaddr);
void f2fs_set_data_blkaddr(struct dnode_of_data *dn);
void f2fs_update_data_blkaddr(struct dnode_of_data *dn, block_t blkaddr);
int f2fs_reserve_new_blocks(struct dnode_of_data *dn, blkcnt_t count);
int f2fs_reserve_new_block(struct dnode_of_data *dn);
int f2fs_get_block(struct dnode_of_data *dn, pgoff_t index);
int f2fs_preallocate_blocks(struct kiocb *iocb, struct iov_iter *from);
int f2fs_reserve_block(struct dnode_of_data *dn, pgoff_t index);
struct page *f2fs_get_read_data_page(struct inode *inode, pgoff_t index,
			int op_flags, bool for_write);
struct page *f2fs_find_data_page(struct inode *inode, pgoff_t index);
struct page *f2fs_get_lock_data_page(struct inode *inode, pgoff_t index,
			bool for_write);
struct page *f2fs_get_new_data_page(struct inode *inode,
			struct page *ipage, pgoff_t index, bool new_i_size);
int f2fs_do_write_data_page(struct f2fs_io_info *fio);
void __do_map_lock(struct f2fs_sb_info *sbi, int flag, bool lock);
int f2fs_map_blocks(struct inode *inode, struct f2fs_map_blocks *map,
			int create, int flag);
int f2fs_fiemap(struct inode *inode, struct fiemap_extent_info *fieinfo,
			u64 start, u64 len);
bool f2fs_should_update_inplace(struct inode *inode, struct f2fs_io_info *fio);
bool f2fs_should_update_outplace(struct inode *inode, struct f2fs_io_info *fio);
void f2fs_invalidate_page(struct page *page, unsigned int offset,
			unsigned int length);
int f2fs_release_page(struct page *page, gfp_t wait);
#ifdef CONFIG_MIGRATION
int f2fs_migrate_page(struct address_space *mapping, struct page *newpage,
			struct page *page, enum migrate_mode mode);
#endif
bool f2fs_overwrite_io(struct inode *inode, loff_t pos, size_t len);
void f2fs_clear_page_cache_dirty_tag(struct page *page);

/*
 * gc.c
 */
int f2fs_start_gc_thread(struct f2fs_sb_info *sbi);
void f2fs_stop_gc_thread(struct f2fs_sb_info *sbi);
block_t f2fs_start_bidx_of_node(unsigned int node_ofs, struct inode *inode);
int f2fs_gc(struct f2fs_sb_info *sbi, bool sync, bool background,
			unsigned int segno);
void f2fs_build_gc_manager(struct f2fs_sb_info *sbi);
int f2fs_resize_fs(struct f2fs_sb_info *sbi, __u64 block_count);

/*
 * recovery.c
 */
int f2fs_recover_fsync_data(struct f2fs_sb_info *sbi, bool check_only);
bool f2fs_space_for_roll_forward(struct f2fs_sb_info *sbi);

/*
 * debug.c
 */
#ifdef CONFIG_F2FS_STAT_FS
struct f2fs_stat_info {
	struct list_head stat_list;
	struct f2fs_sb_info *sbi;
	int all_area_segs, sit_area_segs, nat_area_segs, ssa_area_segs;
	int main_area_segs, main_area_sections, main_area_zones;
	unsigned long long hit_largest, hit_cached, hit_rbtree;
	unsigned long long hit_total, total_ext;
	int ext_tree, zombie_tree, ext_node;
	int ndirty_node, ndirty_dent, ndirty_meta, ndirty_imeta;
	int ndirty_data, ndirty_qdata;
	int inmem_pages;
	unsigned int ndirty_dirs, ndirty_files, nquota_files, ndirty_all;
	int nats, dirty_nats, sits, dirty_sits;
	int free_nids, avail_nids, alloc_nids;
	int total_count, utilization;
	int bg_gc, nr_wb_cp_data, nr_wb_data;
	int nr_rd_data, nr_rd_node, nr_rd_meta;
	int nr_dio_read, nr_dio_write;
	unsigned int io_skip_bggc, other_skip_bggc;
	int nr_flushing, nr_flushed, flush_list_empty;
	int nr_discarding, nr_discarded;
	int nr_discard_cmd;
	unsigned int undiscard_blks;
	int inline_xattr, inline_inode, inline_dir, append, update, orphans;
	int aw_cnt, max_aw_cnt, vw_cnt, max_vw_cnt;
	unsigned int valid_count, valid_node_count, valid_inode_count, discard_blks;
	unsigned int bimodal, avg_vblocks;
	int util_free, util_valid, util_invalid;
	int rsvd_segs, overp_segs;
	int dirty_count, node_pages, meta_pages;
	int prefree_count, call_count, cp_count, bg_cp_count;
	int tot_segs, node_segs, data_segs, free_segs, free_secs;
	int bg_node_segs, bg_data_segs;
	int tot_blks, data_blks, node_blks;
	int bg_data_blks, bg_node_blks;
	unsigned long long skipped_atomic_files[2];
	int curseg[NR_CURSEG_TYPE];
	int cursec[NR_CURSEG_TYPE];
	int curzone[NR_CURSEG_TYPE];

	unsigned int meta_count[META_MAX];
	unsigned int segment_count[2];
	unsigned int block_count[2];
	unsigned int inplace_count;
	unsigned long long base_mem, cache_mem, page_mem;
};

static inline struct f2fs_stat_info *F2FS_STAT(struct f2fs_sb_info *sbi)
{
	return (struct f2fs_stat_info *)sbi->stat_info;
}

#define stat_inc_cp_count(si)		((si)->cp_count++)
#define stat_inc_bg_cp_count(si)	((si)->bg_cp_count++)
#define stat_inc_call_count(si)		((si)->call_count++)
#define stat_inc_bggc_count(sbi)	((sbi)->bg_gc++)
#define stat_io_skip_bggc_count(sbi)	((sbi)->io_skip_bggc++)
#define stat_other_skip_bggc_count(sbi)	((sbi)->other_skip_bggc++)
#define stat_inc_dirty_inode(sbi, type)	((sbi)->ndirty_inode[type]++)
#define stat_dec_dirty_inode(sbi, type)	((sbi)->ndirty_inode[type]--)
#define stat_inc_total_hit(sbi)		(atomic64_inc(&(sbi)->total_hit_ext))
#define stat_inc_rbtree_node_hit(sbi)	(atomic64_inc(&(sbi)->read_hit_rbtree))
#define stat_inc_largest_node_hit(sbi)	(atomic64_inc(&(sbi)->read_hit_largest))
#define stat_inc_cached_node_hit(sbi)	(atomic64_inc(&(sbi)->read_hit_cached))
#define stat_inc_inline_xattr(inode)					\
	do {								\
		if (f2fs_has_inline_xattr(inode))			\
			(atomic_inc(&F2FS_I_SB(inode)->inline_xattr));	\
	} while (0)
#define stat_dec_inline_xattr(inode)					\
	do {								\
		if (f2fs_has_inline_xattr(inode))			\
			(atomic_dec(&F2FS_I_SB(inode)->inline_xattr));	\
	} while (0)
#define stat_inc_inline_inode(inode)					\
	do {								\
		if (f2fs_has_inline_data(inode))			\
			(atomic_inc(&F2FS_I_SB(inode)->inline_inode));	\
	} while (0)
#define stat_dec_inline_inode(inode)					\
	do {								\
		if (f2fs_has_inline_data(inode))			\
			(atomic_dec(&F2FS_I_SB(inode)->inline_inode));	\
	} while (0)
#define stat_inc_inline_dir(inode)					\
	do {								\
		if (f2fs_has_inline_dentry(inode))			\
			(atomic_inc(&F2FS_I_SB(inode)->inline_dir));	\
	} while (0)
#define stat_dec_inline_dir(inode)					\
	do {								\
		if (f2fs_has_inline_dentry(inode))			\
			(atomic_dec(&F2FS_I_SB(inode)->inline_dir));	\
	} while (0)
#define stat_inc_meta_count(sbi, blkaddr)				\
	do {								\
		if (blkaddr < SIT_I(sbi)->sit_base_addr)		\
			atomic_inc(&(sbi)->meta_count[META_CP]);	\
		else if (blkaddr < NM_I(sbi)->nat_blkaddr)		\
			atomic_inc(&(sbi)->meta_count[META_SIT]);	\
		else if (blkaddr < SM_I(sbi)->ssa_blkaddr)		\
			atomic_inc(&(sbi)->meta_count[META_NAT]);	\
		else if (blkaddr < SM_I(sbi)->main_blkaddr)		\
			atomic_inc(&(sbi)->meta_count[META_SSA]);	\
	} while (0)
#define stat_inc_seg_type(sbi, curseg)					\
		((sbi)->segment_count[(curseg)->alloc_type]++)
#define stat_inc_block_count(sbi, curseg)				\
		((sbi)->block_count[(curseg)->alloc_type]++)
#define stat_inc_inplace_blocks(sbi)					\
		(atomic_inc(&(sbi)->inplace_count))
#define stat_inc_atomic_write(inode)					\
		(atomic_inc(&F2FS_I_SB(inode)->aw_cnt))
#define stat_dec_atomic_write(inode)					\
		(atomic_dec(&F2FS_I_SB(inode)->aw_cnt))
#define stat_update_max_atomic_write(inode)				\
	do {								\
		int cur = atomic_read(&F2FS_I_SB(inode)->aw_cnt);	\
		int max = atomic_read(&F2FS_I_SB(inode)->max_aw_cnt);	\
		if (cur > max)						\
			atomic_set(&F2FS_I_SB(inode)->max_aw_cnt, cur);	\
	} while (0)
#define stat_inc_volatile_write(inode)					\
		(atomic_inc(&F2FS_I_SB(inode)->vw_cnt))
#define stat_dec_volatile_write(inode)					\
		(atomic_dec(&F2FS_I_SB(inode)->vw_cnt))
#define stat_update_max_volatile_write(inode)				\
	do {								\
		int cur = atomic_read(&F2FS_I_SB(inode)->vw_cnt);	\
		int max = atomic_read(&F2FS_I_SB(inode)->max_vw_cnt);	\
		if (cur > max)						\
			atomic_set(&F2FS_I_SB(inode)->max_vw_cnt, cur);	\
	} while (0)
#define stat_inc_seg_count(sbi, type, gc_type)				\
	do {								\
		struct f2fs_stat_info *si = F2FS_STAT(sbi);		\
		si->tot_segs++;						\
		if ((type) == SUM_TYPE_DATA) {				\
			si->data_segs++;				\
			si->bg_data_segs += (gc_type == BG_GC) ? 1 : 0;	\
		} else {						\
			si->node_segs++;				\
			si->bg_node_segs += (gc_type == BG_GC) ? 1 : 0;	\
		}							\
	} while (0)

#define stat_inc_tot_blk_count(si, blks)				\
	((si)->tot_blks += (blks))

#define stat_inc_data_blk_count(sbi, blks, gc_type)			\
	do {								\
		struct f2fs_stat_info *si = F2FS_STAT(sbi);		\
		stat_inc_tot_blk_count(si, blks);			\
		si->data_blks += (blks);				\
		si->bg_data_blks += ((gc_type) == BG_GC) ? (blks) : 0;	\
	} while (0)

#define stat_inc_node_blk_count(sbi, blks, gc_type)			\
	do {								\
		struct f2fs_stat_info *si = F2FS_STAT(sbi);		\
		stat_inc_tot_blk_count(si, blks);			\
		si->node_blks += (blks);				\
		si->bg_node_blks += ((gc_type) == BG_GC) ? (blks) : 0;	\
	} while (0)

int f2fs_build_stats(struct f2fs_sb_info *sbi);
void f2fs_destroy_stats(struct f2fs_sb_info *sbi);
void __init f2fs_create_root_stats(void);
void f2fs_destroy_root_stats(void);
#else
#define stat_inc_cp_count(si)				do { } while (0)
#define stat_inc_bg_cp_count(si)			do { } while (0)
#define stat_inc_call_count(si)				do { } while (0)
#define stat_inc_bggc_count(si)				do { } while (0)
#define stat_io_skip_bggc_count(sbi)			do { } while (0)
#define stat_other_skip_bggc_count(sbi)			do { } while (0)
#define stat_inc_dirty_inode(sbi, type)			do { } while (0)
#define stat_dec_dirty_inode(sbi, type)			do { } while (0)
#define stat_inc_total_hit(sb)				do { } while (0)
#define stat_inc_rbtree_node_hit(sb)			do { } while (0)
#define stat_inc_largest_node_hit(sbi)			do { } while (0)
#define stat_inc_cached_node_hit(sbi)			do { } while (0)
#define stat_inc_inline_xattr(inode)			do { } while (0)
#define stat_dec_inline_xattr(inode)			do { } while (0)
#define stat_inc_inline_inode(inode)			do { } while (0)
#define stat_dec_inline_inode(inode)			do { } while (0)
#define stat_inc_inline_dir(inode)			do { } while (0)
#define stat_dec_inline_dir(inode)			do { } while (0)
#define stat_inc_atomic_write(inode)			do { } while (0)
#define stat_dec_atomic_write(inode)			do { } while (0)
#define stat_update_max_atomic_write(inode)		do { } while (0)
#define stat_inc_volatile_write(inode)			do { } while (0)
#define stat_dec_volatile_write(inode)			do { } while (0)
#define stat_update_max_volatile_write(inode)		do { } while (0)
#define stat_inc_meta_count(sbi, blkaddr)		do { } while (0)
#define stat_inc_seg_type(sbi, curseg)			do { } while (0)
#define stat_inc_block_count(sbi, curseg)		do { } while (0)
#define stat_inc_inplace_blocks(sbi)			do { } while (0)
#define stat_inc_seg_count(sbi, type, gc_type)		do { } while (0)
#define stat_inc_tot_blk_count(si, blks)		do { } while (0)
#define stat_inc_data_blk_count(sbi, blks, gc_type)	do { } while (0)
#define stat_inc_node_blk_count(sbi, blks, gc_type)	do { } while (0)

static inline int f2fs_build_stats(struct f2fs_sb_info *sbi) { return 0; }
static inline void f2fs_destroy_stats(struct f2fs_sb_info *sbi) { }
static inline void __init f2fs_create_root_stats(void) { }
static inline void f2fs_destroy_root_stats(void) { }
#endif

extern const struct file_operations f2fs_dir_operations;
#ifdef CONFIG_UNICODE
extern const struct dentry_operations f2fs_dentry_ops;
#endif
extern const struct file_operations f2fs_file_operations;
extern const struct inode_operations f2fs_file_inode_operations;
extern const struct address_space_operations f2fs_dblock_aops;
extern const struct address_space_operations f2fs_node_aops;
extern const struct address_space_operations f2fs_meta_aops;
extern const struct inode_operations f2fs_dir_inode_operations;
extern const struct inode_operations f2fs_symlink_inode_operations;
extern const struct inode_operations f2fs_encrypted_symlink_inode_operations;
extern const struct inode_operations f2fs_special_inode_operations;
extern struct kmem_cache *f2fs_inode_entry_slab;

/*
 * inline.c
 */
bool f2fs_may_inline_data(struct inode *inode);
bool f2fs_may_inline_dentry(struct inode *inode);
void f2fs_do_read_inline_data(struct page *page, struct page *ipage);
void f2fs_truncate_inline_inode(struct inode *inode,
						struct page *ipage, u64 from);
int f2fs_read_inline_data(struct inode *inode, struct page *page);
int f2fs_convert_inline_page(struct dnode_of_data *dn, struct page *page);
int f2fs_convert_inline_inode(struct inode *inode);
int f2fs_write_inline_data(struct inode *inode, struct page *page);
bool f2fs_recover_inline_data(struct inode *inode, struct page *npage);
struct f2fs_dir_entry *f2fs_find_in_inline_dir(struct inode *dir,
			struct fscrypt_name *fname, struct page **res_page);
int f2fs_make_empty_inline_dir(struct inode *inode, struct inode *parent,
			struct page *ipage);
int f2fs_add_inline_entry(struct inode *dir, const struct qstr *new_name,
			const struct qstr *orig_name,
			struct inode *inode, nid_t ino, umode_t mode);
void f2fs_delete_inline_entry(struct f2fs_dir_entry *dentry,
				struct page *page, struct inode *dir,
				struct inode *inode);
bool f2fs_empty_inline_dir(struct inode *dir);
int f2fs_read_inline_dir(struct file *file, struct dir_context *ctx,
			struct fscrypt_str *fstr);
int f2fs_inline_data_fiemap(struct inode *inode,
			struct fiemap_extent_info *fieinfo,
			__u64 start, __u64 len);

/*
 * shrinker.c
 */
unsigned long f2fs_shrink_count(struct shrinker *shrink,
			struct shrink_control *sc);
unsigned long f2fs_shrink_scan(struct shrinker *shrink,
			struct shrink_control *sc);
void f2fs_join_shrinker(struct f2fs_sb_info *sbi);
void f2fs_leave_shrinker(struct f2fs_sb_info *sbi);

/*
 * extent_cache.c
 */
struct rb_entry *f2fs_lookup_rb_tree(struct rb_root_cached *root,
				struct rb_entry *cached_re, unsigned int ofs);
struct rb_node **f2fs_lookup_rb_tree_for_insert(struct f2fs_sb_info *sbi,
				struct rb_root_cached *root,
				struct rb_node **parent,
				unsigned int ofs, bool *leftmost);
struct rb_entry *f2fs_lookup_rb_tree_ret(struct rb_root_cached *root,
		struct rb_entry *cached_re, unsigned int ofs,
		struct rb_entry **prev_entry, struct rb_entry **next_entry,
		struct rb_node ***insert_p, struct rb_node **insert_parent,
		bool force, bool *leftmost);
bool f2fs_check_rb_tree_consistence(struct f2fs_sb_info *sbi,
						struct rb_root_cached *root);
unsigned int f2fs_shrink_extent_tree(struct f2fs_sb_info *sbi, int nr_shrink);
bool f2fs_init_extent_tree(struct inode *inode, struct f2fs_extent *i_ext);
void f2fs_drop_extent_tree(struct inode *inode);
unsigned int f2fs_destroy_extent_node(struct inode *inode);
void f2fs_destroy_extent_tree(struct inode *inode);
bool f2fs_lookup_extent_cache(struct inode *inode, pgoff_t pgofs,
			struct extent_info *ei);
void f2fs_update_extent_cache(struct dnode_of_data *dn);
void f2fs_update_extent_cache_range(struct dnode_of_data *dn,
			pgoff_t fofs, block_t blkaddr, unsigned int len);
void f2fs_init_extent_cache_info(struct f2fs_sb_info *sbi);
int __init f2fs_create_extent_cache(void);
void f2fs_destroy_extent_cache(void);

/*
 * sysfs.c
 */
int __init f2fs_init_sysfs(void);
void f2fs_exit_sysfs(void);
int f2fs_register_sysfs(struct f2fs_sb_info *sbi);
void f2fs_unregister_sysfs(struct f2fs_sb_info *sbi);

/* verity.c */
extern const struct fsverity_operations f2fs_verityops;

/*
 * crypto support
 */
static inline bool f2fs_encrypted_file(struct inode *inode)
{
	return IS_ENCRYPTED(inode) && S_ISREG(inode->i_mode);
}

static inline void f2fs_set_encrypted_inode(struct inode *inode)
{
#ifdef CONFIG_FS_ENCRYPTION
	file_set_encrypt(inode);
	f2fs_set_inode_flags(inode);
#endif
}

/*
 * Returns true if the reads of the inode's data need to undergo some
 * postprocessing step, like decryption or authenticity verification.
 */
static inline bool f2fs_post_read_required(struct inode *inode)
{
	return f2fs_encrypted_file(inode) || fsverity_active(inode);
}

#define F2FS_FEATURE_FUNCS(name, flagname) \
static inline int f2fs_sb_has_##name(struct f2fs_sb_info *sbi) \
{ \
	return F2FS_HAS_FEATURE(sbi, F2FS_FEATURE_##flagname); \
}

F2FS_FEATURE_FUNCS(encrypt, ENCRYPT);
F2FS_FEATURE_FUNCS(blkzoned, BLKZONED);
F2FS_FEATURE_FUNCS(extra_attr, EXTRA_ATTR);
F2FS_FEATURE_FUNCS(project_quota, PRJQUOTA);
F2FS_FEATURE_FUNCS(inode_chksum, INODE_CHKSUM);
F2FS_FEATURE_FUNCS(flexible_inline_xattr, FLEXIBLE_INLINE_XATTR);
F2FS_FEATURE_FUNCS(quota_ino, QUOTA_INO);
F2FS_FEATURE_FUNCS(inode_crtime, INODE_CRTIME);
F2FS_FEATURE_FUNCS(lost_found, LOST_FOUND);
F2FS_FEATURE_FUNCS(verity, VERITY);
F2FS_FEATURE_FUNCS(sb_chksum, SB_CHKSUM);
F2FS_FEATURE_FUNCS(casefold, CASEFOLD);

#ifdef CONFIG_BLK_DEV_ZONED
static inline bool f2fs_blkz_is_seq(struct f2fs_sb_info *sbi, int devi,
				    block_t blkaddr)
{
	unsigned int zno = blkaddr >> sbi->log_blocks_per_blkz;

	return test_bit(zno, FDEV(devi).blkz_seq);
}
#endif

static inline bool f2fs_hw_should_discard(struct f2fs_sb_info *sbi)
{
	return f2fs_sb_has_blkzoned(sbi);
}

static inline bool f2fs_bdev_support_discard(struct block_device *bdev)
{
	return blk_queue_discard(bdev_get_queue(bdev)) ||
	       bdev_is_zoned(bdev);
}

static inline bool f2fs_hw_support_discard(struct f2fs_sb_info *sbi)
{
	int i;

	if (!f2fs_is_multi_device(sbi))
		return f2fs_bdev_support_discard(sbi->sb->s_bdev);

	for (i = 0; i < sbi->s_ndevs; i++)
		if (f2fs_bdev_support_discard(FDEV(i).bdev))
			return true;
	return false;
}

static inline bool f2fs_realtime_discard_enable(struct f2fs_sb_info *sbi)
{
	return (test_opt(sbi, DISCARD) && f2fs_hw_support_discard(sbi)) ||
					f2fs_hw_should_discard(sbi);
}

static inline bool f2fs_hw_is_readonly(struct f2fs_sb_info *sbi)
{
	int i;

	if (!f2fs_is_multi_device(sbi))
		return bdev_read_only(sbi->sb->s_bdev);

	for (i = 0; i < sbi->s_ndevs; i++)
		if (bdev_read_only(FDEV(i).bdev))
			return true;
	return false;
}


static inline void set_opt_mode(struct f2fs_sb_info *sbi, unsigned int mt)
{
	clear_opt(sbi, ADAPTIVE);
	clear_opt(sbi, LFS);

	switch (mt) {
	case F2FS_MOUNT_ADAPTIVE:
		set_opt(sbi, ADAPTIVE);
		break;
	case F2FS_MOUNT_LFS:
		set_opt(sbi, LFS);
		break;
	}
}

static inline bool f2fs_may_encrypt(struct inode *inode)
{
#ifdef CONFIG_FS_ENCRYPTION
	umode_t mode = inode->i_mode;

	return (S_ISREG(mode) || S_ISDIR(mode) || S_ISLNK(mode));
#else
	return false;
#endif
}

static inline int block_unaligned_IO(struct inode *inode,
				struct kiocb *iocb, struct iov_iter *iter)
{
	unsigned int i_blkbits = READ_ONCE(inode->i_blkbits);
	unsigned int blocksize_mask = (1 << i_blkbits) - 1;
	loff_t offset = iocb->ki_pos;
	unsigned long align = offset | iov_iter_alignment(iter);

	return align & blocksize_mask;
}

static inline int allow_outplace_dio(struct inode *inode,
				struct kiocb *iocb, struct iov_iter *iter)
{
	struct f2fs_sb_info *sbi = F2FS_I_SB(inode);
	int rw = iov_iter_rw(iter);

	return (test_opt(sbi, LFS) && (rw == WRITE) &&
				!block_unaligned_IO(inode, iocb, iter));
}

static inline bool f2fs_force_buffered_io(struct inode *inode,
				struct kiocb *iocb, struct iov_iter *iter)
{
	struct f2fs_sb_info *sbi = F2FS_I_SB(inode);
	int rw = iov_iter_rw(iter);

	if (f2fs_post_read_required(inode))
		return true;
	if (f2fs_is_multi_device(sbi))
		return true;
	/*
	 * for blkzoned device, fallback direct IO to buffered IO, so
	 * all IOs can be serialized by log-structured write.
	 */
	if (f2fs_sb_has_blkzoned(sbi))
		return true;
	if (test_opt(sbi, LFS) && (rw == WRITE)) {
		if (block_unaligned_IO(inode, iocb, iter))
			return true;
		if (F2FS_IO_ALIGNED(sbi))
			return true;
	}
	if (is_sbi_flag_set(F2FS_I_SB(inode), SBI_CP_DISABLED) &&
					!IS_SWAPFILE(inode))
		return true;

	return false;
}

#ifdef CONFIG_F2FS_FAULT_INJECTION
extern void f2fs_build_fault_attr(struct f2fs_sb_info *sbi, unsigned int rate,
							unsigned int type);
#else
#define f2fs_build_fault_attr(sbi, rate, type)		do { } while (0)
#endif

static inline bool is_journalled_quota(struct f2fs_sb_info *sbi)
{
#ifdef CONFIG_QUOTA
	if (f2fs_sb_has_quota_ino(sbi))
		return true;
	if (F2FS_OPTION(sbi).s_qf_names[USRQUOTA] ||
		F2FS_OPTION(sbi).s_qf_names[GRPQUOTA] ||
		F2FS_OPTION(sbi).s_qf_names[PRJQUOTA])
		return true;
#endif
	return false;
}

#define EFSBADCRC	EBADMSG		/* Bad CRC detected */
#define EFSCORRUPTED	EUCLEAN		/* Filesystem is corrupted */

#endif /* _LINUX_F2FS_H */<|MERGE_RESOLUTION|>--- conflicted
+++ resolved
@@ -138,13 +138,10 @@
 	int alloc_mode;			/* segment allocation policy */
 	int fsync_mode;			/* fsync policy */
 	bool test_dummy_encryption;	/* test dummy encryption */
-<<<<<<< HEAD
 #ifdef CONFIG_FS_ENCRYPTION
 	bool inlinecrypt;		/* inline encryption enabled */
 #endif
-=======
 	block_t unusable_cap_perc;	/* percentage for cap */
->>>>>>> 67cb0168
 	block_t unusable_cap;		/* Amount of space allowed to be
 					 * unusable when disabling checkpoint
 					 */
