--- conflicted
+++ resolved
@@ -3633,15 +3633,7 @@
 	ssize_t ret = 0;
 
 	if (iocb->ki_flags & IOCB_DIRECT) {
-<<<<<<< HEAD
-		struct inode *inode = file_inode(iocb->ki_filp);
-
-		inode_lock_shared(inode);
-		ret = btrfs_direct_IO(iocb, to);
-		inode_unlock_shared(inode);
-=======
 		ret = btrfs_direct_read(iocb, to);
->>>>>>> 76ec55ca
 		if (ret < 0 || !iov_iter_count(to) ||
 		    iocb->ki_pos >= i_size_read(file_inode(iocb->ki_filp)))
 			return ret;
