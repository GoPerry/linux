// SPDX-License-Identifier: GPL-2.0
/*
 * Basic worker thread pool for io_uring
 *
 * Copyright (C) 2019 Jens Axboe
 *
 */
#include <linux/kernel.h>
#include <linux/init.h>
#include <linux/errno.h>
#include <linux/sched/signal.h>
#include <linux/mm.h>
#include <linux/sched/mm.h>
#include <linux/percpu.h>
#include <linux/slab.h>
#include <linux/rculist_nulls.h>
#include <linux/cpu.h>
#include <linux/tracehook.h>

#include "../kernel/sched/sched.h"
#include "io-wq.h"

#define WORKER_IDLE_TIMEOUT	(5 * HZ)

enum {
	IO_WORKER_F_UP		= 1,	/* up and active */
	IO_WORKER_F_RUNNING	= 2,	/* account as running */
	IO_WORKER_F_FREE	= 4,	/* worker on free list */
	IO_WORKER_F_FIXED	= 8,	/* static idle worker */
	IO_WORKER_F_BOUND	= 16,	/* is doing bounded work */
};

enum {
	IO_WQ_BIT_EXIT		= 0,	/* wq exiting */
};

enum {
	IO_WQE_FLAG_STALLED	= 1,	/* stalled on hash */
};

/*
 * One for each thread in a wqe pool
 */
struct io_worker {
	refcount_t ref;
	unsigned flags;
	struct hlist_nulls_node nulls_node;
	struct list_head all_list;
	struct task_struct *task;
	struct io_wqe *wqe;

	struct io_wq_work *cur_work;
	spinlock_t lock;

	struct completion ref_done;

	struct rcu_head rcu;
};

#if BITS_PER_LONG == 64
#define IO_WQ_HASH_ORDER	6
#else
#define IO_WQ_HASH_ORDER	5
#endif

#define IO_WQ_NR_HASH_BUCKETS	(1u << IO_WQ_HASH_ORDER)

struct io_wqe_acct {
	unsigned nr_workers;
	unsigned max_workers;
	atomic_t nr_running;
};

enum {
	IO_WQ_ACCT_BOUND,
	IO_WQ_ACCT_UNBOUND,
};

/*
 * Per-node worker thread pool
 */
struct io_wqe {
	struct {
		raw_spinlock_t lock;
		struct io_wq_work_list work_list;
		unsigned flags;
	} ____cacheline_aligned_in_smp;

	int node;
	struct io_wqe_acct acct[2];

	struct hlist_nulls_head free_list;
	struct list_head all_list;

	struct wait_queue_entry wait;

	struct io_wq *wq;
	struct io_wq_work *hash_tail[IO_WQ_NR_HASH_BUCKETS];
};

/*
 * Per io_wq state
  */
struct io_wq {
	struct io_wqe **wqes;
	unsigned long state;

	free_work_fn *free_work;
	io_wq_work_fn *do_work;

	struct task_struct *manager;

	struct io_wq_hash *hash;

	refcount_t refs;
	struct completion exited;

	atomic_t worker_refs;
	struct completion worker_done;

	struct hlist_node cpuhp_node;

	pid_t task_pid;
};

static enum cpuhp_state io_wq_online;

struct io_cb_cancel_data {
	work_cancel_fn *fn;
	void *data;
	int nr_running;
	int nr_pending;
	bool cancel_all;
};

static void io_wqe_cancel_pending_work(struct io_wqe *wqe,
				       struct io_cb_cancel_data *match);

static bool io_worker_get(struct io_worker *worker)
{
	return refcount_inc_not_zero(&worker->ref);
}

static void io_worker_release(struct io_worker *worker)
{
	if (refcount_dec_and_test(&worker->ref))
		complete(&worker->ref_done);
}

static inline struct io_wqe_acct *io_work_get_acct(struct io_wqe *wqe,
						   struct io_wq_work *work)
{
	if (work->flags & IO_WQ_WORK_UNBOUND)
		return &wqe->acct[IO_WQ_ACCT_UNBOUND];

	return &wqe->acct[IO_WQ_ACCT_BOUND];
}

static inline struct io_wqe_acct *io_wqe_get_acct(struct io_worker *worker)
{
	struct io_wqe *wqe = worker->wqe;

	if (worker->flags & IO_WORKER_F_BOUND)
		return &wqe->acct[IO_WQ_ACCT_BOUND];

	return &wqe->acct[IO_WQ_ACCT_UNBOUND];
}

static void io_worker_exit(struct io_worker *worker)
{
	struct io_wqe *wqe = worker->wqe;
	struct io_wqe_acct *acct = io_wqe_get_acct(worker);
	unsigned flags;

	if (refcount_dec_and_test(&worker->ref))
		complete(&worker->ref_done);
	wait_for_completion(&worker->ref_done);

	preempt_disable();
	current->flags &= ~PF_IO_WORKER;
	flags = worker->flags;
	worker->flags = 0;
	if (flags & IO_WORKER_F_RUNNING)
		atomic_dec(&acct->nr_running);
	worker->flags = 0;
	preempt_enable();

	raw_spin_lock_irq(&wqe->lock);
	if (flags & IO_WORKER_F_FREE)
		hlist_nulls_del_rcu(&worker->nulls_node);
	list_del_rcu(&worker->all_list);
	acct->nr_workers--;
	raw_spin_unlock_irq(&wqe->lock);

	kfree_rcu(worker, rcu);
	if (atomic_dec_and_test(&wqe->wq->worker_refs))
		complete(&wqe->wq->worker_done);
	do_exit(0);
}

static inline bool io_wqe_run_queue(struct io_wqe *wqe)
	__must_hold(wqe->lock)
{
	if (!wq_list_empty(&wqe->work_list) &&
	    !(wqe->flags & IO_WQE_FLAG_STALLED))
		return true;
	return false;
}

/*
 * Check head of free list for an available worker. If one isn't available,
 * caller must wake up the wq manager to create one.
 */
static bool io_wqe_activate_free_worker(struct io_wqe *wqe)
	__must_hold(RCU)
{
	struct hlist_nulls_node *n;
	struct io_worker *worker;

	n = rcu_dereference(hlist_nulls_first_rcu(&wqe->free_list));
	if (is_a_nulls(n))
		return false;

	worker = hlist_nulls_entry(n, struct io_worker, nulls_node);
	if (io_worker_get(worker)) {
		wake_up_process(worker->task);
		io_worker_release(worker);
		return true;
	}

	return false;
}

/*
 * We need a worker. If we find a free one, we're good. If not, and we're
 * below the max number of workers, wake up the manager to create one.
 */
static void io_wqe_wake_worker(struct io_wqe *wqe, struct io_wqe_acct *acct)
{
	bool ret;

	/*
	 * Most likely an attempt to queue unbounded work on an io_wq that
	 * wasn't setup with any unbounded workers.
	 */
	WARN_ON_ONCE(!acct->max_workers);

	rcu_read_lock();
	ret = io_wqe_activate_free_worker(wqe);
	rcu_read_unlock();

	if (!ret && acct->nr_workers < acct->max_workers)
		wake_up_process(wqe->wq->manager);
}

static void io_wqe_inc_running(struct io_worker *worker)
{
	struct io_wqe_acct *acct = io_wqe_get_acct(worker);

	atomic_inc(&acct->nr_running);
}

static void io_wqe_dec_running(struct io_worker *worker)
	__must_hold(wqe->lock)
{
	struct io_wqe_acct *acct = io_wqe_get_acct(worker);
	struct io_wqe *wqe = worker->wqe;

	if (atomic_dec_and_test(&acct->nr_running) && io_wqe_run_queue(wqe))
		io_wqe_wake_worker(wqe, acct);
}

/*
 * Worker will start processing some work. Move it to the busy list, if
 * it's currently on the freelist
 */
static void __io_worker_busy(struct io_wqe *wqe, struct io_worker *worker,
			     struct io_wq_work *work)
	__must_hold(wqe->lock)
{
	bool worker_bound, work_bound;

	if (worker->flags & IO_WORKER_F_FREE) {
		worker->flags &= ~IO_WORKER_F_FREE;
		hlist_nulls_del_init_rcu(&worker->nulls_node);
	}

	/*
	 * If worker is moving from bound to unbound (or vice versa), then
	 * ensure we update the running accounting.
	 */
	worker_bound = (worker->flags & IO_WORKER_F_BOUND) != 0;
	work_bound = (work->flags & IO_WQ_WORK_UNBOUND) == 0;
	if (worker_bound != work_bound) {
		io_wqe_dec_running(worker);
		if (work_bound) {
			worker->flags |= IO_WORKER_F_BOUND;
			wqe->acct[IO_WQ_ACCT_UNBOUND].nr_workers--;
			wqe->acct[IO_WQ_ACCT_BOUND].nr_workers++;
		} else {
			worker->flags &= ~IO_WORKER_F_BOUND;
			wqe->acct[IO_WQ_ACCT_UNBOUND].nr_workers++;
			wqe->acct[IO_WQ_ACCT_BOUND].nr_workers--;
		}
		io_wqe_inc_running(worker);
	 }
}

/*
 * No work, worker going to sleep. Move to freelist, and unuse mm if we
 * have one attached. Dropping the mm may potentially sleep, so we drop
 * the lock in that case and return success. Since the caller has to
 * retry the loop in that case (we changed task state), we don't regrab
 * the lock if we return success.
 */
static void __io_worker_idle(struct io_wqe *wqe, struct io_worker *worker)
	__must_hold(wqe->lock)
{
	if (!(worker->flags & IO_WORKER_F_FREE)) {
		worker->flags |= IO_WORKER_F_FREE;
		hlist_nulls_add_head_rcu(&worker->nulls_node, &wqe->free_list);
	}
}

static inline unsigned int io_get_work_hash(struct io_wq_work *work)
{
	return work->flags >> IO_WQ_HASH_SHIFT;
}

static void io_wait_on_hash(struct io_wqe *wqe, unsigned int hash)
{
	struct io_wq *wq = wqe->wq;

	spin_lock(&wq->hash->wait.lock);
	if (list_empty(&wqe->wait.entry)) {
		__add_wait_queue(&wq->hash->wait, &wqe->wait);
		if (!test_bit(hash, &wq->hash->map)) {
			__set_current_state(TASK_RUNNING);
			list_del_init(&wqe->wait.entry);
		}
	}
	spin_unlock(&wq->hash->wait.lock);
}

static struct io_wq_work *io_get_next_work(struct io_wqe *wqe)
	__must_hold(wqe->lock)
{
	struct io_wq_work_node *node, *prev;
	struct io_wq_work *work, *tail;
	unsigned int stall_hash = -1U;

	wq_list_for_each(node, prev, &wqe->work_list) {
		unsigned int hash;

		work = container_of(node, struct io_wq_work, list);

		/* not hashed, can run anytime */
		if (!io_wq_is_hashed(work)) {
			wq_list_del(&wqe->work_list, node, prev);
			return work;
		}

		hash = io_get_work_hash(work);
		/* all items with this hash lie in [work, tail] */
		tail = wqe->hash_tail[hash];

		/* hashed, can run if not already running */
		if (!test_and_set_bit(hash, &wqe->wq->hash->map)) {
			wqe->hash_tail[hash] = NULL;
			wq_list_cut(&wqe->work_list, &tail->list, prev);
			return work;
		}
		if (stall_hash == -1U)
			stall_hash = hash;
		/* fast forward to a next hash, for-each will fix up @prev */
		node = &tail->list;
	}

	if (stall_hash != -1U) {
		raw_spin_unlock(&wqe->lock);
		io_wait_on_hash(wqe, stall_hash);
		raw_spin_lock(&wqe->lock);
	}

	return NULL;
}

static bool io_flush_signals(void)
{
<<<<<<< HEAD
	if (unlikely(test_tsk_thread_flag(current, TIF_NOTIFY_SIGNAL))) {
		__set_current_state(TASK_RUNNING);
		if (current->task_works)
			task_work_run();
		clear_tsk_thread_flag(current, TIF_NOTIFY_SIGNAL);
=======
	if (unlikely(test_thread_flag(TIF_NOTIFY_SIGNAL))) {
		__set_current_state(TASK_RUNNING);
		tracehook_notify_signal();
>>>>>>> cefc1abd
		return true;
	}
	return false;
}

static void io_assign_current_work(struct io_worker *worker,
				   struct io_wq_work *work)
{
	if (work) {
		io_flush_signals();
		cond_resched();
	}

	spin_lock_irq(&worker->lock);
	worker->cur_work = work;
	spin_unlock_irq(&worker->lock);
}

static void io_wqe_enqueue(struct io_wqe *wqe, struct io_wq_work *work);

static void io_worker_handle_work(struct io_worker *worker)
	__releases(wqe->lock)
{
	struct io_wqe *wqe = worker->wqe;
	struct io_wq *wq = wqe->wq;

	do {
		struct io_wq_work *work;
get_next:
		/*
		 * If we got some work, mark us as busy. If we didn't, but
		 * the list isn't empty, it means we stalled on hashed work.
		 * Mark us stalled so we don't keep looking for work when we
		 * can't make progress, any work completion or insertion will
		 * clear the stalled flag.
		 */
		work = io_get_next_work(wqe);
		if (work)
			__io_worker_busy(wqe, worker, work);
		else if (!wq_list_empty(&wqe->work_list))
			wqe->flags |= IO_WQE_FLAG_STALLED;

		raw_spin_unlock_irq(&wqe->lock);
		if (!work)
			break;
		io_assign_current_work(worker, work);
		__set_current_state(TASK_RUNNING);

		/* handle a whole dependent link */
		do {
			struct io_wq_work *next_hashed, *linked;
			unsigned int hash = io_get_work_hash(work);

			next_hashed = wq_next_work(work);
			wq->do_work(work);
			io_assign_current_work(worker, NULL);

			linked = wq->free_work(work);
			work = next_hashed;
			if (!work && linked && !io_wq_is_hashed(linked)) {
				work = linked;
				linked = NULL;
			}
			io_assign_current_work(worker, work);
			if (linked)
				io_wqe_enqueue(wqe, linked);

			if (hash != -1U && !next_hashed) {
				clear_bit(hash, &wq->hash->map);
				if (wq_has_sleeper(&wq->hash->wait))
					wake_up(&wq->hash->wait);
				raw_spin_lock_irq(&wqe->lock);
				wqe->flags &= ~IO_WQE_FLAG_STALLED;
				/* skip unnecessary unlock-lock wqe->lock */
				if (!work)
					goto get_next;
				raw_spin_unlock_irq(&wqe->lock);
			}
		} while (work);

		raw_spin_lock_irq(&wqe->lock);
	} while (1);
}

static int io_wqe_worker(void *data)
{
	struct io_worker *worker = data;
	struct io_wqe *wqe = worker->wqe;
	struct io_wq *wq = wqe->wq;
	char buf[TASK_COMM_LEN];

	worker->flags |= (IO_WORKER_F_UP | IO_WORKER_F_RUNNING);
	io_wqe_inc_running(worker);

	sprintf(buf, "iou-wrk-%d", wq->task_pid);
	set_task_comm(current, buf);

	while (!test_bit(IO_WQ_BIT_EXIT, &wq->state)) {
		long ret;

		set_current_state(TASK_INTERRUPTIBLE);
loop:
		raw_spin_lock_irq(&wqe->lock);
		if (io_wqe_run_queue(wqe)) {
			io_worker_handle_work(worker);
			goto loop;
		}
		__io_worker_idle(wqe, worker);
		raw_spin_unlock_irq(&wqe->lock);
		if (io_flush_signals())
<<<<<<< HEAD
			continue;
		ret = schedule_timeout(WORKER_IDLE_TIMEOUT);
		if (try_to_freeze() || ret)
=======
>>>>>>> cefc1abd
			continue;
		ret = schedule_timeout(WORKER_IDLE_TIMEOUT);
		if (signal_pending(current)) {
			struct ksignal ksig;

			if (!get_signal(&ksig))
				continue;
			break;
		}
		if (ret)
			continue;
		/* timed out, exit unless we're the fixed worker */
		if (test_bit(IO_WQ_BIT_EXIT, &wq->state) ||
		    !(worker->flags & IO_WORKER_F_FIXED))
			break;
	}

	if (test_bit(IO_WQ_BIT_EXIT, &wq->state)) {
		raw_spin_lock_irq(&wqe->lock);
		if (!wq_list_empty(&wqe->work_list))
			io_worker_handle_work(worker);
		else
			raw_spin_unlock_irq(&wqe->lock);
	}

	io_worker_exit(worker);
	return 0;
}

/*
 * Called when a worker is scheduled in. Mark us as currently running.
 */
void io_wq_worker_running(struct task_struct *tsk)
{
	struct io_worker *worker = tsk->pf_io_worker;

	if (!worker)
		return;
	if (!(worker->flags & IO_WORKER_F_UP))
		return;
	if (worker->flags & IO_WORKER_F_RUNNING)
		return;
	worker->flags |= IO_WORKER_F_RUNNING;
	io_wqe_inc_running(worker);
}

/*
 * Called when worker is going to sleep. If there are no workers currently
 * running and we have work pending, wake up a free one or have the manager
 * set one up.
 */
void io_wq_worker_sleeping(struct task_struct *tsk)
{
	struct io_worker *worker = tsk->pf_io_worker;

	if (!worker)
		return;
	if (!(worker->flags & IO_WORKER_F_UP))
		return;
	if (!(worker->flags & IO_WORKER_F_RUNNING))
		return;

	worker->flags &= ~IO_WORKER_F_RUNNING;

	raw_spin_lock_irq(&worker->wqe->lock);
	io_wqe_dec_running(worker);
	raw_spin_unlock_irq(&worker->wqe->lock);
}

static bool create_io_worker(struct io_wq *wq, struct io_wqe *wqe, int index)
{
	struct io_wqe_acct *acct = &wqe->acct[index];
	struct io_worker *worker;
	struct task_struct *tsk;

	__set_current_state(TASK_RUNNING);

	worker = kzalloc_node(sizeof(*worker), GFP_KERNEL, wqe->node);
	if (!worker)
		return false;

	refcount_set(&worker->ref, 1);
	worker->nulls_node.pprev = NULL;
	worker->wqe = wqe;
	spin_lock_init(&worker->lock);
	init_completion(&worker->ref_done);

	atomic_inc(&wq->worker_refs);

	tsk = create_io_thread(io_wqe_worker, worker, wqe->node);
	if (IS_ERR(tsk)) {
		if (atomic_dec_and_test(&wq->worker_refs))
			complete(&wq->worker_done);
		kfree(worker);
		return false;
	}

	tsk->pf_io_worker = worker;
	worker->task = tsk;
	set_cpus_allowed_ptr(tsk, cpumask_of_node(wqe->node));
	tsk->flags |= PF_NO_SETAFFINITY;

	raw_spin_lock_irq(&wqe->lock);
	hlist_nulls_add_head_rcu(&worker->nulls_node, &wqe->free_list);
	list_add_tail_rcu(&worker->all_list, &wqe->all_list);
	worker->flags |= IO_WORKER_F_FREE;
	if (index == IO_WQ_ACCT_BOUND)
		worker->flags |= IO_WORKER_F_BOUND;
	if (!acct->nr_workers && (worker->flags & IO_WORKER_F_BOUND))
		worker->flags |= IO_WORKER_F_FIXED;
	acct->nr_workers++;
	raw_spin_unlock_irq(&wqe->lock);
	wake_up_new_task(tsk);
	return true;
}

static inline bool io_wqe_need_worker(struct io_wqe *wqe, int index)
	__must_hold(wqe->lock)
{
	struct io_wqe_acct *acct = &wqe->acct[index];

	if (acct->nr_workers && test_bit(IO_WQ_BIT_EXIT, &wqe->wq->state))
		return false;
	/* if we have available workers or no work, no need */
	if (!hlist_nulls_empty(&wqe->free_list) || !io_wqe_run_queue(wqe))
		return false;
	return acct->nr_workers < acct->max_workers;
}

/*
 * Iterate the passed in list and call the specific function for each
 * worker that isn't exiting
 */
static bool io_wq_for_each_worker(struct io_wqe *wqe,
				  bool (*func)(struct io_worker *, void *),
				  void *data)
{
	struct io_worker *worker;
	bool ret = false;

	list_for_each_entry_rcu(worker, &wqe->all_list, all_list) {
		if (io_worker_get(worker)) {
			/* no task if node is/was offline */
			if (worker->task)
				ret = func(worker, data);
			io_worker_release(worker);
			if (ret)
				break;
		}
	}

	return ret;
}

static bool io_wq_worker_wake(struct io_worker *worker, void *data)
{
	set_notify_signal(worker->task);
	wake_up_process(worker->task);
	return false;
}

static void io_wq_check_workers(struct io_wq *wq)
{
	int node;

	for_each_node(node) {
		struct io_wqe *wqe = wq->wqes[node];
		bool fork_worker[2] = { false, false };

		if (!node_online(node))
			continue;

		raw_spin_lock_irq(&wqe->lock);
		if (io_wqe_need_worker(wqe, IO_WQ_ACCT_BOUND))
			fork_worker[IO_WQ_ACCT_BOUND] = true;
		if (io_wqe_need_worker(wqe, IO_WQ_ACCT_UNBOUND))
			fork_worker[IO_WQ_ACCT_UNBOUND] = true;
		raw_spin_unlock_irq(&wqe->lock);
		if (fork_worker[IO_WQ_ACCT_BOUND])
			create_io_worker(wq, wqe, IO_WQ_ACCT_BOUND);
		if (fork_worker[IO_WQ_ACCT_UNBOUND])
			create_io_worker(wq, wqe, IO_WQ_ACCT_UNBOUND);
	}
}

static bool io_wq_work_match_all(struct io_wq_work *work, void *data)
{
	return true;
}

static void io_wq_cancel_pending(struct io_wq *wq)
{
	struct io_cb_cancel_data match = {
		.fn		= io_wq_work_match_all,
		.cancel_all	= true,
	};
	int node;

	for_each_node(node)
		io_wqe_cancel_pending_work(wq->wqes[node], &match);
}

/*
 * Manager thread. Tasked with creating new workers, if we need them.
 */
static int io_wq_manager(void *data)
{
	struct io_wq *wq = data;
	char buf[TASK_COMM_LEN];
	int node;

	sprintf(buf, "iou-mgr-%d", wq->task_pid);
	set_task_comm(current, buf);

	do {
		set_current_state(TASK_INTERRUPTIBLE);
		io_wq_check_workers(wq);
		schedule_timeout(HZ);
		if (signal_pending(current)) {
			struct ksignal ksig;

			if (!get_signal(&ksig))
				continue;
			set_bit(IO_WQ_BIT_EXIT, &wq->state);
		}
	} while (!test_bit(IO_WQ_BIT_EXIT, &wq->state));

	io_wq_check_workers(wq);

	rcu_read_lock();
	for_each_node(node)
		io_wq_for_each_worker(wq->wqes[node], io_wq_worker_wake, NULL);
	rcu_read_unlock();

	if (atomic_dec_and_test(&wq->worker_refs))
		complete(&wq->worker_done);
	wait_for_completion(&wq->worker_done);

	spin_lock_irq(&wq->hash->wait.lock);
	for_each_node(node)
		list_del_init(&wq->wqes[node]->wait.entry);
	spin_unlock_irq(&wq->hash->wait.lock);

	io_wq_cancel_pending(wq);
	complete(&wq->exited);
	do_exit(0);
}

static void io_run_cancel(struct io_wq_work *work, struct io_wqe *wqe)
{
	struct io_wq *wq = wqe->wq;

	do {
		work->flags |= IO_WQ_WORK_CANCEL;
		wq->do_work(work);
		work = wq->free_work(work);
	} while (work);
}

static void io_wqe_insert_work(struct io_wqe *wqe, struct io_wq_work *work)
{
	unsigned int hash;
	struct io_wq_work *tail;

	if (!io_wq_is_hashed(work)) {
append:
		wq_list_add_tail(&work->list, &wqe->work_list);
		return;
	}

	hash = io_get_work_hash(work);
	tail = wqe->hash_tail[hash];
	wqe->hash_tail[hash] = work;
	if (!tail)
		goto append;

	wq_list_add_after(&work->list, &tail->list, &wqe->work_list);
}

static int io_wq_fork_manager(struct io_wq *wq)
{
	struct task_struct *tsk;

	if (wq->manager)
		return 0;

	WARN_ON_ONCE(test_bit(IO_WQ_BIT_EXIT, &wq->state));

	init_completion(&wq->worker_done);
	atomic_set(&wq->worker_refs, 1);
	tsk = create_io_thread(io_wq_manager, wq, NUMA_NO_NODE);
	if (!IS_ERR(tsk)) {
		wq->manager = get_task_struct(tsk);
		wake_up_new_task(tsk);
		return 0;
	}

	if (atomic_dec_and_test(&wq->worker_refs))
		complete(&wq->worker_done);

	return PTR_ERR(tsk);
}

static void io_wqe_enqueue(struct io_wqe *wqe, struct io_wq_work *work)
{
	struct io_wqe_acct *acct = io_work_get_acct(wqe, work);
	int work_flags;
	unsigned long flags;

	/* Can only happen if manager creation fails after exec */
	if (io_wq_fork_manager(wqe->wq) ||
	    test_bit(IO_WQ_BIT_EXIT, &wqe->wq->state)) {
		io_run_cancel(work, wqe);
		return;
	}

	work_flags = work->flags;
	raw_spin_lock_irqsave(&wqe->lock, flags);
	io_wqe_insert_work(wqe, work);
	wqe->flags &= ~IO_WQE_FLAG_STALLED;
	raw_spin_unlock_irqrestore(&wqe->lock, flags);

	if ((work_flags & IO_WQ_WORK_CONCURRENT) ||
	    !atomic_read(&acct->nr_running))
		io_wqe_wake_worker(wqe, acct);
}

void io_wq_enqueue(struct io_wq *wq, struct io_wq_work *work)
{
	struct io_wqe *wqe = wq->wqes[numa_node_id()];

	io_wqe_enqueue(wqe, work);
}

/*
 * Work items that hash to the same value will not be done in parallel.
 * Used to limit concurrent writes, generally hashed by inode.
 */
void io_wq_hash_work(struct io_wq_work *work, void *val)
{
	unsigned int bit;

	bit = hash_ptr(val, IO_WQ_HASH_ORDER);
	work->flags |= (IO_WQ_WORK_HASHED | (bit << IO_WQ_HASH_SHIFT));
}

static bool io_wq_worker_cancel(struct io_worker *worker, void *data)
{
	struct io_cb_cancel_data *match = data;
	unsigned long flags;

	/*
	 * Hold the lock to avoid ->cur_work going out of scope, caller
	 * may dereference the passed in work.
	 */
	spin_lock_irqsave(&worker->lock, flags);
	if (worker->cur_work &&
	    match->fn(worker->cur_work, match->data)) {
		set_notify_signal(worker->task);
		match->nr_running++;
	}
	spin_unlock_irqrestore(&worker->lock, flags);

	return match->nr_running && !match->cancel_all;
}

static inline void io_wqe_remove_pending(struct io_wqe *wqe,
					 struct io_wq_work *work,
					 struct io_wq_work_node *prev)
{
	unsigned int hash = io_get_work_hash(work);
	struct io_wq_work *prev_work = NULL;

	if (io_wq_is_hashed(work) && work == wqe->hash_tail[hash]) {
		if (prev)
			prev_work = container_of(prev, struct io_wq_work, list);
		if (prev_work && io_get_work_hash(prev_work) == hash)
			wqe->hash_tail[hash] = prev_work;
		else
			wqe->hash_tail[hash] = NULL;
	}
	wq_list_del(&wqe->work_list, &work->list, prev);
}

static void io_wqe_cancel_pending_work(struct io_wqe *wqe,
				       struct io_cb_cancel_data *match)
{
	struct io_wq_work_node *node, *prev;
	struct io_wq_work *work;
	unsigned long flags;

retry:
	raw_spin_lock_irqsave(&wqe->lock, flags);
	wq_list_for_each(node, prev, &wqe->work_list) {
		work = container_of(node, struct io_wq_work, list);
		if (!match->fn(work, match->data))
			continue;
		io_wqe_remove_pending(wqe, work, prev);
		raw_spin_unlock_irqrestore(&wqe->lock, flags);
		io_run_cancel(work, wqe);
		match->nr_pending++;
		if (!match->cancel_all)
			return;

		/* not safe to continue after unlock */
		goto retry;
	}
	raw_spin_unlock_irqrestore(&wqe->lock, flags);
}

static void io_wqe_cancel_running_work(struct io_wqe *wqe,
				       struct io_cb_cancel_data *match)
{
	rcu_read_lock();
	io_wq_for_each_worker(wqe, io_wq_worker_cancel, match);
	rcu_read_unlock();
}

enum io_wq_cancel io_wq_cancel_cb(struct io_wq *wq, work_cancel_fn *cancel,
				  void *data, bool cancel_all)
{
	struct io_cb_cancel_data match = {
		.fn		= cancel,
		.data		= data,
		.cancel_all	= cancel_all,
	};
	int node;

	/*
	 * First check pending list, if we're lucky we can just remove it
	 * from there. CANCEL_OK means that the work is returned as-new,
	 * no completion will be posted for it.
	 */
	for_each_node(node) {
		struct io_wqe *wqe = wq->wqes[node];

		io_wqe_cancel_pending_work(wqe, &match);
		if (match.nr_pending && !match.cancel_all)
			return IO_WQ_CANCEL_OK;
	}

	/*
	 * Now check if a free (going busy) or busy worker has the work
	 * currently running. If we find it there, we'll return CANCEL_RUNNING
	 * as an indication that we attempt to signal cancellation. The
	 * completion will run normally in this case.
	 */
	for_each_node(node) {
		struct io_wqe *wqe = wq->wqes[node];

		io_wqe_cancel_running_work(wqe, &match);
		if (match.nr_running && !match.cancel_all)
			return IO_WQ_CANCEL_RUNNING;
	}

	if (match.nr_running)
		return IO_WQ_CANCEL_RUNNING;
	if (match.nr_pending)
		return IO_WQ_CANCEL_OK;
	return IO_WQ_CANCEL_NOTFOUND;
}

static int io_wqe_hash_wake(struct wait_queue_entry *wait, unsigned mode,
			    int sync, void *key)
{
	struct io_wqe *wqe = container_of(wait, struct io_wqe, wait);
	int ret;

	list_del_init(&wait->entry);

	rcu_read_lock();
	ret = io_wqe_activate_free_worker(wqe);
	rcu_read_unlock();

	if (!ret)
		wake_up_process(wqe->wq->manager);

	return 1;
}

struct io_wq *io_wq_create(unsigned bounded, struct io_wq_data *data)
{
	int ret = -ENOMEM, node;
	struct io_wq *wq;

	if (WARN_ON_ONCE(!data->free_work || !data->do_work))
		return ERR_PTR(-EINVAL);

	wq = kzalloc(sizeof(*wq), GFP_KERNEL);
	if (!wq)
		return ERR_PTR(-ENOMEM);

	wq->wqes = kcalloc(nr_node_ids, sizeof(struct io_wqe *), GFP_KERNEL);
	if (!wq->wqes)
		goto err_wq;

	ret = cpuhp_state_add_instance_nocalls(io_wq_online, &wq->cpuhp_node);
	if (ret)
		goto err_wqes;

	refcount_inc(&data->hash->refs);
	wq->hash = data->hash;
	wq->free_work = data->free_work;
	wq->do_work = data->do_work;

	ret = -ENOMEM;
	for_each_node(node) {
		struct io_wqe *wqe;
		int alloc_node = node;

		if (!node_online(alloc_node))
			alloc_node = NUMA_NO_NODE;
		wqe = kzalloc_node(sizeof(struct io_wqe), GFP_KERNEL, alloc_node);
		if (!wqe)
			goto err;
		wq->wqes[node] = wqe;
		wqe->node = alloc_node;
		wqe->acct[IO_WQ_ACCT_BOUND].max_workers = bounded;
		atomic_set(&wqe->acct[IO_WQ_ACCT_BOUND].nr_running, 0);
		wqe->acct[IO_WQ_ACCT_UNBOUND].max_workers =
					task_rlimit(current, RLIMIT_NPROC);
		atomic_set(&wqe->acct[IO_WQ_ACCT_UNBOUND].nr_running, 0);
		wqe->wait.func = io_wqe_hash_wake;
		INIT_LIST_HEAD(&wqe->wait.entry);
		wqe->wq = wq;
		raw_spin_lock_init(&wqe->lock);
		INIT_WQ_LIST(&wqe->work_list);
		INIT_HLIST_NULLS_HEAD(&wqe->free_list, 0);
		INIT_LIST_HEAD(&wqe->all_list);
	}

	wq->task_pid = current->pid;
	init_completion(&wq->exited);
	refcount_set(&wq->refs, 1);

	ret = io_wq_fork_manager(wq);
	if (!ret)
		return wq;
err:
	io_wq_put_hash(data->hash);
	cpuhp_state_remove_instance_nocalls(io_wq_online, &wq->cpuhp_node);
	for_each_node(node)
		kfree(wq->wqes[node]);
err_wqes:
	kfree(wq->wqes);
err_wq:
	kfree(wq);
	return ERR_PTR(ret);
}

static void io_wq_destroy_manager(struct io_wq *wq)
{
	if (wq->manager) {
		wake_up_process(wq->manager);
		wait_for_completion(&wq->exited);
		put_task_struct(wq->manager);
		wq->manager = NULL;
	}
}

static void io_wq_destroy(struct io_wq *wq)
{
	int node;

	cpuhp_state_remove_instance_nocalls(io_wq_online, &wq->cpuhp_node);

	set_bit(IO_WQ_BIT_EXIT, &wq->state);
	io_wq_destroy_manager(wq);

	for_each_node(node) {
		struct io_wqe *wqe = wq->wqes[node];
		struct io_cb_cancel_data match = {
			.fn		= io_wq_work_match_all,
			.cancel_all	= true,
		};
		io_wqe_cancel_pending_work(wqe, &match);
		kfree(wqe);
	}
	io_wq_put_hash(wq->hash);
	kfree(wq->wqes);
	kfree(wq);
}

void io_wq_put(struct io_wq *wq)
{
	if (refcount_dec_and_test(&wq->refs))
		io_wq_destroy(wq);
}

void io_wq_put_and_exit(struct io_wq *wq)
{
	set_bit(IO_WQ_BIT_EXIT, &wq->state);
	io_wq_destroy_manager(wq);
	io_wq_put(wq);
}

static bool io_wq_worker_affinity(struct io_worker *worker, void *data)
{
	struct task_struct *task = worker->task;
	struct rq_flags rf;
	struct rq *rq;

	rq = task_rq_lock(task, &rf);
	do_set_cpus_allowed(task, cpumask_of_node(worker->wqe->node));
	task->flags |= PF_NO_SETAFFINITY;
	task_rq_unlock(rq, task, &rf);
	return false;
}

static int io_wq_cpu_online(unsigned int cpu, struct hlist_node *node)
{
	struct io_wq *wq = hlist_entry_safe(node, struct io_wq, cpuhp_node);
	int i;

	rcu_read_lock();
	for_each_node(i)
		io_wq_for_each_worker(wq->wqes[i], io_wq_worker_affinity, NULL);
	rcu_read_unlock();
	return 0;
}

static __init int io_wq_init(void)
{
	int ret;

	ret = cpuhp_setup_state_multi(CPUHP_AP_ONLINE_DYN, "io-wq/online",
					io_wq_cpu_online, NULL);
	if (ret < 0)
		return ret;
	io_wq_online = ret;
	return 0;
}
subsys_initcall(io_wq_init);<|MERGE_RESOLUTION|>--- conflicted
+++ resolved
@@ -387,17 +387,9 @@
 
 static bool io_flush_signals(void)
 {
-<<<<<<< HEAD
-	if (unlikely(test_tsk_thread_flag(current, TIF_NOTIFY_SIGNAL))) {
-		__set_current_state(TASK_RUNNING);
-		if (current->task_works)
-			task_work_run();
-		clear_tsk_thread_flag(current, TIF_NOTIFY_SIGNAL);
-=======
 	if (unlikely(test_thread_flag(TIF_NOTIFY_SIGNAL))) {
 		__set_current_state(TASK_RUNNING);
 		tracehook_notify_signal();
->>>>>>> cefc1abd
 		return true;
 	}
 	return false;
@@ -508,12 +500,6 @@
 		__io_worker_idle(wqe, worker);
 		raw_spin_unlock_irq(&wqe->lock);
 		if (io_flush_signals())
-<<<<<<< HEAD
-			continue;
-		ret = schedule_timeout(WORKER_IDLE_TIMEOUT);
-		if (try_to_freeze() || ret)
-=======
->>>>>>> cefc1abd
 			continue;
 		ret = schedule_timeout(WORKER_IDLE_TIMEOUT);
 		if (signal_pending(current)) {
