--- conflicted
+++ resolved
@@ -1411,11 +1411,8 @@
 		if (ofs->config.xino == OVL_XINO_ON)
 			pr_info("\"xino=on\" is useless with all layers on same fs, ignore.\n");
 		ofs->xino_mode = 0;
-<<<<<<< HEAD
-=======
 	} else if (ofs->config.xino == OVL_XINO_OFF) {
 		ofs->xino_mode = -1;
->>>>>>> 1a3d4700
 	} else if (ofs->config.xino == OVL_XINO_ON && ofs->xino_mode < 0) {
 		/*
 		 * This is a roundup of number of bits needed for encoding
@@ -1628,10 +1625,6 @@
 	sb->s_stack_depth = 0;
 	sb->s_maxbytes = MAX_LFS_FILESIZE;
 	/* Assume underlaying fs uses 32bit inodes unless proven otherwise */
-<<<<<<< HEAD
-	if (ofs->config.xino != OVL_XINO_OFF)
-		ofs->xino_mode = BITS_PER_LONG - 32;
-=======
 	if (ofs->config.xino != OVL_XINO_OFF) {
 		ofs->xino_mode = BITS_PER_LONG - 32;
 		if (!ofs->xino_mode) {
@@ -1639,7 +1632,6 @@
 			ofs->config.xino = OVL_XINO_OFF;
 		}
 	}
->>>>>>> 1a3d4700
 
 	/* alloc/destroy_inode needed for setting up traps in inode cache */
 	sb->s_op = &ovl_super_operations;
