// SPDX-License-Identifier: GPL-2.0-only
/*
 *  linux/fs/nfs/inode.c
 *
 *  Copyright (C) 1992  Rick Sladkey
 *
 *  nfs inode and superblock handling functions
 *
 *  Modularised by Alan Cox <alan@lxorguk.ukuu.org.uk>, while hacking some
 *  experimental NFS changes. Modularisation taken straight from SYS5 fs.
 *
 *  Change to nfs_read_super() to permit NFS mounts to multi-homed hosts.
 *  J.S.Peatfield@damtp.cam.ac.uk
 *
 */

#include <linux/module.h>
#include <linux/init.h>
#include <linux/sched/signal.h>
#include <linux/time.h>
#include <linux/kernel.h>
#include <linux/mm.h>
#include <linux/string.h>
#include <linux/stat.h>
#include <linux/errno.h>
#include <linux/unistd.h>
#include <linux/sunrpc/clnt.h>
#include <linux/sunrpc/stats.h>
#include <linux/sunrpc/metrics.h>
#include <linux/nfs_fs.h>
#include <linux/nfs_mount.h>
#include <linux/nfs4_mount.h>
#include <linux/lockd/bind.h>
#include <linux/seq_file.h>
#include <linux/mount.h>
#include <linux/vfs.h>
#include <linux/inet.h>
#include <linux/nfs_xdr.h>
#include <linux/slab.h>
#include <linux/compat.h>
#include <linux/freezer.h>
#include <linux/uaccess.h>
#include <linux/iversion.h>

#include "nfs4_fs.h"
#include "callback.h"
#include "delegation.h"
#include "iostat.h"
#include "internal.h"
#include "fscache.h"
#include "pnfs.h"
#include "nfs.h"
#include "netns.h"
#include "sysfs.h"

#include "nfstrace.h"

#define NFSDBG_FACILITY		NFSDBG_VFS

#define NFS_64_BIT_INODE_NUMBERS_ENABLED	1

/* Default is to see 64-bit inode numbers */
static bool enable_ino64 = NFS_64_BIT_INODE_NUMBERS_ENABLED;

static void nfs_invalidate_inode(struct inode *);
static int nfs_update_inode(struct inode *, struct nfs_fattr *);

static struct kmem_cache * nfs_inode_cachep;

static inline unsigned long
nfs_fattr_to_ino_t(struct nfs_fattr *fattr)
{
	return nfs_fileid_to_ino_t(fattr->fileid);
}

static int nfs_wait_killable(int mode)
{
	freezable_schedule_unsafe();
	if (signal_pending_state(mode, current))
		return -ERESTARTSYS;
	return 0;
}

int nfs_wait_bit_killable(struct wait_bit_key *key, int mode)
{
	return nfs_wait_killable(mode);
}
EXPORT_SYMBOL_GPL(nfs_wait_bit_killable);

/**
 * nfs_compat_user_ino64 - returns the user-visible inode number
 * @fileid: 64-bit fileid
 *
 * This function returns a 32-bit inode number if the boot parameter
 * nfs.enable_ino64 is zero.
 */
u64 nfs_compat_user_ino64(u64 fileid)
{
#ifdef CONFIG_COMPAT
	compat_ulong_t ino;
#else	
	unsigned long ino;
#endif

	if (enable_ino64)
		return fileid;
	ino = fileid;
	if (sizeof(ino) < sizeof(fileid))
		ino ^= fileid >> (sizeof(fileid)-sizeof(ino)) * 8;
	return ino;
}

int nfs_drop_inode(struct inode *inode)
{
	return NFS_STALE(inode) || generic_drop_inode(inode);
}
EXPORT_SYMBOL_GPL(nfs_drop_inode);

void nfs_clear_inode(struct inode *inode)
{
	/*
	 * The following should never happen...
	 */
	WARN_ON_ONCE(nfs_have_writebacks(inode));
	WARN_ON_ONCE(!list_empty(&NFS_I(inode)->open_files));
	nfs_zap_acl_cache(inode);
	nfs_access_zap_cache(inode);
	nfs_fscache_clear_inode(inode);
}
EXPORT_SYMBOL_GPL(nfs_clear_inode);

void nfs_evict_inode(struct inode *inode)
{
	truncate_inode_pages_final(&inode->i_data);
	clear_inode(inode);
	nfs_clear_inode(inode);
}

int nfs_sync_inode(struct inode *inode)
{
	inode_dio_wait(inode);
	return nfs_wb_all(inode);
}
EXPORT_SYMBOL_GPL(nfs_sync_inode);

/**
 * nfs_sync_mapping - helper to flush all mmapped dirty data to disk
 * @mapping: pointer to struct address_space
 */
int nfs_sync_mapping(struct address_space *mapping)
{
	int ret = 0;

	if (mapping->nrpages != 0) {
		unmap_mapping_range(mapping, 0, 0, 0);
		ret = nfs_wb_all(mapping->host);
	}
	return ret;
}

static int nfs_attribute_timeout(struct inode *inode)
{
	struct nfs_inode *nfsi = NFS_I(inode);

	return !time_in_range_open(jiffies, nfsi->read_cache_jiffies, nfsi->read_cache_jiffies + nfsi->attrtimeo);
}

static bool nfs_check_cache_invalid_delegated(struct inode *inode, unsigned long flags)
{
	unsigned long cache_validity = READ_ONCE(NFS_I(inode)->cache_validity);

	/* Special case for the pagecache or access cache */
	if (flags == NFS_INO_REVAL_PAGECACHE &&
	    !(cache_validity & NFS_INO_REVAL_FORCED))
		return false;
	return (cache_validity & flags) != 0;
}

static bool nfs_check_cache_invalid_not_delegated(struct inode *inode, unsigned long flags)
{
	unsigned long cache_validity = READ_ONCE(NFS_I(inode)->cache_validity);

	if ((cache_validity & flags) != 0)
		return true;
	if (nfs_attribute_timeout(inode))
		return true;
	return false;
}

bool nfs_check_cache_invalid(struct inode *inode, unsigned long flags)
{
	if (NFS_PROTO(inode)->have_delegation(inode, FMODE_READ))
		return nfs_check_cache_invalid_delegated(inode, flags);

	return nfs_check_cache_invalid_not_delegated(inode, flags);
}

static void nfs_set_cache_invalid(struct inode *inode, unsigned long flags)
{
	struct nfs_inode *nfsi = NFS_I(inode);
	bool have_delegation = NFS_PROTO(inode)->have_delegation(inode, FMODE_READ);

	if (have_delegation) {
		if (!(flags & NFS_INO_REVAL_FORCED))
			flags &= ~NFS_INO_INVALID_OTHER;
		flags &= ~(NFS_INO_INVALID_CHANGE
				| NFS_INO_INVALID_SIZE
				| NFS_INO_REVAL_PAGECACHE);
	}

	if (inode->i_mapping->nrpages == 0)
		flags &= ~(NFS_INO_INVALID_DATA|NFS_INO_DATA_INVAL_DEFER);
	nfsi->cache_validity |= flags;
	if (flags & NFS_INO_INVALID_DATA)
		nfs_fscache_invalidate(inode);
}

/*
 * Invalidate the local caches
 */
static void nfs_zap_caches_locked(struct inode *inode)
{
	struct nfs_inode *nfsi = NFS_I(inode);
	int mode = inode->i_mode;

	nfs_inc_stats(inode, NFSIOS_ATTRINVALIDATE);

	nfsi->attrtimeo = NFS_MINATTRTIMEO(inode);
	nfsi->attrtimeo_timestamp = jiffies;

	memset(NFS_I(inode)->cookieverf, 0, sizeof(NFS_I(inode)->cookieverf));
	if (S_ISREG(mode) || S_ISDIR(mode) || S_ISLNK(mode)) {
		nfs_set_cache_invalid(inode, NFS_INO_INVALID_ATTR
					| NFS_INO_INVALID_DATA
					| NFS_INO_INVALID_ACCESS
					| NFS_INO_INVALID_ACL
					| NFS_INO_REVAL_PAGECACHE);
	} else
		nfs_set_cache_invalid(inode, NFS_INO_INVALID_ATTR
					| NFS_INO_INVALID_ACCESS
					| NFS_INO_INVALID_ACL
					| NFS_INO_REVAL_PAGECACHE);
	nfs_zap_label_cache_locked(nfsi);
}

void nfs_zap_caches(struct inode *inode)
{
	spin_lock(&inode->i_lock);
	nfs_zap_caches_locked(inode);
	spin_unlock(&inode->i_lock);
}

void nfs_zap_mapping(struct inode *inode, struct address_space *mapping)
{
	if (mapping->nrpages != 0) {
		spin_lock(&inode->i_lock);
		nfs_set_cache_invalid(inode, NFS_INO_INVALID_DATA);
		spin_unlock(&inode->i_lock);
	}
}

void nfs_zap_acl_cache(struct inode *inode)
{
	void (*clear_acl_cache)(struct inode *);

	clear_acl_cache = NFS_PROTO(inode)->clear_acl_cache;
	if (clear_acl_cache != NULL)
		clear_acl_cache(inode);
	spin_lock(&inode->i_lock);
	NFS_I(inode)->cache_validity &= ~NFS_INO_INVALID_ACL;
	spin_unlock(&inode->i_lock);
}
EXPORT_SYMBOL_GPL(nfs_zap_acl_cache);

void nfs_invalidate_atime(struct inode *inode)
{
	spin_lock(&inode->i_lock);
	nfs_set_cache_invalid(inode, NFS_INO_INVALID_ATIME);
	spin_unlock(&inode->i_lock);
}
EXPORT_SYMBOL_GPL(nfs_invalidate_atime);

/*
 * Invalidate, but do not unhash, the inode.
 * NB: must be called with inode->i_lock held!
 */
static void nfs_invalidate_inode(struct inode *inode)
{
	set_bit(NFS_INO_STALE, &NFS_I(inode)->flags);
	nfs_zap_caches_locked(inode);
}

struct nfs_find_desc {
	struct nfs_fh		*fh;
	struct nfs_fattr	*fattr;
};

/*
 * In NFSv3 we can have 64bit inode numbers. In order to support
 * this, and re-exported directories (also seen in NFSv2)
 * we are forced to allow 2 different inodes to have the same
 * i_ino.
 */
static int
nfs_find_actor(struct inode *inode, void *opaque)
{
	struct nfs_find_desc	*desc = (struct nfs_find_desc *)opaque;
	struct nfs_fh		*fh = desc->fh;
	struct nfs_fattr	*fattr = desc->fattr;

	if (NFS_FILEID(inode) != fattr->fileid)
		return 0;
	if ((S_IFMT & inode->i_mode) != (S_IFMT & fattr->mode))
		return 0;
	if (nfs_compare_fh(NFS_FH(inode), fh))
		return 0;
	if (is_bad_inode(inode) || NFS_STALE(inode))
		return 0;
	return 1;
}

static int
nfs_init_locked(struct inode *inode, void *opaque)
{
	struct nfs_find_desc	*desc = (struct nfs_find_desc *)opaque;
	struct nfs_fattr	*fattr = desc->fattr;

	set_nfs_fileid(inode, fattr->fileid);
	inode->i_mode = fattr->mode;
	nfs_copy_fh(NFS_FH(inode), desc->fh);
	return 0;
}

#ifdef CONFIG_NFS_V4_SECURITY_LABEL
static void nfs_clear_label_invalid(struct inode *inode)
{
	spin_lock(&inode->i_lock);
	NFS_I(inode)->cache_validity &= ~NFS_INO_INVALID_LABEL;
	spin_unlock(&inode->i_lock);
}

void nfs_setsecurity(struct inode *inode, struct nfs_fattr *fattr,
					struct nfs4_label *label)
{
	int error;

	if (label == NULL)
		return;

	if ((fattr->valid & NFS_ATTR_FATTR_V4_SECURITY_LABEL) && inode->i_security) {
		error = security_inode_notifysecctx(inode, label->label,
				label->len);
		if (error)
			printk(KERN_ERR "%s() %s %d "
					"security_inode_notifysecctx() %d\n",
					__func__,
					(char *)label->label,
					label->len, error);
		nfs_clear_label_invalid(inode);
	}
}

struct nfs4_label *nfs4_label_alloc(struct nfs_server *server, gfp_t flags)
{
	struct nfs4_label *label = NULL;
	int minor_version = server->nfs_client->cl_minorversion;

	if (minor_version < 2)
		return label;

	if (!(server->caps & NFS_CAP_SECURITY_LABEL))
		return label;

	label = kzalloc(sizeof(struct nfs4_label), flags);
	if (label == NULL)
		return ERR_PTR(-ENOMEM);

	label->label = kzalloc(NFS4_MAXLABELLEN, flags);
	if (label->label == NULL) {
		kfree(label);
		return ERR_PTR(-ENOMEM);
	}
	label->len = NFS4_MAXLABELLEN;

	return label;
}
EXPORT_SYMBOL_GPL(nfs4_label_alloc);
#else
void nfs_setsecurity(struct inode *inode, struct nfs_fattr *fattr,
					struct nfs4_label *label)
{
}
#endif
EXPORT_SYMBOL_GPL(nfs_setsecurity);

/* Search for inode identified by fh, fileid and i_mode in inode cache. */
struct inode *
nfs_ilookup(struct super_block *sb, struct nfs_fattr *fattr, struct nfs_fh *fh)
{
	struct nfs_find_desc desc = {
		.fh	= fh,
		.fattr	= fattr,
	};
	struct inode *inode;
	unsigned long hash;

	if (!(fattr->valid & NFS_ATTR_FATTR_FILEID) ||
	    !(fattr->valid & NFS_ATTR_FATTR_TYPE))
		return NULL;

	hash = nfs_fattr_to_ino_t(fattr);
	inode = ilookup5(sb, hash, nfs_find_actor, &desc);

	dprintk("%s: returning %p\n", __func__, inode);
	return inode;
}

/*
 * This is our front-end to iget that looks up inodes by file handle
 * instead of inode number.
 */
struct inode *
nfs_fhget(struct super_block *sb, struct nfs_fh *fh, struct nfs_fattr *fattr, struct nfs4_label *label)
{
	struct nfs_find_desc desc = {
		.fh	= fh,
		.fattr	= fattr
	};
	struct inode *inode = ERR_PTR(-ENOENT);
	unsigned long hash;

	nfs_attr_check_mountpoint(sb, fattr);

	if (nfs_attr_use_mounted_on_fileid(fattr))
		fattr->fileid = fattr->mounted_on_fileid;
	else if ((fattr->valid & NFS_ATTR_FATTR_FILEID) == 0)
		goto out_no_inode;
	if ((fattr->valid & NFS_ATTR_FATTR_TYPE) == 0)
		goto out_no_inode;

	hash = nfs_fattr_to_ino_t(fattr);

	inode = iget5_locked(sb, hash, nfs_find_actor, nfs_init_locked, &desc);
	if (inode == NULL) {
		inode = ERR_PTR(-ENOMEM);
		goto out_no_inode;
	}

	if (inode->i_state & I_NEW) {
		struct nfs_inode *nfsi = NFS_I(inode);
		unsigned long now = jiffies;

		/* We set i_ino for the few things that still rely on it,
		 * such as stat(2) */
		inode->i_ino = hash;

		/* We can't support update_atime(), since the server will reset it */
		inode->i_flags |= S_NOATIME|S_NOCMTIME;
		inode->i_mode = fattr->mode;
		nfsi->cache_validity = 0;
		if ((fattr->valid & NFS_ATTR_FATTR_MODE) == 0
				&& nfs_server_capable(inode, NFS_CAP_MODE))
			nfs_set_cache_invalid(inode, NFS_INO_INVALID_OTHER);
		/* Why so? Because we want revalidate for devices/FIFOs, and
		 * that's precisely what we have in nfs_file_inode_operations.
		 */
		inode->i_op = NFS_SB(sb)->nfs_client->rpc_ops->file_inode_ops;
		if (S_ISREG(inode->i_mode)) {
			inode->i_fop = NFS_SB(sb)->nfs_client->rpc_ops->file_ops;
			inode->i_data.a_ops = &nfs_file_aops;
		} else if (S_ISDIR(inode->i_mode)) {
			inode->i_op = NFS_SB(sb)->nfs_client->rpc_ops->dir_inode_ops;
			inode->i_fop = &nfs_dir_operations;
			inode->i_data.a_ops = &nfs_dir_aops;
			/* Deal with crossing mountpoints */
			if (fattr->valid & NFS_ATTR_FATTR_MOUNTPOINT ||
					fattr->valid & NFS_ATTR_FATTR_V4_REFERRAL) {
				if (fattr->valid & NFS_ATTR_FATTR_V4_REFERRAL)
					inode->i_op = &nfs_referral_inode_operations;
				else
					inode->i_op = &nfs_mountpoint_inode_operations;
				inode->i_fop = NULL;
				inode->i_flags |= S_AUTOMOUNT;
			}
		} else if (S_ISLNK(inode->i_mode)) {
			inode->i_op = &nfs_symlink_inode_operations;
			inode_nohighmem(inode);
		} else
			init_special_inode(inode, inode->i_mode, fattr->rdev);

		memset(&inode->i_atime, 0, sizeof(inode->i_atime));
		memset(&inode->i_mtime, 0, sizeof(inode->i_mtime));
		memset(&inode->i_ctime, 0, sizeof(inode->i_ctime));
		inode_set_iversion_raw(inode, 0);
		inode->i_size = 0;
		clear_nlink(inode);
		inode->i_uid = make_kuid(&init_user_ns, -2);
		inode->i_gid = make_kgid(&init_user_ns, -2);
		inode->i_blocks = 0;
		memset(nfsi->cookieverf, 0, sizeof(nfsi->cookieverf));
		nfsi->write_io = 0;
		nfsi->read_io = 0;

		nfsi->read_cache_jiffies = fattr->time_start;
		nfsi->attr_gencount = fattr->gencount;
		if (fattr->valid & NFS_ATTR_FATTR_ATIME)
			inode->i_atime = timespec_to_timespec64(fattr->atime);
		else if (nfs_server_capable(inode, NFS_CAP_ATIME))
			nfs_set_cache_invalid(inode, NFS_INO_INVALID_ATIME);
		if (fattr->valid & NFS_ATTR_FATTR_MTIME)
			inode->i_mtime = timespec_to_timespec64(fattr->mtime);
		else if (nfs_server_capable(inode, NFS_CAP_MTIME))
			nfs_set_cache_invalid(inode, NFS_INO_INVALID_MTIME);
		if (fattr->valid & NFS_ATTR_FATTR_CTIME)
			inode->i_ctime = timespec_to_timespec64(fattr->ctime);
		else if (nfs_server_capable(inode, NFS_CAP_CTIME))
			nfs_set_cache_invalid(inode, NFS_INO_INVALID_CTIME);
		if (fattr->valid & NFS_ATTR_FATTR_CHANGE)
			inode_set_iversion_raw(inode, fattr->change_attr);
		else
			nfs_set_cache_invalid(inode, NFS_INO_INVALID_CHANGE);
		if (fattr->valid & NFS_ATTR_FATTR_SIZE)
			inode->i_size = nfs_size_to_loff_t(fattr->size);
		else
			nfs_set_cache_invalid(inode, NFS_INO_INVALID_SIZE);
		if (fattr->valid & NFS_ATTR_FATTR_NLINK)
			set_nlink(inode, fattr->nlink);
		else if (nfs_server_capable(inode, NFS_CAP_NLINK))
			nfs_set_cache_invalid(inode, NFS_INO_INVALID_OTHER);
		if (fattr->valid & NFS_ATTR_FATTR_OWNER)
			inode->i_uid = fattr->uid;
		else if (nfs_server_capable(inode, NFS_CAP_OWNER))
			nfs_set_cache_invalid(inode, NFS_INO_INVALID_OTHER);
		if (fattr->valid & NFS_ATTR_FATTR_GROUP)
			inode->i_gid = fattr->gid;
		else if (nfs_server_capable(inode, NFS_CAP_OWNER_GROUP))
			nfs_set_cache_invalid(inode, NFS_INO_INVALID_OTHER);
		if (fattr->valid & NFS_ATTR_FATTR_BLOCKS_USED)
			inode->i_blocks = fattr->du.nfs2.blocks;
		if (fattr->valid & NFS_ATTR_FATTR_SPACE_USED) {
			/*
			 * report the blocks in 512byte units
			 */
			inode->i_blocks = nfs_calc_block_size(fattr->du.nfs3.used);
		}

		if (nfsi->cache_validity != 0)
			nfsi->cache_validity |= NFS_INO_REVAL_FORCED;

		nfs_setsecurity(inode, fattr, label);

		nfsi->attrtimeo = NFS_MINATTRTIMEO(inode);
		nfsi->attrtimeo_timestamp = now;
		nfsi->access_cache = RB_ROOT;

		nfs_fscache_init_inode(inode);

		unlock_new_inode(inode);
	} else {
		int err = nfs_refresh_inode(inode, fattr);
		if (err < 0) {
			iput(inode);
			inode = ERR_PTR(err);
			goto out_no_inode;
		}
	}
	dprintk("NFS: nfs_fhget(%s/%Lu fh_crc=0x%08x ct=%d)\n",
		inode->i_sb->s_id,
		(unsigned long long)NFS_FILEID(inode),
		nfs_display_fhandle_hash(fh),
		atomic_read(&inode->i_count));

out:
	return inode;

out_no_inode:
	dprintk("nfs_fhget: iget failed with error %ld\n", PTR_ERR(inode));
	goto out;
}
EXPORT_SYMBOL_GPL(nfs_fhget);

#define NFS_VALID_ATTRS (ATTR_MODE|ATTR_UID|ATTR_GID|ATTR_SIZE|ATTR_ATIME|ATTR_ATIME_SET|ATTR_MTIME|ATTR_MTIME_SET|ATTR_FILE|ATTR_OPEN)

int
nfs_setattr(struct dentry *dentry, struct iattr *attr)
{
	struct inode *inode = d_inode(dentry);
	struct nfs_fattr *fattr;
	int error = 0;

	nfs_inc_stats(inode, NFSIOS_VFSSETATTR);

	/* skip mode change if it's just for clearing setuid/setgid */
	if (attr->ia_valid & (ATTR_KILL_SUID | ATTR_KILL_SGID))
		attr->ia_valid &= ~ATTR_MODE;

	if (attr->ia_valid & ATTR_SIZE) {
		BUG_ON(!S_ISREG(inode->i_mode));

		error = inode_newsize_ok(inode, attr->ia_size);
		if (error)
			return error;

		if (attr->ia_size == i_size_read(inode))
			attr->ia_valid &= ~ATTR_SIZE;
	}

	/* Optimization: if the end result is no change, don't RPC */
	attr->ia_valid &= NFS_VALID_ATTRS;
	if ((attr->ia_valid & ~(ATTR_FILE|ATTR_OPEN)) == 0)
		return 0;

	trace_nfs_setattr_enter(inode);

	/* Write all dirty data */
	if (S_ISREG(inode->i_mode))
		nfs_sync_inode(inode);

	fattr = nfs_alloc_fattr();
	if (fattr == NULL) {
		error = -ENOMEM;
		goto out;
	}

	error = NFS_PROTO(inode)->setattr(dentry, fattr, attr);
	if (error == 0)
		error = nfs_refresh_inode(inode, fattr);
	nfs_free_fattr(fattr);
out:
	trace_nfs_setattr_exit(inode, error);
	return error;
}
EXPORT_SYMBOL_GPL(nfs_setattr);

/**
 * nfs_vmtruncate - unmap mappings "freed" by truncate() syscall
 * @inode: inode of the file used
 * @offset: file offset to start truncating
 *
 * This is a copy of the common vmtruncate, but with the locking
 * corrected to take into account the fact that NFS requires
 * inode->i_size to be updated under the inode->i_lock.
 * Note: must be called with inode->i_lock held!
 */
static int nfs_vmtruncate(struct inode * inode, loff_t offset)
{
	int err;

	err = inode_newsize_ok(inode, offset);
	if (err)
		goto out;

	i_size_write(inode, offset);
	/* Optimisation */
	if (offset == 0)
		NFS_I(inode)->cache_validity &= ~(NFS_INO_INVALID_DATA |
				NFS_INO_DATA_INVAL_DEFER);
	NFS_I(inode)->cache_validity &= ~NFS_INO_INVALID_SIZE;

	spin_unlock(&inode->i_lock);
	truncate_pagecache(inode, offset);
	spin_lock(&inode->i_lock);
out:
	return err;
}

/**
 * nfs_setattr_update_inode - Update inode metadata after a setattr call.
 * @inode: pointer to struct inode
 * @attr: pointer to struct iattr
 * @fattr: pointer to struct nfs_fattr
 *
 * Note: we do this in the *proc.c in order to ensure that
 *       it works for things like exclusive creates too.
 */
void nfs_setattr_update_inode(struct inode *inode, struct iattr *attr,
		struct nfs_fattr *fattr)
{
	/* Barrier: bump the attribute generation count. */
	nfs_fattr_set_barrier(fattr);

	spin_lock(&inode->i_lock);
	NFS_I(inode)->attr_gencount = fattr->gencount;
	if ((attr->ia_valid & ATTR_SIZE) != 0) {
		nfs_set_cache_invalid(inode, NFS_INO_INVALID_MTIME);
		nfs_inc_stats(inode, NFSIOS_SETATTRTRUNC);
		nfs_vmtruncate(inode, attr->ia_size);
	}
	if ((attr->ia_valid & (ATTR_MODE|ATTR_UID|ATTR_GID)) != 0) {
		NFS_I(inode)->cache_validity &= ~NFS_INO_INVALID_CTIME;
		if ((attr->ia_valid & ATTR_MODE) != 0) {
			int mode = attr->ia_mode & S_IALLUGO;
			mode |= inode->i_mode & ~S_IALLUGO;
			inode->i_mode = mode;
		}
		if ((attr->ia_valid & ATTR_UID) != 0)
			inode->i_uid = attr->ia_uid;
		if ((attr->ia_valid & ATTR_GID) != 0)
			inode->i_gid = attr->ia_gid;
		if (fattr->valid & NFS_ATTR_FATTR_CTIME)
			inode->i_ctime = timespec_to_timespec64(fattr->ctime);
		else
			nfs_set_cache_invalid(inode, NFS_INO_INVALID_CHANGE
					| NFS_INO_INVALID_CTIME);
		nfs_set_cache_invalid(inode, NFS_INO_INVALID_ACCESS
				| NFS_INO_INVALID_ACL);
	}
	if (attr->ia_valid & (ATTR_ATIME_SET|ATTR_ATIME)) {
		NFS_I(inode)->cache_validity &= ~(NFS_INO_INVALID_ATIME
				| NFS_INO_INVALID_CTIME);
		if (fattr->valid & NFS_ATTR_FATTR_ATIME)
			inode->i_atime = timespec_to_timespec64(fattr->atime);
		else if (attr->ia_valid & ATTR_ATIME_SET)
			inode->i_atime = attr->ia_atime;
		else
			nfs_set_cache_invalid(inode, NFS_INO_INVALID_ATIME);

		if (fattr->valid & NFS_ATTR_FATTR_CTIME)
			inode->i_ctime = timespec_to_timespec64(fattr->ctime);
		else
			nfs_set_cache_invalid(inode, NFS_INO_INVALID_CHANGE
					| NFS_INO_INVALID_CTIME);
	}
	if (attr->ia_valid & (ATTR_MTIME_SET|ATTR_MTIME)) {
		NFS_I(inode)->cache_validity &= ~(NFS_INO_INVALID_MTIME
				| NFS_INO_INVALID_CTIME);
		if (fattr->valid & NFS_ATTR_FATTR_MTIME)
			inode->i_mtime = timespec_to_timespec64(fattr->mtime);
		else if (attr->ia_valid & ATTR_MTIME_SET)
			inode->i_mtime = attr->ia_mtime;
		else
			nfs_set_cache_invalid(inode, NFS_INO_INVALID_MTIME);

		if (fattr->valid & NFS_ATTR_FATTR_CTIME)
			inode->i_ctime = timespec_to_timespec64(fattr->ctime);
		else
			nfs_set_cache_invalid(inode, NFS_INO_INVALID_CHANGE
					| NFS_INO_INVALID_CTIME);
	}
	if (fattr->valid)
		nfs_update_inode(inode, fattr);
	spin_unlock(&inode->i_lock);
}
EXPORT_SYMBOL_GPL(nfs_setattr_update_inode);

static void nfs_readdirplus_parent_cache_miss(struct dentry *dentry)
{
	struct dentry *parent;

	if (!nfs_server_capable(d_inode(dentry), NFS_CAP_READDIRPLUS))
		return;
	parent = dget_parent(dentry);
	nfs_force_use_readdirplus(d_inode(parent));
	dput(parent);
}

static void nfs_readdirplus_parent_cache_hit(struct dentry *dentry)
{
	struct dentry *parent;

	if (!nfs_server_capable(d_inode(dentry), NFS_CAP_READDIRPLUS))
		return;
	parent = dget_parent(dentry);
	nfs_advise_use_readdirplus(d_inode(parent));
	dput(parent);
}

static bool nfs_need_revalidate_inode(struct inode *inode)
{
	if (NFS_I(inode)->cache_validity &
			(NFS_INO_INVALID_ATTR|NFS_INO_INVALID_LABEL))
		return true;
	if (nfs_attribute_cache_expired(inode))
		return true;
	return false;
}

int nfs_getattr(const struct path *path, struct kstat *stat,
		u32 request_mask, unsigned int query_flags)
{
	struct inode *inode = d_inode(path->dentry);
	struct nfs_server *server = NFS_SERVER(inode);
	unsigned long cache_validity;
	int err = 0;
	bool force_sync = query_flags & AT_STATX_FORCE_SYNC;
	bool do_update = false;

	trace_nfs_getattr_enter(inode);

	if ((query_flags & AT_STATX_DONT_SYNC) && !force_sync)
		goto out_no_update;

	/* Flush out writes to the server in order to update c/mtime.  */
	if ((request_mask & (STATX_CTIME|STATX_MTIME)) &&
			S_ISREG(inode->i_mode)) {
		err = filemap_write_and_wait(inode->i_mapping);
		if (err)
			goto out;
	}

	/*
	 * We may force a getattr if the user cares about atime.
	 *
	 * Note that we only have to check the vfsmount flags here:
	 *  - NFS always sets S_NOATIME by so checking it would give a
	 *    bogus result
	 *  - NFS never sets SB_NOATIME or SB_NODIRATIME so there is
	 *    no point in checking those.
	 */
	if ((path->mnt->mnt_flags & MNT_NOATIME) ||
	    ((path->mnt->mnt_flags & MNT_NODIRATIME) && S_ISDIR(inode->i_mode)))
		request_mask &= ~STATX_ATIME;

	/* Is the user requesting attributes that might need revalidation? */
	if (!(request_mask & (STATX_MODE|STATX_NLINK|STATX_ATIME|STATX_CTIME|
					STATX_MTIME|STATX_UID|STATX_GID|
					STATX_SIZE|STATX_BLOCKS)))
		goto out_no_revalidate;

	/* Check whether the cached attributes are stale */
	do_update |= force_sync || nfs_attribute_cache_expired(inode);
	cache_validity = READ_ONCE(NFS_I(inode)->cache_validity);
	do_update |= cache_validity &
		(NFS_INO_INVALID_ATTR|NFS_INO_INVALID_LABEL);
	if (request_mask & STATX_ATIME)
		do_update |= cache_validity & NFS_INO_INVALID_ATIME;
	if (request_mask & (STATX_CTIME|STATX_MTIME))
		do_update |= cache_validity & NFS_INO_REVAL_PAGECACHE;
	if (do_update) {
		/* Update the attribute cache */
		if (!(server->flags & NFS_MOUNT_NOAC))
			nfs_readdirplus_parent_cache_miss(path->dentry);
		else
			nfs_readdirplus_parent_cache_hit(path->dentry);
		err = __nfs_revalidate_inode(server, inode);
		if (err)
			goto out;
	} else
		nfs_readdirplus_parent_cache_hit(path->dentry);
out_no_revalidate:
	/* Only return attributes that were revalidated. */
	stat->result_mask &= request_mask;
out_no_update:
	generic_fillattr(inode, stat);
	stat->ino = nfs_compat_user_ino64(NFS_FILEID(inode));
	if (S_ISDIR(inode->i_mode))
		stat->blksize = NFS_SERVER(inode)->dtsize;
out:
	trace_nfs_getattr_exit(inode, err);
	return err;
}
EXPORT_SYMBOL_GPL(nfs_getattr);

static void nfs_init_lock_context(struct nfs_lock_context *l_ctx)
{
	refcount_set(&l_ctx->count, 1);
	l_ctx->lockowner = current->files;
	INIT_LIST_HEAD(&l_ctx->list);
	atomic_set(&l_ctx->io_count, 0);
}

static struct nfs_lock_context *__nfs_find_lock_context(struct nfs_open_context *ctx)
{
	struct nfs_lock_context *pos;

	list_for_each_entry_rcu(pos, &ctx->lock_context.list, list) {
		if (pos->lockowner != current->files)
			continue;
		if (refcount_inc_not_zero(&pos->count))
			return pos;
	}
	return NULL;
}

struct nfs_lock_context *nfs_get_lock_context(struct nfs_open_context *ctx)
{
	struct nfs_lock_context *res, *new = NULL;
	struct inode *inode = d_inode(ctx->dentry);

	rcu_read_lock();
	res = __nfs_find_lock_context(ctx);
	rcu_read_unlock();
	if (res == NULL) {
		new = kmalloc(sizeof(*new), GFP_KERNEL);
		if (new == NULL)
			return ERR_PTR(-ENOMEM);
		nfs_init_lock_context(new);
		spin_lock(&inode->i_lock);
		res = __nfs_find_lock_context(ctx);
		if (res == NULL) {
			new->open_context = get_nfs_open_context(ctx);
			if (new->open_context) {
				list_add_tail_rcu(&new->list,
						&ctx->lock_context.list);
				res = new;
				new = NULL;
			} else
				res = ERR_PTR(-EBADF);
		}
		spin_unlock(&inode->i_lock);
		kfree(new);
	}
	return res;
}
EXPORT_SYMBOL_GPL(nfs_get_lock_context);

void nfs_put_lock_context(struct nfs_lock_context *l_ctx)
{
	struct nfs_open_context *ctx = l_ctx->open_context;
	struct inode *inode = d_inode(ctx->dentry);

	if (!refcount_dec_and_lock(&l_ctx->count, &inode->i_lock))
		return;
	list_del_rcu(&l_ctx->list);
	spin_unlock(&inode->i_lock);
	put_nfs_open_context(ctx);
	kfree_rcu(l_ctx, rcu_head);
}
EXPORT_SYMBOL_GPL(nfs_put_lock_context);

/**
 * nfs_close_context - Common close_context() routine NFSv2/v3
 * @ctx: pointer to context
 * @is_sync: is this a synchronous close
 *
 * Ensure that the attributes are up to date if we're mounted
 * with close-to-open semantics and we have cached data that will
 * need to be revalidated on open.
 */
void nfs_close_context(struct nfs_open_context *ctx, int is_sync)
{
	struct nfs_inode *nfsi;
	struct inode *inode;
	struct nfs_server *server;

	if (!(ctx->mode & FMODE_WRITE))
		return;
	if (!is_sync)
		return;
	inode = d_inode(ctx->dentry);
	if (NFS_PROTO(inode)->have_delegation(inode, FMODE_READ))
		return;
	nfsi = NFS_I(inode);
	if (inode->i_mapping->nrpages == 0)
		return;
	if (nfsi->cache_validity & NFS_INO_INVALID_DATA)
		return;
	if (!list_empty(&nfsi->open_files))
		return;
	server = NFS_SERVER(inode);
	if (server->flags & NFS_MOUNT_NOCTO)
		return;
	nfs_revalidate_inode(server, inode);
}
EXPORT_SYMBOL_GPL(nfs_close_context);

struct nfs_open_context *alloc_nfs_open_context(struct dentry *dentry,
						fmode_t f_mode,
						struct file *filp)
{
	struct nfs_open_context *ctx;
	const struct cred *cred = get_current_cred();

	ctx = kmalloc(sizeof(*ctx), GFP_KERNEL);
	if (!ctx) {
		put_cred(cred);
		return ERR_PTR(-ENOMEM);
	}
	nfs_sb_active(dentry->d_sb);
	ctx->dentry = dget(dentry);
	ctx->cred = cred;
	ctx->ll_cred = NULL;
	ctx->state = NULL;
	ctx->mode = f_mode;
	ctx->flags = 0;
	ctx->error = 0;
	ctx->flock_owner = (fl_owner_t)filp;
	nfs_init_lock_context(&ctx->lock_context);
	ctx->lock_context.open_context = ctx;
	INIT_LIST_HEAD(&ctx->list);
	ctx->mdsthreshold = NULL;
	return ctx;
}
EXPORT_SYMBOL_GPL(alloc_nfs_open_context);

struct nfs_open_context *get_nfs_open_context(struct nfs_open_context *ctx)
{
	if (ctx != NULL && refcount_inc_not_zero(&ctx->lock_context.count))
		return ctx;
	return NULL;
}
EXPORT_SYMBOL_GPL(get_nfs_open_context);

static void __put_nfs_open_context(struct nfs_open_context *ctx, int is_sync)
{
	struct inode *inode = d_inode(ctx->dentry);
	struct super_block *sb = ctx->dentry->d_sb;

	if (!refcount_dec_and_test(&ctx->lock_context.count))
		return;
	if (!list_empty(&ctx->list)) {
		spin_lock(&inode->i_lock);
		list_del_rcu(&ctx->list);
		spin_unlock(&inode->i_lock);
	}
	if (inode != NULL)
		NFS_PROTO(inode)->close_context(ctx, is_sync);
	put_cred(ctx->cred);
	dput(ctx->dentry);
	nfs_sb_deactive(sb);
	put_rpccred(ctx->ll_cred);
	kfree(ctx->mdsthreshold);
	kfree_rcu(ctx, rcu_head);
}

void put_nfs_open_context(struct nfs_open_context *ctx)
{
	__put_nfs_open_context(ctx, 0);
}
EXPORT_SYMBOL_GPL(put_nfs_open_context);

static void put_nfs_open_context_sync(struct nfs_open_context *ctx)
{
	__put_nfs_open_context(ctx, 1);
}

/*
 * Ensure that mmap has a recent RPC credential for use when writing out
 * shared pages
 */
void nfs_inode_attach_open_context(struct nfs_open_context *ctx)
{
	struct inode *inode = d_inode(ctx->dentry);
	struct nfs_inode *nfsi = NFS_I(inode);

	spin_lock(&inode->i_lock);
	if (list_empty(&nfsi->open_files) &&
	    (nfsi->cache_validity & NFS_INO_DATA_INVAL_DEFER))
		nfsi->cache_validity |= NFS_INO_INVALID_DATA |
			NFS_INO_REVAL_FORCED;
	list_add_tail_rcu(&ctx->list, &nfsi->open_files);
	spin_unlock(&inode->i_lock);
}
EXPORT_SYMBOL_GPL(nfs_inode_attach_open_context);

void nfs_file_set_open_context(struct file *filp, struct nfs_open_context *ctx)
{
	filp->private_data = get_nfs_open_context(ctx);
	if (list_empty(&ctx->list))
		nfs_inode_attach_open_context(ctx);
}
EXPORT_SYMBOL_GPL(nfs_file_set_open_context);

/*
 * Given an inode, search for an open context with the desired characteristics
 */
struct nfs_open_context *nfs_find_open_context(struct inode *inode, const struct cred *cred, fmode_t mode)
{
	struct nfs_inode *nfsi = NFS_I(inode);
	struct nfs_open_context *pos, *ctx = NULL;

	rcu_read_lock();
	list_for_each_entry_rcu(pos, &nfsi->open_files, list) {
		if (cred != NULL && pos->cred != cred)
			continue;
		if ((pos->mode & (FMODE_READ|FMODE_WRITE)) != mode)
			continue;
		ctx = get_nfs_open_context(pos);
		if (ctx)
			break;
	}
	rcu_read_unlock();
	return ctx;
}

void nfs_file_clear_open_context(struct file *filp)
{
	struct nfs_open_context *ctx = nfs_file_open_context(filp);

	if (ctx) {
		struct inode *inode = d_inode(ctx->dentry);

		/*
		 * We fatal error on write before. Try to writeback
		 * every page again.
		 */
		if (ctx->error < 0)
			invalidate_inode_pages2(inode->i_mapping);
		filp->private_data = NULL;
		put_nfs_open_context_sync(ctx);
	}
}

/*
 * These allocate and release file read/write context information.
 */
int nfs_open(struct inode *inode, struct file *filp)
{
	struct nfs_open_context *ctx;

	ctx = alloc_nfs_open_context(file_dentry(filp), filp->f_mode, filp);
	if (IS_ERR(ctx))
		return PTR_ERR(ctx);
	nfs_file_set_open_context(filp, ctx);
	put_nfs_open_context(ctx);
	nfs_fscache_open_file(inode, filp);
	return 0;
}
EXPORT_SYMBOL_GPL(nfs_open);

/*
 * This function is called whenever some part of NFS notices that
 * the cached attributes have to be refreshed.
 */
int
__nfs_revalidate_inode(struct nfs_server *server, struct inode *inode)
{
	int		 status = -ESTALE;
	struct nfs4_label *label = NULL;
	struct nfs_fattr *fattr = NULL;
	struct nfs_inode *nfsi = NFS_I(inode);

	dfprintk(PAGECACHE, "NFS: revalidating (%s/%Lu)\n",
		inode->i_sb->s_id, (unsigned long long)NFS_FILEID(inode));

	trace_nfs_revalidate_inode_enter(inode);

	if (is_bad_inode(inode))
		goto out;
	if (NFS_STALE(inode))
		goto out;

	/* pNFS: Attributes aren't updated until we layoutcommit */
	if (S_ISREG(inode->i_mode)) {
		status = pnfs_sync_inode(inode, false);
		if (status)
			goto out;
	}

	status = -ENOMEM;
	fattr = nfs_alloc_fattr();
	if (fattr == NULL)
		goto out;

	nfs_inc_stats(inode, NFSIOS_INODEREVALIDATE);

	label = nfs4_label_alloc(NFS_SERVER(inode), GFP_KERNEL);
	if (IS_ERR(label)) {
		status = PTR_ERR(label);
		goto out;
	}

	status = NFS_PROTO(inode)->getattr(server, NFS_FH(inode), fattr,
			label, inode);
	if (status != 0) {
		dfprintk(PAGECACHE, "nfs_revalidate_inode: (%s/%Lu) getattr failed, error=%d\n",
			 inode->i_sb->s_id,
			 (unsigned long long)NFS_FILEID(inode), status);
		if (status == -ESTALE) {
			nfs_zap_caches(inode);
			if (!S_ISDIR(inode->i_mode))
				set_bit(NFS_INO_STALE, &NFS_I(inode)->flags);
		}
		goto err_out;
	}

	status = nfs_refresh_inode(inode, fattr);
	if (status) {
		dfprintk(PAGECACHE, "nfs_revalidate_inode: (%s/%Lu) refresh failed, error=%d\n",
			 inode->i_sb->s_id,
			 (unsigned long long)NFS_FILEID(inode), status);
		goto err_out;
	}

	if (nfsi->cache_validity & NFS_INO_INVALID_ACL)
		nfs_zap_acl_cache(inode);

	nfs_setsecurity(inode, fattr, label);

	dfprintk(PAGECACHE, "NFS: (%s/%Lu) revalidation complete\n",
		inode->i_sb->s_id,
		(unsigned long long)NFS_FILEID(inode));

err_out:
	nfs4_label_free(label);
out:
	nfs_free_fattr(fattr);
	trace_nfs_revalidate_inode_exit(inode, status);
	return status;
}

int nfs_attribute_cache_expired(struct inode *inode)
{
	if (nfs_have_delegated_attributes(inode))
		return 0;
	return nfs_attribute_timeout(inode);
}

/**
 * nfs_revalidate_inode - Revalidate the inode attributes
 * @server: pointer to nfs_server struct
 * @inode: pointer to inode struct
 *
 * Updates inode attribute information by retrieving the data from the server.
 */
int nfs_revalidate_inode(struct nfs_server *server, struct inode *inode)
{
	if (!nfs_need_revalidate_inode(inode))
		return NFS_STALE(inode) ? -ESTALE : 0;
	return __nfs_revalidate_inode(server, inode);
}
EXPORT_SYMBOL_GPL(nfs_revalidate_inode);

static int nfs_invalidate_mapping(struct inode *inode, struct address_space *mapping)
{
	struct nfs_inode *nfsi = NFS_I(inode);
	int ret;

	if (mapping->nrpages != 0) {
		if (S_ISREG(inode->i_mode)) {
			ret = nfs_sync_mapping(mapping);
			if (ret < 0)
				return ret;
		}
		ret = invalidate_inode_pages2(mapping);
		if (ret < 0)
			return ret;
	}
	if (S_ISDIR(inode->i_mode)) {
		spin_lock(&inode->i_lock);
		memset(nfsi->cookieverf, 0, sizeof(nfsi->cookieverf));
		spin_unlock(&inode->i_lock);
	}
	nfs_inc_stats(inode, NFSIOS_DATAINVALIDATE);
	nfs_fscache_wait_on_invalidate(inode);

	dfprintk(PAGECACHE, "NFS: (%s/%Lu) data cache invalidated\n",
			inode->i_sb->s_id,
			(unsigned long long)NFS_FILEID(inode));
	return 0;
}

bool nfs_mapping_need_revalidate_inode(struct inode *inode)
{
	return nfs_check_cache_invalid(inode, NFS_INO_REVAL_PAGECACHE) ||
		NFS_STALE(inode);
}

int nfs_revalidate_mapping_rcu(struct inode *inode)
{
	struct nfs_inode *nfsi = NFS_I(inode);
	unsigned long *bitlock = &nfsi->flags;
	int ret = 0;

	if (IS_SWAPFILE(inode))
		goto out;
	if (nfs_mapping_need_revalidate_inode(inode)) {
		ret = -ECHILD;
		goto out;
	}
	spin_lock(&inode->i_lock);
	if (test_bit(NFS_INO_INVALIDATING, bitlock) ||
	    (nfsi->cache_validity & NFS_INO_INVALID_DATA))
		ret = -ECHILD;
	spin_unlock(&inode->i_lock);
out:
	return ret;
}

/**
 * nfs_revalidate_mapping - Revalidate the pagecache
 * @inode: pointer to host inode
 * @mapping: pointer to mapping
 */
int nfs_revalidate_mapping(struct inode *inode,
		struct address_space *mapping)
{
	struct nfs_inode *nfsi = NFS_I(inode);
	unsigned long *bitlock = &nfsi->flags;
	int ret = 0;

	/* swapfiles are not supposed to be shared. */
	if (IS_SWAPFILE(inode))
		goto out;

	if (nfs_mapping_need_revalidate_inode(inode)) {
		ret = __nfs_revalidate_inode(NFS_SERVER(inode), inode);
		if (ret < 0)
			goto out;
	}

	/*
	 * We must clear NFS_INO_INVALID_DATA first to ensure that
	 * invalidations that come in while we're shooting down the mappings
	 * are respected. But, that leaves a race window where one revalidator
	 * can clear the flag, and then another checks it before the mapping
	 * gets invalidated. Fix that by serializing access to this part of
	 * the function.
	 *
	 * At the same time, we need to allow other tasks to see whether we
	 * might be in the middle of invalidating the pages, so we only set
	 * the bit lock here if it looks like we're going to be doing that.
	 */
	for (;;) {
		ret = wait_on_bit_action(bitlock, NFS_INO_INVALIDATING,
					 nfs_wait_bit_killable, TASK_KILLABLE);
		if (ret)
			goto out;
		spin_lock(&inode->i_lock);
		if (test_bit(NFS_INO_INVALIDATING, bitlock)) {
			spin_unlock(&inode->i_lock);
			continue;
		}
		if (nfsi->cache_validity & NFS_INO_INVALID_DATA)
			break;
		spin_unlock(&inode->i_lock);
		goto out;
	}

	set_bit(NFS_INO_INVALIDATING, bitlock);
	smp_wmb();
	nfsi->cache_validity &= ~(NFS_INO_INVALID_DATA|
			NFS_INO_DATA_INVAL_DEFER);
	spin_unlock(&inode->i_lock);
	trace_nfs_invalidate_mapping_enter(inode);
	ret = nfs_invalidate_mapping(inode, mapping);
	trace_nfs_invalidate_mapping_exit(inode, ret);

	clear_bit_unlock(NFS_INO_INVALIDATING, bitlock);
	smp_mb__after_atomic();
	wake_up_bit(bitlock, NFS_INO_INVALIDATING);
out:
	return ret;
}

static bool nfs_file_has_writers(struct nfs_inode *nfsi)
{
	struct inode *inode = &nfsi->vfs_inode;

	if (!S_ISREG(inode->i_mode))
		return false;
	if (list_empty(&nfsi->open_files))
		return false;
	return inode_is_open_for_write(inode);
}

static bool nfs_file_has_buffered_writers(struct nfs_inode *nfsi)
{
	return nfs_file_has_writers(nfsi) && nfs_file_io_is_buffered(nfsi);
}

static void nfs_wcc_update_inode(struct inode *inode, struct nfs_fattr *fattr)
{
	struct timespec ts;

	if ((fattr->valid & NFS_ATTR_FATTR_PRECHANGE)
			&& (fattr->valid & NFS_ATTR_FATTR_CHANGE)
			&& inode_eq_iversion_raw(inode, fattr->pre_change_attr)) {
		inode_set_iversion_raw(inode, fattr->change_attr);
		if (S_ISDIR(inode->i_mode))
			nfs_set_cache_invalid(inode, NFS_INO_INVALID_DATA);
	}
	/* If we have atomic WCC data, we may update some attributes */
	ts = timespec64_to_timespec(inode->i_ctime);
	if ((fattr->valid & NFS_ATTR_FATTR_PRECTIME)
			&& (fattr->valid & NFS_ATTR_FATTR_CTIME)
			&& timespec_equal(&ts, &fattr->pre_ctime)) {
		inode->i_ctime = timespec_to_timespec64(fattr->ctime);
	}

	ts = timespec64_to_timespec(inode->i_mtime);
	if ((fattr->valid & NFS_ATTR_FATTR_PREMTIME)
			&& (fattr->valid & NFS_ATTR_FATTR_MTIME)
			&& timespec_equal(&ts, &fattr->pre_mtime)) {
		inode->i_mtime = timespec_to_timespec64(fattr->mtime);
		if (S_ISDIR(inode->i_mode))
			nfs_set_cache_invalid(inode, NFS_INO_INVALID_DATA);
	}
	if ((fattr->valid & NFS_ATTR_FATTR_PRESIZE)
			&& (fattr->valid & NFS_ATTR_FATTR_SIZE)
			&& i_size_read(inode) == nfs_size_to_loff_t(fattr->pre_size)
			&& !nfs_have_writebacks(inode)) {
		i_size_write(inode, nfs_size_to_loff_t(fattr->size));
	}
}

/**
 * nfs_check_inode_attributes - verify consistency of the inode attribute cache
 * @inode: pointer to inode
 * @fattr: updated attributes
 *
 * Verifies the attribute cache. If we have just changed the attributes,
 * so that fattr carries weak cache consistency data, then it may
 * also update the ctime/mtime/change_attribute.
 */
static int nfs_check_inode_attributes(struct inode *inode, struct nfs_fattr *fattr)
{
	struct nfs_inode *nfsi = NFS_I(inode);
	loff_t cur_size, new_isize;
	unsigned long invalid = 0;
	struct timespec ts;

	if (NFS_PROTO(inode)->have_delegation(inode, FMODE_READ))
		return 0;

<<<<<<< HEAD
	/* No fileid? Just exit */
	if (!(fattr->valid & NFS_ATTR_FATTR_FILEID))
		return 0;
	/* Has the inode gone and changed behind our back? */
	if (nfsi->fileid != fattr->fileid) {
=======
	if (!(fattr->valid & NFS_ATTR_FATTR_FILEID)) {
		/* Only a mounted-on-fileid? Just exit */
		if (fattr->valid & NFS_ATTR_FATTR_MOUNTED_ON_FILEID)
			return 0;
	/* Has the inode gone and changed behind our back? */
	} else if (nfsi->fileid != fattr->fileid) {
>>>>>>> b03bdd83
		/* Is this perhaps the mounted-on fileid? */
		if ((fattr->valid & NFS_ATTR_FATTR_MOUNTED_ON_FILEID) &&
		    nfsi->fileid == fattr->mounted_on_fileid)
			return 0;
		return -ESTALE;
	}
	if ((fattr->valid & NFS_ATTR_FATTR_TYPE) && (inode->i_mode & S_IFMT) != (fattr->mode & S_IFMT))
		return -ESTALE;


	if (!nfs_file_has_buffered_writers(nfsi)) {
		/* Verify a few of the more important attributes */
		if ((fattr->valid & NFS_ATTR_FATTR_CHANGE) != 0 && !inode_eq_iversion_raw(inode, fattr->change_attr))
			invalid |= NFS_INO_INVALID_CHANGE
				| NFS_INO_REVAL_PAGECACHE;

		ts = timespec64_to_timespec(inode->i_mtime);
		if ((fattr->valid & NFS_ATTR_FATTR_MTIME) && !timespec_equal(&ts, &fattr->mtime))
			invalid |= NFS_INO_INVALID_MTIME;

		ts = timespec64_to_timespec(inode->i_ctime);
		if ((fattr->valid & NFS_ATTR_FATTR_CTIME) && !timespec_equal(&ts, &fattr->ctime))
			invalid |= NFS_INO_INVALID_CTIME;

		if (fattr->valid & NFS_ATTR_FATTR_SIZE) {
			cur_size = i_size_read(inode);
			new_isize = nfs_size_to_loff_t(fattr->size);
			if (cur_size != new_isize)
				invalid |= NFS_INO_INVALID_SIZE
					| NFS_INO_REVAL_PAGECACHE;
		}
	}

	/* Have any file permissions changed? */
	if ((fattr->valid & NFS_ATTR_FATTR_MODE) && (inode->i_mode & S_IALLUGO) != (fattr->mode & S_IALLUGO))
		invalid |= NFS_INO_INVALID_ACCESS
			| NFS_INO_INVALID_ACL
			| NFS_INO_INVALID_OTHER;
	if ((fattr->valid & NFS_ATTR_FATTR_OWNER) && !uid_eq(inode->i_uid, fattr->uid))
		invalid |= NFS_INO_INVALID_ACCESS
			| NFS_INO_INVALID_ACL
			| NFS_INO_INVALID_OTHER;
	if ((fattr->valid & NFS_ATTR_FATTR_GROUP) && !gid_eq(inode->i_gid, fattr->gid))
		invalid |= NFS_INO_INVALID_ACCESS
			| NFS_INO_INVALID_ACL
			| NFS_INO_INVALID_OTHER;

	/* Has the link count changed? */
	if ((fattr->valid & NFS_ATTR_FATTR_NLINK) && inode->i_nlink != fattr->nlink)
		invalid |= NFS_INO_INVALID_OTHER;

	ts = timespec64_to_timespec(inode->i_atime);
	if ((fattr->valid & NFS_ATTR_FATTR_ATIME) && !timespec_equal(&ts, &fattr->atime))
		invalid |= NFS_INO_INVALID_ATIME;

	if (invalid != 0)
		nfs_set_cache_invalid(inode, invalid);

	nfsi->read_cache_jiffies = fattr->time_start;
	return 0;
}

static atomic_long_t nfs_attr_generation_counter;

static unsigned long nfs_read_attr_generation_counter(void)
{
	return atomic_long_read(&nfs_attr_generation_counter);
}

unsigned long nfs_inc_attr_generation_counter(void)
{
	return atomic_long_inc_return(&nfs_attr_generation_counter);
}
EXPORT_SYMBOL_GPL(nfs_inc_attr_generation_counter);

void nfs_fattr_init(struct nfs_fattr *fattr)
{
	fattr->valid = 0;
	fattr->time_start = jiffies;
	fattr->gencount = nfs_inc_attr_generation_counter();
	fattr->owner_name = NULL;
	fattr->group_name = NULL;
}
EXPORT_SYMBOL_GPL(nfs_fattr_init);

/**
 * nfs_fattr_set_barrier
 * @fattr: attributes
 *
 * Used to set a barrier after an attribute was updated. This
 * barrier ensures that older attributes from RPC calls that may
 * have raced with our update cannot clobber these new values.
 * Note that you are still responsible for ensuring that other
 * operations which change the attribute on the server do not
 * collide.
 */
void nfs_fattr_set_barrier(struct nfs_fattr *fattr)
{
	fattr->gencount = nfs_inc_attr_generation_counter();
}

struct nfs_fattr *nfs_alloc_fattr(void)
{
	struct nfs_fattr *fattr;

	fattr = kmalloc(sizeof(*fattr), GFP_NOFS);
	if (fattr != NULL)
		nfs_fattr_init(fattr);
	return fattr;
}
EXPORT_SYMBOL_GPL(nfs_alloc_fattr);

struct nfs_fh *nfs_alloc_fhandle(void)
{
	struct nfs_fh *fh;

	fh = kmalloc(sizeof(struct nfs_fh), GFP_NOFS);
	if (fh != NULL)
		fh->size = 0;
	return fh;
}
EXPORT_SYMBOL_GPL(nfs_alloc_fhandle);

#ifdef NFS_DEBUG
/*
 * _nfs_display_fhandle_hash - calculate the crc32 hash for the filehandle
 *                             in the same way that wireshark does
 *
 * @fh: file handle
 *
 * For debugging only.
 */
u32 _nfs_display_fhandle_hash(const struct nfs_fh *fh)
{
	/* wireshark uses 32-bit AUTODIN crc and does a bitwise
	 * not on the result */
	return nfs_fhandle_hash(fh);
}
EXPORT_SYMBOL_GPL(_nfs_display_fhandle_hash);

/*
 * _nfs_display_fhandle - display an NFS file handle on the console
 *
 * @fh: file handle to display
 * @caption: display caption
 *
 * For debugging only.
 */
void _nfs_display_fhandle(const struct nfs_fh *fh, const char *caption)
{
	unsigned short i;

	if (fh == NULL || fh->size == 0) {
		printk(KERN_DEFAULT "%s at %p is empty\n", caption, fh);
		return;
	}

	printk(KERN_DEFAULT "%s at %p is %u bytes, crc: 0x%08x:\n",
	       caption, fh, fh->size, _nfs_display_fhandle_hash(fh));
	for (i = 0; i < fh->size; i += 16) {
		__be32 *pos = (__be32 *)&fh->data[i];

		switch ((fh->size - i - 1) >> 2) {
		case 0:
			printk(KERN_DEFAULT " %08x\n",
				be32_to_cpup(pos));
			break;
		case 1:
			printk(KERN_DEFAULT " %08x %08x\n",
				be32_to_cpup(pos), be32_to_cpup(pos + 1));
			break;
		case 2:
			printk(KERN_DEFAULT " %08x %08x %08x\n",
				be32_to_cpup(pos), be32_to_cpup(pos + 1),
				be32_to_cpup(pos + 2));
			break;
		default:
			printk(KERN_DEFAULT " %08x %08x %08x %08x\n",
				be32_to_cpup(pos), be32_to_cpup(pos + 1),
				be32_to_cpup(pos + 2), be32_to_cpup(pos + 3));
		}
	}
}
EXPORT_SYMBOL_GPL(_nfs_display_fhandle);
#endif

/**
 * nfs_inode_attrs_need_update - check if the inode attributes need updating
 * @inode: pointer to inode
 * @fattr: attributes
 *
 * Attempt to divine whether or not an RPC call reply carrying stale
 * attributes got scheduled after another call carrying updated ones.
 *
 * To do so, the function first assumes that a more recent ctime means
 * that the attributes in fattr are newer, however it also attempt to
 * catch the case where ctime either didn't change, or went backwards
 * (if someone reset the clock on the server) by looking at whether
 * or not this RPC call was started after the inode was last updated.
 * Note also the check for wraparound of 'attr_gencount'
 *
 * The function returns 'true' if it thinks the attributes in 'fattr' are
 * more recent than the ones cached in the inode.
 *
 */
static int nfs_inode_attrs_need_update(const struct inode *inode, const struct nfs_fattr *fattr)
{
	const struct nfs_inode *nfsi = NFS_I(inode);

	return ((long)fattr->gencount - (long)nfsi->attr_gencount) > 0 ||
		((long)nfsi->attr_gencount - (long)nfs_read_attr_generation_counter() > 0);
}

static int nfs_refresh_inode_locked(struct inode *inode, struct nfs_fattr *fattr)
{
	int ret;

	trace_nfs_refresh_inode_enter(inode);

	if (nfs_inode_attrs_need_update(inode, fattr))
		ret = nfs_update_inode(inode, fattr);
	else
		ret = nfs_check_inode_attributes(inode, fattr);

	trace_nfs_refresh_inode_exit(inode, ret);
	return ret;
}

/**
 * nfs_refresh_inode - try to update the inode attribute cache
 * @inode: pointer to inode
 * @fattr: updated attributes
 *
 * Check that an RPC call that returned attributes has not overlapped with
 * other recent updates of the inode metadata, then decide whether it is
 * safe to do a full update of the inode attributes, or whether just to
 * call nfs_check_inode_attributes.
 */
int nfs_refresh_inode(struct inode *inode, struct nfs_fattr *fattr)
{
	int status;

	if ((fattr->valid & NFS_ATTR_FATTR) == 0)
		return 0;
	spin_lock(&inode->i_lock);
	status = nfs_refresh_inode_locked(inode, fattr);
	spin_unlock(&inode->i_lock);

	return status;
}
EXPORT_SYMBOL_GPL(nfs_refresh_inode);

static int nfs_post_op_update_inode_locked(struct inode *inode,
		struct nfs_fattr *fattr, unsigned int invalid)
{
	if (S_ISDIR(inode->i_mode))
		invalid |= NFS_INO_INVALID_DATA;
	nfs_set_cache_invalid(inode, invalid);
	if ((fattr->valid & NFS_ATTR_FATTR) == 0)
		return 0;
	return nfs_refresh_inode_locked(inode, fattr);
}

/**
 * nfs_post_op_update_inode - try to update the inode attribute cache
 * @inode: pointer to inode
 * @fattr: updated attributes
 *
 * After an operation that has changed the inode metadata, mark the
 * attribute cache as being invalid, then try to update it.
 *
 * NB: if the server didn't return any post op attributes, this
 * function will force the retrieval of attributes before the next
 * NFS request.  Thus it should be used only for operations that
 * are expected to change one or more attributes, to avoid
 * unnecessary NFS requests and trips through nfs_update_inode().
 */
int nfs_post_op_update_inode(struct inode *inode, struct nfs_fattr *fattr)
{
	int status;

	spin_lock(&inode->i_lock);
	nfs_fattr_set_barrier(fattr);
	status = nfs_post_op_update_inode_locked(inode, fattr,
			NFS_INO_INVALID_CHANGE
			| NFS_INO_INVALID_CTIME
			| NFS_INO_REVAL_FORCED);
	spin_unlock(&inode->i_lock);

	return status;
}
EXPORT_SYMBOL_GPL(nfs_post_op_update_inode);

/**
 * nfs_post_op_update_inode_force_wcc_locked - update the inode attribute cache
 * @inode: pointer to inode
 * @fattr: updated attributes
 *
 * After an operation that has changed the inode metadata, mark the
 * attribute cache as being invalid, then try to update it. Fake up
 * weak cache consistency data, if none exist.
 *
 * This function is mainly designed to be used by the ->write_done() functions.
 */
int nfs_post_op_update_inode_force_wcc_locked(struct inode *inode, struct nfs_fattr *fattr)
{
	int status;

	/* Don't do a WCC update if these attributes are already stale */
	if ((fattr->valid & NFS_ATTR_FATTR) == 0 ||
			!nfs_inode_attrs_need_update(inode, fattr)) {
		fattr->valid &= ~(NFS_ATTR_FATTR_PRECHANGE
				| NFS_ATTR_FATTR_PRESIZE
				| NFS_ATTR_FATTR_PREMTIME
				| NFS_ATTR_FATTR_PRECTIME);
		goto out_noforce;
	}
	if ((fattr->valid & NFS_ATTR_FATTR_CHANGE) != 0 &&
			(fattr->valid & NFS_ATTR_FATTR_PRECHANGE) == 0) {
		fattr->pre_change_attr = inode_peek_iversion_raw(inode);
		fattr->valid |= NFS_ATTR_FATTR_PRECHANGE;
	}
	if ((fattr->valid & NFS_ATTR_FATTR_CTIME) != 0 &&
			(fattr->valid & NFS_ATTR_FATTR_PRECTIME) == 0) {
		fattr->pre_ctime = timespec64_to_timespec(inode->i_ctime);
		fattr->valid |= NFS_ATTR_FATTR_PRECTIME;
	}
	if ((fattr->valid & NFS_ATTR_FATTR_MTIME) != 0 &&
			(fattr->valid & NFS_ATTR_FATTR_PREMTIME) == 0) {
		fattr->pre_mtime = timespec64_to_timespec(inode->i_mtime);
		fattr->valid |= NFS_ATTR_FATTR_PREMTIME;
	}
	if ((fattr->valid & NFS_ATTR_FATTR_SIZE) != 0 &&
			(fattr->valid & NFS_ATTR_FATTR_PRESIZE) == 0) {
		fattr->pre_size = i_size_read(inode);
		fattr->valid |= NFS_ATTR_FATTR_PRESIZE;
	}
out_noforce:
	status = nfs_post_op_update_inode_locked(inode, fattr,
			NFS_INO_INVALID_CHANGE
			| NFS_INO_INVALID_CTIME
			| NFS_INO_INVALID_MTIME);
	return status;
}

/**
 * nfs_post_op_update_inode_force_wcc - try to update the inode attribute cache
 * @inode: pointer to inode
 * @fattr: updated attributes
 *
 * After an operation that has changed the inode metadata, mark the
 * attribute cache as being invalid, then try to update it. Fake up
 * weak cache consistency data, if none exist.
 *
 * This function is mainly designed to be used by the ->write_done() functions.
 */
int nfs_post_op_update_inode_force_wcc(struct inode *inode, struct nfs_fattr *fattr)
{
	int status;

	spin_lock(&inode->i_lock);
	nfs_fattr_set_barrier(fattr);
	status = nfs_post_op_update_inode_force_wcc_locked(inode, fattr);
	spin_unlock(&inode->i_lock);
	return status;
}
EXPORT_SYMBOL_GPL(nfs_post_op_update_inode_force_wcc);


/*
 * Many nfs protocol calls return the new file attributes after
 * an operation.  Here we update the inode to reflect the state
 * of the server's inode.
 *
 * This is a bit tricky because we have to make sure all dirty pages
 * have been sent off to the server before calling invalidate_inode_pages.
 * To make sure no other process adds more write requests while we try
 * our best to flush them, we make them sleep during the attribute refresh.
 *
 * A very similar scenario holds for the dir cache.
 */
static int nfs_update_inode(struct inode *inode, struct nfs_fattr *fattr)
{
	struct nfs_server *server;
	struct nfs_inode *nfsi = NFS_I(inode);
	loff_t cur_isize, new_isize;
	unsigned long invalid = 0;
	unsigned long now = jiffies;
	unsigned long save_cache_validity;
	bool have_writers = nfs_file_has_buffered_writers(nfsi);
	bool cache_revalidated = true;
	bool attr_changed = false;
	bool have_delegation;

	dfprintk(VFS, "NFS: %s(%s/%lu fh_crc=0x%08x ct=%d info=0x%x)\n",
			__func__, inode->i_sb->s_id, inode->i_ino,
			nfs_display_fhandle_hash(NFS_FH(inode)),
			atomic_read(&inode->i_count), fattr->valid);

<<<<<<< HEAD
	/* No fileid? Just exit */
	if (!(fattr->valid & NFS_ATTR_FATTR_FILEID))
		return 0;
	/* Has the inode gone and changed behind our back? */
	if (nfsi->fileid != fattr->fileid) {
=======
	if (!(fattr->valid & NFS_ATTR_FATTR_FILEID)) {
		/* Only a mounted-on-fileid? Just exit */
		if (fattr->valid & NFS_ATTR_FATTR_MOUNTED_ON_FILEID)
			return 0;
	/* Has the inode gone and changed behind our back? */
	} else if (nfsi->fileid != fattr->fileid) {
>>>>>>> b03bdd83
		/* Is this perhaps the mounted-on fileid? */
		if ((fattr->valid & NFS_ATTR_FATTR_MOUNTED_ON_FILEID) &&
		    nfsi->fileid == fattr->mounted_on_fileid)
			return 0;
		printk(KERN_ERR "NFS: server %s error: fileid changed\n"
			"fsid %s: expected fileid 0x%Lx, got 0x%Lx\n",
			NFS_SERVER(inode)->nfs_client->cl_hostname,
			inode->i_sb->s_id, (long long)nfsi->fileid,
			(long long)fattr->fileid);
		goto out_err;
	}

	/*
	 * Make sure the inode's type hasn't changed.
	 */
	if ((fattr->valid & NFS_ATTR_FATTR_TYPE) && (inode->i_mode & S_IFMT) != (fattr->mode & S_IFMT)) {
		/*
		* Big trouble! The inode has become a different object.
		*/
		printk(KERN_DEBUG "NFS: %s: inode %lu mode changed, %07o to %07o\n",
				__func__, inode->i_ino, inode->i_mode, fattr->mode);
		goto out_err;
	}

	server = NFS_SERVER(inode);
	/* Update the fsid? */
	if (S_ISDIR(inode->i_mode) && (fattr->valid & NFS_ATTR_FATTR_FSID) &&
			!nfs_fsid_equal(&server->fsid, &fattr->fsid) &&
			!IS_AUTOMOUNT(inode))
		server->fsid = fattr->fsid;

	/* Save the delegation state before clearing cache_validity */
	have_delegation = nfs_have_delegated_attributes(inode);

	/*
	 * Update the read time so we don't revalidate too often.
	 */
	nfsi->read_cache_jiffies = fattr->time_start;

	save_cache_validity = nfsi->cache_validity;
	nfsi->cache_validity &= ~(NFS_INO_INVALID_ATTR
			| NFS_INO_INVALID_ATIME
			| NFS_INO_REVAL_FORCED
			| NFS_INO_REVAL_PAGECACHE);

	/* Do atomic weak cache consistency updates */
	nfs_wcc_update_inode(inode, fattr);

	if (pnfs_layoutcommit_outstanding(inode)) {
		nfsi->cache_validity |= save_cache_validity & NFS_INO_INVALID_ATTR;
		cache_revalidated = false;
	}

	/* More cache consistency checks */
	if (fattr->valid & NFS_ATTR_FATTR_CHANGE) {
		if (!inode_eq_iversion_raw(inode, fattr->change_attr)) {
			/* Could it be a race with writeback? */
			if (!(have_writers || have_delegation)) {
				invalid |= NFS_INO_INVALID_DATA
					| NFS_INO_INVALID_ACCESS
					| NFS_INO_INVALID_ACL;
				/* Force revalidate of all attributes */
				save_cache_validity |= NFS_INO_INVALID_CTIME
					| NFS_INO_INVALID_MTIME
					| NFS_INO_INVALID_SIZE
					| NFS_INO_INVALID_OTHER;
				if (S_ISDIR(inode->i_mode))
					nfs_force_lookup_revalidate(inode);
				dprintk("NFS: change_attr change on server for file %s/%ld\n",
						inode->i_sb->s_id,
						inode->i_ino);
			} else if (!have_delegation)
				nfsi->cache_validity |= NFS_INO_DATA_INVAL_DEFER;
			inode_set_iversion_raw(inode, fattr->change_attr);
			attr_changed = true;
		}
	} else {
		nfsi->cache_validity |= save_cache_validity &
				(NFS_INO_INVALID_CHANGE
				| NFS_INO_REVAL_PAGECACHE
				| NFS_INO_REVAL_FORCED);
		cache_revalidated = false;
	}

	if (fattr->valid & NFS_ATTR_FATTR_MTIME) {
		inode->i_mtime = timespec_to_timespec64(fattr->mtime);
	} else if (server->caps & NFS_CAP_MTIME) {
		nfsi->cache_validity |= save_cache_validity &
				(NFS_INO_INVALID_MTIME
				| NFS_INO_REVAL_FORCED);
		cache_revalidated = false;
	}

	if (fattr->valid & NFS_ATTR_FATTR_CTIME) {
		inode->i_ctime = timespec_to_timespec64(fattr->ctime);
	} else if (server->caps & NFS_CAP_CTIME) {
		nfsi->cache_validity |= save_cache_validity &
				(NFS_INO_INVALID_CTIME
				| NFS_INO_REVAL_FORCED);
		cache_revalidated = false;
	}

	/* Check if our cached file size is stale */
	if (fattr->valid & NFS_ATTR_FATTR_SIZE) {
		new_isize = nfs_size_to_loff_t(fattr->size);
		cur_isize = i_size_read(inode);
		if (new_isize != cur_isize && !have_delegation) {
			/* Do we perhaps have any outstanding writes, or has
			 * the file grown beyond our last write? */
			if (!nfs_have_writebacks(inode) || new_isize > cur_isize) {
				i_size_write(inode, new_isize);
				if (!have_writers)
					invalid |= NFS_INO_INVALID_DATA;
				attr_changed = true;
			}
			dprintk("NFS: isize change on server for file %s/%ld "
					"(%Ld to %Ld)\n",
					inode->i_sb->s_id,
					inode->i_ino,
					(long long)cur_isize,
					(long long)new_isize);
		}
	} else {
		nfsi->cache_validity |= save_cache_validity &
				(NFS_INO_INVALID_SIZE
				| NFS_INO_REVAL_PAGECACHE
				| NFS_INO_REVAL_FORCED);
		cache_revalidated = false;
	}


	if (fattr->valid & NFS_ATTR_FATTR_ATIME)
		inode->i_atime = timespec_to_timespec64(fattr->atime);
	else if (server->caps & NFS_CAP_ATIME) {
		nfsi->cache_validity |= save_cache_validity &
				(NFS_INO_INVALID_ATIME
				| NFS_INO_REVAL_FORCED);
		cache_revalidated = false;
	}

	if (fattr->valid & NFS_ATTR_FATTR_MODE) {
		if ((inode->i_mode & S_IALLUGO) != (fattr->mode & S_IALLUGO)) {
			umode_t newmode = inode->i_mode & S_IFMT;
			newmode |= fattr->mode & S_IALLUGO;
			inode->i_mode = newmode;
			invalid |= NFS_INO_INVALID_ACCESS
				| NFS_INO_INVALID_ACL;
			attr_changed = true;
		}
	} else if (server->caps & NFS_CAP_MODE) {
		nfsi->cache_validity |= save_cache_validity &
				(NFS_INO_INVALID_OTHER
				| NFS_INO_REVAL_FORCED);
		cache_revalidated = false;
	}

	if (fattr->valid & NFS_ATTR_FATTR_OWNER) {
		if (!uid_eq(inode->i_uid, fattr->uid)) {
			invalid |= NFS_INO_INVALID_ACCESS
				| NFS_INO_INVALID_ACL;
			inode->i_uid = fattr->uid;
			attr_changed = true;
		}
	} else if (server->caps & NFS_CAP_OWNER) {
		nfsi->cache_validity |= save_cache_validity &
				(NFS_INO_INVALID_OTHER
				| NFS_INO_REVAL_FORCED);
		cache_revalidated = false;
	}

	if (fattr->valid & NFS_ATTR_FATTR_GROUP) {
		if (!gid_eq(inode->i_gid, fattr->gid)) {
			invalid |= NFS_INO_INVALID_ACCESS
				| NFS_INO_INVALID_ACL;
			inode->i_gid = fattr->gid;
			attr_changed = true;
		}
	} else if (server->caps & NFS_CAP_OWNER_GROUP) {
		nfsi->cache_validity |= save_cache_validity &
				(NFS_INO_INVALID_OTHER
				| NFS_INO_REVAL_FORCED);
		cache_revalidated = false;
	}

	if (fattr->valid & NFS_ATTR_FATTR_NLINK) {
		if (inode->i_nlink != fattr->nlink) {
			if (S_ISDIR(inode->i_mode))
				invalid |= NFS_INO_INVALID_DATA;
			set_nlink(inode, fattr->nlink);
			attr_changed = true;
		}
	} else if (server->caps & NFS_CAP_NLINK) {
		nfsi->cache_validity |= save_cache_validity &
				(NFS_INO_INVALID_OTHER
				| NFS_INO_REVAL_FORCED);
		cache_revalidated = false;
	}

	if (fattr->valid & NFS_ATTR_FATTR_SPACE_USED) {
		/*
		 * report the blocks in 512byte units
		 */
		inode->i_blocks = nfs_calc_block_size(fattr->du.nfs3.used);
	} else if (fattr->valid & NFS_ATTR_FATTR_BLOCKS_USED)
		inode->i_blocks = fattr->du.nfs2.blocks;
	else
		cache_revalidated = false;

	/* Update attrtimeo value if we're out of the unstable period */
	if (attr_changed) {
		invalid &= ~NFS_INO_INVALID_ATTR;
		nfs_inc_stats(inode, NFSIOS_ATTRINVALIDATE);
		nfsi->attrtimeo = NFS_MINATTRTIMEO(inode);
		nfsi->attrtimeo_timestamp = now;
		/* Set barrier to be more recent than all outstanding updates */
		nfsi->attr_gencount = nfs_inc_attr_generation_counter();
	} else {
		if (cache_revalidated) {
			if (!time_in_range_open(now, nfsi->attrtimeo_timestamp,
				nfsi->attrtimeo_timestamp + nfsi->attrtimeo)) {
				nfsi->attrtimeo <<= 1;
				if (nfsi->attrtimeo > NFS_MAXATTRTIMEO(inode))
					nfsi->attrtimeo = NFS_MAXATTRTIMEO(inode);
			}
			nfsi->attrtimeo_timestamp = now;
		}
		/* Set the barrier to be more recent than this fattr */
		if ((long)fattr->gencount - (long)nfsi->attr_gencount > 0)
			nfsi->attr_gencount = fattr->gencount;
	}

	/* Don't invalidate the data if we were to blame */
	if (!(S_ISREG(inode->i_mode) || S_ISDIR(inode->i_mode)
				|| S_ISLNK(inode->i_mode)))
		invalid &= ~NFS_INO_INVALID_DATA;
	nfs_set_cache_invalid(inode, invalid);

	return 0;
 out_err:
	/*
	 * No need to worry about unhashing the dentry, as the
	 * lookup validation will know that the inode is bad.
	 * (But we fall through to invalidate the caches.)
	 */
	nfs_invalidate_inode(inode);
	return -ESTALE;
}

struct inode *nfs_alloc_inode(struct super_block *sb)
{
	struct nfs_inode *nfsi;
	nfsi = kmem_cache_alloc(nfs_inode_cachep, GFP_KERNEL);
	if (!nfsi)
		return NULL;
	nfsi->flags = 0UL;
	nfsi->cache_validity = 0UL;
#if IS_ENABLED(CONFIG_NFS_V4)
	nfsi->nfs4_acl = NULL;
#endif /* CONFIG_NFS_V4 */
	return &nfsi->vfs_inode;
}
EXPORT_SYMBOL_GPL(nfs_alloc_inode);

void nfs_free_inode(struct inode *inode)
{
	kmem_cache_free(nfs_inode_cachep, NFS_I(inode));
}
EXPORT_SYMBOL_GPL(nfs_free_inode);

static inline void nfs4_init_once(struct nfs_inode *nfsi)
{
#if IS_ENABLED(CONFIG_NFS_V4)
	INIT_LIST_HEAD(&nfsi->open_states);
	nfsi->delegation = NULL;
	init_rwsem(&nfsi->rwsem);
	nfsi->layout = NULL;
#endif
}

static void init_once(void *foo)
{
	struct nfs_inode *nfsi = (struct nfs_inode *) foo;

	inode_init_once(&nfsi->vfs_inode);
	INIT_LIST_HEAD(&nfsi->open_files);
	INIT_LIST_HEAD(&nfsi->access_cache_entry_lru);
	INIT_LIST_HEAD(&nfsi->access_cache_inode_lru);
	INIT_LIST_HEAD(&nfsi->commit_info.list);
	atomic_long_set(&nfsi->nrequests, 0);
	atomic_long_set(&nfsi->commit_info.ncommit, 0);
	atomic_set(&nfsi->commit_info.rpcs_out, 0);
	init_rwsem(&nfsi->rmdir_sem);
	mutex_init(&nfsi->commit_mutex);
	nfs4_init_once(nfsi);
}

static int __init nfs_init_inodecache(void)
{
	nfs_inode_cachep = kmem_cache_create("nfs_inode_cache",
					     sizeof(struct nfs_inode),
					     0, (SLAB_RECLAIM_ACCOUNT|
						SLAB_MEM_SPREAD|SLAB_ACCOUNT),
					     init_once);
	if (nfs_inode_cachep == NULL)
		return -ENOMEM;

	return 0;
}

static void nfs_destroy_inodecache(void)
{
	/*
	 * Make sure all delayed rcu free inodes are flushed before we
	 * destroy cache.
	 */
	rcu_barrier();
	kmem_cache_destroy(nfs_inode_cachep);
}

struct workqueue_struct *nfsiod_workqueue;
EXPORT_SYMBOL_GPL(nfsiod_workqueue);

/*
 * start up the nfsiod workqueue
 */
static int nfsiod_start(void)
{
	struct workqueue_struct *wq;
	dprintk("RPC:       creating workqueue nfsiod\n");
	wq = alloc_workqueue("nfsiod", WQ_MEM_RECLAIM, 0);
	if (wq == NULL)
		return -ENOMEM;
	nfsiod_workqueue = wq;
	return 0;
}

/*
 * Destroy the nfsiod workqueue
 */
static void nfsiod_stop(void)
{
	struct workqueue_struct *wq;

	wq = nfsiod_workqueue;
	if (wq == NULL)
		return;
	nfsiod_workqueue = NULL;
	destroy_workqueue(wq);
}

unsigned int nfs_net_id;
EXPORT_SYMBOL_GPL(nfs_net_id);

static int nfs_net_init(struct net *net)
{
	nfs_clients_init(net);
	return nfs_fs_proc_net_init(net);
}

static void nfs_net_exit(struct net *net)
{
	nfs_fs_proc_net_exit(net);
	nfs_clients_exit(net);
}

static struct pernet_operations nfs_net_ops = {
	.init = nfs_net_init,
	.exit = nfs_net_exit,
	.id   = &nfs_net_id,
	.size = sizeof(struct nfs_net),
};

/*
 * Initialize NFS
 */
static int __init init_nfs_fs(void)
{
	int err;

	err = nfs_sysfs_init();
	if (err < 0)
		goto out10;

	err = register_pernet_subsys(&nfs_net_ops);
	if (err < 0)
		goto out9;

	err = nfs_fscache_register();
	if (err < 0)
		goto out8;

	err = nfsiod_start();
	if (err)
		goto out7;

	err = nfs_fs_proc_init();
	if (err)
		goto out6;

	err = nfs_init_nfspagecache();
	if (err)
		goto out5;

	err = nfs_init_inodecache();
	if (err)
		goto out4;

	err = nfs_init_readpagecache();
	if (err)
		goto out3;

	err = nfs_init_writepagecache();
	if (err)
		goto out2;

	err = nfs_init_directcache();
	if (err)
		goto out1;

	rpc_proc_register(&init_net, &nfs_rpcstat);

	err = register_nfs_fs();
	if (err)
		goto out0;

	return 0;
out0:
	rpc_proc_unregister(&init_net, "nfs");
	nfs_destroy_directcache();
out1:
	nfs_destroy_writepagecache();
out2:
	nfs_destroy_readpagecache();
out3:
	nfs_destroy_inodecache();
out4:
	nfs_destroy_nfspagecache();
out5:
	nfs_fs_proc_exit();
out6:
	nfsiod_stop();
out7:
	nfs_fscache_unregister();
out8:
	unregister_pernet_subsys(&nfs_net_ops);
out9:
	nfs_sysfs_exit();
out10:
	return err;
}

static void __exit exit_nfs_fs(void)
{
	nfs_destroy_directcache();
	nfs_destroy_writepagecache();
	nfs_destroy_readpagecache();
	nfs_destroy_inodecache();
	nfs_destroy_nfspagecache();
	nfs_fscache_unregister();
	unregister_pernet_subsys(&nfs_net_ops);
	rpc_proc_unregister(&init_net, "nfs");
	unregister_nfs_fs();
	nfs_fs_proc_exit();
	nfsiod_stop();
	nfs_sysfs_exit();
}

/* Not quite true; I just maintain it */
MODULE_AUTHOR("Olaf Kirch <okir@monad.swb.de>");
MODULE_LICENSE("GPL");
module_param(enable_ino64, bool, 0644);

module_init(init_nfs_fs)
module_exit(exit_nfs_fs)<|MERGE_RESOLUTION|>--- conflicted
+++ resolved
@@ -1403,20 +1403,12 @@
 	if (NFS_PROTO(inode)->have_delegation(inode, FMODE_READ))
 		return 0;
 
-<<<<<<< HEAD
-	/* No fileid? Just exit */
-	if (!(fattr->valid & NFS_ATTR_FATTR_FILEID))
-		return 0;
-	/* Has the inode gone and changed behind our back? */
-	if (nfsi->fileid != fattr->fileid) {
-=======
 	if (!(fattr->valid & NFS_ATTR_FATTR_FILEID)) {
 		/* Only a mounted-on-fileid? Just exit */
 		if (fattr->valid & NFS_ATTR_FATTR_MOUNTED_ON_FILEID)
 			return 0;
 	/* Has the inode gone and changed behind our back? */
 	} else if (nfsi->fileid != fattr->fileid) {
->>>>>>> b03bdd83
 		/* Is this perhaps the mounted-on fileid? */
 		if ((fattr->valid & NFS_ATTR_FATTR_MOUNTED_ON_FILEID) &&
 		    nfsi->fileid == fattr->mounted_on_fileid)
@@ -1816,20 +1808,12 @@
 			nfs_display_fhandle_hash(NFS_FH(inode)),
 			atomic_read(&inode->i_count), fattr->valid);
 
-<<<<<<< HEAD
-	/* No fileid? Just exit */
-	if (!(fattr->valid & NFS_ATTR_FATTR_FILEID))
-		return 0;
-	/* Has the inode gone and changed behind our back? */
-	if (nfsi->fileid != fattr->fileid) {
-=======
 	if (!(fattr->valid & NFS_ATTR_FATTR_FILEID)) {
 		/* Only a mounted-on-fileid? Just exit */
 		if (fattr->valid & NFS_ATTR_FATTR_MOUNTED_ON_FILEID)
 			return 0;
 	/* Has the inode gone and changed behind our back? */
 	} else if (nfsi->fileid != fattr->fileid) {
->>>>>>> b03bdd83
 		/* Is this perhaps the mounted-on fileid? */
 		if ((fattr->valid & NFS_ATTR_FATTR_MOUNTED_ON_FILEID) &&
 		    nfsi->fileid == fattr->mounted_on_fileid)
