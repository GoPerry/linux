// SPDX-License-Identifier: GPL-2.0
/*
 *  linux/fs/ext4/resize.c
 *
 * Support for resizing an ext4 filesystem while it is mounted.
 *
 * Copyright (C) 2001, 2002 Andreas Dilger <adilger@clusterfs.com>
 *
 * This could probably be made into a module, because it is not often in use.
 */


#define EXT4FS_DEBUG

#include <linux/errno.h>
#include <linux/slab.h>

#include "ext4_jbd2.h"

int ext4_resize_begin(struct super_block *sb)
{
	struct ext4_sb_info *sbi = EXT4_SB(sb);
	int ret = 0;

	if (!capable(CAP_SYS_RESOURCE))
		return -EPERM;

	/*
	 * If we are not using the primary superblock/GDT copy don't resize,
         * because the user tools have no way of handling this.  Probably a
         * bad time to do it anyways.
         */
	if (EXT4_B2C(sbi, sbi->s_sbh->b_blocknr) !=
	    le32_to_cpu(EXT4_SB(sb)->s_es->s_first_data_block)) {
		ext4_warning(sb, "won't resize using backup superblock at %llu",
			(unsigned long long)EXT4_SB(sb)->s_sbh->b_blocknr);
		return -EPERM;
	}

	/*
	 * We are not allowed to do online-resizing on a filesystem mounted
	 * with error, because it can destroy the filesystem easily.
	 */
	if (EXT4_SB(sb)->s_mount_state & EXT4_ERROR_FS) {
		ext4_warning(sb, "There are errors in the filesystem, "
			     "so online resizing is not allowed");
		return -EPERM;
	}

	if (test_and_set_bit_lock(EXT4_FLAGS_RESIZING,
				  &EXT4_SB(sb)->s_ext4_flags))
		ret = -EBUSY;

	return ret;
}

void ext4_resize_end(struct super_block *sb)
{
	clear_bit_unlock(EXT4_FLAGS_RESIZING, &EXT4_SB(sb)->s_ext4_flags);
	smp_mb__after_atomic();
}

static ext4_group_t ext4_meta_bg_first_group(struct super_block *sb,
					     ext4_group_t group) {
	return (group >> EXT4_DESC_PER_BLOCK_BITS(sb)) <<
	       EXT4_DESC_PER_BLOCK_BITS(sb);
}

static ext4_fsblk_t ext4_meta_bg_first_block_no(struct super_block *sb,
					     ext4_group_t group) {
	group = ext4_meta_bg_first_group(sb, group);
	return ext4_group_first_block_no(sb, group);
}

static ext4_grpblk_t ext4_group_overhead_blocks(struct super_block *sb,
						ext4_group_t group) {
	ext4_grpblk_t overhead;
	overhead = ext4_bg_num_gdb(sb, group);
	if (ext4_bg_has_super(sb, group))
		overhead += 1 +
			  le16_to_cpu(EXT4_SB(sb)->s_es->s_reserved_gdt_blocks);
	return overhead;
}

#define outside(b, first, last)	((b) < (first) || (b) >= (last))
#define inside(b, first, last)	((b) >= (first) && (b) < (last))

static int verify_group_input(struct super_block *sb,
			      struct ext4_new_group_data *input)
{
	struct ext4_sb_info *sbi = EXT4_SB(sb);
	struct ext4_super_block *es = sbi->s_es;
	ext4_fsblk_t start = ext4_blocks_count(es);
	ext4_fsblk_t end = start + input->blocks_count;
	ext4_group_t group = input->group;
	ext4_fsblk_t itend = input->inode_table + sbi->s_itb_per_group;
	unsigned overhead;
	ext4_fsblk_t metaend;
	struct buffer_head *bh = NULL;
	ext4_grpblk_t free_blocks_count, offset;
	int err = -EINVAL;

	if (group != sbi->s_groups_count) {
		ext4_warning(sb, "Cannot add at group %u (only %u groups)",
			     input->group, sbi->s_groups_count);
		return -EINVAL;
	}

	overhead = ext4_group_overhead_blocks(sb, group);
	metaend = start + overhead;
	input->free_clusters_count = free_blocks_count =
		input->blocks_count - 2 - overhead - sbi->s_itb_per_group;

	if (test_opt(sb, DEBUG))
		printk(KERN_DEBUG "EXT4-fs: adding %s group %u: %u blocks "
		       "(%d free, %u reserved)\n",
		       ext4_bg_has_super(sb, input->group) ? "normal" :
		       "no-super", input->group, input->blocks_count,
		       free_blocks_count, input->reserved_blocks);

	ext4_get_group_no_and_offset(sb, start, NULL, &offset);
	if (offset != 0)
			ext4_warning(sb, "Last group not full");
	else if (input->reserved_blocks > input->blocks_count / 5)
		ext4_warning(sb, "Reserved blocks too high (%u)",
			     input->reserved_blocks);
	else if (free_blocks_count < 0)
		ext4_warning(sb, "Bad blocks count %u",
			     input->blocks_count);
	else if (!(bh = sb_bread(sb, end - 1)))
		ext4_warning(sb, "Cannot read last block (%llu)",
			     end - 1);
	else if (outside(input->block_bitmap, start, end))
		ext4_warning(sb, "Block bitmap not in group (block %llu)",
			     (unsigned long long)input->block_bitmap);
	else if (outside(input->inode_bitmap, start, end))
		ext4_warning(sb, "Inode bitmap not in group (block %llu)",
			     (unsigned long long)input->inode_bitmap);
	else if (outside(input->inode_table, start, end) ||
		 outside(itend - 1, start, end))
		ext4_warning(sb, "Inode table not in group (blocks %llu-%llu)",
			     (unsigned long long)input->inode_table, itend - 1);
	else if (input->inode_bitmap == input->block_bitmap)
		ext4_warning(sb, "Block bitmap same as inode bitmap (%llu)",
			     (unsigned long long)input->block_bitmap);
	else if (inside(input->block_bitmap, input->inode_table, itend))
		ext4_warning(sb, "Block bitmap (%llu) in inode table "
			     "(%llu-%llu)",
			     (unsigned long long)input->block_bitmap,
			     (unsigned long long)input->inode_table, itend - 1);
	else if (inside(input->inode_bitmap, input->inode_table, itend))
		ext4_warning(sb, "Inode bitmap (%llu) in inode table "
			     "(%llu-%llu)",
			     (unsigned long long)input->inode_bitmap,
			     (unsigned long long)input->inode_table, itend - 1);
	else if (inside(input->block_bitmap, start, metaend))
		ext4_warning(sb, "Block bitmap (%llu) in GDT table (%llu-%llu)",
			     (unsigned long long)input->block_bitmap,
			     start, metaend - 1);
	else if (inside(input->inode_bitmap, start, metaend))
		ext4_warning(sb, "Inode bitmap (%llu) in GDT table (%llu-%llu)",
			     (unsigned long long)input->inode_bitmap,
			     start, metaend - 1);
	else if (inside(input->inode_table, start, metaend) ||
		 inside(itend - 1, start, metaend))
		ext4_warning(sb, "Inode table (%llu-%llu) overlaps GDT table "
			     "(%llu-%llu)",
			     (unsigned long long)input->inode_table,
			     itend - 1, start, metaend - 1);
	else
		err = 0;
	brelse(bh);

	return err;
}

/*
 * ext4_new_flex_group_data is used by 64bit-resize interface to add a flex
 * group each time.
 */
struct ext4_new_flex_group_data {
	struct ext4_new_group_data *groups;	/* new_group_data for groups
						   in the flex group */
	__u16 *bg_flags;			/* block group flags of groups
						   in @groups */
	ext4_group_t count;			/* number of groups in @groups
						 */
};

/*
 * alloc_flex_gd() allocates a ext4_new_flex_group_data with size of
 * @flexbg_size.
 *
 * Returns NULL on failure otherwise address of the allocated structure.
 */
static struct ext4_new_flex_group_data *alloc_flex_gd(unsigned long flexbg_size)
{
	struct ext4_new_flex_group_data *flex_gd;

	flex_gd = kmalloc(sizeof(*flex_gd), GFP_NOFS);
	if (flex_gd == NULL)
		goto out3;

	if (flexbg_size >= UINT_MAX / sizeof(struct ext4_new_group_data))
		goto out2;
	flex_gd->count = flexbg_size;

	flex_gd->groups = kmalloc(sizeof(struct ext4_new_group_data) *
				  flexbg_size, GFP_NOFS);
	if (flex_gd->groups == NULL)
		goto out2;

	flex_gd->bg_flags = kmalloc(flexbg_size * sizeof(__u16), GFP_NOFS);
	if (flex_gd->bg_flags == NULL)
		goto out1;

	return flex_gd;

out1:
	kfree(flex_gd->groups);
out2:
	kfree(flex_gd);
out3:
	return NULL;
}

static void free_flex_gd(struct ext4_new_flex_group_data *flex_gd)
{
	kfree(flex_gd->bg_flags);
	kfree(flex_gd->groups);
	kfree(flex_gd);
}

/*
 * ext4_alloc_group_tables() allocates block bitmaps, inode bitmaps
 * and inode tables for a flex group.
 *
 * This function is used by 64bit-resize.  Note that this function allocates
 * group tables from the 1st group of groups contained by @flexgd, which may
 * be a partial of a flex group.
 *
 * @sb: super block of fs to which the groups belongs
 *
 * Returns 0 on a successful allocation of the metadata blocks in the
 * block group.
 */
static int ext4_alloc_group_tables(struct super_block *sb,
				struct ext4_new_flex_group_data *flex_gd,
				int flexbg_size)
{
	struct ext4_new_group_data *group_data = flex_gd->groups;
	ext4_fsblk_t start_blk;
	ext4_fsblk_t last_blk;
	ext4_group_t src_group;
	ext4_group_t bb_index = 0;
	ext4_group_t ib_index = 0;
	ext4_group_t it_index = 0;
	ext4_group_t group;
	ext4_group_t last_group;
	unsigned overhead;
	__u16 uninit_mask = (flexbg_size > 1) ? ~EXT4_BG_BLOCK_UNINIT : ~0;
	int i;

	BUG_ON(flex_gd->count == 0 || group_data == NULL);

	src_group = group_data[0].group;
	last_group  = src_group + flex_gd->count - 1;

	BUG_ON((flexbg_size > 1) && ((src_group & ~(flexbg_size - 1)) !=
	       (last_group & ~(flexbg_size - 1))));
next_group:
	group = group_data[0].group;
	if (src_group >= group_data[0].group + flex_gd->count)
		return -ENOSPC;
	start_blk = ext4_group_first_block_no(sb, src_group);
	last_blk = start_blk + group_data[src_group - group].blocks_count;

	overhead = ext4_group_overhead_blocks(sb, src_group);

	start_blk += overhead;

	/* We collect contiguous blocks as much as possible. */
	src_group++;
	for (; src_group <= last_group; src_group++) {
		overhead = ext4_group_overhead_blocks(sb, src_group);
		if (overhead == 0)
			last_blk += group_data[src_group - group].blocks_count;
		else
			break;
	}

	/* Allocate block bitmaps */
	for (; bb_index < flex_gd->count; bb_index++) {
		if (start_blk >= last_blk)
			goto next_group;
		group_data[bb_index].block_bitmap = start_blk++;
		group = ext4_get_group_number(sb, start_blk - 1);
		group -= group_data[0].group;
		group_data[group].mdata_blocks++;
		flex_gd->bg_flags[group] &= uninit_mask;
	}

	/* Allocate inode bitmaps */
	for (; ib_index < flex_gd->count; ib_index++) {
		if (start_blk >= last_blk)
			goto next_group;
		group_data[ib_index].inode_bitmap = start_blk++;
		group = ext4_get_group_number(sb, start_blk - 1);
		group -= group_data[0].group;
		group_data[group].mdata_blocks++;
		flex_gd->bg_flags[group] &= uninit_mask;
	}

	/* Allocate inode tables */
	for (; it_index < flex_gd->count; it_index++) {
		unsigned int itb = EXT4_SB(sb)->s_itb_per_group;
		ext4_fsblk_t next_group_start;

		if (start_blk + itb > last_blk)
			goto next_group;
		group_data[it_index].inode_table = start_blk;
		group = ext4_get_group_number(sb, start_blk);
		next_group_start = ext4_group_first_block_no(sb, group + 1);
		group -= group_data[0].group;

		if (start_blk + itb > next_group_start) {
			flex_gd->bg_flags[group + 1] &= uninit_mask;
			overhead = start_blk + itb - next_group_start;
			group_data[group + 1].mdata_blocks += overhead;
			itb -= overhead;
		}

		group_data[group].mdata_blocks += itb;
		flex_gd->bg_flags[group] &= uninit_mask;
		start_blk += EXT4_SB(sb)->s_itb_per_group;
	}

	/* Update free clusters count to exclude metadata blocks */
	for (i = 0; i < flex_gd->count; i++) {
		group_data[i].free_clusters_count -=
				EXT4_NUM_B2C(EXT4_SB(sb),
					     group_data[i].mdata_blocks);
	}

	if (test_opt(sb, DEBUG)) {
		int i;
		group = group_data[0].group;

		printk(KERN_DEBUG "EXT4-fs: adding a flex group with "
		       "%d groups, flexbg size is %d:\n", flex_gd->count,
		       flexbg_size);

		for (i = 0; i < flex_gd->count; i++) {
			ext4_debug(
			       "adding %s group %u: %u blocks (%d free, %d mdata blocks)\n",
			       ext4_bg_has_super(sb, group + i) ? "normal" :
			       "no-super", group + i,
			       group_data[i].blocks_count,
			       group_data[i].free_clusters_count,
			       group_data[i].mdata_blocks);
		}
	}
	return 0;
}

static struct buffer_head *bclean(handle_t *handle, struct super_block *sb,
				  ext4_fsblk_t blk)
{
	struct buffer_head *bh;
	int err;

	bh = sb_getblk(sb, blk);
	if (unlikely(!bh))
		return ERR_PTR(-ENOMEM);
	BUFFER_TRACE(bh, "get_write_access");
	if ((err = ext4_journal_get_write_access(handle, bh))) {
		brelse(bh);
		bh = ERR_PTR(err);
	} else {
		memset(bh->b_data, 0, sb->s_blocksize);
		set_buffer_uptodate(bh);
	}

	return bh;
}

/*
 * If we have fewer than thresh credits, extend by EXT4_MAX_TRANS_DATA.
 * If that fails, restart the transaction & regain write access for the
 * buffer head which is used for block_bitmap modifications.
 */
static int extend_or_restart_transaction(handle_t *handle, int thresh)
{
	int err;

	if (ext4_handle_has_enough_credits(handle, thresh))
		return 0;

	err = ext4_journal_extend(handle, EXT4_MAX_TRANS_DATA);
	if (err < 0)
		return err;
	if (err) {
		err = ext4_journal_restart(handle, EXT4_MAX_TRANS_DATA);
		if (err)
			return err;
	}

	return 0;
}

/*
 * set_flexbg_block_bitmap() mark clusters [@first_cluster, @last_cluster] used.
 *
 * Helper function for ext4_setup_new_group_blocks() which set .
 *
 * @sb: super block
 * @handle: journal handle
 * @flex_gd: flex group data
 */
static int set_flexbg_block_bitmap(struct super_block *sb, handle_t *handle,
			struct ext4_new_flex_group_data *flex_gd,
			ext4_fsblk_t first_cluster, ext4_fsblk_t last_cluster)
{
	struct ext4_sb_info *sbi = EXT4_SB(sb);
	ext4_group_t count = last_cluster - first_cluster + 1;
	ext4_group_t count2;

	ext4_debug("mark clusters [%llu-%llu] used\n", first_cluster,
		   last_cluster);
	for (count2 = count; count > 0;
	     count -= count2, first_cluster += count2) {
		ext4_fsblk_t start;
		struct buffer_head *bh;
		ext4_group_t group;
		int err;

		group = ext4_get_group_number(sb, EXT4_C2B(sbi, first_cluster));
		start = EXT4_B2C(sbi, ext4_group_first_block_no(sb, group));
		group -= flex_gd->groups[0].group;

		count2 = EXT4_CLUSTERS_PER_GROUP(sb) - (first_cluster - start);
		if (count2 > count)
			count2 = count;

		if (flex_gd->bg_flags[group] & EXT4_BG_BLOCK_UNINIT) {
			BUG_ON(flex_gd->count > 1);
			continue;
		}

		err = extend_or_restart_transaction(handle, 1);
		if (err)
			return err;

		bh = sb_getblk(sb, flex_gd->groups[group].block_bitmap);
		if (unlikely(!bh))
			return -ENOMEM;

		BUFFER_TRACE(bh, "get_write_access");
		err = ext4_journal_get_write_access(handle, bh);
		if (err) {
			brelse(bh);
			return err;
<<<<<<< HEAD
		ext4_debug("mark block bitmap %#04llx (+%llu/%u)\n",
			   first_cluster, first_cluster - start, count2);
		ext4_set_bits(bh->b_data, first_cluster - start, count2);
=======
		}
		ext4_debug("mark block bitmap %#04llx (+%llu/%u)\n", block,
			   block - start, count2);
		ext4_set_bits(bh->b_data, block - start, count2);
>>>>>>> a21f3c11

		err = ext4_handle_dirty_metadata(handle, NULL, bh);
		brelse(bh);
		if (unlikely(err))
			return err;
	}

	return 0;
}

/*
 * Set up the block and inode bitmaps, and the inode table for the new groups.
 * This doesn't need to be part of the main transaction, since we are only
 * changing blocks outside the actual filesystem.  We still do journaling to
 * ensure the recovery is correct in case of a failure just after resize.
 * If any part of this fails, we simply abort the resize.
 *
 * setup_new_flex_group_blocks handles a flex group as follow:
 *  1. copy super block and GDT, and initialize group tables if necessary.
 *     In this step, we only set bits in blocks bitmaps for blocks taken by
 *     super block and GDT.
 *  2. allocate group tables in block bitmaps, that is, set bits in block
 *     bitmap for blocks taken by group tables.
 */
static int setup_new_flex_group_blocks(struct super_block *sb,
				struct ext4_new_flex_group_data *flex_gd)
{
	int group_table_count[] = {1, 1, EXT4_SB(sb)->s_itb_per_group};
	ext4_fsblk_t start;
	ext4_fsblk_t block;
	struct ext4_sb_info *sbi = EXT4_SB(sb);
	struct ext4_super_block *es = sbi->s_es;
	struct ext4_new_group_data *group_data = flex_gd->groups;
	__u16 *bg_flags = flex_gd->bg_flags;
	handle_t *handle;
	ext4_group_t group, count;
	struct buffer_head *bh = NULL;
	int reserved_gdb, i, j, err = 0, err2;
	int meta_bg;

	BUG_ON(!flex_gd->count || !group_data ||
	       group_data[0].group != sbi->s_groups_count);

	reserved_gdb = le16_to_cpu(es->s_reserved_gdt_blocks);
	meta_bg = ext4_has_feature_meta_bg(sb);

	/* This transaction may be extended/restarted along the way */
	handle = ext4_journal_start_sb(sb, EXT4_HT_RESIZE, EXT4_MAX_TRANS_DATA);
	if (IS_ERR(handle))
		return PTR_ERR(handle);

	group = group_data[0].group;
	for (i = 0; i < flex_gd->count; i++, group++) {
		unsigned long gdblocks;
		ext4_grpblk_t overhead;

		gdblocks = ext4_bg_num_gdb(sb, group);
		start = ext4_group_first_block_no(sb, group);

		if (meta_bg == 0 && !ext4_bg_has_super(sb, group))
			goto handle_itb;

		if (meta_bg == 1) {
			ext4_group_t first_group;
			first_group = ext4_meta_bg_first_group(sb, group);
			if (first_group != group + 1 &&
			    first_group != group + EXT4_DESC_PER_BLOCK(sb) - 1)
				goto handle_itb;
		}

		block = start + ext4_bg_has_super(sb, group);
		/* Copy all of the GDT blocks into the backup in this group */
		for (j = 0; j < gdblocks; j++, block++) {
			struct buffer_head *gdb;

			ext4_debug("update backup group %#04llx\n", block);
			err = extend_or_restart_transaction(handle, 1);
			if (err)
				goto out;

			gdb = sb_getblk(sb, block);
			if (unlikely(!gdb)) {
				err = -ENOMEM;
				goto out;
			}

			BUFFER_TRACE(gdb, "get_write_access");
			err = ext4_journal_get_write_access(handle, gdb);
			if (err) {
				brelse(gdb);
				goto out;
			}
			memcpy(gdb->b_data, sbi->s_group_desc[j]->b_data,
			       gdb->b_size);
			set_buffer_uptodate(gdb);

			err = ext4_handle_dirty_metadata(handle, NULL, gdb);
			if (unlikely(err)) {
				brelse(gdb);
				goto out;
			}
			brelse(gdb);
		}

		/* Zero out all of the reserved backup group descriptor
		 * table blocks
		 */
		if (ext4_bg_has_super(sb, group)) {
			err = sb_issue_zeroout(sb, gdblocks + start + 1,
					reserved_gdb, GFP_NOFS);
			if (err)
				goto out;
		}

handle_itb:
		/* Initialize group tables of the grop @group */
		if (!(bg_flags[i] & EXT4_BG_INODE_ZEROED))
			goto handle_bb;

		/* Zero out all of the inode table blocks */
		block = group_data[i].inode_table;
		ext4_debug("clear inode table blocks %#04llx -> %#04lx\n",
			   block, sbi->s_itb_per_group);
		err = sb_issue_zeroout(sb, block, sbi->s_itb_per_group,
				       GFP_NOFS);
		if (err)
			goto out;

handle_bb:
		if (bg_flags[i] & EXT4_BG_BLOCK_UNINIT)
			goto handle_ib;

		/* Initialize block bitmap of the @group */
		block = group_data[i].block_bitmap;
		err = extend_or_restart_transaction(handle, 1);
		if (err)
			goto out;

		bh = bclean(handle, sb, block);
		if (IS_ERR(bh)) {
			err = PTR_ERR(bh);
			goto out;
		}
		overhead = ext4_group_overhead_blocks(sb, group);
		if (overhead != 0) {
			ext4_debug("mark backup superblock %#04llx (+0)\n",
				   start);
			ext4_set_bits(bh->b_data, 0,
				      EXT4_NUM_B2C(sbi, overhead));
		}
		ext4_mark_bitmap_end(EXT4_B2C(sbi, group_data[i].blocks_count),
				     sb->s_blocksize * 8, bh->b_data);
		err = ext4_handle_dirty_metadata(handle, NULL, bh);
		brelse(bh);
		if (err)
			goto out;

handle_ib:
		if (bg_flags[i] & EXT4_BG_INODE_UNINIT)
			continue;

		/* Initialize inode bitmap of the @group */
		block = group_data[i].inode_bitmap;
		err = extend_or_restart_transaction(handle, 1);
		if (err)
			goto out;
		/* Mark unused entries in inode bitmap used */
		bh = bclean(handle, sb, block);
		if (IS_ERR(bh)) {
			err = PTR_ERR(bh);
			goto out;
		}

		ext4_mark_bitmap_end(EXT4_INODES_PER_GROUP(sb),
				     sb->s_blocksize * 8, bh->b_data);
		err = ext4_handle_dirty_metadata(handle, NULL, bh);
		brelse(bh);
		if (err)
			goto out;
	}

	/* Mark group tables in block bitmap */
	for (j = 0; j < GROUP_TABLE_COUNT; j++) {
		count = group_table_count[j];
		start = (&group_data[0].block_bitmap)[j];
		block = start;
		for (i = 1; i < flex_gd->count; i++) {
			block += group_table_count[j];
			if (block == (&group_data[i].block_bitmap)[j]) {
				count += group_table_count[j];
				continue;
			}
			err = set_flexbg_block_bitmap(sb, handle,
						      flex_gd,
						      EXT4_B2C(sbi, start),
						      EXT4_B2C(sbi,
							       start + count
							       - 1));
			if (err)
				goto out;
			count = group_table_count[j];
			start = (&group_data[i].block_bitmap)[j];
			block = start;
		}

		if (count) {
			err = set_flexbg_block_bitmap(sb, handle,
						      flex_gd,
						      EXT4_B2C(sbi, start),
						      EXT4_B2C(sbi,
							       start + count
							       - 1));
			if (err)
				goto out;
		}
	}

out:
	err2 = ext4_journal_stop(handle);
	if (err2 && !err)
		err = err2;

	return err;
}

/*
 * Iterate through the groups which hold BACKUP superblock/GDT copies in an
 * ext4 filesystem.  The counters should be initialized to 1, 5, and 7 before
 * calling this for the first time.  In a sparse filesystem it will be the
 * sequence of powers of 3, 5, and 7: 1, 3, 5, 7, 9, 25, 27, 49, 81, ...
 * For a non-sparse filesystem it will be every group: 1, 2, 3, 4, ...
 */
static unsigned ext4_list_backups(struct super_block *sb, unsigned *three,
				  unsigned *five, unsigned *seven)
{
	unsigned *min = three;
	int mult = 3;
	unsigned ret;

	if (!ext4_has_feature_sparse_super(sb)) {
		ret = *min;
		*min += 1;
		return ret;
	}

	if (*five < *min) {
		min = five;
		mult = 5;
	}
	if (*seven < *min) {
		min = seven;
		mult = 7;
	}

	ret = *min;
	*min *= mult;

	return ret;
}

/*
 * Check that all of the backup GDT blocks are held in the primary GDT block.
 * It is assumed that they are stored in group order.  Returns the number of
 * groups in current filesystem that have BACKUPS, or -ve error code.
 */
static int verify_reserved_gdb(struct super_block *sb,
			       ext4_group_t end,
			       struct buffer_head *primary)
{
	const ext4_fsblk_t blk = primary->b_blocknr;
	unsigned three = 1;
	unsigned five = 5;
	unsigned seven = 7;
	unsigned grp;
	__le32 *p = (__le32 *)primary->b_data;
	int gdbackups = 0;

	while ((grp = ext4_list_backups(sb, &three, &five, &seven)) < end) {
		if (le32_to_cpu(*p++) !=
		    grp * EXT4_BLOCKS_PER_GROUP(sb) + blk){
			ext4_warning(sb, "reserved GDT %llu"
				     " missing grp %d (%llu)",
				     blk, grp,
				     grp *
				     (ext4_fsblk_t)EXT4_BLOCKS_PER_GROUP(sb) +
				     blk);
			return -EINVAL;
		}
		if (++gdbackups > EXT4_ADDR_PER_BLOCK(sb))
			return -EFBIG;
	}

	return gdbackups;
}

/*
 * Called when we need to bring a reserved group descriptor table block into
 * use from the resize inode.  The primary copy of the new GDT block currently
 * is an indirect block (under the double indirect block in the resize inode).
 * The new backup GDT blocks will be stored as leaf blocks in this indirect
 * block, in group order.  Even though we know all the block numbers we need,
 * we check to ensure that the resize inode has actually reserved these blocks.
 *
 * Don't need to update the block bitmaps because the blocks are still in use.
 *
 * We get all of the error cases out of the way, so that we are sure to not
 * fail once we start modifying the data on disk, because JBD has no rollback.
 */
static int add_new_gdb(handle_t *handle, struct inode *inode,
		       ext4_group_t group)
{
	struct super_block *sb = inode->i_sb;
	struct ext4_super_block *es = EXT4_SB(sb)->s_es;
	unsigned long gdb_num = group / EXT4_DESC_PER_BLOCK(sb);
	ext4_fsblk_t gdblock = EXT4_SB(sb)->s_sbh->b_blocknr + 1 + gdb_num;
	struct buffer_head **o_group_desc, **n_group_desc;
	struct buffer_head *dind;
	struct buffer_head *gdb_bh;
	int gdbackups;
	struct ext4_iloc iloc;
	__le32 *data;
	int err;

	if (test_opt(sb, DEBUG))
		printk(KERN_DEBUG
		       "EXT4-fs: ext4_add_new_gdb: adding group block %lu\n",
		       gdb_num);

	gdb_bh = sb_bread(sb, gdblock);
	if (!gdb_bh)
		return -EIO;

	gdbackups = verify_reserved_gdb(sb, group, gdb_bh);
	if (gdbackups < 0) {
		err = gdbackups;
		goto exit_bh;
	}

	data = EXT4_I(inode)->i_data + EXT4_DIND_BLOCK;
	dind = sb_bread(sb, le32_to_cpu(*data));
	if (!dind) {
		err = -EIO;
		goto exit_bh;
	}

	data = (__le32 *)dind->b_data;
	if (le32_to_cpu(data[gdb_num % EXT4_ADDR_PER_BLOCK(sb)]) != gdblock) {
		ext4_warning(sb, "new group %u GDT block %llu not reserved",
			     group, gdblock);
		err = -EINVAL;
		goto exit_dind;
	}

	BUFFER_TRACE(EXT4_SB(sb)->s_sbh, "get_write_access");
	err = ext4_journal_get_write_access(handle, EXT4_SB(sb)->s_sbh);
	if (unlikely(err))
		goto exit_dind;

	BUFFER_TRACE(gdb_bh, "get_write_access");
	err = ext4_journal_get_write_access(handle, gdb_bh);
	if (unlikely(err))
		goto exit_dind;

	BUFFER_TRACE(dind, "get_write_access");
	err = ext4_journal_get_write_access(handle, dind);
	if (unlikely(err))
		ext4_std_error(sb, err);

	/* ext4_reserve_inode_write() gets a reference on the iloc */
	err = ext4_reserve_inode_write(handle, inode, &iloc);
	if (unlikely(err))
		goto exit_dind;

	n_group_desc = ext4_kvmalloc((gdb_num + 1) *
				     sizeof(struct buffer_head *),
				     GFP_NOFS);
	if (!n_group_desc) {
		err = -ENOMEM;
		ext4_warning(sb, "not enough memory for %lu groups",
			     gdb_num + 1);
		goto exit_inode;
	}

	/*
	 * Finally, we have all of the possible failures behind us...
	 *
	 * Remove new GDT block from inode double-indirect block and clear out
	 * the new GDT block for use (which also "frees" the backup GDT blocks
	 * from the reserved inode).  We don't need to change the bitmaps for
	 * these blocks, because they are marked as in-use from being in the
	 * reserved inode, and will become GDT blocks (primary and backup).
	 */
	data[gdb_num % EXT4_ADDR_PER_BLOCK(sb)] = 0;
	err = ext4_handle_dirty_metadata(handle, NULL, dind);
	if (unlikely(err)) {
		ext4_std_error(sb, err);
		goto exit_inode;
	}
	inode->i_blocks -= (gdbackups + 1) * sb->s_blocksize >>
			   (9 - EXT4_SB(sb)->s_cluster_bits);
	ext4_mark_iloc_dirty(handle, inode, &iloc);
	memset(gdb_bh->b_data, 0, sb->s_blocksize);
	err = ext4_handle_dirty_metadata(handle, NULL, gdb_bh);
	if (unlikely(err)) {
		ext4_std_error(sb, err);
		iloc.bh = NULL;
		goto exit_inode;
	}
	brelse(dind);

	o_group_desc = EXT4_SB(sb)->s_group_desc;
	memcpy(n_group_desc, o_group_desc,
	       EXT4_SB(sb)->s_gdb_count * sizeof(struct buffer_head *));
	n_group_desc[gdb_num] = gdb_bh;
	EXT4_SB(sb)->s_group_desc = n_group_desc;
	EXT4_SB(sb)->s_gdb_count++;
	kvfree(o_group_desc);

	le16_add_cpu(&es->s_reserved_gdt_blocks, -1);
	err = ext4_handle_dirty_super(handle, sb);
	if (err)
		ext4_std_error(sb, err);

	return err;

exit_inode:
	kvfree(n_group_desc);
	brelse(iloc.bh);
exit_dind:
	brelse(dind);
exit_bh:
	brelse(gdb_bh);

	ext4_debug("leaving with error %d\n", err);
	return err;
}

/*
 * add_new_gdb_meta_bg is the sister of add_new_gdb.
 */
static int add_new_gdb_meta_bg(struct super_block *sb,
			       handle_t *handle, ext4_group_t group) {
	ext4_fsblk_t gdblock;
	struct buffer_head *gdb_bh;
	struct buffer_head **o_group_desc, **n_group_desc;
	unsigned long gdb_num = group / EXT4_DESC_PER_BLOCK(sb);
	int err;

	gdblock = ext4_meta_bg_first_block_no(sb, group) +
		   ext4_bg_has_super(sb, group);
	gdb_bh = sb_bread(sb, gdblock);
	if (!gdb_bh)
		return -EIO;
	n_group_desc = ext4_kvmalloc((gdb_num + 1) *
				     sizeof(struct buffer_head *),
				     GFP_NOFS);
	if (!n_group_desc) {
		brelse(gdb_bh);
		err = -ENOMEM;
		ext4_warning(sb, "not enough memory for %lu groups",
			     gdb_num + 1);
		return err;
	}

	o_group_desc = EXT4_SB(sb)->s_group_desc;
	memcpy(n_group_desc, o_group_desc,
	       EXT4_SB(sb)->s_gdb_count * sizeof(struct buffer_head *));
	n_group_desc[gdb_num] = gdb_bh;
	EXT4_SB(sb)->s_group_desc = n_group_desc;
	EXT4_SB(sb)->s_gdb_count++;
	kvfree(o_group_desc);
	BUFFER_TRACE(gdb_bh, "get_write_access");
	err = ext4_journal_get_write_access(handle, gdb_bh);
	return err;
}

/*
 * Called when we are adding a new group which has a backup copy of each of
 * the GDT blocks (i.e. sparse group) and there are reserved GDT blocks.
 * We need to add these reserved backup GDT blocks to the resize inode, so
 * that they are kept for future resizing and not allocated to files.
 *
 * Each reserved backup GDT block will go into a different indirect block.
 * The indirect blocks are actually the primary reserved GDT blocks,
 * so we know in advance what their block numbers are.  We only get the
 * double-indirect block to verify it is pointing to the primary reserved
 * GDT blocks so we don't overwrite a data block by accident.  The reserved
 * backup GDT blocks are stored in their reserved primary GDT block.
 */
static int reserve_backup_gdb(handle_t *handle, struct inode *inode,
			      ext4_group_t group)
{
	struct super_block *sb = inode->i_sb;
	int reserved_gdb =le16_to_cpu(EXT4_SB(sb)->s_es->s_reserved_gdt_blocks);
	int cluster_bits = EXT4_SB(sb)->s_cluster_bits;
	struct buffer_head **primary;
	struct buffer_head *dind;
	struct ext4_iloc iloc;
	ext4_fsblk_t blk;
	__le32 *data, *end;
	int gdbackups = 0;
	int res, i;
	int err;

	primary = kmalloc(reserved_gdb * sizeof(*primary), GFP_NOFS);
	if (!primary)
		return -ENOMEM;

	data = EXT4_I(inode)->i_data + EXT4_DIND_BLOCK;
	dind = sb_bread(sb, le32_to_cpu(*data));
	if (!dind) {
		err = -EIO;
		goto exit_free;
	}

	blk = EXT4_SB(sb)->s_sbh->b_blocknr + 1 + EXT4_SB(sb)->s_gdb_count;
	data = (__le32 *)dind->b_data + (EXT4_SB(sb)->s_gdb_count %
					 EXT4_ADDR_PER_BLOCK(sb));
	end = (__le32 *)dind->b_data + EXT4_ADDR_PER_BLOCK(sb);

	/* Get each reserved primary GDT block and verify it holds backups */
	for (res = 0; res < reserved_gdb; res++, blk++) {
		if (le32_to_cpu(*data) != blk) {
			ext4_warning(sb, "reserved block %llu"
				     " not at offset %ld",
				     blk,
				     (long)(data - (__le32 *)dind->b_data));
			err = -EINVAL;
			goto exit_bh;
		}
		primary[res] = sb_bread(sb, blk);
		if (!primary[res]) {
			err = -EIO;
			goto exit_bh;
		}
		gdbackups = verify_reserved_gdb(sb, group, primary[res]);
		if (gdbackups < 0) {
			brelse(primary[res]);
			err = gdbackups;
			goto exit_bh;
		}
		if (++data >= end)
			data = (__le32 *)dind->b_data;
	}

	for (i = 0; i < reserved_gdb; i++) {
		BUFFER_TRACE(primary[i], "get_write_access");
		if ((err = ext4_journal_get_write_access(handle, primary[i])))
			goto exit_bh;
	}

	if ((err = ext4_reserve_inode_write(handle, inode, &iloc)))
		goto exit_bh;

	/*
	 * Finally we can add each of the reserved backup GDT blocks from
	 * the new group to its reserved primary GDT block.
	 */
	blk = group * EXT4_BLOCKS_PER_GROUP(sb);
	for (i = 0; i < reserved_gdb; i++) {
		int err2;
		data = (__le32 *)primary[i]->b_data;
		/* printk("reserving backup %lu[%u] = %lu\n",
		       primary[i]->b_blocknr, gdbackups,
		       blk + primary[i]->b_blocknr); */
		data[gdbackups] = cpu_to_le32(blk + primary[i]->b_blocknr);
		err2 = ext4_handle_dirty_metadata(handle, NULL, primary[i]);
		if (!err)
			err = err2;
	}

	inode->i_blocks += reserved_gdb * sb->s_blocksize >> (9 - cluster_bits);
	ext4_mark_iloc_dirty(handle, inode, &iloc);

exit_bh:
	while (--res >= 0)
		brelse(primary[res]);
	brelse(dind);

exit_free:
	kfree(primary);

	return err;
}

/*
 * Update the backup copies of the ext4 metadata.  These don't need to be part
 * of the main resize transaction, because e2fsck will re-write them if there
 * is a problem (basically only OOM will cause a problem).  However, we
 * _should_ update the backups if possible, in case the primary gets trashed
 * for some reason and we need to run e2fsck from a backup superblock.  The
 * important part is that the new block and inode counts are in the backup
 * superblocks, and the location of the new group metadata in the GDT backups.
 *
 * We do not need take the s_resize_lock for this, because these
 * blocks are not otherwise touched by the filesystem code when it is
 * mounted.  We don't need to worry about last changing from
 * sbi->s_groups_count, because the worst that can happen is that we
 * do not copy the full number of backups at this time.  The resize
 * which changed s_groups_count will backup again.
 */
static void update_backups(struct super_block *sb, sector_t blk_off, char *data,
			   int size, int meta_bg)
{
	struct ext4_sb_info *sbi = EXT4_SB(sb);
	ext4_group_t last;
	const int bpg = EXT4_BLOCKS_PER_GROUP(sb);
	unsigned three = 1;
	unsigned five = 5;
	unsigned seven = 7;
	ext4_group_t group = 0;
	int rest = sb->s_blocksize - size;
	handle_t *handle;
	int err = 0, err2;

	handle = ext4_journal_start_sb(sb, EXT4_HT_RESIZE, EXT4_MAX_TRANS_DATA);
	if (IS_ERR(handle)) {
		group = 1;
		err = PTR_ERR(handle);
		goto exit_err;
	}

	if (meta_bg == 0) {
		group = ext4_list_backups(sb, &three, &five, &seven);
		last = sbi->s_groups_count;
	} else {
		group = ext4_get_group_number(sb, blk_off) + 1;
		last = (ext4_group_t)(group + EXT4_DESC_PER_BLOCK(sb) - 2);
	}

	while (group < sbi->s_groups_count) {
		struct buffer_head *bh;
		ext4_fsblk_t backup_block;

		/* Out of journal space, and can't get more - abort - so sad */
		if (ext4_handle_valid(handle) &&
		    handle->h_buffer_credits == 0 &&
		    ext4_journal_extend(handle, EXT4_MAX_TRANS_DATA) &&
		    (err = ext4_journal_restart(handle, EXT4_MAX_TRANS_DATA)))
			break;

		if (meta_bg == 0)
			backup_block = ((ext4_fsblk_t)group) * bpg + blk_off;
		else
			backup_block = (ext4_group_first_block_no(sb, group) +
					ext4_bg_has_super(sb, group));

		bh = sb_getblk(sb, backup_block);
		if (unlikely(!bh)) {
			err = -ENOMEM;
			break;
		}
		ext4_debug("update metadata backup %llu(+%llu)\n",
			   backup_block, backup_block -
			   ext4_group_first_block_no(sb, group));
		BUFFER_TRACE(bh, "get_write_access");
		if ((err = ext4_journal_get_write_access(handle, bh))) {
			brelse(bh);
			break;
		}
		lock_buffer(bh);
		memcpy(bh->b_data, data, size);
		if (rest)
			memset(bh->b_data + size, 0, rest);
		set_buffer_uptodate(bh);
		unlock_buffer(bh);
		err = ext4_handle_dirty_metadata(handle, NULL, bh);
		if (unlikely(err))
			ext4_std_error(sb, err);
		brelse(bh);

		if (meta_bg == 0)
			group = ext4_list_backups(sb, &three, &five, &seven);
		else if (group == last)
			break;
		else
			group = last;
	}
	if ((err2 = ext4_journal_stop(handle)) && !err)
		err = err2;

	/*
	 * Ugh! Need to have e2fsck write the backup copies.  It is too
	 * late to revert the resize, we shouldn't fail just because of
	 * the backup copies (they are only needed in case of corruption).
	 *
	 * However, if we got here we have a journal problem too, so we
	 * can't really start a transaction to mark the superblock.
	 * Chicken out and just set the flag on the hope it will be written
	 * to disk, and if not - we will simply wait until next fsck.
	 */
exit_err:
	if (err) {
		ext4_warning(sb, "can't update backup for group %u (err %d), "
			     "forcing fsck on next reboot", group, err);
		sbi->s_mount_state &= ~EXT4_VALID_FS;
		sbi->s_es->s_state &= cpu_to_le16(~EXT4_VALID_FS);
		mark_buffer_dirty(sbi->s_sbh);
	}
}

/*
 * ext4_add_new_descs() adds @count group descriptor of groups
 * starting at @group
 *
 * @handle: journal handle
 * @sb: super block
 * @group: the group no. of the first group desc to be added
 * @resize_inode: the resize inode
 * @count: number of group descriptors to be added
 */
static int ext4_add_new_descs(handle_t *handle, struct super_block *sb,
			      ext4_group_t group, struct inode *resize_inode,
			      ext4_group_t count)
{
	struct ext4_sb_info *sbi = EXT4_SB(sb);
	struct ext4_super_block *es = sbi->s_es;
	struct buffer_head *gdb_bh;
	int i, gdb_off, gdb_num, err = 0;
	int meta_bg;

	meta_bg = ext4_has_feature_meta_bg(sb);
	for (i = 0; i < count; i++, group++) {
		int reserved_gdb = ext4_bg_has_super(sb, group) ?
			le16_to_cpu(es->s_reserved_gdt_blocks) : 0;

		gdb_off = group % EXT4_DESC_PER_BLOCK(sb);
		gdb_num = group / EXT4_DESC_PER_BLOCK(sb);

		/*
		 * We will only either add reserved group blocks to a backup group
		 * or remove reserved blocks for the first group in a new group block.
		 * Doing both would be mean more complex code, and sane people don't
		 * use non-sparse filesystems anymore.  This is already checked above.
		 */
		if (gdb_off) {
			gdb_bh = sbi->s_group_desc[gdb_num];
			BUFFER_TRACE(gdb_bh, "get_write_access");
			err = ext4_journal_get_write_access(handle, gdb_bh);

			if (!err && reserved_gdb && ext4_bg_num_gdb(sb, group))
				err = reserve_backup_gdb(handle, resize_inode, group);
		} else if (meta_bg != 0) {
			err = add_new_gdb_meta_bg(sb, handle, group);
		} else {
			err = add_new_gdb(handle, resize_inode, group);
		}
		if (err)
			break;
	}
	return err;
}

static struct buffer_head *ext4_get_bitmap(struct super_block *sb, __u64 block)
{
	struct buffer_head *bh = sb_getblk(sb, block);
	if (unlikely(!bh))
		return NULL;
	if (!bh_uptodate_or_lock(bh)) {
		if (bh_submit_read(bh) < 0) {
			brelse(bh);
			return NULL;
		}
	}

	return bh;
}

static int ext4_set_bitmap_checksums(struct super_block *sb,
				     ext4_group_t group,
				     struct ext4_group_desc *gdp,
				     struct ext4_new_group_data *group_data)
{
	struct buffer_head *bh;

	if (!ext4_has_metadata_csum(sb))
		return 0;

	bh = ext4_get_bitmap(sb, group_data->inode_bitmap);
	if (!bh)
		return -EIO;
	ext4_inode_bitmap_csum_set(sb, group, gdp, bh,
				   EXT4_INODES_PER_GROUP(sb) / 8);
	brelse(bh);

	bh = ext4_get_bitmap(sb, group_data->block_bitmap);
	if (!bh)
		return -EIO;
	ext4_block_bitmap_csum_set(sb, group, gdp, bh);
	brelse(bh);

	return 0;
}

/*
 * ext4_setup_new_descs() will set up the group descriptor descriptors of a flex bg
 */
static int ext4_setup_new_descs(handle_t *handle, struct super_block *sb,
				struct ext4_new_flex_group_data *flex_gd)
{
	struct ext4_new_group_data	*group_data = flex_gd->groups;
	struct ext4_group_desc		*gdp;
	struct ext4_sb_info		*sbi = EXT4_SB(sb);
	struct buffer_head		*gdb_bh;
	ext4_group_t			group;
	__u16				*bg_flags = flex_gd->bg_flags;
	int				i, gdb_off, gdb_num, err = 0;


	for (i = 0; i < flex_gd->count; i++, group_data++, bg_flags++) {
		group = group_data->group;

		gdb_off = group % EXT4_DESC_PER_BLOCK(sb);
		gdb_num = group / EXT4_DESC_PER_BLOCK(sb);

		/*
		 * get_write_access() has been called on gdb_bh by ext4_add_new_desc().
		 */
		gdb_bh = sbi->s_group_desc[gdb_num];
		/* Update group descriptor block for new group */
		gdp = (struct ext4_group_desc *)(gdb_bh->b_data +
						 gdb_off * EXT4_DESC_SIZE(sb));

		memset(gdp, 0, EXT4_DESC_SIZE(sb));
		ext4_block_bitmap_set(sb, gdp, group_data->block_bitmap);
		ext4_inode_bitmap_set(sb, gdp, group_data->inode_bitmap);
		err = ext4_set_bitmap_checksums(sb, group, gdp, group_data);
		if (err) {
			ext4_std_error(sb, err);
			break;
		}

		ext4_inode_table_set(sb, gdp, group_data->inode_table);
		ext4_free_group_clusters_set(sb, gdp,
					     group_data->free_clusters_count);
		ext4_free_inodes_set(sb, gdp, EXT4_INODES_PER_GROUP(sb));
		if (ext4_has_group_desc_csum(sb))
			ext4_itable_unused_set(sb, gdp,
					       EXT4_INODES_PER_GROUP(sb));
		gdp->bg_flags = cpu_to_le16(*bg_flags);
		ext4_group_desc_csum_set(sb, group, gdp);

		err = ext4_handle_dirty_metadata(handle, NULL, gdb_bh);
		if (unlikely(err)) {
			ext4_std_error(sb, err);
			break;
		}

		/*
		 * We can allocate memory for mb_alloc based on the new group
		 * descriptor
		 */
		err = ext4_mb_add_groupinfo(sb, group, gdp);
		if (err)
			break;
	}
	return err;
}

/*
 * ext4_update_super() updates the super block so that the newly added
 * groups can be seen by the filesystem.
 *
 * @sb: super block
 * @flex_gd: new added groups
 */
static void ext4_update_super(struct super_block *sb,
			     struct ext4_new_flex_group_data *flex_gd)
{
	ext4_fsblk_t blocks_count = 0;
	ext4_fsblk_t free_blocks = 0;
	ext4_fsblk_t reserved_blocks = 0;
	struct ext4_new_group_data *group_data = flex_gd->groups;
	struct ext4_sb_info *sbi = EXT4_SB(sb);
	struct ext4_super_block *es = sbi->s_es;
	int i;

	BUG_ON(flex_gd->count == 0 || group_data == NULL);
	/*
	 * Make the new blocks and inodes valid next.  We do this before
	 * increasing the group count so that once the group is enabled,
	 * all of its blocks and inodes are already valid.
	 *
	 * We always allocate group-by-group, then block-by-block or
	 * inode-by-inode within a group, so enabling these
	 * blocks/inodes before the group is live won't actually let us
	 * allocate the new space yet.
	 */
	for (i = 0; i < flex_gd->count; i++) {
		blocks_count += group_data[i].blocks_count;
		free_blocks += EXT4_C2B(sbi, group_data[i].free_clusters_count);
	}

	reserved_blocks = ext4_r_blocks_count(es) * 100;
	reserved_blocks = div64_u64(reserved_blocks, ext4_blocks_count(es));
	reserved_blocks *= blocks_count;
	do_div(reserved_blocks, 100);

	ext4_blocks_count_set(es, ext4_blocks_count(es) + blocks_count);
	ext4_free_blocks_count_set(es, ext4_free_blocks_count(es) + free_blocks);
	le32_add_cpu(&es->s_inodes_count, EXT4_INODES_PER_GROUP(sb) *
		     flex_gd->count);
	le32_add_cpu(&es->s_free_inodes_count, EXT4_INODES_PER_GROUP(sb) *
		     flex_gd->count);

	ext4_debug("free blocks count %llu", ext4_free_blocks_count(es));
	/*
	 * We need to protect s_groups_count against other CPUs seeing
	 * inconsistent state in the superblock.
	 *
	 * The precise rules we use are:
	 *
	 * * Writers must perform a smp_wmb() after updating all
	 *   dependent data and before modifying the groups count
	 *
	 * * Readers must perform an smp_rmb() after reading the groups
	 *   count and before reading any dependent data.
	 *
	 * NB. These rules can be relaxed when checking the group count
	 * while freeing data, as we can only allocate from a block
	 * group after serialising against the group count, and we can
	 * only then free after serialising in turn against that
	 * allocation.
	 */
	smp_wmb();

	/* Update the global fs size fields */
	sbi->s_groups_count += flex_gd->count;
	sbi->s_blockfile_groups = min_t(ext4_group_t, sbi->s_groups_count,
			(EXT4_MAX_BLOCK_FILE_PHYS / EXT4_BLOCKS_PER_GROUP(sb)));

	/* Update the reserved block counts only once the new group is
	 * active. */
	ext4_r_blocks_count_set(es, ext4_r_blocks_count(es) +
				reserved_blocks);

	/* Update the free space counts */
	percpu_counter_add(&sbi->s_freeclusters_counter,
			   EXT4_NUM_B2C(sbi, free_blocks));
	percpu_counter_add(&sbi->s_freeinodes_counter,
			   EXT4_INODES_PER_GROUP(sb) * flex_gd->count);

	ext4_debug("free blocks count %llu",
		   percpu_counter_read(&sbi->s_freeclusters_counter));
	if (ext4_has_feature_flex_bg(sb) && sbi->s_log_groups_per_flex) {
		ext4_group_t flex_group;
		flex_group = ext4_flex_group(sbi, group_data[0].group);
		atomic64_add(EXT4_NUM_B2C(sbi, free_blocks),
			     &sbi->s_flex_groups[flex_group].free_clusters);
		atomic_add(EXT4_INODES_PER_GROUP(sb) * flex_gd->count,
			   &sbi->s_flex_groups[flex_group].free_inodes);
	}

	/*
	 * Update the fs overhead information
	 */
	ext4_calculate_overhead(sb);

	if (test_opt(sb, DEBUG))
		printk(KERN_DEBUG "EXT4-fs: added group %u:"
		       "%llu blocks(%llu free %llu reserved)\n", flex_gd->count,
		       blocks_count, free_blocks, reserved_blocks);
}

/* Add a flex group to an fs. Ensure we handle all possible error conditions
 * _before_ we start modifying the filesystem, because we cannot abort the
 * transaction and not have it write the data to disk.
 */
static int ext4_flex_group_add(struct super_block *sb,
			       struct inode *resize_inode,
			       struct ext4_new_flex_group_data *flex_gd)
{
	struct ext4_sb_info *sbi = EXT4_SB(sb);
	struct ext4_super_block *es = sbi->s_es;
	ext4_fsblk_t o_blocks_count;
	ext4_grpblk_t last;
	ext4_group_t group;
	handle_t *handle;
	unsigned reserved_gdb;
	int err = 0, err2 = 0, credit;

	BUG_ON(!flex_gd->count || !flex_gd->groups || !flex_gd->bg_flags);

	reserved_gdb = le16_to_cpu(es->s_reserved_gdt_blocks);
	o_blocks_count = ext4_blocks_count(es);
	ext4_get_group_no_and_offset(sb, o_blocks_count, &group, &last);
	BUG_ON(last);

	err = setup_new_flex_group_blocks(sb, flex_gd);
	if (err)
		goto exit;
	/*
	 * We will always be modifying at least the superblock and  GDT
	 * blocks.  If we are adding a group past the last current GDT block,
	 * we will also modify the inode and the dindirect block.  If we
	 * are adding a group with superblock/GDT backups  we will also
	 * modify each of the reserved GDT dindirect blocks.
	 */
	credit = 3;	/* sb, resize inode, resize inode dindirect */
	/* GDT blocks */
	credit += 1 + DIV_ROUND_UP(flex_gd->count, EXT4_DESC_PER_BLOCK(sb));
	credit += reserved_gdb;	/* Reserved GDT dindirect blocks */
	handle = ext4_journal_start_sb(sb, EXT4_HT_RESIZE, credit);
	if (IS_ERR(handle)) {
		err = PTR_ERR(handle);
		goto exit;
	}

	BUFFER_TRACE(sbi->s_sbh, "get_write_access");
	err = ext4_journal_get_write_access(handle, sbi->s_sbh);
	if (err)
		goto exit_journal;

	group = flex_gd->groups[0].group;
	BUG_ON(group != EXT4_SB(sb)->s_groups_count);
	err = ext4_add_new_descs(handle, sb, group,
				resize_inode, flex_gd->count);
	if (err)
		goto exit_journal;

	err = ext4_setup_new_descs(handle, sb, flex_gd);
	if (err)
		goto exit_journal;

	ext4_update_super(sb, flex_gd);

	err = ext4_handle_dirty_super(handle, sb);

exit_journal:
	err2 = ext4_journal_stop(handle);
	if (!err)
		err = err2;

	if (!err) {
		int gdb_num = group / EXT4_DESC_PER_BLOCK(sb);
		int gdb_num_end = ((group + flex_gd->count - 1) /
				   EXT4_DESC_PER_BLOCK(sb));
		int meta_bg = ext4_has_feature_meta_bg(sb);
		sector_t old_gdb = 0;

		update_backups(sb, sbi->s_sbh->b_blocknr, (char *)es,
			       sizeof(struct ext4_super_block), 0);
		for (; gdb_num <= gdb_num_end; gdb_num++) {
			struct buffer_head *gdb_bh;

			gdb_bh = sbi->s_group_desc[gdb_num];
			if (old_gdb == gdb_bh->b_blocknr)
				continue;
			update_backups(sb, gdb_bh->b_blocknr, gdb_bh->b_data,
				       gdb_bh->b_size, meta_bg);
			old_gdb = gdb_bh->b_blocknr;
		}
	}
exit:
	return err;
}

static int ext4_setup_next_flex_gd(struct super_block *sb,
				    struct ext4_new_flex_group_data *flex_gd,
				    ext4_fsblk_t n_blocks_count,
				    unsigned long flexbg_size)
{
	struct ext4_sb_info *sbi = EXT4_SB(sb);
	struct ext4_super_block *es = sbi->s_es;
	struct ext4_new_group_data *group_data = flex_gd->groups;
	ext4_fsblk_t o_blocks_count;
	ext4_group_t n_group;
	ext4_group_t group;
	ext4_group_t last_group;
	ext4_grpblk_t last;
	ext4_grpblk_t clusters_per_group;
	unsigned long i;

	clusters_per_group = EXT4_CLUSTERS_PER_GROUP(sb);

	o_blocks_count = ext4_blocks_count(es);

	if (o_blocks_count == n_blocks_count)
		return 0;

	ext4_get_group_no_and_offset(sb, o_blocks_count, &group, &last);
	BUG_ON(last);
	ext4_get_group_no_and_offset(sb, n_blocks_count - 1, &n_group, &last);

	last_group = group | (flexbg_size - 1);
	if (last_group > n_group)
		last_group = n_group;

	flex_gd->count = last_group - group + 1;

	for (i = 0; i < flex_gd->count; i++) {
		int overhead;

		group_data[i].group = group + i;
		group_data[i].blocks_count = EXT4_BLOCKS_PER_GROUP(sb);
		overhead = ext4_group_overhead_blocks(sb, group + i);
		group_data[i].mdata_blocks = overhead;
		group_data[i].free_clusters_count = EXT4_CLUSTERS_PER_GROUP(sb);
		if (ext4_has_group_desc_csum(sb)) {
			flex_gd->bg_flags[i] = EXT4_BG_BLOCK_UNINIT |
					       EXT4_BG_INODE_UNINIT;
			if (!test_opt(sb, INIT_INODE_TABLE))
				flex_gd->bg_flags[i] |= EXT4_BG_INODE_ZEROED;
		} else
			flex_gd->bg_flags[i] = EXT4_BG_INODE_ZEROED;
	}

	if (last_group == n_group && ext4_has_group_desc_csum(sb))
		/* We need to initialize block bitmap of last group. */
		flex_gd->bg_flags[i - 1] &= ~EXT4_BG_BLOCK_UNINIT;

	if ((last_group == n_group) && (last != clusters_per_group - 1)) {
		group_data[i - 1].blocks_count = EXT4_C2B(sbi, last + 1);
		group_data[i - 1].free_clusters_count -= clusters_per_group -
						       last - 1;
	}

	return 1;
}

/* Add group descriptor data to an existing or new group descriptor block.
 * Ensure we handle all possible error conditions _before_ we start modifying
 * the filesystem, because we cannot abort the transaction and not have it
 * write the data to disk.
 *
 * If we are on a GDT block boundary, we need to get the reserved GDT block.
 * Otherwise, we may need to add backup GDT blocks for a sparse group.
 *
 * We only need to hold the superblock lock while we are actually adding
 * in the new group's counts to the superblock.  Prior to that we have
 * not really "added" the group at all.  We re-check that we are still
 * adding in the last group in case things have changed since verifying.
 */
int ext4_group_add(struct super_block *sb, struct ext4_new_group_data *input)
{
	struct ext4_new_flex_group_data flex_gd;
	struct ext4_sb_info *sbi = EXT4_SB(sb);
	struct ext4_super_block *es = sbi->s_es;
	int reserved_gdb = ext4_bg_has_super(sb, input->group) ?
		le16_to_cpu(es->s_reserved_gdt_blocks) : 0;
	struct inode *inode = NULL;
	int gdb_off;
	int err;
	__u16 bg_flags = 0;

	gdb_off = input->group % EXT4_DESC_PER_BLOCK(sb);

	if (gdb_off == 0 && !ext4_has_feature_sparse_super(sb)) {
		ext4_warning(sb, "Can't resize non-sparse filesystem further");
		return -EPERM;
	}

	if (ext4_blocks_count(es) + input->blocks_count <
	    ext4_blocks_count(es)) {
		ext4_warning(sb, "blocks_count overflow");
		return -EINVAL;
	}

	if (le32_to_cpu(es->s_inodes_count) + EXT4_INODES_PER_GROUP(sb) <
	    le32_to_cpu(es->s_inodes_count)) {
		ext4_warning(sb, "inodes_count overflow");
		return -EINVAL;
	}

	if (reserved_gdb || gdb_off == 0) {
		if (ext4_has_feature_resize_inode(sb) ||
		    !le16_to_cpu(es->s_reserved_gdt_blocks)) {
			ext4_warning(sb,
				     "No reserved GDT blocks, can't resize");
			return -EPERM;
		}
		inode = ext4_iget(sb, EXT4_RESIZE_INO);
		if (IS_ERR(inode)) {
			ext4_warning(sb, "Error opening resize inode");
			return PTR_ERR(inode);
		}
	}


	err = verify_group_input(sb, input);
	if (err)
		goto out;

	err = ext4_alloc_flex_bg_array(sb, input->group + 1);
	if (err)
		goto out;

	err = ext4_mb_alloc_groupinfo(sb, input->group + 1);
	if (err)
		goto out;

	flex_gd.count = 1;
	flex_gd.groups = input;
	flex_gd.bg_flags = &bg_flags;
	err = ext4_flex_group_add(sb, inode, &flex_gd);
out:
	iput(inode);
	return err;
} /* ext4_group_add */

/*
 * extend a group without checking assuming that checking has been done.
 */
static int ext4_group_extend_no_check(struct super_block *sb,
				      ext4_fsblk_t o_blocks_count, ext4_grpblk_t add)
{
	struct ext4_super_block *es = EXT4_SB(sb)->s_es;
	handle_t *handle;
	int err = 0, err2;

	/* We will update the superblock, one block bitmap, and
	 * one group descriptor via ext4_group_add_blocks().
	 */
	handle = ext4_journal_start_sb(sb, EXT4_HT_RESIZE, 3);
	if (IS_ERR(handle)) {
		err = PTR_ERR(handle);
		ext4_warning(sb, "error %d on journal start", err);
		return err;
	}

	BUFFER_TRACE(EXT4_SB(sb)->s_sbh, "get_write_access");
	err = ext4_journal_get_write_access(handle, EXT4_SB(sb)->s_sbh);
	if (err) {
		ext4_warning(sb, "error %d on journal write access", err);
		goto errout;
	}

	ext4_blocks_count_set(es, o_blocks_count + add);
	ext4_free_blocks_count_set(es, ext4_free_blocks_count(es) + add);
	ext4_debug("freeing blocks %llu through %llu\n", o_blocks_count,
		   o_blocks_count + add);
	/* We add the blocks to the bitmap and set the group need init bit */
	err = ext4_group_add_blocks(handle, sb, o_blocks_count, add);
	if (err)
		goto errout;
	ext4_handle_dirty_super(handle, sb);
	ext4_debug("freed blocks %llu through %llu\n", o_blocks_count,
		   o_blocks_count + add);
errout:
	err2 = ext4_journal_stop(handle);
	if (err2 && !err)
		err = err2;

	if (!err) {
		if (test_opt(sb, DEBUG))
			printk(KERN_DEBUG "EXT4-fs: extended group to %llu "
			       "blocks\n", ext4_blocks_count(es));
		update_backups(sb, EXT4_SB(sb)->s_sbh->b_blocknr,
			       (char *)es, sizeof(struct ext4_super_block), 0);
	}
	return err;
}

/*
 * Extend the filesystem to the new number of blocks specified.  This entry
 * point is only used to extend the current filesystem to the end of the last
 * existing group.  It can be accessed via ioctl, or by "remount,resize=<size>"
 * for emergencies (because it has no dependencies on reserved blocks).
 *
 * If we _really_ wanted, we could use default values to call ext4_group_add()
 * allow the "remount" trick to work for arbitrary resizing, assuming enough
 * GDT blocks are reserved to grow to the desired size.
 */
int ext4_group_extend(struct super_block *sb, struct ext4_super_block *es,
		      ext4_fsblk_t n_blocks_count)
{
	ext4_fsblk_t o_blocks_count;
	ext4_grpblk_t last;
	ext4_grpblk_t add;
	struct buffer_head *bh;
	int err;
	ext4_group_t group;

	o_blocks_count = ext4_blocks_count(es);

	if (test_opt(sb, DEBUG))
		ext4_msg(sb, KERN_DEBUG,
			 "extending last group from %llu to %llu blocks",
			 o_blocks_count, n_blocks_count);

	if (n_blocks_count == 0 || n_blocks_count == o_blocks_count)
		return 0;

	if (n_blocks_count > (sector_t)(~0ULL) >> (sb->s_blocksize_bits - 9)) {
		ext4_msg(sb, KERN_ERR,
			 "filesystem too large to resize to %llu blocks safely",
			 n_blocks_count);
		if (sizeof(sector_t) < 8)
			ext4_warning(sb, "CONFIG_LBDAF not enabled");
		return -EINVAL;
	}

	if (n_blocks_count < o_blocks_count) {
		ext4_warning(sb, "can't shrink FS - resize aborted");
		return -EINVAL;
	}

	/* Handle the remaining blocks in the last group only. */
	ext4_get_group_no_and_offset(sb, o_blocks_count, &group, &last);

	if (last == 0) {
		ext4_warning(sb, "need to use ext2online to resize further");
		return -EPERM;
	}

	add = EXT4_BLOCKS_PER_GROUP(sb) - last;

	if (o_blocks_count + add < o_blocks_count) {
		ext4_warning(sb, "blocks_count overflow");
		return -EINVAL;
	}

	if (o_blocks_count + add > n_blocks_count)
		add = n_blocks_count - o_blocks_count;

	if (o_blocks_count + add < n_blocks_count)
		ext4_warning(sb, "will only finish group (%llu blocks, %u new)",
			     o_blocks_count + add, add);

	/* See if the device is actually as big as what was requested */
	bh = sb_bread(sb, o_blocks_count + add - 1);
	if (!bh) {
		ext4_warning(sb, "can't read last block, resize aborted");
		return -ENOSPC;
	}
	brelse(bh);

	err = ext4_group_extend_no_check(sb, o_blocks_count, add);
	return err;
} /* ext4_group_extend */


static int num_desc_blocks(struct super_block *sb, ext4_group_t groups)
{
	return (groups + EXT4_DESC_PER_BLOCK(sb) - 1) / EXT4_DESC_PER_BLOCK(sb);
}

/*
 * Release the resize inode and drop the resize_inode feature if there
 * are no more reserved gdt blocks, and then convert the file system
 * to enable meta_bg
 */
static int ext4_convert_meta_bg(struct super_block *sb, struct inode *inode)
{
	handle_t *handle;
	struct ext4_sb_info *sbi = EXT4_SB(sb);
	struct ext4_super_block *es = sbi->s_es;
	struct ext4_inode_info *ei = EXT4_I(inode);
	ext4_fsblk_t nr;
	int i, ret, err = 0;
	int credits = 1;

	ext4_msg(sb, KERN_INFO, "Converting file system to meta_bg");
	if (inode) {
		if (es->s_reserved_gdt_blocks) {
			ext4_error(sb, "Unexpected non-zero "
				   "s_reserved_gdt_blocks");
			return -EPERM;
		}

		/* Do a quick sanity check of the resize inode */
		if (inode->i_blocks != 1 << (inode->i_blkbits -
					     (9 - sbi->s_cluster_bits)))
			goto invalid_resize_inode;
		for (i = 0; i < EXT4_N_BLOCKS; i++) {
			if (i == EXT4_DIND_BLOCK) {
				if (ei->i_data[i])
					continue;
				else
					goto invalid_resize_inode;
			}
			if (ei->i_data[i])
				goto invalid_resize_inode;
		}
		credits += 3;	/* block bitmap, bg descriptor, resize inode */
	}

	handle = ext4_journal_start_sb(sb, EXT4_HT_RESIZE, credits);
	if (IS_ERR(handle))
		return PTR_ERR(handle);

	BUFFER_TRACE(sbi->s_sbh, "get_write_access");
	err = ext4_journal_get_write_access(handle, sbi->s_sbh);
	if (err)
		goto errout;

	ext4_clear_feature_resize_inode(sb);
	ext4_set_feature_meta_bg(sb);
	sbi->s_es->s_first_meta_bg =
		cpu_to_le32(num_desc_blocks(sb, sbi->s_groups_count));

	err = ext4_handle_dirty_super(handle, sb);
	if (err) {
		ext4_std_error(sb, err);
		goto errout;
	}

	if (inode) {
		nr = le32_to_cpu(ei->i_data[EXT4_DIND_BLOCK]);
		ext4_free_blocks(handle, inode, NULL, nr, 1,
				 EXT4_FREE_BLOCKS_METADATA |
				 EXT4_FREE_BLOCKS_FORGET);
		ei->i_data[EXT4_DIND_BLOCK] = 0;
		inode->i_blocks = 0;

		err = ext4_mark_inode_dirty(handle, inode);
		if (err)
			ext4_std_error(sb, err);
	}

errout:
	ret = ext4_journal_stop(handle);
	if (!err)
		err = ret;
	return ret;

invalid_resize_inode:
	ext4_error(sb, "corrupted/inconsistent resize inode");
	return -EINVAL;
}

/*
 * ext4_resize_fs() resizes a fs to new size specified by @n_blocks_count
 *
 * @sb: super block of the fs to be resized
 * @n_blocks_count: the number of blocks resides in the resized fs
 */
int ext4_resize_fs(struct super_block *sb, ext4_fsblk_t n_blocks_count)
{
	struct ext4_new_flex_group_data *flex_gd = NULL;
	struct ext4_sb_info *sbi = EXT4_SB(sb);
	struct ext4_super_block *es = sbi->s_es;
	struct buffer_head *bh;
	struct inode *resize_inode = NULL;
	ext4_grpblk_t add, offset;
	unsigned long n_desc_blocks;
	unsigned long o_desc_blocks;
	ext4_group_t o_group;
	ext4_group_t n_group;
	ext4_fsblk_t o_blocks_count;
	ext4_fsblk_t n_blocks_count_retry = 0;
	unsigned long last_update_time = 0;
	int err = 0, flexbg_size = 1 << sbi->s_log_groups_per_flex;
	int meta_bg;

	/* See if the device is actually as big as what was requested */
	bh = sb_bread(sb, n_blocks_count - 1);
	if (!bh) {
		ext4_warning(sb, "can't read last block, resize aborted");
		return -ENOSPC;
	}
	brelse(bh);

retry:
	o_blocks_count = ext4_blocks_count(es);

	ext4_msg(sb, KERN_INFO, "resizing filesystem from %llu "
		 "to %llu blocks", o_blocks_count, n_blocks_count);

	if (n_blocks_count < o_blocks_count) {
		/* On-line shrinking not supported */
		ext4_warning(sb, "can't shrink FS - resize aborted");
		return -EINVAL;
	}

	if (n_blocks_count == o_blocks_count)
		/* Nothing need to do */
		return 0;

	n_group = ext4_get_group_number(sb, n_blocks_count - 1);
	if (n_group >= (0xFFFFFFFFUL / EXT4_INODES_PER_GROUP(sb))) {
		ext4_warning(sb, "resize would cause inodes_count overflow");
		return -EINVAL;
	}
	ext4_get_group_no_and_offset(sb, o_blocks_count - 1, &o_group, &offset);

	n_desc_blocks = num_desc_blocks(sb, n_group + 1);
	o_desc_blocks = num_desc_blocks(sb, sbi->s_groups_count);

	meta_bg = ext4_has_feature_meta_bg(sb);

	if (ext4_has_feature_resize_inode(sb)) {
		if (meta_bg) {
			ext4_error(sb, "resize_inode and meta_bg enabled "
				   "simultaneously");
			return -EINVAL;
		}
		if (n_desc_blocks > o_desc_blocks +
		    le16_to_cpu(es->s_reserved_gdt_blocks)) {
			n_blocks_count_retry = n_blocks_count;
			n_desc_blocks = o_desc_blocks +
				le16_to_cpu(es->s_reserved_gdt_blocks);
			n_group = n_desc_blocks * EXT4_DESC_PER_BLOCK(sb);
			n_blocks_count = (ext4_fsblk_t)n_group *
				EXT4_BLOCKS_PER_GROUP(sb);
			n_group--; /* set to last group number */
		}

		if (!resize_inode)
			resize_inode = ext4_iget(sb, EXT4_RESIZE_INO);
		if (IS_ERR(resize_inode)) {
			ext4_warning(sb, "Error opening resize inode");
			return PTR_ERR(resize_inode);
		}
	}

	if ((!resize_inode && !meta_bg) || n_blocks_count == o_blocks_count) {
		err = ext4_convert_meta_bg(sb, resize_inode);
		if (err)
			goto out;
		if (resize_inode) {
			iput(resize_inode);
			resize_inode = NULL;
		}
		if (n_blocks_count_retry) {
			n_blocks_count = n_blocks_count_retry;
			n_blocks_count_retry = 0;
			goto retry;
		}
	}

	/*
	 * Make sure the last group has enough space so that it's
	 * guaranteed to have enough space for all metadata blocks
	 * that it might need to hold.  (We might not need to store
	 * the inode table blocks in the last block group, but there
	 * will be cases where this might be needed.)
	 */
	if ((ext4_group_first_block_no(sb, n_group) +
	     ext4_group_overhead_blocks(sb, n_group) + 2 +
	     sbi->s_itb_per_group + sbi->s_cluster_ratio) >= n_blocks_count) {
		n_blocks_count = ext4_group_first_block_no(sb, n_group);
		n_group--;
		n_blocks_count_retry = 0;
		if (resize_inode) {
			iput(resize_inode);
			resize_inode = NULL;
		}
		goto retry;
	}

	/* extend the last group */
	if (n_group == o_group)
		add = n_blocks_count - o_blocks_count;
	else
		add = EXT4_C2B(sbi, EXT4_CLUSTERS_PER_GROUP(sb) - (offset + 1));
	if (add > 0) {
		err = ext4_group_extend_no_check(sb, o_blocks_count, add);
		if (err)
			goto out;
	}

	if (ext4_blocks_count(es) == n_blocks_count)
		goto out;

	err = ext4_alloc_flex_bg_array(sb, n_group + 1);
	if (err)
		goto out;

	err = ext4_mb_alloc_groupinfo(sb, n_group + 1);
	if (err)
		goto out;

	flex_gd = alloc_flex_gd(flexbg_size);
	if (flex_gd == NULL) {
		err = -ENOMEM;
		goto out;
	}

	/* Add flex groups. Note that a regular group is a
	 * flex group with 1 group.
	 */
	while (ext4_setup_next_flex_gd(sb, flex_gd, n_blocks_count,
					      flexbg_size)) {
		if (jiffies - last_update_time > HZ * 10) {
			if (last_update_time)
				ext4_msg(sb, KERN_INFO,
					 "resized to %llu blocks",
					 ext4_blocks_count(es));
			last_update_time = jiffies;
		}
		if (ext4_alloc_group_tables(sb, flex_gd, flexbg_size) != 0)
			break;
		err = ext4_flex_group_add(sb, resize_inode, flex_gd);
		if (unlikely(err))
			break;
	}

	if (!err && n_blocks_count_retry) {
		n_blocks_count = n_blocks_count_retry;
		n_blocks_count_retry = 0;
		free_flex_gd(flex_gd);
		flex_gd = NULL;
		if (resize_inode) {
			iput(resize_inode);
			resize_inode = NULL;
		}
		goto retry;
	}

out:
	if (flex_gd)
		free_flex_gd(flex_gd);
	if (resize_inode != NULL)
		iput(resize_inode);
	ext4_msg(sb, KERN_INFO, "resized filesystem to %llu", n_blocks_count);
	return err;
}<|MERGE_RESOLUTION|>--- conflicted
+++ resolved
@@ -460,16 +460,10 @@
 		if (err) {
 			brelse(bh);
 			return err;
-<<<<<<< HEAD
+		}
 		ext4_debug("mark block bitmap %#04llx (+%llu/%u)\n",
 			   first_cluster, first_cluster - start, count2);
 		ext4_set_bits(bh->b_data, first_cluster - start, count2);
-=======
-		}
-		ext4_debug("mark block bitmap %#04llx (+%llu/%u)\n", block,
-			   block - start, count2);
-		ext4_set_bits(bh->b_data, block - start, count2);
->>>>>>> a21f3c11
 
 		err = ext4_handle_dirty_metadata(handle, NULL, bh);
 		brelse(bh);
