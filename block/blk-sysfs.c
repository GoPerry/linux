// SPDX-License-Identifier: GPL-2.0
/*
 * Functions related to sysfs handling
 */
#include <linux/kernel.h>
#include <linux/slab.h>
#include <linux/module.h>
#include <linux/bio.h>
#include <linux/blkdev.h>
#include <linux/backing-dev.h>
#include <linux/blktrace_api.h>
#include <linux/blk-mq.h>
#include <linux/blk-cgroup.h>

#include "blk.h"
#include "blk-mq.h"
#include "blk-mq-debugfs.h"
#include "blk-wbt.h"

struct queue_sysfs_entry {
	struct attribute attr;
	ssize_t (*show)(struct request_queue *, char *);
	ssize_t (*store)(struct request_queue *, const char *, size_t);
};

static ssize_t
queue_var_show(unsigned long var, char *page)
{
	return sprintf(page, "%lu\n", var);
}

static ssize_t
queue_var_store(unsigned long *var, const char *page, size_t count)
{
	int err;
	unsigned long v;

	err = kstrtoul(page, 10, &v);
	if (err || v > UINT_MAX)
		return -EINVAL;

	*var = v;

	return count;
}

static ssize_t queue_var_store64(s64 *var, const char *page)
{
	int err;
	s64 v;

	err = kstrtos64(page, 10, &v);
	if (err < 0)
		return err;

	*var = v;
	return 0;
}

static ssize_t queue_requests_show(struct request_queue *q, char *page)
{
	return queue_var_show(q->nr_requests, (page));
}

static ssize_t
queue_requests_store(struct request_queue *q, const char *page, size_t count)
{
	unsigned long nr;
	int ret, err;

	if (!queue_is_mq(q))
		return -EINVAL;

	ret = queue_var_store(&nr, page, count);
	if (ret < 0)
		return ret;

	if (nr < BLKDEV_MIN_RQ)
		nr = BLKDEV_MIN_RQ;

	err = blk_mq_update_nr_requests(q, nr);
	if (err)
		return err;

	return ret;
}

static ssize_t queue_ra_show(struct request_queue *q, char *page)
{
	unsigned long ra_kb = q->backing_dev_info->ra_pages <<
					(PAGE_SHIFT - 10);

	return queue_var_show(ra_kb, (page));
}

static ssize_t
queue_ra_store(struct request_queue *q, const char *page, size_t count)
{
	unsigned long ra_kb;
	ssize_t ret = queue_var_store(&ra_kb, page, count);

	if (ret < 0)
		return ret;

	q->backing_dev_info->ra_pages = ra_kb >> (PAGE_SHIFT - 10);

	return ret;
}

static ssize_t queue_max_sectors_show(struct request_queue *q, char *page)
{
	int max_sectors_kb = queue_max_sectors(q) >> 1;

	return queue_var_show(max_sectors_kb, (page));
}

static ssize_t queue_max_segments_show(struct request_queue *q, char *page)
{
	return queue_var_show(queue_max_segments(q), (page));
}

static ssize_t queue_max_discard_segments_show(struct request_queue *q,
		char *page)
{
	return queue_var_show(queue_max_discard_segments(q), (page));
}

static ssize_t queue_max_integrity_segments_show(struct request_queue *q, char *page)
{
	return queue_var_show(q->limits.max_integrity_segments, (page));
}

static ssize_t queue_max_segment_size_show(struct request_queue *q, char *page)
{
	return queue_var_show(queue_max_segment_size(q), (page));
}

static ssize_t queue_logical_block_size_show(struct request_queue *q, char *page)
{
	return queue_var_show(queue_logical_block_size(q), page);
}

static ssize_t queue_physical_block_size_show(struct request_queue *q, char *page)
{
	return queue_var_show(queue_physical_block_size(q), page);
}

static ssize_t queue_chunk_sectors_show(struct request_queue *q, char *page)
{
	return queue_var_show(q->limits.chunk_sectors, page);
}

static ssize_t queue_io_min_show(struct request_queue *q, char *page)
{
	return queue_var_show(queue_io_min(q), page);
}

static ssize_t queue_io_opt_show(struct request_queue *q, char *page)
{
	return queue_var_show(queue_io_opt(q), page);
}

static ssize_t queue_discard_granularity_show(struct request_queue *q, char *page)
{
	return queue_var_show(q->limits.discard_granularity, page);
}

static ssize_t queue_discard_max_hw_show(struct request_queue *q, char *page)
{

	return sprintf(page, "%llu\n",
		(unsigned long long)q->limits.max_hw_discard_sectors << 9);
}

static ssize_t queue_discard_max_show(struct request_queue *q, char *page)
{
	return sprintf(page, "%llu\n",
		       (unsigned long long)q->limits.max_discard_sectors << 9);
}

static ssize_t queue_discard_max_store(struct request_queue *q,
				       const char *page, size_t count)
{
	unsigned long max_discard;
	ssize_t ret = queue_var_store(&max_discard, page, count);

	if (ret < 0)
		return ret;

	if (max_discard & (q->limits.discard_granularity - 1))
		return -EINVAL;

	max_discard >>= 9;
	if (max_discard > UINT_MAX)
		return -EINVAL;

	if (max_discard > q->limits.max_hw_discard_sectors)
		max_discard = q->limits.max_hw_discard_sectors;

	q->limits.max_discard_sectors = max_discard;
	return ret;
}

static ssize_t queue_discard_zeroes_data_show(struct request_queue *q, char *page)
{
	return queue_var_show(0, page);
}

static ssize_t queue_write_same_max_show(struct request_queue *q, char *page)
{
	return sprintf(page, "%llu\n",
		(unsigned long long)q->limits.max_write_same_sectors << 9);
}

static ssize_t queue_write_zeroes_max_show(struct request_queue *q, char *page)
{
	return sprintf(page, "%llu\n",
		(unsigned long long)q->limits.max_write_zeroes_sectors << 9);
}

static ssize_t
queue_max_sectors_store(struct request_queue *q, const char *page, size_t count)
{
	unsigned long max_sectors_kb,
		max_hw_sectors_kb = queue_max_hw_sectors(q) >> 1,
			page_kb = 1 << (PAGE_SHIFT - 10);
	ssize_t ret = queue_var_store(&max_sectors_kb, page, count);

	if (ret < 0)
		return ret;

	max_hw_sectors_kb = min_not_zero(max_hw_sectors_kb, (unsigned long)
					 q->limits.max_dev_sectors >> 1);

	if (max_sectors_kb > max_hw_sectors_kb || max_sectors_kb < page_kb)
		return -EINVAL;

	spin_lock_irq(&q->queue_lock);
	q->limits.max_sectors = max_sectors_kb << 1;
	q->backing_dev_info->io_pages = max_sectors_kb >> (PAGE_SHIFT - 10);
	spin_unlock_irq(&q->queue_lock);

	return ret;
}

static ssize_t queue_max_hw_sectors_show(struct request_queue *q, char *page)
{
	int max_hw_sectors_kb = queue_max_hw_sectors(q) >> 1;

	return queue_var_show(max_hw_sectors_kb, (page));
}

#define QUEUE_SYSFS_BIT_FNS(name, flag, neg)				\
static ssize_t								\
queue_show_##name(struct request_queue *q, char *page)			\
{									\
	int bit;							\
	bit = test_bit(QUEUE_FLAG_##flag, &q->queue_flags);		\
	return queue_var_show(neg ? !bit : bit, page);			\
}									\
static ssize_t								\
queue_store_##name(struct request_queue *q, const char *page, size_t count) \
{									\
	unsigned long val;						\
	ssize_t ret;							\
	ret = queue_var_store(&val, page, count);			\
	if (ret < 0)							\
		 return ret;						\
	if (neg)							\
		val = !val;						\
									\
	if (val)							\
		blk_queue_flag_set(QUEUE_FLAG_##flag, q);		\
	else								\
		blk_queue_flag_clear(QUEUE_FLAG_##flag, q);		\
	return ret;							\
}

QUEUE_SYSFS_BIT_FNS(nonrot, NONROT, 1);
QUEUE_SYSFS_BIT_FNS(random, ADD_RANDOM, 0);
QUEUE_SYSFS_BIT_FNS(iostats, IO_STAT, 0);
#undef QUEUE_SYSFS_BIT_FNS

static ssize_t queue_zoned_show(struct request_queue *q, char *page)
{
	switch (blk_queue_zoned_model(q)) {
	case BLK_ZONED_HA:
		return sprintf(page, "host-aware\n");
	case BLK_ZONED_HM:
		return sprintf(page, "host-managed\n");
	default:
		return sprintf(page, "none\n");
	}
}

static ssize_t queue_nr_zones_show(struct request_queue *q, char *page)
{
	return queue_var_show(blk_queue_nr_zones(q), page);
}

static ssize_t queue_nomerges_show(struct request_queue *q, char *page)
{
	return queue_var_show((blk_queue_nomerges(q) << 1) |
			       blk_queue_noxmerges(q), page);
}

static ssize_t queue_nomerges_store(struct request_queue *q, const char *page,
				    size_t count)
{
	unsigned long nm;
	ssize_t ret = queue_var_store(&nm, page, count);

	if (ret < 0)
		return ret;

	blk_queue_flag_clear(QUEUE_FLAG_NOMERGES, q);
	blk_queue_flag_clear(QUEUE_FLAG_NOXMERGES, q);
	if (nm == 2)
		blk_queue_flag_set(QUEUE_FLAG_NOMERGES, q);
	else if (nm)
		blk_queue_flag_set(QUEUE_FLAG_NOXMERGES, q);

	return ret;
}

static ssize_t queue_rq_affinity_show(struct request_queue *q, char *page)
{
	bool set = test_bit(QUEUE_FLAG_SAME_COMP, &q->queue_flags);
	bool force = test_bit(QUEUE_FLAG_SAME_FORCE, &q->queue_flags);

	return queue_var_show(set << force, page);
}

static ssize_t
queue_rq_affinity_store(struct request_queue *q, const char *page, size_t count)
{
	ssize_t ret = -EINVAL;
#ifdef CONFIG_SMP
	unsigned long val;

	ret = queue_var_store(&val, page, count);
	if (ret < 0)
		return ret;

	if (val == 2) {
		blk_queue_flag_set(QUEUE_FLAG_SAME_COMP, q);
		blk_queue_flag_set(QUEUE_FLAG_SAME_FORCE, q);
	} else if (val == 1) {
		blk_queue_flag_set(QUEUE_FLAG_SAME_COMP, q);
		blk_queue_flag_clear(QUEUE_FLAG_SAME_FORCE, q);
	} else if (val == 0) {
		blk_queue_flag_clear(QUEUE_FLAG_SAME_COMP, q);
		blk_queue_flag_clear(QUEUE_FLAG_SAME_FORCE, q);
	}
#endif
	return ret;
}

static ssize_t queue_poll_delay_show(struct request_queue *q, char *page)
{
	int val;

	if (q->poll_nsec == BLK_MQ_POLL_CLASSIC)
		val = BLK_MQ_POLL_CLASSIC;
	else
		val = q->poll_nsec / 1000;

	return sprintf(page, "%d\n", val);
}

static ssize_t queue_poll_delay_store(struct request_queue *q, const char *page,
				size_t count)
{
	int err, val;

	if (!q->mq_ops || !q->mq_ops->poll)
		return -EINVAL;

	err = kstrtoint(page, 10, &val);
	if (err < 0)
		return err;

	if (val == BLK_MQ_POLL_CLASSIC)
		q->poll_nsec = BLK_MQ_POLL_CLASSIC;
	else if (val >= 0)
		q->poll_nsec = val * 1000;
	else
		return -EINVAL;

	return count;
}

static ssize_t queue_poll_show(struct request_queue *q, char *page)
{
	return queue_var_show(test_bit(QUEUE_FLAG_POLL, &q->queue_flags), page);
}

static ssize_t queue_poll_store(struct request_queue *q, const char *page,
				size_t count)
{
	unsigned long poll_on;
	ssize_t ret;

	if (!q->tag_set || q->tag_set->nr_maps <= HCTX_TYPE_POLL ||
	    !q->tag_set->map[HCTX_TYPE_POLL].nr_queues)
		return -EINVAL;

	ret = queue_var_store(&poll_on, page, count);
	if (ret < 0)
		return ret;

	if (poll_on)
		blk_queue_flag_set(QUEUE_FLAG_POLL, q);
	else
		blk_queue_flag_clear(QUEUE_FLAG_POLL, q);

	return ret;
}

static ssize_t queue_io_timeout_show(struct request_queue *q, char *page)
{
	return sprintf(page, "%u\n", jiffies_to_msecs(q->rq_timeout));
}

static ssize_t queue_io_timeout_store(struct request_queue *q, const char *page,
				  size_t count)
{
	unsigned int val;
	int err;

	err = kstrtou32(page, 10, &val);
	if (err || val == 0)
		return -EINVAL;

	blk_queue_rq_timeout(q, msecs_to_jiffies(val));

	return count;
}

static ssize_t queue_wb_lat_show(struct request_queue *q, char *page)
{
	if (!wbt_rq_qos(q))
		return -EINVAL;

	return sprintf(page, "%llu\n", div_u64(wbt_get_min_lat(q), 1000));
}

static ssize_t queue_wb_lat_store(struct request_queue *q, const char *page,
				  size_t count)
{
	struct rq_qos *rqos;
	ssize_t ret;
	s64 val;

	ret = queue_var_store64(&val, page);
	if (ret < 0)
		return ret;
	if (val < -1)
		return -EINVAL;

	rqos = wbt_rq_qos(q);
	if (!rqos) {
		ret = wbt_init(q);
		if (ret)
			return ret;
	}

	if (val == -1)
		val = wbt_default_latency_nsec(q);
	else if (val >= 0)
		val *= 1000ULL;

	if (wbt_get_min_lat(q) == val)
		return count;

	/*
	 * Ensure that the queue is idled, in case the latency update
	 * ends up either enabling or disabling wbt completely. We can't
	 * have IO inflight if that happens.
	 */
	blk_mq_freeze_queue(q);
	blk_mq_quiesce_queue(q);

	wbt_set_min_lat(q, val);
	wbt_update_limits(q);

	blk_mq_unquiesce_queue(q);
	blk_mq_unfreeze_queue(q);

	return count;
}

static ssize_t queue_wc_show(struct request_queue *q, char *page)
{
	if (test_bit(QUEUE_FLAG_WC, &q->queue_flags))
		return sprintf(page, "write back\n");

	return sprintf(page, "write through\n");
}

static ssize_t queue_wc_store(struct request_queue *q, const char *page,
			      size_t count)
{
	int set = -1;

	if (!strncmp(page, "write back", 10))
		set = 1;
	else if (!strncmp(page, "write through", 13) ||
		 !strncmp(page, "none", 4))
		set = 0;

	if (set == -1)
		return -EINVAL;

	if (set)
		blk_queue_flag_set(QUEUE_FLAG_WC, q);
	else
		blk_queue_flag_clear(QUEUE_FLAG_WC, q);

	return count;
}

static ssize_t queue_fua_show(struct request_queue *q, char *page)
{
	return sprintf(page, "%u\n", test_bit(QUEUE_FLAG_FUA, &q->queue_flags));
}

static ssize_t queue_dax_show(struct request_queue *q, char *page)
{
	return queue_var_show(blk_queue_dax(q), page);
}

static struct queue_sysfs_entry queue_requests_entry = {
	.attr = {.name = "nr_requests", .mode = 0644 },
	.show = queue_requests_show,
	.store = queue_requests_store,
};

static struct queue_sysfs_entry queue_ra_entry = {
	.attr = {.name = "read_ahead_kb", .mode = 0644 },
	.show = queue_ra_show,
	.store = queue_ra_store,
};

static struct queue_sysfs_entry queue_max_sectors_entry = {
	.attr = {.name = "max_sectors_kb", .mode = 0644 },
	.show = queue_max_sectors_show,
	.store = queue_max_sectors_store,
};

static struct queue_sysfs_entry queue_max_hw_sectors_entry = {
	.attr = {.name = "max_hw_sectors_kb", .mode = 0444 },
	.show = queue_max_hw_sectors_show,
};

static struct queue_sysfs_entry queue_max_segments_entry = {
	.attr = {.name = "max_segments", .mode = 0444 },
	.show = queue_max_segments_show,
};

static struct queue_sysfs_entry queue_max_discard_segments_entry = {
	.attr = {.name = "max_discard_segments", .mode = 0444 },
	.show = queue_max_discard_segments_show,
};

static struct queue_sysfs_entry queue_max_integrity_segments_entry = {
	.attr = {.name = "max_integrity_segments", .mode = 0444 },
	.show = queue_max_integrity_segments_show,
};

static struct queue_sysfs_entry queue_max_segment_size_entry = {
	.attr = {.name = "max_segment_size", .mode = 0444 },
	.show = queue_max_segment_size_show,
};

static struct queue_sysfs_entry queue_iosched_entry = {
	.attr = {.name = "scheduler", .mode = 0644 },
	.show = elv_iosched_show,
	.store = elv_iosched_store,
};

static struct queue_sysfs_entry queue_hw_sector_size_entry = {
	.attr = {.name = "hw_sector_size", .mode = 0444 },
	.show = queue_logical_block_size_show,
};

static struct queue_sysfs_entry queue_logical_block_size_entry = {
	.attr = {.name = "logical_block_size", .mode = 0444 },
	.show = queue_logical_block_size_show,
};

static struct queue_sysfs_entry queue_physical_block_size_entry = {
	.attr = {.name = "physical_block_size", .mode = 0444 },
	.show = queue_physical_block_size_show,
};

static struct queue_sysfs_entry queue_chunk_sectors_entry = {
	.attr = {.name = "chunk_sectors", .mode = 0444 },
	.show = queue_chunk_sectors_show,
};

static struct queue_sysfs_entry queue_io_min_entry = {
	.attr = {.name = "minimum_io_size", .mode = 0444 },
	.show = queue_io_min_show,
};

static struct queue_sysfs_entry queue_io_opt_entry = {
	.attr = {.name = "optimal_io_size", .mode = 0444 },
	.show = queue_io_opt_show,
};

static struct queue_sysfs_entry queue_discard_granularity_entry = {
	.attr = {.name = "discard_granularity", .mode = 0444 },
	.show = queue_discard_granularity_show,
};

static struct queue_sysfs_entry queue_discard_max_hw_entry = {
	.attr = {.name = "discard_max_hw_bytes", .mode = 0444 },
	.show = queue_discard_max_hw_show,
};

static struct queue_sysfs_entry queue_discard_max_entry = {
	.attr = {.name = "discard_max_bytes", .mode = 0644 },
	.show = queue_discard_max_show,
	.store = queue_discard_max_store,
};

static struct queue_sysfs_entry queue_discard_zeroes_data_entry = {
	.attr = {.name = "discard_zeroes_data", .mode = 0444 },
	.show = queue_discard_zeroes_data_show,
};

static struct queue_sysfs_entry queue_write_same_max_entry = {
	.attr = {.name = "write_same_max_bytes", .mode = 0444 },
	.show = queue_write_same_max_show,
};

static struct queue_sysfs_entry queue_write_zeroes_max_entry = {
	.attr = {.name = "write_zeroes_max_bytes", .mode = 0444 },
	.show = queue_write_zeroes_max_show,
};

static struct queue_sysfs_entry queue_nonrot_entry = {
	.attr = {.name = "rotational", .mode = 0644 },
	.show = queue_show_nonrot,
	.store = queue_store_nonrot,
};

static struct queue_sysfs_entry queue_zoned_entry = {
	.attr = {.name = "zoned", .mode = 0444 },
	.show = queue_zoned_show,
};

static struct queue_sysfs_entry queue_nr_zones_entry = {
	.attr = {.name = "nr_zones", .mode = 0444 },
	.show = queue_nr_zones_show,
};

static struct queue_sysfs_entry queue_nomerges_entry = {
	.attr = {.name = "nomerges", .mode = 0644 },
	.show = queue_nomerges_show,
	.store = queue_nomerges_store,
};

static struct queue_sysfs_entry queue_rq_affinity_entry = {
	.attr = {.name = "rq_affinity", .mode = 0644 },
	.show = queue_rq_affinity_show,
	.store = queue_rq_affinity_store,
};

static struct queue_sysfs_entry queue_iostats_entry = {
	.attr = {.name = "iostats", .mode = 0644 },
	.show = queue_show_iostats,
	.store = queue_store_iostats,
};

static struct queue_sysfs_entry queue_random_entry = {
	.attr = {.name = "add_random", .mode = 0644 },
	.show = queue_show_random,
	.store = queue_store_random,
};

static struct queue_sysfs_entry queue_poll_entry = {
	.attr = {.name = "io_poll", .mode = 0644 },
	.show = queue_poll_show,
	.store = queue_poll_store,
};

static struct queue_sysfs_entry queue_poll_delay_entry = {
	.attr = {.name = "io_poll_delay", .mode = 0644 },
	.show = queue_poll_delay_show,
	.store = queue_poll_delay_store,
};

static struct queue_sysfs_entry queue_wc_entry = {
	.attr = {.name = "write_cache", .mode = 0644 },
	.show = queue_wc_show,
	.store = queue_wc_store,
};

static struct queue_sysfs_entry queue_fua_entry = {
	.attr = {.name = "fua", .mode = 0444 },
	.show = queue_fua_show,
};

static struct queue_sysfs_entry queue_dax_entry = {
	.attr = {.name = "dax", .mode = 0444 },
	.show = queue_dax_show,
};

static struct queue_sysfs_entry queue_io_timeout_entry = {
	.attr = {.name = "io_timeout", .mode = 0644 },
	.show = queue_io_timeout_show,
	.store = queue_io_timeout_store,
};

static struct queue_sysfs_entry queue_wb_lat_entry = {
	.attr = {.name = "wbt_lat_usec", .mode = 0644 },
	.show = queue_wb_lat_show,
	.store = queue_wb_lat_store,
};

#ifdef CONFIG_BLK_DEV_THROTTLING_LOW
static struct queue_sysfs_entry throtl_sample_time_entry = {
	.attr = {.name = "throttle_sample_time", .mode = 0644 },
	.show = blk_throtl_sample_time_show,
	.store = blk_throtl_sample_time_store,
};
#endif

static struct attribute *queue_attrs[] = {
	&queue_requests_entry.attr,
	&queue_ra_entry.attr,
	&queue_max_hw_sectors_entry.attr,
	&queue_max_sectors_entry.attr,
	&queue_max_segments_entry.attr,
	&queue_max_discard_segments_entry.attr,
	&queue_max_integrity_segments_entry.attr,
	&queue_max_segment_size_entry.attr,
	&queue_iosched_entry.attr,
	&queue_hw_sector_size_entry.attr,
	&queue_logical_block_size_entry.attr,
	&queue_physical_block_size_entry.attr,
	&queue_chunk_sectors_entry.attr,
	&queue_io_min_entry.attr,
	&queue_io_opt_entry.attr,
	&queue_discard_granularity_entry.attr,
	&queue_discard_max_entry.attr,
	&queue_discard_max_hw_entry.attr,
	&queue_discard_zeroes_data_entry.attr,
	&queue_write_same_max_entry.attr,
	&queue_write_zeroes_max_entry.attr,
	&queue_nonrot_entry.attr,
	&queue_zoned_entry.attr,
	&queue_nr_zones_entry.attr,
	&queue_nomerges_entry.attr,
	&queue_rq_affinity_entry.attr,
	&queue_iostats_entry.attr,
	&queue_random_entry.attr,
	&queue_poll_entry.attr,
	&queue_wc_entry.attr,
	&queue_fua_entry.attr,
	&queue_dax_entry.attr,
	&queue_wb_lat_entry.attr,
	&queue_poll_delay_entry.attr,
	&queue_io_timeout_entry.attr,
#ifdef CONFIG_BLK_DEV_THROTTLING_LOW
	&throtl_sample_time_entry.attr,
#endif
	NULL,
};

static umode_t queue_attr_visible(struct kobject *kobj, struct attribute *attr,
				int n)
{
	struct request_queue *q =
		container_of(kobj, struct request_queue, kobj);

	if (attr == &queue_io_timeout_entry.attr &&
		(!q->mq_ops || !q->mq_ops->timeout))
			return 0;

	return attr->mode;
}

static struct attribute_group queue_attr_group = {
	.attrs = queue_attrs,
	.is_visible = queue_attr_visible,
};


#define to_queue(atr) container_of((atr), struct queue_sysfs_entry, attr)

static ssize_t
queue_attr_show(struct kobject *kobj, struct attribute *attr, char *page)
{
	struct queue_sysfs_entry *entry = to_queue(attr);
	struct request_queue *q =
		container_of(kobj, struct request_queue, kobj);
	ssize_t res;

	if (!entry->show)
		return -EIO;
	mutex_lock(&q->sysfs_lock);
	if (blk_queue_dying(q)) {
		mutex_unlock(&q->sysfs_lock);
		return -ENOENT;
	}
	res = entry->show(q, page);
	mutex_unlock(&q->sysfs_lock);
	return res;
}

static ssize_t
queue_attr_store(struct kobject *kobj, struct attribute *attr,
		    const char *page, size_t length)
{
	struct queue_sysfs_entry *entry = to_queue(attr);
	struct request_queue *q;
	ssize_t res;

	if (!entry->store)
		return -EIO;

	q = container_of(kobj, struct request_queue, kobj);
	mutex_lock(&q->sysfs_lock);
	if (blk_queue_dying(q)) {
		mutex_unlock(&q->sysfs_lock);
		return -ENOENT;
	}
	res = entry->store(q, page, length);
	mutex_unlock(&q->sysfs_lock);
	return res;
}

static void blk_free_queue_rcu(struct rcu_head *rcu_head)
{
	struct request_queue *q = container_of(rcu_head, struct request_queue,
					       rcu_head);
	kmem_cache_free(blk_requestq_cachep, q);
}

/* Unconfigure the I/O scheduler and dissociate from the cgroup controller. */
static void blk_exit_queue(struct request_queue *q)
{
	/*
	 * Since the I/O scheduler exit code may access cgroup information,
	 * perform I/O scheduler exit before disassociating from the block
	 * cgroup controller.
	 */
	if (q->elevator) {
		ioc_clear_queue(q);
<<<<<<< HEAD
		elevator_exit(q, q->elevator);
=======
		__elevator_exit(q, q->elevator);
>>>>>>> 7f6a3e21
		q->elevator = NULL;
	}

	/*
	 * Remove all references to @q from the block cgroup controller before
	 * restoring @q->queue_lock to avoid that restoring this pointer causes
	 * e.g. blkcg_print_blkgs() to crash.
	 */
	blkcg_exit_queue(q);

	/*
	 * Since the cgroup code may dereference the @q->backing_dev_info
	 * pointer, only decrease its reference count after having removed the
	 * association with the block cgroup controller.
	 */
	bdi_put(q->backing_dev_info);
}


/**
 * __blk_release_queue - release a request queue
 * @work: pointer to the release_work member of the request queue to be released
 *
 * Description:
 *     This function is called when a block device is being unregistered. The
 *     process of releasing a request queue starts with blk_cleanup_queue, which
 *     set the appropriate flags and then calls blk_put_queue, that decrements
 *     the reference counter of the request queue. Once the reference counter
 *     of the request queue reaches zero, blk_release_queue is called to release
 *     all allocated resources of the request queue.
 */
static void __blk_release_queue(struct work_struct *work)
{
	struct request_queue *q = container_of(work, typeof(*q), release_work);

	if (test_bit(QUEUE_FLAG_POLL_STATS, &q->queue_flags))
		blk_stat_remove_callback(q, q->poll_cb);
	blk_stat_free_callback(q->poll_cb);

	blk_free_queue_stats(q->stats);

	blk_exit_queue(q);

	blk_queue_free_zone_bitmaps(q);

	if (queue_is_mq(q))
		blk_mq_release(q);

	blk_trace_shutdown(q);

	if (queue_is_mq(q))
		blk_mq_debugfs_unregister(q);

	bioset_exit(&q->bio_split);

	ida_simple_remove(&blk_queue_ida, q->id);
	call_rcu(&q->rcu_head, blk_free_queue_rcu);
}

static void blk_release_queue(struct kobject *kobj)
{
	struct request_queue *q =
		container_of(kobj, struct request_queue, kobj);

	INIT_WORK(&q->release_work, __blk_release_queue);
	schedule_work(&q->release_work);
}

static const struct sysfs_ops queue_sysfs_ops = {
	.show	= queue_attr_show,
	.store	= queue_attr_store,
};

struct kobj_type blk_queue_ktype = {
	.sysfs_ops	= &queue_sysfs_ops,
	.release	= blk_release_queue,
};

/**
 * blk_register_queue - register a block layer queue with sysfs
 * @disk: Disk of which the request queue should be registered with sysfs.
 */
int blk_register_queue(struct gendisk *disk)
{
	int ret;
	struct device *dev = disk_to_dev(disk);
	struct request_queue *q = disk->queue;

	if (WARN_ON(!q))
		return -ENXIO;

	WARN_ONCE(test_bit(QUEUE_FLAG_REGISTERED, &q->queue_flags),
		  "%s is registering an already registered queue\n",
		  kobject_name(&dev->kobj));
	blk_queue_flag_set(QUEUE_FLAG_REGISTERED, q);

	/*
	 * SCSI probing may synchronously create and destroy a lot of
	 * request_queues for non-existent devices.  Shutting down a fully
	 * functional queue takes measureable wallclock time as RCU grace
	 * periods are involved.  To avoid excessive latency in these
	 * cases, a request_queue starts out in a degraded mode which is
	 * faster to shut down and is made fully functional here as
	 * request_queues for non-existent devices never get registered.
	 */
	if (!blk_queue_init_done(q)) {
		blk_queue_flag_set(QUEUE_FLAG_INIT_DONE, q);
		percpu_ref_switch_to_percpu(&q->q_usage_counter);
	}

	ret = blk_trace_init_sysfs(dev);
	if (ret)
		return ret;

	/* Prevent changes through sysfs until registration is completed. */
	mutex_lock(&q->sysfs_lock);

	ret = kobject_add(&q->kobj, kobject_get(&dev->kobj), "%s", "queue");
	if (ret < 0) {
		blk_trace_remove_sysfs(dev);
		goto unlock;
	}

	ret = sysfs_create_group(&q->kobj, &queue_attr_group);
	if (ret) {
		blk_trace_remove_sysfs(dev);
		kobject_del(&q->kobj);
		kobject_put(&dev->kobj);
		goto unlock;
	}

	if (queue_is_mq(q)) {
		__blk_mq_register_dev(dev, q);
		blk_mq_debugfs_register(q);
	}

	kobject_uevent(&q->kobj, KOBJ_ADD);

	wbt_enable_default(q);

	blk_throtl_register_queue(q);

	if (q->elevator) {
		ret = elv_register_queue(q);
		if (ret) {
			mutex_unlock(&q->sysfs_lock);
			kobject_uevent(&q->kobj, KOBJ_REMOVE);
			kobject_del(&q->kobj);
			blk_trace_remove_sysfs(dev);
			kobject_put(&dev->kobj);
			return ret;
		}
	}
	ret = 0;
unlock:
	mutex_unlock(&q->sysfs_lock);
	return ret;
}
EXPORT_SYMBOL_GPL(blk_register_queue);

/**
 * blk_unregister_queue - counterpart of blk_register_queue()
 * @disk: Disk of which the request queue should be unregistered from sysfs.
 *
 * Note: the caller is responsible for guaranteeing that this function is called
 * after blk_register_queue() has finished.
 */
void blk_unregister_queue(struct gendisk *disk)
{
	struct request_queue *q = disk->queue;

	if (WARN_ON(!q))
		return;

	/* Return early if disk->queue was never registered. */
	if (!test_bit(QUEUE_FLAG_REGISTERED, &q->queue_flags))
		return;

	/*
	 * Since sysfs_remove_dir() prevents adding new directory entries
	 * before removal of existing entries starts, protect against
	 * concurrent elv_iosched_store() calls.
	 */
	mutex_lock(&q->sysfs_lock);

	blk_queue_flag_clear(QUEUE_FLAG_REGISTERED, q);

	/*
	 * Remove the sysfs attributes before unregistering the queue data
	 * structures that can be modified through sysfs.
	 */
	if (queue_is_mq(q))
		blk_mq_unregister_dev(disk_to_dev(disk), q);
	mutex_unlock(&q->sysfs_lock);

	kobject_uevent(&q->kobj, KOBJ_REMOVE);
	kobject_del(&q->kobj);
	blk_trace_remove_sysfs(disk_to_dev(disk));

	mutex_lock(&q->sysfs_lock);
	if (q->elevator)
		elv_unregister_queue(q);
	mutex_unlock(&q->sysfs_lock);

	kobject_put(&disk_to_dev(disk)->kobj);
}<|MERGE_RESOLUTION|>--- conflicted
+++ resolved
@@ -850,11 +850,7 @@
 	 */
 	if (q->elevator) {
 		ioc_clear_queue(q);
-<<<<<<< HEAD
-		elevator_exit(q, q->elevator);
-=======
 		__elevator_exit(q, q->elevator);
->>>>>>> 7f6a3e21
 		q->elevator = NULL;
 	}
 
