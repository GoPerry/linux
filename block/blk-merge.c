// SPDX-License-Identifier: GPL-2.0
/*
 * Functions related to segment and merge handling
 */
#include <linux/kernel.h>
#include <linux/module.h>
#include <linux/bio.h>
#include <linux/blkdev.h>
#include <linux/scatterlist.h>

#include <trace/events/block.h>

#include "blk.h"

static inline bool bio_will_gap(struct request_queue *q,
		struct request *prev_rq, struct bio *prev, struct bio *next)
{
	struct bio_vec pb, nb;

	if (!bio_has_data(prev) || !queue_virt_boundary(q))
		return false;

	/*
	 * Don't merge if the 1st bio starts with non-zero offset, otherwise it
	 * is quite difficult to respect the sg gap limit.  We work hard to
	 * merge a huge number of small single bios in case of mkfs.
	 */
	if (prev_rq)
		bio_get_first_bvec(prev_rq->bio, &pb);
	else
		bio_get_first_bvec(prev, &pb);
	if (pb.bv_offset & queue_virt_boundary(q))
		return true;

	/*
	 * We don't need to worry about the situation that the merged segment
	 * ends in unaligned virt boundary:
	 *
	 * - if 'pb' ends aligned, the merged segment ends aligned
	 * - if 'pb' ends unaligned, the next bio must include
	 *   one single bvec of 'nb', otherwise the 'nb' can't
	 *   merge with 'pb'
	 */
	bio_get_last_bvec(prev, &pb);
	bio_get_first_bvec(next, &nb);
	if (biovec_phys_mergeable(q, &pb, &nb))
		return false;
	return __bvec_gap_to_prev(q, &pb, nb.bv_offset);
}

static inline bool req_gap_back_merge(struct request *req, struct bio *bio)
{
	return bio_will_gap(req->q, req, req->biotail, bio);
}

static inline bool req_gap_front_merge(struct request *req, struct bio *bio)
{
	return bio_will_gap(req->q, NULL, bio, req->bio);
}

static struct bio *blk_bio_discard_split(struct request_queue *q,
					 struct bio *bio,
					 struct bio_set *bs,
					 unsigned *nsegs)
{
	unsigned int max_discard_sectors, granularity;
	int alignment;
	sector_t tmp;
	unsigned split_sectors;

	*nsegs = 1;

	/* Zero-sector (unknown) and one-sector granularities are the same.  */
	granularity = max(q->limits.discard_granularity >> 9, 1U);

	max_discard_sectors = min(q->limits.max_discard_sectors,
			bio_allowed_max_sectors(q));
	max_discard_sectors -= max_discard_sectors % granularity;

	if (unlikely(!max_discard_sectors)) {
		/* XXX: warn */
		return NULL;
	}

	if (bio_sectors(bio) <= max_discard_sectors)
		return NULL;

	split_sectors = max_discard_sectors;

	/*
	 * If the next starting sector would be misaligned, stop the discard at
	 * the previous aligned sector.
	 */
	alignment = (q->limits.discard_alignment >> 9) % granularity;

	tmp = bio->bi_iter.bi_sector + split_sectors - alignment;
	tmp = sector_div(tmp, granularity);

	if (split_sectors > tmp)
		split_sectors -= tmp;

	return bio_split(bio, split_sectors, GFP_NOIO, bs);
}

static struct bio *blk_bio_write_zeroes_split(struct request_queue *q,
		struct bio *bio, struct bio_set *bs, unsigned *nsegs)
{
	*nsegs = 0;

	if (!q->limits.max_write_zeroes_sectors)
		return NULL;

	if (bio_sectors(bio) <= q->limits.max_write_zeroes_sectors)
		return NULL;

	return bio_split(bio, q->limits.max_write_zeroes_sectors, GFP_NOIO, bs);
}

static struct bio *blk_bio_write_same_split(struct request_queue *q,
					    struct bio *bio,
					    struct bio_set *bs,
					    unsigned *nsegs)
{
	*nsegs = 1;

	if (!q->limits.max_write_same_sectors)
		return NULL;

	if (bio_sectors(bio) <= q->limits.max_write_same_sectors)
		return NULL;

	return bio_split(bio, q->limits.max_write_same_sectors, GFP_NOIO, bs);
}

/*
 * Return the maximum number of sectors from the start of a bio that may be
 * submitted as a single request to a block device. If enough sectors remain,
 * align the end to the physical block size. Otherwise align the end to the
 * logical block size. This approach minimizes the number of non-aligned
 * requests that are submitted to a block device if the start of a bio is not
 * aligned to a physical block boundary.
 */
static inline unsigned get_max_io_size(struct request_queue *q,
				       struct bio *bio)
{
	unsigned sectors = blk_max_size_offset(q, bio->bi_iter.bi_sector);
	unsigned max_sectors = sectors;
	unsigned pbs = queue_physical_block_size(q) >> SECTOR_SHIFT;
	unsigned lbs = queue_logical_block_size(q) >> SECTOR_SHIFT;
	unsigned start_offset = bio->bi_iter.bi_sector & (pbs - 1);

	max_sectors += start_offset;
	max_sectors &= ~(pbs - 1);
	if (max_sectors > start_offset)
		return max_sectors - start_offset;

	return sectors & (lbs - 1);
}

static inline unsigned get_max_segment_size(const struct request_queue *q,
					    struct page *start_page,
					    unsigned long offset)
{
	unsigned long mask = queue_segment_boundary(q);

	offset = mask & (page_to_phys(start_page) + offset);
<<<<<<< HEAD
	return min_t(unsigned long, mask - offset + 1,
		     queue_max_segment_size(q));
=======

	/*
	 * overflow may be triggered in case of zero page physical address
	 * on 32bit arch, use queue's max segment size when that happens.
	 */
	return min_not_zero(mask - offset + 1,
			(unsigned long)queue_max_segment_size(q));
>>>>>>> e704cc87
}

/**
 * bvec_split_segs - verify whether or not a bvec should be split in the middle
 * @q:        [in] request queue associated with the bio associated with @bv
 * @bv:       [in] bvec to examine
 * @nsegs:    [in,out] Number of segments in the bio being built. Incremented
 *            by the number of segments from @bv that may be appended to that
 *            bio without exceeding @max_segs
 * @sectors:  [in,out] Number of sectors in the bio being built. Incremented
 *            by the number of sectors from @bv that may be appended to that
 *            bio without exceeding @max_sectors
 * @max_segs: [in] upper bound for *@nsegs
 * @max_sectors: [in] upper bound for *@sectors
 *
 * When splitting a bio, it can happen that a bvec is encountered that is too
 * big to fit in a single segment and hence that it has to be split in the
 * middle. This function verifies whether or not that should happen. The value
 * %true is returned if and only if appending the entire @bv to a bio with
 * *@nsegs segments and *@sectors sectors would make that bio unacceptable for
 * the block driver.
 */
static bool bvec_split_segs(const struct request_queue *q,
			    const struct bio_vec *bv, unsigned *nsegs,
			    unsigned *sectors, unsigned max_segs,
			    unsigned max_sectors)
{
	unsigned max_len = (min(max_sectors, UINT_MAX >> 9) - *sectors) << 9;
	unsigned len = min(bv->bv_len, max_len);
	unsigned total_len = 0;
	unsigned seg_size = 0;

	while (len && *nsegs < max_segs) {
		seg_size = get_max_segment_size(q, bv->bv_page,
						bv->bv_offset + total_len);
		seg_size = min(seg_size, len);

		(*nsegs)++;
		total_len += seg_size;
		len -= seg_size;

		if ((bv->bv_offset + total_len) & queue_virt_boundary(q))
			break;
	}

	*sectors += total_len >> 9;

	/* tell the caller to split the bvec if it is too big to fit */
	return len > 0 || bv->bv_len > max_len;
}

/**
 * blk_bio_segment_split - split a bio in two bios
 * @q:    [in] request queue pointer
 * @bio:  [in] bio to be split
 * @bs:	  [in] bio set to allocate the clone from
 * @segs: [out] number of segments in the bio with the first half of the sectors
 *
 * Clone @bio, update the bi_iter of the clone to represent the first sectors
 * of @bio and update @bio->bi_iter to represent the remaining sectors. The
 * following is guaranteed for the cloned bio:
 * - That it has at most get_max_io_size(@q, @bio) sectors.
 * - That it has at most queue_max_segments(@q) segments.
 *
 * Except for discard requests the cloned bio will point at the bi_io_vec of
 * the original bio. It is the responsibility of the caller to ensure that the
 * original bio is not freed before the cloned bio. The caller is also
 * responsible for ensuring that @bs is only destroyed after processing of the
 * split bio has finished.
 */
static struct bio *blk_bio_segment_split(struct request_queue *q,
					 struct bio *bio,
					 struct bio_set *bs,
					 unsigned *segs)
{
	struct bio_vec bv, bvprv, *bvprvp = NULL;
	struct bvec_iter iter;
	unsigned nsegs = 0, sectors = 0;
	const unsigned max_sectors = get_max_io_size(q, bio);
	const unsigned max_segs = queue_max_segments(q);

	bio_for_each_bvec(bv, bio, iter) {
		/*
		 * If the queue doesn't support SG gaps and adding this
		 * offset would create a gap, disallow it.
		 */
		if (bvprvp && bvec_gap_to_prev(q, bvprvp, bv.bv_offset))
			goto split;

		if (nsegs < max_segs &&
		    sectors + (bv.bv_len >> 9) <= max_sectors &&
		    bv.bv_offset + bv.bv_len <= PAGE_SIZE) {
			nsegs++;
			sectors += bv.bv_len >> 9;
		} else if (bvec_split_segs(q, &bv, &nsegs, &sectors, max_segs,
					 max_sectors)) {
			goto split;
		}

		bvprv = bv;
		bvprvp = &bvprv;
	}

	*segs = nsegs;
	return NULL;
split:
	*segs = nsegs;
	return bio_split(bio, sectors, GFP_NOIO, bs);
}

/**
 * __blk_queue_split - split a bio and submit the second half
 * @q:       [in] request queue pointer
 * @bio:     [in, out] bio to be split
 * @nr_segs: [out] number of segments in the first bio
 *
 * Split a bio into two bios, chain the two bios, submit the second half and
 * store a pointer to the first half in *@bio. If the second bio is still too
 * big it will be split by a recursive call to this function. Since this
 * function may allocate a new bio from @q->bio_split, it is the responsibility
 * of the caller to ensure that @q is only released after processing of the
 * split bio has finished.
 */
void __blk_queue_split(struct request_queue *q, struct bio **bio,
		unsigned int *nr_segs)
{
	struct bio *split = NULL;

	switch (bio_op(*bio)) {
	case REQ_OP_DISCARD:
	case REQ_OP_SECURE_ERASE:
		split = blk_bio_discard_split(q, *bio, &q->bio_split, nr_segs);
		break;
	case REQ_OP_WRITE_ZEROES:
		split = blk_bio_write_zeroes_split(q, *bio, &q->bio_split,
				nr_segs);
		break;
	case REQ_OP_WRITE_SAME:
		split = blk_bio_write_same_split(q, *bio, &q->bio_split,
				nr_segs);
		break;
	default:
		/*
		 * All drivers must accept single-segments bios that are <=
		 * PAGE_SIZE.  This is a quick and dirty check that relies on
		 * the fact that bi_io_vec[0] is always valid if a bio has data.
		 * The check might lead to occasional false negatives when bios
		 * are cloned, but compared to the performance impact of cloned
		 * bios themselves the loop below doesn't matter anyway.
		 */
		if (!q->limits.chunk_sectors &&
		    (*bio)->bi_vcnt == 1 &&
		    ((*bio)->bi_io_vec[0].bv_len +
		     (*bio)->bi_io_vec[0].bv_offset) <= PAGE_SIZE) {
			*nr_segs = 1;
			break;
		}
		split = blk_bio_segment_split(q, *bio, &q->bio_split, nr_segs);
		break;
	}

	if (split) {
		/* there isn't chance to merge the splitted bio */
		split->bi_opf |= REQ_NOMERGE;

		/*
		 * Since we're recursing into make_request here, ensure
		 * that we mark this bio as already having entered the queue.
		 * If not, and the queue is going away, we can get stuck
		 * forever on waiting for the queue reference to drop. But
		 * that will never happen, as we're already holding a
		 * reference to it.
		 */
		bio_set_flag(*bio, BIO_QUEUE_ENTERED);

		bio_chain(split, *bio);
		trace_block_split(q, split, (*bio)->bi_iter.bi_sector);
		generic_make_request(*bio);
		*bio = split;
	}
}

/**
 * blk_queue_split - split a bio and submit the second half
 * @q:   [in] request queue pointer
 * @bio: [in, out] bio to be split
 *
 * Split a bio into two bios, chains the two bios, submit the second half and
 * store a pointer to the first half in *@bio. Since this function may allocate
 * a new bio from @q->bio_split, it is the responsibility of the caller to
 * ensure that @q is only released after processing of the split bio has
 * finished.
 */
void blk_queue_split(struct request_queue *q, struct bio **bio)
{
	unsigned int nr_segs;

	__blk_queue_split(q, bio, &nr_segs);
}
EXPORT_SYMBOL(blk_queue_split);

unsigned int blk_recalc_rq_segments(struct request *rq)
{
	unsigned int nr_phys_segs = 0;
	unsigned int nr_sectors = 0;
	struct req_iterator iter;
	struct bio_vec bv;

	if (!rq->bio)
		return 0;

	switch (bio_op(rq->bio)) {
	case REQ_OP_DISCARD:
	case REQ_OP_SECURE_ERASE:
	case REQ_OP_WRITE_ZEROES:
		return 0;
	case REQ_OP_WRITE_SAME:
		return 1;
	}

	rq_for_each_bvec(bv, rq, iter)
		bvec_split_segs(rq->q, &bv, &nr_phys_segs, &nr_sectors,
				UINT_MAX, UINT_MAX);
	return nr_phys_segs;
}

static inline struct scatterlist *blk_next_sg(struct scatterlist **sg,
		struct scatterlist *sglist)
{
	if (!*sg)
		return sglist;

	/*
	 * If the driver previously mapped a shorter list, we could see a
	 * termination bit prematurely unless it fully inits the sg table
	 * on each mapping. We KNOW that there must be more entries here
	 * or the driver would be buggy, so force clear the termination bit
	 * to avoid doing a full sg_init_table() in drivers for each command.
	 */
	sg_unmark_end(*sg);
	return sg_next(*sg);
}

static unsigned blk_bvec_map_sg(struct request_queue *q,
		struct bio_vec *bvec, struct scatterlist *sglist,
		struct scatterlist **sg)
{
	unsigned nbytes = bvec->bv_len;
	unsigned nsegs = 0, total = 0;

	while (nbytes > 0) {
		unsigned offset = bvec->bv_offset + total;
		unsigned len = min(get_max_segment_size(q, bvec->bv_page,
					offset), nbytes);
		struct page *page = bvec->bv_page;

		/*
		 * Unfortunately a fair number of drivers barf on scatterlists
		 * that have an offset larger than PAGE_SIZE, despite other
		 * subsystems dealing with that invariant just fine.  For now
		 * stick to the legacy format where we never present those from
		 * the block layer, but the code below should be removed once
		 * these offenders (mostly MMC/SD drivers) are fixed.
		 */
		page += (offset >> PAGE_SHIFT);
		offset &= ~PAGE_MASK;

		*sg = blk_next_sg(sg, sglist);
		sg_set_page(*sg, page, len, offset);

		total += len;
		nbytes -= len;
		nsegs++;
	}

	return nsegs;
}

static inline int __blk_bvec_map_sg(struct bio_vec bv,
		struct scatterlist *sglist, struct scatterlist **sg)
{
	*sg = blk_next_sg(sg, sglist);
	sg_set_page(*sg, bv.bv_page, bv.bv_len, bv.bv_offset);
	return 1;
}

/* only try to merge bvecs into one sg if they are from two bios */
static inline bool
__blk_segment_map_sg_merge(struct request_queue *q, struct bio_vec *bvec,
			   struct bio_vec *bvprv, struct scatterlist **sg)
{

	int nbytes = bvec->bv_len;

	if (!*sg)
		return false;

	if ((*sg)->length + nbytes > queue_max_segment_size(q))
		return false;

	if (!biovec_phys_mergeable(q, bvprv, bvec))
		return false;

	(*sg)->length += nbytes;

	return true;
}

static int __blk_bios_map_sg(struct request_queue *q, struct bio *bio,
			     struct scatterlist *sglist,
			     struct scatterlist **sg)
{
	struct bio_vec uninitialized_var(bvec), bvprv = { NULL };
	struct bvec_iter iter;
	int nsegs = 0;
	bool new_bio = false;

	for_each_bio(bio) {
		bio_for_each_bvec(bvec, bio, iter) {
			/*
			 * Only try to merge bvecs from two bios given we
			 * have done bio internal merge when adding pages
			 * to bio
			 */
			if (new_bio &&
			    __blk_segment_map_sg_merge(q, &bvec, &bvprv, sg))
				goto next_bvec;

			if (bvec.bv_offset + bvec.bv_len <= PAGE_SIZE)
				nsegs += __blk_bvec_map_sg(bvec, sglist, sg);
			else
				nsegs += blk_bvec_map_sg(q, &bvec, sglist, sg);
 next_bvec:
			new_bio = false;
		}
		if (likely(bio->bi_iter.bi_size)) {
			bvprv = bvec;
			new_bio = true;
		}
	}

	return nsegs;
}

/*
 * map a request to scatterlist, return number of sg entries setup. Caller
 * must make sure sg can hold rq->nr_phys_segments entries
 */
int blk_rq_map_sg(struct request_queue *q, struct request *rq,
		  struct scatterlist *sglist)
{
	struct scatterlist *sg = NULL;
	int nsegs = 0;

	if (rq->rq_flags & RQF_SPECIAL_PAYLOAD)
		nsegs = __blk_bvec_map_sg(rq->special_vec, sglist, &sg);
	else if (rq->bio && bio_op(rq->bio) == REQ_OP_WRITE_SAME)
		nsegs = __blk_bvec_map_sg(bio_iovec(rq->bio), sglist, &sg);
	else if (rq->bio)
		nsegs = __blk_bios_map_sg(q, rq->bio, sglist, &sg);

	if (unlikely(rq->rq_flags & RQF_COPY_USER) &&
	    (blk_rq_bytes(rq) & q->dma_pad_mask)) {
		unsigned int pad_len =
			(q->dma_pad_mask & ~blk_rq_bytes(rq)) + 1;

		sg->length += pad_len;
		rq->extra_len += pad_len;
	}

	if (q->dma_drain_size && q->dma_drain_needed(rq)) {
		if (op_is_write(req_op(rq)))
			memset(q->dma_drain_buffer, 0, q->dma_drain_size);

		sg_unmark_end(sg);
		sg = sg_next(sg);
		sg_set_page(sg, virt_to_page(q->dma_drain_buffer),
			    q->dma_drain_size,
			    ((unsigned long)q->dma_drain_buffer) &
			    (PAGE_SIZE - 1));
		nsegs++;
		rq->extra_len += q->dma_drain_size;
	}

	if (sg)
		sg_mark_end(sg);

	/*
	 * Something must have been wrong if the figured number of
	 * segment is bigger than number of req's physical segments
	 */
	WARN_ON(nsegs > blk_rq_nr_phys_segments(rq));

	return nsegs;
}
EXPORT_SYMBOL(blk_rq_map_sg);

static inline int ll_new_hw_segment(struct request *req, struct bio *bio,
		unsigned int nr_phys_segs)
{
	if (req->nr_phys_segments + nr_phys_segs > queue_max_segments(req->q))
		goto no_merge;

	if (blk_integrity_merge_bio(req->q, req, bio) == false)
		goto no_merge;

	/*
	 * This will form the start of a new hw segment.  Bump both
	 * counters.
	 */
	req->nr_phys_segments += nr_phys_segs;
	return 1;

no_merge:
	req_set_nomerge(req->q, req);
	return 0;
}

int ll_back_merge_fn(struct request *req, struct bio *bio, unsigned int nr_segs)
{
	if (req_gap_back_merge(req, bio))
		return 0;
	if (blk_integrity_rq(req) &&
	    integrity_req_gap_back_merge(req, bio))
		return 0;
	if (blk_rq_sectors(req) + bio_sectors(bio) >
	    blk_rq_get_max_sectors(req, blk_rq_pos(req))) {
		req_set_nomerge(req->q, req);
		return 0;
	}

	return ll_new_hw_segment(req, bio, nr_segs);
}

int ll_front_merge_fn(struct request *req, struct bio *bio, unsigned int nr_segs)
{
	if (req_gap_front_merge(req, bio))
		return 0;
	if (blk_integrity_rq(req) &&
	    integrity_req_gap_front_merge(req, bio))
		return 0;
	if (blk_rq_sectors(req) + bio_sectors(bio) >
	    blk_rq_get_max_sectors(req, bio->bi_iter.bi_sector)) {
		req_set_nomerge(req->q, req);
		return 0;
	}

	return ll_new_hw_segment(req, bio, nr_segs);
}

static bool req_attempt_discard_merge(struct request_queue *q, struct request *req,
		struct request *next)
{
	unsigned short segments = blk_rq_nr_discard_segments(req);

	if (segments >= queue_max_discard_segments(q))
		goto no_merge;
	if (blk_rq_sectors(req) + bio_sectors(next->bio) >
	    blk_rq_get_max_sectors(req, blk_rq_pos(req)))
		goto no_merge;

	req->nr_phys_segments = segments + blk_rq_nr_discard_segments(next);
	return true;
no_merge:
	req_set_nomerge(q, req);
	return false;
}

static int ll_merge_requests_fn(struct request_queue *q, struct request *req,
				struct request *next)
{
	int total_phys_segments;

	if (req_gap_back_merge(req, next->bio))
		return 0;

	/*
	 * Will it become too large?
	 */
	if ((blk_rq_sectors(req) + blk_rq_sectors(next)) >
	    blk_rq_get_max_sectors(req, blk_rq_pos(req)))
		return 0;

	total_phys_segments = req->nr_phys_segments + next->nr_phys_segments;
	if (total_phys_segments > queue_max_segments(q))
		return 0;

	if (blk_integrity_merge_rq(q, req, next) == false)
		return 0;

	/* Merge is OK... */
	req->nr_phys_segments = total_phys_segments;
	return 1;
}

/**
 * blk_rq_set_mixed_merge - mark a request as mixed merge
 * @rq: request to mark as mixed merge
 *
 * Description:
 *     @rq is about to be mixed merged.  Make sure the attributes
 *     which can be mixed are set in each bio and mark @rq as mixed
 *     merged.
 */
void blk_rq_set_mixed_merge(struct request *rq)
{
	unsigned int ff = rq->cmd_flags & REQ_FAILFAST_MASK;
	struct bio *bio;

	if (rq->rq_flags & RQF_MIXED_MERGE)
		return;

	/*
	 * @rq will no longer represent mixable attributes for all the
	 * contained bios.  It will just track those of the first one.
	 * Distributes the attributs to each bio.
	 */
	for (bio = rq->bio; bio; bio = bio->bi_next) {
		WARN_ON_ONCE((bio->bi_opf & REQ_FAILFAST_MASK) &&
			     (bio->bi_opf & REQ_FAILFAST_MASK) != ff);
		bio->bi_opf |= ff;
	}
	rq->rq_flags |= RQF_MIXED_MERGE;
}

static void blk_account_io_merge(struct request *req)
{
	if (blk_do_io_stat(req)) {
		struct hd_struct *part;

		part_stat_lock();
		part = req->part;

		part_dec_in_flight(req->q, part, rq_data_dir(req));

		hd_struct_put(part);
		part_stat_unlock();
	}
}
/*
 * Two cases of handling DISCARD merge:
 * If max_discard_segments > 1, the driver takes every bio
 * as a range and send them to controller together. The ranges
 * needn't to be contiguous.
 * Otherwise, the bios/requests will be handled as same as
 * others which should be contiguous.
 */
static inline bool blk_discard_mergable(struct request *req)
{
	if (req_op(req) == REQ_OP_DISCARD &&
	    queue_max_discard_segments(req->q) > 1)
		return true;
	return false;
}

static enum elv_merge blk_try_req_merge(struct request *req,
					struct request *next)
{
	if (blk_discard_mergable(req))
		return ELEVATOR_DISCARD_MERGE;
	else if (blk_rq_pos(req) + blk_rq_sectors(req) == blk_rq_pos(next))
		return ELEVATOR_BACK_MERGE;

	return ELEVATOR_NO_MERGE;
}

/*
 * For non-mq, this has to be called with the request spinlock acquired.
 * For mq with scheduling, the appropriate queue wide lock should be held.
 */
static struct request *attempt_merge(struct request_queue *q,
				     struct request *req, struct request *next)
{
	if (!rq_mergeable(req) || !rq_mergeable(next))
		return NULL;

	if (req_op(req) != req_op(next))
		return NULL;

	if (rq_data_dir(req) != rq_data_dir(next)
	    || req->rq_disk != next->rq_disk)
		return NULL;

	if (req_op(req) == REQ_OP_WRITE_SAME &&
	    !blk_write_same_mergeable(req->bio, next->bio))
		return NULL;

	/*
	 * Don't allow merge of different write hints, or for a hint with
	 * non-hint IO.
	 */
	if (req->write_hint != next->write_hint)
		return NULL;

	if (req->ioprio != next->ioprio)
		return NULL;

	/*
	 * If we are allowed to merge, then append bio list
	 * from next to rq and release next. merge_requests_fn
	 * will have updated segment counts, update sector
	 * counts here. Handle DISCARDs separately, as they
	 * have separate settings.
	 */

	switch (blk_try_req_merge(req, next)) {
	case ELEVATOR_DISCARD_MERGE:
		if (!req_attempt_discard_merge(q, req, next))
			return NULL;
		break;
	case ELEVATOR_BACK_MERGE:
		if (!ll_merge_requests_fn(q, req, next))
			return NULL;
		break;
	default:
		return NULL;
	}

	/*
	 * If failfast settings disagree or any of the two is already
	 * a mixed merge, mark both as mixed before proceeding.  This
	 * makes sure that all involved bios have mixable attributes
	 * set properly.
	 */
	if (((req->rq_flags | next->rq_flags) & RQF_MIXED_MERGE) ||
	    (req->cmd_flags & REQ_FAILFAST_MASK) !=
	    (next->cmd_flags & REQ_FAILFAST_MASK)) {
		blk_rq_set_mixed_merge(req);
		blk_rq_set_mixed_merge(next);
	}

	/*
	 * At this point we have either done a back merge or front merge. We
	 * need the smaller start_time_ns of the merged requests to be the
	 * current request for accounting purposes.
	 */
	if (next->start_time_ns < req->start_time_ns)
		req->start_time_ns = next->start_time_ns;

	req->biotail->bi_next = next->bio;
	req->biotail = next->biotail;

	req->__data_len += blk_rq_bytes(next);

	if (!blk_discard_mergable(req))
		elv_merge_requests(q, req, next);

	/*
	 * 'next' is going away, so update stats accordingly
	 */
	blk_account_io_merge(next);

	/*
	 * ownership of bio passed from next to req, return 'next' for
	 * the caller to free
	 */
	next->bio = NULL;
	return next;
}

struct request *attempt_back_merge(struct request_queue *q, struct request *rq)
{
	struct request *next = elv_latter_request(q, rq);

	if (next)
		return attempt_merge(q, rq, next);

	return NULL;
}

struct request *attempt_front_merge(struct request_queue *q, struct request *rq)
{
	struct request *prev = elv_former_request(q, rq);

	if (prev)
		return attempt_merge(q, prev, rq);

	return NULL;
}

int blk_attempt_req_merge(struct request_queue *q, struct request *rq,
			  struct request *next)
{
	struct request *free;

	free = attempt_merge(q, rq, next);
	if (free) {
		blk_put_request(free);
		return 1;
	}

	return 0;
}

bool blk_rq_merge_ok(struct request *rq, struct bio *bio)
{
	if (!rq_mergeable(rq) || !bio_mergeable(bio))
		return false;

	if (req_op(rq) != bio_op(bio))
		return false;

	/* different data direction or already started, don't merge */
	if (bio_data_dir(bio) != rq_data_dir(rq))
		return false;

	/* must be same device */
	if (rq->rq_disk != bio->bi_disk)
		return false;

	/* only merge integrity protected bio into ditto rq */
	if (blk_integrity_merge_bio(rq->q, rq, bio) == false)
		return false;

	/* must be using the same buffer */
	if (req_op(rq) == REQ_OP_WRITE_SAME &&
	    !blk_write_same_mergeable(rq->bio, bio))
		return false;

	/*
	 * Don't allow merge of different write hints, or for a hint with
	 * non-hint IO.
	 */
	if (rq->write_hint != bio->bi_write_hint)
		return false;

	if (rq->ioprio != bio_prio(bio))
		return false;

	return true;
}

enum elv_merge blk_try_merge(struct request *rq, struct bio *bio)
{
	if (blk_discard_mergable(rq))
		return ELEVATOR_DISCARD_MERGE;
	else if (blk_rq_pos(rq) + blk_rq_sectors(rq) == bio->bi_iter.bi_sector)
		return ELEVATOR_BACK_MERGE;
	else if (blk_rq_pos(rq) - bio_sectors(bio) == bio->bi_iter.bi_sector)
		return ELEVATOR_FRONT_MERGE;
	return ELEVATOR_NO_MERGE;
}<|MERGE_RESOLUTION|>--- conflicted
+++ resolved
@@ -164,10 +164,6 @@
 	unsigned long mask = queue_segment_boundary(q);
 
 	offset = mask & (page_to_phys(start_page) + offset);
-<<<<<<< HEAD
-	return min_t(unsigned long, mask - offset + 1,
-		     queue_max_segment_size(q));
-=======
 
 	/*
 	 * overflow may be triggered in case of zero page physical address
@@ -175,7 +171,6 @@
 	 */
 	return min_not_zero(mask - offset + 1,
 			(unsigned long)queue_max_segment_size(q));
->>>>>>> e704cc87
 }
 
 /**
