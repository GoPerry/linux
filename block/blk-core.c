// SPDX-License-Identifier: GPL-2.0
/*
 * Copyright (C) 1991, 1992 Linus Torvalds
 * Copyright (C) 1994,      Karl Keyte: Added support for disk statistics
 * Elevator latency, (C) 2000  Andrea Arcangeli <andrea@suse.de> SuSE
 * Queue request tables / lock, selectable elevator, Jens Axboe <axboe@suse.de>
 * kernel-doc documentation started by NeilBrown <neilb@cse.unsw.edu.au>
 *	-  July2000
 * bio rewrite, highmem i/o, etc, Jens Axboe <axboe@suse.de> - may 2001
 */

/*
 * This handles all read/write requests to block devices
 */
#include <linux/kernel.h>
#include <linux/module.h>
#include <linux/backing-dev.h>
#include <linux/bio.h>
#include <linux/blkdev.h>
#include <linux/blk-mq.h>
#include <linux/highmem.h>
#include <linux/mm.h>
#include <linux/pagemap.h>
#include <linux/kernel_stat.h>
#include <linux/string.h>
#include <linux/init.h>
#include <linux/completion.h>
#include <linux/slab.h>
#include <linux/swap.h>
#include <linux/writeback.h>
#include <linux/task_io_accounting_ops.h>
#include <linux/fault-inject.h>
#include <linux/list_sort.h>
#include <linux/delay.h>
#include <linux/ratelimit.h>
#include <linux/pm_runtime.h>
#include <linux/blk-cgroup.h>
#include <linux/t10-pi.h>
#include <linux/debugfs.h>
#include <linux/bpf.h>
#include <linux/psi.h>
#include <linux/sched/sysctl.h>
#include <linux/blk-crypto.h>

#define CREATE_TRACE_POINTS
#include <trace/events/block.h>

#include "blk.h"
#include "blk-mq.h"
#include "blk-mq-sched.h"
#include "blk-pm.h"
#include "blk-rq-qos.h"

struct dentry *blk_debugfs_root;

EXPORT_TRACEPOINT_SYMBOL_GPL(block_bio_remap);
EXPORT_TRACEPOINT_SYMBOL_GPL(block_rq_remap);
EXPORT_TRACEPOINT_SYMBOL_GPL(block_bio_complete);
EXPORT_TRACEPOINT_SYMBOL_GPL(block_split);
EXPORT_TRACEPOINT_SYMBOL_GPL(block_unplug);

DEFINE_IDA(blk_queue_ida);

/*
 * For queue allocation
 */
struct kmem_cache *blk_requestq_cachep;

/*
 * Controlling structure to kblockd
 */
static struct workqueue_struct *kblockd_workqueue;

/**
 * blk_queue_flag_set - atomically set a queue flag
 * @flag: flag to be set
 * @q: request queue
 */
void blk_queue_flag_set(unsigned int flag, struct request_queue *q)
{
	set_bit(flag, &q->queue_flags);
}
EXPORT_SYMBOL(blk_queue_flag_set);

/**
 * blk_queue_flag_clear - atomically clear a queue flag
 * @flag: flag to be cleared
 * @q: request queue
 */
void blk_queue_flag_clear(unsigned int flag, struct request_queue *q)
{
	clear_bit(flag, &q->queue_flags);
}
EXPORT_SYMBOL(blk_queue_flag_clear);

/**
 * blk_queue_flag_test_and_set - atomically test and set a queue flag
 * @flag: flag to be set
 * @q: request queue
 *
 * Returns the previous value of @flag - 0 if the flag was not set and 1 if
 * the flag was already set.
 */
bool blk_queue_flag_test_and_set(unsigned int flag, struct request_queue *q)
{
	return test_and_set_bit(flag, &q->queue_flags);
}
EXPORT_SYMBOL_GPL(blk_queue_flag_test_and_set);

void blk_rq_init(struct request_queue *q, struct request *rq)
{
	memset(rq, 0, sizeof(*rq));

	INIT_LIST_HEAD(&rq->queuelist);
	rq->q = q;
	rq->__sector = (sector_t) -1;
	INIT_HLIST_NODE(&rq->hash);
	RB_CLEAR_NODE(&rq->rb_node);
	rq->tag = BLK_MQ_NO_TAG;
	rq->internal_tag = BLK_MQ_NO_TAG;
	rq->start_time_ns = ktime_get_ns();
	rq->part = NULL;
	refcount_set(&rq->ref, 1);
	blk_crypto_rq_set_defaults(rq);
}
EXPORT_SYMBOL(blk_rq_init);

#define REQ_OP_NAME(name) [REQ_OP_##name] = #name
static const char *const blk_op_name[] = {
	REQ_OP_NAME(READ),
	REQ_OP_NAME(WRITE),
	REQ_OP_NAME(FLUSH),
	REQ_OP_NAME(DISCARD),
	REQ_OP_NAME(SECURE_ERASE),
	REQ_OP_NAME(ZONE_RESET),
	REQ_OP_NAME(ZONE_RESET_ALL),
	REQ_OP_NAME(ZONE_OPEN),
	REQ_OP_NAME(ZONE_CLOSE),
	REQ_OP_NAME(ZONE_FINISH),
	REQ_OP_NAME(ZONE_APPEND),
	REQ_OP_NAME(WRITE_SAME),
	REQ_OP_NAME(WRITE_ZEROES),
	REQ_OP_NAME(SCSI_IN),
	REQ_OP_NAME(SCSI_OUT),
	REQ_OP_NAME(DRV_IN),
	REQ_OP_NAME(DRV_OUT),
};
#undef REQ_OP_NAME

/**
 * blk_op_str - Return string XXX in the REQ_OP_XXX.
 * @op: REQ_OP_XXX.
 *
 * Description: Centralize block layer function to convert REQ_OP_XXX into
 * string format. Useful in the debugging and tracing bio or request. For
 * invalid REQ_OP_XXX it returns string "UNKNOWN".
 */
inline const char *blk_op_str(unsigned int op)
{
	const char *op_str = "UNKNOWN";

	if (op < ARRAY_SIZE(blk_op_name) && blk_op_name[op])
		op_str = blk_op_name[op];

	return op_str;
}
EXPORT_SYMBOL_GPL(blk_op_str);

static const struct {
	int		errno;
	const char	*name;
} blk_errors[] = {
	[BLK_STS_OK]		= { 0,		"" },
	[BLK_STS_NOTSUPP]	= { -EOPNOTSUPP, "operation not supported" },
	[BLK_STS_TIMEOUT]	= { -ETIMEDOUT,	"timeout" },
	[BLK_STS_NOSPC]		= { -ENOSPC,	"critical space allocation" },
	[BLK_STS_TRANSPORT]	= { -ENOLINK,	"recoverable transport" },
	[BLK_STS_TARGET]	= { -EREMOTEIO,	"critical target" },
	[BLK_STS_NEXUS]		= { -EBADE,	"critical nexus" },
	[BLK_STS_MEDIUM]	= { -ENODATA,	"critical medium" },
	[BLK_STS_PROTECTION]	= { -EILSEQ,	"protection" },
	[BLK_STS_RESOURCE]	= { -ENOMEM,	"kernel resource" },
	[BLK_STS_DEV_RESOURCE]	= { -EBUSY,	"device resource" },
	[BLK_STS_AGAIN]		= { -EAGAIN,	"nonblocking retry" },

	/* device mapper special case, should not leak out: */
	[BLK_STS_DM_REQUEUE]	= { -EREMCHG, "dm internal retry" },

	/* zone device specific errors */
	[BLK_STS_ZONE_OPEN_RESOURCE]	= { -ETOOMANYREFS, "open zones exceeded" },
	[BLK_STS_ZONE_ACTIVE_RESOURCE]	= { -EOVERFLOW, "active zones exceeded" },

	/* everything else not covered above: */
	[BLK_STS_IOERR]		= { -EIO,	"I/O" },
};

blk_status_t errno_to_blk_status(int errno)
{
	int i;

	for (i = 0; i < ARRAY_SIZE(blk_errors); i++) {
		if (blk_errors[i].errno == errno)
			return (__force blk_status_t)i;
	}

	return BLK_STS_IOERR;
}
EXPORT_SYMBOL_GPL(errno_to_blk_status);

int blk_status_to_errno(blk_status_t status)
{
	int idx = (__force int)status;

	if (WARN_ON_ONCE(idx >= ARRAY_SIZE(blk_errors)))
		return -EIO;
	return blk_errors[idx].errno;
}
EXPORT_SYMBOL_GPL(blk_status_to_errno);

static void print_req_error(struct request *req, blk_status_t status,
		const char *caller)
{
	int idx = (__force int)status;

	if (WARN_ON_ONCE(idx >= ARRAY_SIZE(blk_errors)))
		return;

	printk_ratelimited(KERN_ERR
		"%s: %s error, dev %s, sector %llu op 0x%x:(%s) flags 0x%x "
		"phys_seg %u prio class %u\n",
		caller, blk_errors[idx].name,
		req->rq_disk ? req->rq_disk->disk_name : "?",
		blk_rq_pos(req), req_op(req), blk_op_str(req_op(req)),
		req->cmd_flags & ~REQ_OP_MASK,
		req->nr_phys_segments,
		IOPRIO_PRIO_CLASS(req->ioprio));
}

static void req_bio_endio(struct request *rq, struct bio *bio,
			  unsigned int nbytes, blk_status_t error)
{
	if (error)
		bio->bi_status = error;

	if (unlikely(rq->rq_flags & RQF_QUIET))
		bio_set_flag(bio, BIO_QUIET);

	bio_advance(bio, nbytes);

	if (req_op(rq) == REQ_OP_ZONE_APPEND && error == BLK_STS_OK) {
		/*
		 * Partial zone append completions cannot be supported as the
		 * BIO fragments may end up not being written sequentially.
		 */
		if (bio->bi_iter.bi_size)
			bio->bi_status = BLK_STS_IOERR;
		else
			bio->bi_iter.bi_sector = rq->__sector;
	}

	/* don't actually finish bio if it's part of flush sequence */
	if (bio->bi_iter.bi_size == 0 && !(rq->rq_flags & RQF_FLUSH_SEQ))
		bio_endio(bio);
}

void blk_dump_rq_flags(struct request *rq, char *msg)
{
	printk(KERN_INFO "%s: dev %s: flags=%llx\n", msg,
		rq->rq_disk ? rq->rq_disk->disk_name : "?",
		(unsigned long long) rq->cmd_flags);

	printk(KERN_INFO "  sector %llu, nr/cnr %u/%u\n",
	       (unsigned long long)blk_rq_pos(rq),
	       blk_rq_sectors(rq), blk_rq_cur_sectors(rq));
	printk(KERN_INFO "  bio %p, biotail %p, len %u\n",
	       rq->bio, rq->biotail, blk_rq_bytes(rq));
}
EXPORT_SYMBOL(blk_dump_rq_flags);

/**
 * blk_sync_queue - cancel any pending callbacks on a queue
 * @q: the queue
 *
 * Description:
 *     The block layer may perform asynchronous callback activity
 *     on a queue, such as calling the unplug function after a timeout.
 *     A block device may call blk_sync_queue to ensure that any
 *     such activity is cancelled, thus allowing it to release resources
 *     that the callbacks might use. The caller must already have made sure
 *     that its ->submit_bio will not re-add plugging prior to calling
 *     this function.
 *
 *     This function does not cancel any asynchronous activity arising
 *     out of elevator or throttling code. That would require elevator_exit()
 *     and blkcg_exit_queue() to be called with queue lock initialized.
 *
 */
void blk_sync_queue(struct request_queue *q)
{
	del_timer_sync(&q->timeout);
	cancel_work_sync(&q->timeout_work);
}
EXPORT_SYMBOL(blk_sync_queue);

/**
 * blk_set_pm_only - increment pm_only counter
 * @q: request queue pointer
 */
void blk_set_pm_only(struct request_queue *q)
{
	atomic_inc(&q->pm_only);
}
EXPORT_SYMBOL_GPL(blk_set_pm_only);

void blk_clear_pm_only(struct request_queue *q)
{
	int pm_only;

	pm_only = atomic_dec_return(&q->pm_only);
	WARN_ON_ONCE(pm_only < 0);
	if (pm_only == 0)
		wake_up_all(&q->mq_freeze_wq);
}
EXPORT_SYMBOL_GPL(blk_clear_pm_only);

/**
 * blk_put_queue - decrement the request_queue refcount
 * @q: the request_queue structure to decrement the refcount for
 *
 * Decrements the refcount of the request_queue kobject. When this reaches 0
 * we'll have blk_release_queue() called.
 *
 * Context: Any context, but the last reference must not be dropped from
 *          atomic context.
 */
void blk_put_queue(struct request_queue *q)
{
	kobject_put(&q->kobj);
}
EXPORT_SYMBOL(blk_put_queue);

void blk_set_queue_dying(struct request_queue *q)
{
	blk_queue_flag_set(QUEUE_FLAG_DYING, q);

	/*
	 * When queue DYING flag is set, we need to block new req
	 * entering queue, so we call blk_freeze_queue_start() to
	 * prevent I/O from crossing blk_queue_enter().
	 */
	blk_freeze_queue_start(q);

	if (queue_is_mq(q))
		blk_mq_wake_waiters(q);

	/* Make blk_queue_enter() reexamine the DYING flag. */
	wake_up_all(&q->mq_freeze_wq);
}
EXPORT_SYMBOL_GPL(blk_set_queue_dying);

/**
 * blk_cleanup_queue - shutdown a request queue
 * @q: request queue to shutdown
 *
 * Mark @q DYING, drain all pending requests, mark @q DEAD, destroy and
 * put it.  All future requests will be failed immediately with -ENODEV.
 *
 * Context: can sleep
 */
void blk_cleanup_queue(struct request_queue *q)
{
	/* cannot be called from atomic context */
	might_sleep();

	WARN_ON_ONCE(blk_queue_registered(q));

	/* mark @q DYING, no new request or merges will be allowed afterwards */
	blk_set_queue_dying(q);

	blk_queue_flag_set(QUEUE_FLAG_NOMERGES, q);
	blk_queue_flag_set(QUEUE_FLAG_NOXMERGES, q);

	/*
	 * Drain all requests queued before DYING marking. Set DEAD flag to
	 * prevent that blk_mq_run_hw_queues() accesses the hardware queues
	 * after draining finished.
	 */
	blk_freeze_queue(q);

	rq_qos_exit(q);

	blk_queue_flag_set(QUEUE_FLAG_DEAD, q);

	/* for synchronous bio-based driver finish in-flight integrity i/o */
	blk_flush_integrity();

	/* @q won't process any more request, flush async actions */
	del_timer_sync(&q->backing_dev_info->laptop_mode_wb_timer);
	blk_sync_queue(q);

	if (queue_is_mq(q))
		blk_mq_exit_queue(q);

	/*
	 * In theory, request pool of sched_tags belongs to request queue.
	 * However, the current implementation requires tag_set for freeing
	 * requests, so free the pool now.
	 *
	 * Queue has become frozen, there can't be any in-queue requests, so
	 * it is safe to free requests now.
	 */
	mutex_lock(&q->sysfs_lock);
	if (q->elevator)
		blk_mq_sched_free_requests(q);
	mutex_unlock(&q->sysfs_lock);

	percpu_ref_exit(&q->q_usage_counter);

	/* @q is and will stay empty, shutdown and put */
	blk_put_queue(q);
}
EXPORT_SYMBOL(blk_cleanup_queue);

/**
 * blk_queue_enter() - try to increase q->q_usage_counter
 * @q: request queue pointer
 * @flags: BLK_MQ_REQ_NOWAIT and/or BLK_MQ_REQ_PREEMPT
 */
int blk_queue_enter(struct request_queue *q, blk_mq_req_flags_t flags)
{
	const bool pm = flags & BLK_MQ_REQ_PREEMPT;

	while (true) {
		bool success = false;

		rcu_read_lock();
		if (percpu_ref_tryget_live(&q->q_usage_counter)) {
			/*
			 * The code that increments the pm_only counter is
			 * responsible for ensuring that that counter is
			 * globally visible before the queue is unfrozen.
			 */
			if (pm || !blk_queue_pm_only(q)) {
				success = true;
			} else {
				percpu_ref_put(&q->q_usage_counter);
			}
		}
		rcu_read_unlock();

		if (success)
			return 0;

		if (flags & BLK_MQ_REQ_NOWAIT)
			return -EBUSY;

		/*
		 * read pair of barrier in blk_freeze_queue_start(),
		 * we need to order reading __PERCPU_REF_DEAD flag of
		 * .q_usage_counter and reading .mq_freeze_depth or
		 * queue dying flag, otherwise the following wait may
		 * never return if the two reads are reordered.
		 */
		smp_rmb();

		wait_event(q->mq_freeze_wq,
			   (!q->mq_freeze_depth &&
			    (pm || (blk_pm_request_resume(q),
				    !blk_queue_pm_only(q)))) ||
			   blk_queue_dying(q));
		if (blk_queue_dying(q))
			return -ENODEV;
	}
}

static inline int bio_queue_enter(struct bio *bio)
{
	struct request_queue *q = bio->bi_disk->queue;
	bool nowait = bio->bi_opf & REQ_NOWAIT;
	int ret;

	ret = blk_queue_enter(q, nowait ? BLK_MQ_REQ_NOWAIT : 0);
	if (unlikely(ret)) {
		if (nowait && !blk_queue_dying(q))
			bio_wouldblock_error(bio);
		else
			bio_io_error(bio);
	}

	return ret;
}

void blk_queue_exit(struct request_queue *q)
{
	percpu_ref_put(&q->q_usage_counter);
}

static void blk_queue_usage_counter_release(struct percpu_ref *ref)
{
	struct request_queue *q =
		container_of(ref, struct request_queue, q_usage_counter);

	wake_up_all(&q->mq_freeze_wq);
}

static void blk_rq_timed_out_timer(struct timer_list *t)
{
	struct request_queue *q = from_timer(q, t, timeout);

	kblockd_schedule_work(&q->timeout_work);
}

static void blk_timeout_work(struct work_struct *work)
{
}

struct request_queue *blk_alloc_queue(int node_id)
{
	struct request_queue *q;
	int ret;

	q = kmem_cache_alloc_node(blk_requestq_cachep,
				GFP_KERNEL | __GFP_ZERO, node_id);
	if (!q)
		return NULL;

	q->last_merge = NULL;

	q->id = ida_simple_get(&blk_queue_ida, 0, 0, GFP_KERNEL);
	if (q->id < 0)
		goto fail_q;

	ret = bioset_init(&q->bio_split, BIO_POOL_SIZE, 0, BIOSET_NEED_BVECS);
	if (ret)
		goto fail_id;

	q->backing_dev_info = bdi_alloc(node_id);
	if (!q->backing_dev_info)
		goto fail_split;

	q->stats = blk_alloc_queue_stats();
	if (!q->stats)
		goto fail_stats;

<<<<<<< HEAD
	q->backing_dev_info->ra_pages = VM_READAHEAD_PAGES;
	q->backing_dev_info->io_pages = VM_READAHEAD_PAGES;
	q->backing_dev_info->capabilities = BDI_CAP_CGROUP_WRITEBACK;
=======
>>>>>>> 11811d61
	q->node = node_id;

	atomic_set(&q->nr_active_requests_shared_sbitmap, 0);

	timer_setup(&q->backing_dev_info->laptop_mode_wb_timer,
		    laptop_mode_timer_fn, 0);
	timer_setup(&q->timeout, blk_rq_timed_out_timer, 0);
	INIT_WORK(&q->timeout_work, blk_timeout_work);
	INIT_LIST_HEAD(&q->icq_list);
#ifdef CONFIG_BLK_CGROUP
	INIT_LIST_HEAD(&q->blkg_list);
#endif

	kobject_init(&q->kobj, &blk_queue_ktype);

	mutex_init(&q->debugfs_mutex);
	mutex_init(&q->sysfs_lock);
	mutex_init(&q->sysfs_dir_lock);
	spin_lock_init(&q->queue_lock);

	init_waitqueue_head(&q->mq_freeze_wq);
	mutex_init(&q->mq_freeze_lock);

	/*
	 * Init percpu_ref in atomic mode so that it's faster to shutdown.
	 * See blk_register_queue() for details.
	 */
	if (percpu_ref_init(&q->q_usage_counter,
				blk_queue_usage_counter_release,
				PERCPU_REF_INIT_ATOMIC, GFP_KERNEL))
		goto fail_bdi;

	if (blkcg_init_queue(q))
		goto fail_ref;

	blk_queue_dma_alignment(q, 511);
	blk_set_default_limits(&q->limits);
	q->nr_requests = BLKDEV_MAX_RQ;

	return q;

fail_ref:
	percpu_ref_exit(&q->q_usage_counter);
fail_bdi:
	blk_free_queue_stats(q->stats);
fail_stats:
	bdi_put(q->backing_dev_info);
fail_split:
	bioset_exit(&q->bio_split);
fail_id:
	ida_simple_remove(&blk_queue_ida, q->id);
fail_q:
	kmem_cache_free(blk_requestq_cachep, q);
	return NULL;
}
EXPORT_SYMBOL(blk_alloc_queue);

/**
 * blk_get_queue - increment the request_queue refcount
 * @q: the request_queue structure to increment the refcount for
 *
 * Increment the refcount of the request_queue kobject.
 *
 * Context: Any context.
 */
bool blk_get_queue(struct request_queue *q)
{
	if (likely(!blk_queue_dying(q))) {
		__blk_get_queue(q);
		return true;
	}

	return false;
}
EXPORT_SYMBOL(blk_get_queue);

/**
 * blk_get_request - allocate a request
 * @q: request queue to allocate a request for
 * @op: operation (REQ_OP_*) and REQ_* flags, e.g. REQ_SYNC.
 * @flags: BLK_MQ_REQ_* flags, e.g. BLK_MQ_REQ_NOWAIT.
 */
struct request *blk_get_request(struct request_queue *q, unsigned int op,
				blk_mq_req_flags_t flags)
{
	struct request *req;

	WARN_ON_ONCE(op & REQ_NOWAIT);
	WARN_ON_ONCE(flags & ~(BLK_MQ_REQ_NOWAIT | BLK_MQ_REQ_PREEMPT));

	req = blk_mq_alloc_request(q, op, flags);
	if (!IS_ERR(req) && q->mq_ops->initialize_rq_fn)
		q->mq_ops->initialize_rq_fn(req);

	return req;
}
EXPORT_SYMBOL(blk_get_request);

void blk_put_request(struct request *req)
{
	blk_mq_free_request(req);
}
EXPORT_SYMBOL(blk_put_request);

static void handle_bad_sector(struct bio *bio, sector_t maxsector)
{
	char b[BDEVNAME_SIZE];

	pr_info_ratelimited("attempt to access beyond end of device\n"
			    "%s: rw=%d, want=%llu, limit=%llu\n",
			    bio_devname(bio, b), bio->bi_opf,
			    bio_end_sector(bio), maxsector);
}

#ifdef CONFIG_FAIL_MAKE_REQUEST

static DECLARE_FAULT_ATTR(fail_make_request);

static int __init setup_fail_make_request(char *str)
{
	return setup_fault_attr(&fail_make_request, str);
}
__setup("fail_make_request=", setup_fail_make_request);

static bool should_fail_request(struct hd_struct *part, unsigned int bytes)
{
	return part->make_it_fail && should_fail(&fail_make_request, bytes);
}

static int __init fail_make_request_debugfs(void)
{
	struct dentry *dir = fault_create_debugfs_attr("fail_make_request",
						NULL, &fail_make_request);

	return PTR_ERR_OR_ZERO(dir);
}

late_initcall(fail_make_request_debugfs);

#else /* CONFIG_FAIL_MAKE_REQUEST */

static inline bool should_fail_request(struct hd_struct *part,
					unsigned int bytes)
{
	return false;
}

#endif /* CONFIG_FAIL_MAKE_REQUEST */

static inline bool bio_check_ro(struct bio *bio, struct hd_struct *part)
{
	const int op = bio_op(bio);

	if (part->policy && op_is_write(op)) {
		char b[BDEVNAME_SIZE];

		if (op_is_flush(bio->bi_opf) && !bio_sectors(bio))
			return false;

		WARN_ONCE(1,
		       "Trying to write to read-only block-device %s (partno %d)\n",
			bio_devname(bio, b), part->partno);
		/* Older lvm-tools actually trigger this */
		return false;
	}

	return false;
}

static noinline int should_fail_bio(struct bio *bio)
{
	if (should_fail_request(&bio->bi_disk->part0, bio->bi_iter.bi_size))
		return -EIO;
	return 0;
}
ALLOW_ERROR_INJECTION(should_fail_bio, ERRNO);

/*
 * Check whether this bio extends beyond the end of the device or partition.
 * This may well happen - the kernel calls bread() without checking the size of
 * the device, e.g., when mounting a file system.
 */
static inline int bio_check_eod(struct bio *bio, sector_t maxsector)
{
	unsigned int nr_sectors = bio_sectors(bio);

	if (nr_sectors && maxsector &&
	    (nr_sectors > maxsector ||
	     bio->bi_iter.bi_sector > maxsector - nr_sectors)) {
		handle_bad_sector(bio, maxsector);
		return -EIO;
	}
	return 0;
}

/*
 * Remap block n of partition p to block n+start(p) of the disk.
 */
static inline int blk_partition_remap(struct bio *bio)
{
	struct hd_struct *p;
	int ret = -EIO;

	rcu_read_lock();
	p = __disk_get_part(bio->bi_disk, bio->bi_partno);
	if (unlikely(!p))
		goto out;
	if (unlikely(should_fail_request(p, bio->bi_iter.bi_size)))
		goto out;
	if (unlikely(bio_check_ro(bio, p)))
		goto out;

	if (bio_sectors(bio)) {
		if (bio_check_eod(bio, part_nr_sects_read(p)))
			goto out;
		bio->bi_iter.bi_sector += p->start_sect;
		trace_block_bio_remap(bio->bi_disk->queue, bio, part_devt(p),
				      bio->bi_iter.bi_sector - p->start_sect);
	}
	bio->bi_partno = 0;
	ret = 0;
out:
	rcu_read_unlock();
	return ret;
}

/*
 * Check write append to a zoned block device.
 */
static inline blk_status_t blk_check_zone_append(struct request_queue *q,
						 struct bio *bio)
{
	sector_t pos = bio->bi_iter.bi_sector;
	int nr_sectors = bio_sectors(bio);

	/* Only applicable to zoned block devices */
	if (!blk_queue_is_zoned(q))
		return BLK_STS_NOTSUPP;

	/* The bio sector must point to the start of a sequential zone */
	if (pos & (blk_queue_zone_sectors(q) - 1) ||
	    !blk_queue_zone_is_seq(q, pos))
		return BLK_STS_IOERR;

	/*
	 * Not allowed to cross zone boundaries. Otherwise, the BIO will be
	 * split and could result in non-contiguous sectors being written in
	 * different zones.
	 */
	if (nr_sectors > q->limits.chunk_sectors)
		return BLK_STS_IOERR;

	/* Make sure the BIO is small enough and will not get split */
	if (nr_sectors > q->limits.max_zone_append_sectors)
		return BLK_STS_IOERR;

	bio->bi_opf |= REQ_NOMERGE;

	return BLK_STS_OK;
}

static noinline_for_stack bool submit_bio_checks(struct bio *bio)
{
	struct request_queue *q = bio->bi_disk->queue;
	blk_status_t status = BLK_STS_IOERR;
	struct blk_plug *plug;

	might_sleep();

	plug = blk_mq_plug(q, bio);
	if (plug && plug->nowait)
		bio->bi_opf |= REQ_NOWAIT;

	/*
	 * For a REQ_NOWAIT based request, return -EOPNOTSUPP
	 * if queue does not support NOWAIT.
	 */
	if ((bio->bi_opf & REQ_NOWAIT) && !blk_queue_nowait(q))
		goto not_supported;

	if (should_fail_bio(bio))
		goto end_io;

	if (bio->bi_partno) {
		if (unlikely(blk_partition_remap(bio)))
			goto end_io;
	} else {
		if (unlikely(bio_check_ro(bio, &bio->bi_disk->part0)))
			goto end_io;
		if (unlikely(bio_check_eod(bio, get_capacity(bio->bi_disk))))
			goto end_io;
	}

	/*
	 * Filter flush bio's early so that bio based drivers without flush
	 * support don't have to worry about them.
	 */
	if (op_is_flush(bio->bi_opf) &&
	    !test_bit(QUEUE_FLAG_WC, &q->queue_flags)) {
		bio->bi_opf &= ~(REQ_PREFLUSH | REQ_FUA);
		if (!bio_sectors(bio)) {
			status = BLK_STS_OK;
			goto end_io;
		}
	}

	if (!test_bit(QUEUE_FLAG_POLL, &q->queue_flags))
		bio->bi_opf &= ~REQ_HIPRI;

	switch (bio_op(bio)) {
	case REQ_OP_DISCARD:
		if (!blk_queue_discard(q))
			goto not_supported;
		break;
	case REQ_OP_SECURE_ERASE:
		if (!blk_queue_secure_erase(q))
			goto not_supported;
		break;
	case REQ_OP_WRITE_SAME:
		if (!q->limits.max_write_same_sectors)
			goto not_supported;
		break;
	case REQ_OP_ZONE_APPEND:
		status = blk_check_zone_append(q, bio);
		if (status != BLK_STS_OK)
			goto end_io;
		break;
	case REQ_OP_ZONE_RESET:
	case REQ_OP_ZONE_OPEN:
	case REQ_OP_ZONE_CLOSE:
	case REQ_OP_ZONE_FINISH:
		if (!blk_queue_is_zoned(q))
			goto not_supported;
		break;
	case REQ_OP_ZONE_RESET_ALL:
		if (!blk_queue_is_zoned(q) || !blk_queue_zone_resetall(q))
			goto not_supported;
		break;
	case REQ_OP_WRITE_ZEROES:
		if (!q->limits.max_write_zeroes_sectors)
			goto not_supported;
		break;
	default:
		break;
	}

	/*
	 * Various block parts want %current->io_context, so allocate it up
	 * front rather than dealing with lots of pain to allocate it only
	 * where needed. This may fail and the block layer knows how to live
	 * with it.
	 */
	if (unlikely(!current->io_context))
		create_task_io_context(current, GFP_ATOMIC, q->node);

	if (blk_throtl_bio(bio)) {
		blkcg_bio_issue_init(bio);
		return false;
	}

	blk_cgroup_bio_start(bio);
	blkcg_bio_issue_init(bio);

	if (!bio_flagged(bio, BIO_TRACE_COMPLETION)) {
		trace_block_bio_queue(q, bio);
		/* Now that enqueuing has been traced, we need to trace
		 * completion as well.
		 */
		bio_set_flag(bio, BIO_TRACE_COMPLETION);
	}
	return true;

not_supported:
	status = BLK_STS_NOTSUPP;
end_io:
	bio->bi_status = status;
	bio_endio(bio);
	return false;
}

static blk_qc_t __submit_bio(struct bio *bio)
{
	struct gendisk *disk = bio->bi_disk;
	blk_qc_t ret = BLK_QC_T_NONE;

	if (blk_crypto_bio_prep(&bio)) {
		if (!disk->fops->submit_bio)
			return blk_mq_submit_bio(bio);
		ret = disk->fops->submit_bio(bio);
	}
	blk_queue_exit(disk->queue);
	return ret;
}

/*
 * The loop in this function may be a bit non-obvious, and so deserves some
 * explanation:
 *
 *  - Before entering the loop, bio->bi_next is NULL (as all callers ensure
 *    that), so we have a list with a single bio.
 *  - We pretend that we have just taken it off a longer list, so we assign
 *    bio_list to a pointer to the bio_list_on_stack, thus initialising the
 *    bio_list of new bios to be added.  ->submit_bio() may indeed add some more
 *    bios through a recursive call to submit_bio_noacct.  If it did, we find a
 *    non-NULL value in bio_list and re-enter the loop from the top.
 *  - In this case we really did just take the bio of the top of the list (no
 *    pretending) and so remove it from bio_list, and call into ->submit_bio()
 *    again.
 *
 * bio_list_on_stack[0] contains bios submitted by the current ->submit_bio.
 * bio_list_on_stack[1] contains bios that were submitted before the current
 *	->submit_bio_bio, but that haven't been processed yet.
 */
static blk_qc_t __submit_bio_noacct(struct bio *bio)
{
	struct bio_list bio_list_on_stack[2];
	blk_qc_t ret = BLK_QC_T_NONE;

	BUG_ON(bio->bi_next);

	bio_list_init(&bio_list_on_stack[0]);
	current->bio_list = bio_list_on_stack;

	do {
		struct request_queue *q = bio->bi_disk->queue;
		struct bio_list lower, same;

		if (unlikely(bio_queue_enter(bio) != 0))
			continue;

		/*
		 * Create a fresh bio_list for all subordinate requests.
		 */
		bio_list_on_stack[1] = bio_list_on_stack[0];
		bio_list_init(&bio_list_on_stack[0]);

		ret = __submit_bio(bio);

		/*
		 * Sort new bios into those for a lower level and those for the
		 * same level.
		 */
		bio_list_init(&lower);
		bio_list_init(&same);
		while ((bio = bio_list_pop(&bio_list_on_stack[0])) != NULL)
			if (q == bio->bi_disk->queue)
				bio_list_add(&same, bio);
			else
				bio_list_add(&lower, bio);

		/*
		 * Now assemble so we handle the lowest level first.
		 */
		bio_list_merge(&bio_list_on_stack[0], &lower);
		bio_list_merge(&bio_list_on_stack[0], &same);
		bio_list_merge(&bio_list_on_stack[0], &bio_list_on_stack[1]);
	} while ((bio = bio_list_pop(&bio_list_on_stack[0])));

	current->bio_list = NULL;
	return ret;
}

static blk_qc_t __submit_bio_noacct_mq(struct bio *bio)
{
	struct bio_list bio_list[2] = { };
	blk_qc_t ret = BLK_QC_T_NONE;

	current->bio_list = bio_list;

	do {
		struct gendisk *disk = bio->bi_disk;

		if (unlikely(bio_queue_enter(bio) != 0))
			continue;

		if (!blk_crypto_bio_prep(&bio)) {
			blk_queue_exit(disk->queue);
			ret = BLK_QC_T_NONE;
			continue;
		}

		ret = blk_mq_submit_bio(bio);
	} while ((bio = bio_list_pop(&bio_list[0])));

	current->bio_list = NULL;
	return ret;
}

/**
 * submit_bio_noacct - re-submit a bio to the block device layer for I/O
 * @bio:  The bio describing the location in memory and on the device.
 *
 * This is a version of submit_bio() that shall only be used for I/O that is
 * resubmitted to lower level drivers by stacking block drivers.  All file
 * systems and other upper level users of the block layer should use
 * submit_bio() instead.
 */
blk_qc_t submit_bio_noacct(struct bio *bio)
{
	if (!submit_bio_checks(bio))
		return BLK_QC_T_NONE;

	/*
	 * We only want one ->submit_bio to be active at a time, else stack
	 * usage with stacked devices could be a problem.  Use current->bio_list
	 * to collect a list of requests submited by a ->submit_bio method while
	 * it is active, and then process them after it returned.
	 */
	if (current->bio_list) {
		bio_list_add(&current->bio_list[0], bio);
		return BLK_QC_T_NONE;
	}

	if (!bio->bi_disk->fops->submit_bio)
		return __submit_bio_noacct_mq(bio);
	return __submit_bio_noacct(bio);
}
EXPORT_SYMBOL(submit_bio_noacct);

/**
 * submit_bio - submit a bio to the block device layer for I/O
 * @bio: The &struct bio which describes the I/O
 *
 * submit_bio() is used to submit I/O requests to block devices.  It is passed a
 * fully set up &struct bio that describes the I/O that needs to be done.  The
 * bio will be send to the device described by the bi_disk and bi_partno fields.
 *
 * The success/failure status of the request, along with notification of
 * completion, is delivered asynchronously through the ->bi_end_io() callback
 * in @bio.  The bio must NOT be touched by thecaller until ->bi_end_io() has
 * been called.
 */
blk_qc_t submit_bio(struct bio *bio)
{
	if (blkcg_punt_bio_submit(bio))
		return BLK_QC_T_NONE;

	/*
	 * If it's a regular read/write or a barrier with data attached,
	 * go through the normal accounting stuff before submission.
	 */
	if (bio_has_data(bio)) {
		unsigned int count;

		if (unlikely(bio_op(bio) == REQ_OP_WRITE_SAME))
			count = queue_logical_block_size(bio->bi_disk->queue) >> 9;
		else
			count = bio_sectors(bio);

		if (op_is_write(bio_op(bio))) {
			count_vm_events(PGPGOUT, count);
		} else {
			task_io_account_read(bio->bi_iter.bi_size);
			count_vm_events(PGPGIN, count);
		}

		if (unlikely(block_dump)) {
			char b[BDEVNAME_SIZE];
			printk(KERN_DEBUG "%s(%d): %s block %Lu on %s (%u sectors)\n",
			current->comm, task_pid_nr(current),
				op_is_write(bio_op(bio)) ? "WRITE" : "READ",
				(unsigned long long)bio->bi_iter.bi_sector,
				bio_devname(bio, b), count);
		}
	}

	/*
	 * If we're reading data that is part of the userspace workingset, count
	 * submission time as memory stall.  When the device is congested, or
	 * the submitting cgroup IO-throttled, submission can be a significant
	 * part of overall IO time.
	 */
	if (unlikely(bio_op(bio) == REQ_OP_READ &&
	    bio_flagged(bio, BIO_WORKINGSET))) {
		unsigned long pflags;
		blk_qc_t ret;

		psi_memstall_enter(&pflags);
		ret = submit_bio_noacct(bio);
		psi_memstall_leave(&pflags);

		return ret;
	}

	return submit_bio_noacct(bio);
}
EXPORT_SYMBOL(submit_bio);

/**
 * blk_cloned_rq_check_limits - Helper function to check a cloned request
 *                              for the new queue limits
 * @q:  the queue
 * @rq: the request being checked
 *
 * Description:
 *    @rq may have been made based on weaker limitations of upper-level queues
 *    in request stacking drivers, and it may violate the limitation of @q.
 *    Since the block layer and the underlying device driver trust @rq
 *    after it is inserted to @q, it should be checked against @q before
 *    the insertion using this generic function.
 *
 *    Request stacking drivers like request-based dm may change the queue
 *    limits when retrying requests on other queues. Those requests need
 *    to be checked against the new queue limits again during dispatch.
 */
static blk_status_t blk_cloned_rq_check_limits(struct request_queue *q,
				      struct request *rq)
{
	unsigned int max_sectors = blk_queue_get_max_sectors(q, req_op(rq));

	if (blk_rq_sectors(rq) > max_sectors) {
		/*
		 * SCSI device does not have a good way to return if
		 * Write Same/Zero is actually supported. If a device rejects
		 * a non-read/write command (discard, write same,etc.) the
		 * low-level device driver will set the relevant queue limit to
		 * 0 to prevent blk-lib from issuing more of the offending
		 * operations. Commands queued prior to the queue limit being
		 * reset need to be completed with BLK_STS_NOTSUPP to avoid I/O
		 * errors being propagated to upper layers.
		 */
		if (max_sectors == 0)
			return BLK_STS_NOTSUPP;

		printk(KERN_ERR "%s: over max size limit. (%u > %u)\n",
			__func__, blk_rq_sectors(rq), max_sectors);
		return BLK_STS_IOERR;
	}

	/*
	 * queue's settings related to segment counting like q->bounce_pfn
	 * may differ from that of other stacking queues.
	 * Recalculate it to check the request correctly on this queue's
	 * limitation.
	 */
	rq->nr_phys_segments = blk_recalc_rq_segments(rq);
	if (rq->nr_phys_segments > queue_max_segments(q)) {
		printk(KERN_ERR "%s: over max segments limit. (%hu > %hu)\n",
			__func__, rq->nr_phys_segments, queue_max_segments(q));
		return BLK_STS_IOERR;
	}

	return BLK_STS_OK;
}

/**
 * blk_insert_cloned_request - Helper for stacking drivers to submit a request
 * @q:  the queue to submit the request
 * @rq: the request being queued
 */
blk_status_t blk_insert_cloned_request(struct request_queue *q, struct request *rq)
{
	blk_status_t ret;

	ret = blk_cloned_rq_check_limits(q, rq);
	if (ret != BLK_STS_OK)
		return ret;

	if (rq->rq_disk &&
	    should_fail_request(&rq->rq_disk->part0, blk_rq_bytes(rq)))
		return BLK_STS_IOERR;

	if (blk_crypto_insert_cloned_request(rq))
		return BLK_STS_IOERR;

	if (blk_queue_io_stat(q))
		blk_account_io_start(rq);

	/*
	 * Since we have a scheduler attached on the top device,
	 * bypass a potential scheduler on the bottom device for
	 * insert.
	 */
	return blk_mq_request_issue_directly(rq, true);
}
EXPORT_SYMBOL_GPL(blk_insert_cloned_request);

/**
 * blk_rq_err_bytes - determine number of bytes till the next failure boundary
 * @rq: request to examine
 *
 * Description:
 *     A request could be merge of IOs which require different failure
 *     handling.  This function determines the number of bytes which
 *     can be failed from the beginning of the request without
 *     crossing into area which need to be retried further.
 *
 * Return:
 *     The number of bytes to fail.
 */
unsigned int blk_rq_err_bytes(const struct request *rq)
{
	unsigned int ff = rq->cmd_flags & REQ_FAILFAST_MASK;
	unsigned int bytes = 0;
	struct bio *bio;

	if (!(rq->rq_flags & RQF_MIXED_MERGE))
		return blk_rq_bytes(rq);

	/*
	 * Currently the only 'mixing' which can happen is between
	 * different fastfail types.  We can safely fail portions
	 * which have all the failfast bits that the first one has -
	 * the ones which are at least as eager to fail as the first
	 * one.
	 */
	for (bio = rq->bio; bio; bio = bio->bi_next) {
		if ((bio->bi_opf & ff) != ff)
			break;
		bytes += bio->bi_iter.bi_size;
	}

	/* this could lead to infinite loop */
	BUG_ON(blk_rq_bytes(rq) && !bytes);
	return bytes;
}
EXPORT_SYMBOL_GPL(blk_rq_err_bytes);

static void update_io_ticks(struct hd_struct *part, unsigned long now, bool end)
{
	unsigned long stamp;
again:
	stamp = READ_ONCE(part->stamp);
	if (unlikely(stamp != now)) {
		if (likely(cmpxchg(&part->stamp, stamp, now) == stamp))
			__part_stat_add(part, io_ticks, end ? now - stamp : 1);
	}
	if (part->partno) {
		part = &part_to_disk(part)->part0;
		goto again;
	}
}

static void blk_account_io_completion(struct request *req, unsigned int bytes)
{
	if (req->part && blk_do_io_stat(req)) {
		const int sgrp = op_stat_group(req_op(req));
		struct hd_struct *part;

		part_stat_lock();
		part = req->part;
		part_stat_add(part, sectors[sgrp], bytes >> 9);
		part_stat_unlock();
	}
}

void blk_account_io_done(struct request *req, u64 now)
{
	/*
	 * Account IO completion.  flush_rq isn't accounted as a
	 * normal IO on queueing nor completion.  Accounting the
	 * containing request is enough.
	 */
	if (req->part && blk_do_io_stat(req) &&
	    !(req->rq_flags & RQF_FLUSH_SEQ)) {
		const int sgrp = op_stat_group(req_op(req));
		struct hd_struct *part;

		part_stat_lock();
		part = req->part;

		update_io_ticks(part, jiffies, true);
		part_stat_inc(part, ios[sgrp]);
		part_stat_add(part, nsecs[sgrp], now - req->start_time_ns);
		part_stat_unlock();

		hd_struct_put(part);
	}
}

void blk_account_io_start(struct request *rq)
{
	if (!blk_do_io_stat(rq))
		return;

	rq->part = disk_map_sector_rcu(rq->rq_disk, blk_rq_pos(rq));

	part_stat_lock();
	update_io_ticks(rq->part, jiffies, false);
	part_stat_unlock();
}

static unsigned long __part_start_io_acct(struct hd_struct *part,
					  unsigned int sectors, unsigned int op)
{
	const int sgrp = op_stat_group(op);
	unsigned long now = READ_ONCE(jiffies);

	part_stat_lock();
	update_io_ticks(part, now, false);
	part_stat_inc(part, ios[sgrp]);
	part_stat_add(part, sectors[sgrp], sectors);
	part_stat_local_inc(part, in_flight[op_is_write(op)]);
	part_stat_unlock();

	return now;
}

unsigned long part_start_io_acct(struct gendisk *disk, struct hd_struct **part,
				 struct bio *bio)
{
	*part = disk_map_sector_rcu(disk, bio->bi_iter.bi_sector);

	return __part_start_io_acct(*part, bio_sectors(bio), bio_op(bio));
}
EXPORT_SYMBOL_GPL(part_start_io_acct);

unsigned long disk_start_io_acct(struct gendisk *disk, unsigned int sectors,
				 unsigned int op)
{
	return __part_start_io_acct(&disk->part0, sectors, op);
}
EXPORT_SYMBOL(disk_start_io_acct);

static void __part_end_io_acct(struct hd_struct *part, unsigned int op,
			       unsigned long start_time)
{
	const int sgrp = op_stat_group(op);
	unsigned long now = READ_ONCE(jiffies);
	unsigned long duration = now - start_time;

	part_stat_lock();
	update_io_ticks(part, now, true);
	part_stat_add(part, nsecs[sgrp], jiffies_to_nsecs(duration));
	part_stat_local_dec(part, in_flight[op_is_write(op)]);
	part_stat_unlock();
}

void part_end_io_acct(struct hd_struct *part, struct bio *bio,
		      unsigned long start_time)
{
	__part_end_io_acct(part, bio_op(bio), start_time);
	hd_struct_put(part);
}
EXPORT_SYMBOL_GPL(part_end_io_acct);

void disk_end_io_acct(struct gendisk *disk, unsigned int op,
		      unsigned long start_time)
{
	__part_end_io_acct(&disk->part0, op, start_time);
}
EXPORT_SYMBOL(disk_end_io_acct);

/*
 * Steal bios from a request and add them to a bio list.
 * The request must not have been partially completed before.
 */
void blk_steal_bios(struct bio_list *list, struct request *rq)
{
	if (rq->bio) {
		if (list->tail)
			list->tail->bi_next = rq->bio;
		else
			list->head = rq->bio;
		list->tail = rq->biotail;

		rq->bio = NULL;
		rq->biotail = NULL;
	}

	rq->__data_len = 0;
}
EXPORT_SYMBOL_GPL(blk_steal_bios);

/**
 * blk_update_request - Special helper function for request stacking drivers
 * @req:      the request being processed
 * @error:    block status code
 * @nr_bytes: number of bytes to complete @req
 *
 * Description:
 *     Ends I/O on a number of bytes attached to @req, but doesn't complete
 *     the request structure even if @req doesn't have leftover.
 *     If @req has leftover, sets it up for the next range of segments.
 *
 *     This special helper function is only for request stacking drivers
 *     (e.g. request-based dm) so that they can handle partial completion.
 *     Actual device drivers should use blk_mq_end_request instead.
 *
 *     Passing the result of blk_rq_bytes() as @nr_bytes guarantees
 *     %false return from this function.
 *
 * Note:
 *	The RQF_SPECIAL_PAYLOAD flag is ignored on purpose in both
 *	blk_rq_bytes() and in blk_update_request().
 *
 * Return:
 *     %false - this request doesn't have any more data
 *     %true  - this request has more data
 **/
bool blk_update_request(struct request *req, blk_status_t error,
		unsigned int nr_bytes)
{
	int total_bytes;

	trace_block_rq_complete(req, blk_status_to_errno(error), nr_bytes);

	if (!req->bio)
		return false;

#ifdef CONFIG_BLK_DEV_INTEGRITY
	if (blk_integrity_rq(req) && req_op(req) == REQ_OP_READ &&
	    error == BLK_STS_OK)
		req->q->integrity.profile->complete_fn(req, nr_bytes);
#endif

	if (unlikely(error && !blk_rq_is_passthrough(req) &&
		     !(req->rq_flags & RQF_QUIET)))
		print_req_error(req, error, __func__);

	blk_account_io_completion(req, nr_bytes);

	total_bytes = 0;
	while (req->bio) {
		struct bio *bio = req->bio;
		unsigned bio_bytes = min(bio->bi_iter.bi_size, nr_bytes);

		if (bio_bytes == bio->bi_iter.bi_size)
			req->bio = bio->bi_next;

		/* Completion has already been traced */
		bio_clear_flag(bio, BIO_TRACE_COMPLETION);
		req_bio_endio(req, bio, bio_bytes, error);

		total_bytes += bio_bytes;
		nr_bytes -= bio_bytes;

		if (!nr_bytes)
			break;
	}

	/*
	 * completely done
	 */
	if (!req->bio) {
		/*
		 * Reset counters so that the request stacking driver
		 * can find how many bytes remain in the request
		 * later.
		 */
		req->__data_len = 0;
		return false;
	}

	req->__data_len -= total_bytes;

	/* update sector only for requests with clear definition of sector */
	if (!blk_rq_is_passthrough(req))
		req->__sector += total_bytes >> 9;

	/* mixed attributes always follow the first bio */
	if (req->rq_flags & RQF_MIXED_MERGE) {
		req->cmd_flags &= ~REQ_FAILFAST_MASK;
		req->cmd_flags |= req->bio->bi_opf & REQ_FAILFAST_MASK;
	}

	if (!(req->rq_flags & RQF_SPECIAL_PAYLOAD)) {
		/*
		 * If total number of sectors is less than the first segment
		 * size, something has gone terribly wrong.
		 */
		if (blk_rq_bytes(req) < blk_rq_cur_bytes(req)) {
			blk_dump_rq_flags(req, "request botched");
			req->__data_len = blk_rq_cur_bytes(req);
		}

		/* recalculate the number of segments */
		req->nr_phys_segments = blk_recalc_rq_segments(req);
	}

	return true;
}
EXPORT_SYMBOL_GPL(blk_update_request);

#if ARCH_IMPLEMENTS_FLUSH_DCACHE_PAGE
/**
 * rq_flush_dcache_pages - Helper function to flush all pages in a request
 * @rq: the request to be flushed
 *
 * Description:
 *     Flush all pages in @rq.
 */
void rq_flush_dcache_pages(struct request *rq)
{
	struct req_iterator iter;
	struct bio_vec bvec;

	rq_for_each_segment(bvec, rq, iter)
		flush_dcache_page(bvec.bv_page);
}
EXPORT_SYMBOL_GPL(rq_flush_dcache_pages);
#endif

/**
 * blk_lld_busy - Check if underlying low-level drivers of a device are busy
 * @q : the queue of the device being checked
 *
 * Description:
 *    Check if underlying low-level drivers of a device are busy.
 *    If the drivers want to export their busy state, they must set own
 *    exporting function using blk_queue_lld_busy() first.
 *
 *    Basically, this function is used only by request stacking drivers
 *    to stop dispatching requests to underlying devices when underlying
 *    devices are busy.  This behavior helps more I/O merging on the queue
 *    of the request stacking driver and prevents I/O throughput regression
 *    on burst I/O load.
 *
 * Return:
 *    0 - Not busy (The request stacking driver should dispatch request)
 *    1 - Busy (The request stacking driver should stop dispatching request)
 */
int blk_lld_busy(struct request_queue *q)
{
	if (queue_is_mq(q) && q->mq_ops->busy)
		return q->mq_ops->busy(q);

	return 0;
}
EXPORT_SYMBOL_GPL(blk_lld_busy);

/**
 * blk_rq_unprep_clone - Helper function to free all bios in a cloned request
 * @rq: the clone request to be cleaned up
 *
 * Description:
 *     Free all bios in @rq for a cloned request.
 */
void blk_rq_unprep_clone(struct request *rq)
{
	struct bio *bio;

	while ((bio = rq->bio) != NULL) {
		rq->bio = bio->bi_next;

		bio_put(bio);
	}
}
EXPORT_SYMBOL_GPL(blk_rq_unprep_clone);

/**
 * blk_rq_prep_clone - Helper function to setup clone request
 * @rq: the request to be setup
 * @rq_src: original request to be cloned
 * @bs: bio_set that bios for clone are allocated from
 * @gfp_mask: memory allocation mask for bio
 * @bio_ctr: setup function to be called for each clone bio.
 *           Returns %0 for success, non %0 for failure.
 * @data: private data to be passed to @bio_ctr
 *
 * Description:
 *     Clones bios in @rq_src to @rq, and copies attributes of @rq_src to @rq.
 *     Also, pages which the original bios are pointing to are not copied
 *     and the cloned bios just point same pages.
 *     So cloned bios must be completed before original bios, which means
 *     the caller must complete @rq before @rq_src.
 */
int blk_rq_prep_clone(struct request *rq, struct request *rq_src,
		      struct bio_set *bs, gfp_t gfp_mask,
		      int (*bio_ctr)(struct bio *, struct bio *, void *),
		      void *data)
{
	struct bio *bio, *bio_src;

	if (!bs)
		bs = &fs_bio_set;

	__rq_for_each_bio(bio_src, rq_src) {
		bio = bio_clone_fast(bio_src, gfp_mask, bs);
		if (!bio)
			goto free_and_out;

		if (bio_ctr && bio_ctr(bio, bio_src, data))
			goto free_and_out;

		if (rq->bio) {
			rq->biotail->bi_next = bio;
			rq->biotail = bio;
		} else {
			rq->bio = rq->biotail = bio;
		}
		bio = NULL;
	}

	/* Copy attributes of the original request to the clone request. */
	rq->__sector = blk_rq_pos(rq_src);
	rq->__data_len = blk_rq_bytes(rq_src);
	if (rq_src->rq_flags & RQF_SPECIAL_PAYLOAD) {
		rq->rq_flags |= RQF_SPECIAL_PAYLOAD;
		rq->special_vec = rq_src->special_vec;
	}
	rq->nr_phys_segments = rq_src->nr_phys_segments;
	rq->ioprio = rq_src->ioprio;

	if (rq->bio && blk_crypto_rq_bio_prep(rq, rq->bio, gfp_mask) < 0)
		goto free_and_out;

	return 0;

free_and_out:
	if (bio)
		bio_put(bio);
	blk_rq_unprep_clone(rq);

	return -ENOMEM;
}
EXPORT_SYMBOL_GPL(blk_rq_prep_clone);

int kblockd_schedule_work(struct work_struct *work)
{
	return queue_work(kblockd_workqueue, work);
}
EXPORT_SYMBOL(kblockd_schedule_work);

int kblockd_mod_delayed_work_on(int cpu, struct delayed_work *dwork,
				unsigned long delay)
{
	return mod_delayed_work_on(cpu, kblockd_workqueue, dwork, delay);
}
EXPORT_SYMBOL(kblockd_mod_delayed_work_on);

/**
 * blk_start_plug - initialize blk_plug and track it inside the task_struct
 * @plug:	The &struct blk_plug that needs to be initialized
 *
 * Description:
 *   blk_start_plug() indicates to the block layer an intent by the caller
 *   to submit multiple I/O requests in a batch.  The block layer may use
 *   this hint to defer submitting I/Os from the caller until blk_finish_plug()
 *   is called.  However, the block layer may choose to submit requests
 *   before a call to blk_finish_plug() if the number of queued I/Os
 *   exceeds %BLK_MAX_REQUEST_COUNT, or if the size of the I/O is larger than
 *   %BLK_PLUG_FLUSH_SIZE.  The queued I/Os may also be submitted early if
 *   the task schedules (see below).
 *
 *   Tracking blk_plug inside the task_struct will help with auto-flushing the
 *   pending I/O should the task end up blocking between blk_start_plug() and
 *   blk_finish_plug(). This is important from a performance perspective, but
 *   also ensures that we don't deadlock. For instance, if the task is blocking
 *   for a memory allocation, memory reclaim could end up wanting to free a
 *   page belonging to that request that is currently residing in our private
 *   plug. By flushing the pending I/O when the process goes to sleep, we avoid
 *   this kind of deadlock.
 */
void blk_start_plug(struct blk_plug *plug)
{
	struct task_struct *tsk = current;

	/*
	 * If this is a nested plug, don't actually assign it.
	 */
	if (tsk->plug)
		return;

	INIT_LIST_HEAD(&plug->mq_list);
	INIT_LIST_HEAD(&plug->cb_list);
	plug->rq_count = 0;
	plug->multiple_queues = false;
	plug->nowait = false;

	/*
	 * Store ordering should not be needed here, since a potential
	 * preempt will imply a full memory barrier
	 */
	tsk->plug = plug;
}
EXPORT_SYMBOL(blk_start_plug);

static void flush_plug_callbacks(struct blk_plug *plug, bool from_schedule)
{
	LIST_HEAD(callbacks);

	while (!list_empty(&plug->cb_list)) {
		list_splice_init(&plug->cb_list, &callbacks);

		while (!list_empty(&callbacks)) {
			struct blk_plug_cb *cb = list_first_entry(&callbacks,
							  struct blk_plug_cb,
							  list);
			list_del(&cb->list);
			cb->callback(cb, from_schedule);
		}
	}
}

struct blk_plug_cb *blk_check_plugged(blk_plug_cb_fn unplug, void *data,
				      int size)
{
	struct blk_plug *plug = current->plug;
	struct blk_plug_cb *cb;

	if (!plug)
		return NULL;

	list_for_each_entry(cb, &plug->cb_list, list)
		if (cb->callback == unplug && cb->data == data)
			return cb;

	/* Not currently on the callback list */
	BUG_ON(size < sizeof(*cb));
	cb = kzalloc(size, GFP_ATOMIC);
	if (cb) {
		cb->data = data;
		cb->callback = unplug;
		list_add(&cb->list, &plug->cb_list);
	}
	return cb;
}
EXPORT_SYMBOL(blk_check_plugged);

void blk_flush_plug_list(struct blk_plug *plug, bool from_schedule)
{
	flush_plug_callbacks(plug, from_schedule);

	if (!list_empty(&plug->mq_list))
		blk_mq_flush_plug_list(plug, from_schedule);
}

/**
 * blk_finish_plug - mark the end of a batch of submitted I/O
 * @plug:	The &struct blk_plug passed to blk_start_plug()
 *
 * Description:
 * Indicate that a batch of I/O submissions is complete.  This function
 * must be paired with an initial call to blk_start_plug().  The intent
 * is to allow the block layer to optimize I/O submission.  See the
 * documentation for blk_start_plug() for more information.
 */
void blk_finish_plug(struct blk_plug *plug)
{
	if (plug != current->plug)
		return;
	blk_flush_plug_list(plug, false);

	current->plug = NULL;
}
EXPORT_SYMBOL(blk_finish_plug);

void blk_io_schedule(void)
{
	/* Prevent hang_check timer from firing at us during very long I/O */
	unsigned long timeout = sysctl_hung_task_timeout_secs * HZ / 2;

	if (timeout)
		io_schedule_timeout(timeout);
	else
		io_schedule();
}
EXPORT_SYMBOL_GPL(blk_io_schedule);

int __init blk_dev_init(void)
{
	BUILD_BUG_ON(REQ_OP_LAST >= (1 << REQ_OP_BITS));
	BUILD_BUG_ON(REQ_OP_BITS + REQ_FLAG_BITS > 8 *
			sizeof_field(struct request, cmd_flags));
	BUILD_BUG_ON(REQ_OP_BITS + REQ_FLAG_BITS > 8 *
			sizeof_field(struct bio, bi_opf));

	/* used for unplugging and affects IO latency/throughput - HIGHPRI */
	kblockd_workqueue = alloc_workqueue("kblockd",
					    WQ_MEM_RECLAIM | WQ_HIGHPRI, 0);
	if (!kblockd_workqueue)
		panic("Failed to create kblockd\n");

	blk_requestq_cachep = kmem_cache_create("request_queue",
			sizeof(struct request_queue), 0, SLAB_PANIC, NULL);

	blk_debugfs_root = debugfs_create_dir("block", NULL);

	return 0;
}<|MERGE_RESOLUTION|>--- conflicted
+++ resolved
@@ -542,12 +542,6 @@
 	if (!q->stats)
 		goto fail_stats;
 
-<<<<<<< HEAD
-	q->backing_dev_info->ra_pages = VM_READAHEAD_PAGES;
-	q->backing_dev_info->io_pages = VM_READAHEAD_PAGES;
-	q->backing_dev_info->capabilities = BDI_CAP_CGROUP_WRITEBACK;
-=======
->>>>>>> 11811d61
 	q->node = node_id;
 
 	atomic_set(&q->nr_active_requests_shared_sbitmap, 0);
