--- conflicted
+++ resolved
@@ -563,39 +563,19 @@
 
 #define __lockdep_enabled	(debug_locks && !this_cpu_read(lockdep_recursion))
 
-/*
- * The below lockdep_assert_*() macros use raw_cpu_read() to access the above
- * per-cpu variables. This is required because this_cpu_read() will potentially
- * call into preempt/irq-disable and that obviously isn't right. This is also
- * correct because when IRQs are enabled, it doesn't matter if we accidentally
- * read the value from our previous CPU.
- */
-
 #define lockdep_assert_irqs_enabled()					\
 do {									\
-<<<<<<< HEAD
-	WARN_ON_ONCE(debug_locks && !raw_cpu_read(hardirqs_enabled));	\
-=======
 	WARN_ON_ONCE(__lockdep_enabled && !this_cpu_read(hardirqs_enabled)); \
->>>>>>> 11811d61
 } while (0)
 
 #define lockdep_assert_irqs_disabled()					\
 do {									\
-<<<<<<< HEAD
-	WARN_ON_ONCE(debug_locks && raw_cpu_read(hardirqs_enabled));	\
-=======
 	WARN_ON_ONCE(__lockdep_enabled && this_cpu_read(hardirqs_enabled)); \
->>>>>>> 11811d61
 } while (0)
 
 #define lockdep_assert_in_irq()						\
 do {									\
-<<<<<<< HEAD
-	WARN_ON_ONCE(debug_locks && !raw_cpu_read(hardirq_context));	\
-=======
 	WARN_ON_ONCE(__lockdep_enabled && !this_cpu_read(hardirq_context)); \
->>>>>>> 11811d61
 } while (0)
 
 #define lockdep_assert_preemption_enabled()				\
@@ -603,7 +583,7 @@
 	WARN_ON_ONCE(IS_ENABLED(CONFIG_PREEMPT_COUNT)	&&		\
 		     __lockdep_enabled			&&		\
 		     (preempt_count() != 0		||		\
-		      !raw_cpu_read(hardirqs_enabled)));		\
+		      !this_cpu_read(hardirqs_enabled)));		\
 } while (0)
 
 #define lockdep_assert_preemption_disabled()				\
@@ -611,7 +591,7 @@
 	WARN_ON_ONCE(IS_ENABLED(CONFIG_PREEMPT_COUNT)	&&		\
 		     __lockdep_enabled			&&		\
 		     (preempt_count() == 0		&&		\
-		      raw_cpu_read(hardirqs_enabled)));			\
+		      this_cpu_read(hardirqs_enabled)));		\
 } while (0)
 
 #else
