/* SPDX-License-Identifier: GPL-2.0 */
#ifndef _LINUX_MM_H
#define _LINUX_MM_H

#include <linux/errno.h>

#ifdef __KERNEL__

#include <linux/mmdebug.h>
#include <linux/gfp.h>
#include <linux/bug.h>
#include <linux/list.h>
#include <linux/mmzone.h>
#include <linux/rbtree.h>
#include <linux/atomic.h>
#include <linux/debug_locks.h>
#include <linux/mm_types.h>
#include <linux/mmap_lock.h>
#include <linux/range.h>
#include <linux/pfn.h>
#include <linux/percpu-refcount.h>
#include <linux/bit_spinlock.h>
#include <linux/shrinker.h>
#include <linux/resource.h>
#include <linux/page_ext.h>
#include <linux/err.h>
#include <linux/page-flags.h>
#include <linux/page_ref.h>
#include <linux/memremap.h>
#include <linux/overflow.h>
#include <linux/sizes.h>
#include <linux/sched.h>
#include <linux/pgtable.h>

struct mempolicy;
struct anon_vma;
struct anon_vma_chain;
struct file_ra_state;
struct user_struct;
struct writeback_control;
struct bdi_writeback;
struct pt_regs;

extern int sysctl_page_lock_unfairness;

void init_mm_internals(void);

#ifndef CONFIG_NEED_MULTIPLE_NODES	/* Don't use mapnrs, do it properly */
extern unsigned long max_mapnr;

static inline void set_max_mapnr(unsigned long limit)
{
	max_mapnr = limit;
}
#else
static inline void set_max_mapnr(unsigned long limit) { }
#endif

extern atomic_long_t _totalram_pages;
static inline unsigned long totalram_pages(void)
{
	return (unsigned long)atomic_long_read(&_totalram_pages);
}

static inline void totalram_pages_inc(void)
{
	atomic_long_inc(&_totalram_pages);
}

static inline void totalram_pages_dec(void)
{
	atomic_long_dec(&_totalram_pages);
}

static inline void totalram_pages_add(long count)
{
	atomic_long_add(count, &_totalram_pages);
}

extern void * high_memory;
extern int page_cluster;

#ifdef CONFIG_SYSCTL
extern int sysctl_legacy_va_layout;
#else
#define sysctl_legacy_va_layout 0
#endif

#ifdef CONFIG_HAVE_ARCH_MMAP_RND_BITS
extern const int mmap_rnd_bits_min;
extern const int mmap_rnd_bits_max;
extern int mmap_rnd_bits __read_mostly;
#endif
#ifdef CONFIG_HAVE_ARCH_MMAP_RND_COMPAT_BITS
extern const int mmap_rnd_compat_bits_min;
extern const int mmap_rnd_compat_bits_max;
extern int mmap_rnd_compat_bits __read_mostly;
#endif

#include <asm/page.h>
#include <asm/processor.h>

/*
 * Architectures that support memory tagging (assigning tags to memory regions,
 * embedding these tags into addresses that point to these memory regions, and
 * checking that the memory and the pointer tags match on memory accesses)
 * redefine this macro to strip tags from pointers.
 * It's defined as noop for arcitectures that don't support memory tagging.
 */
#ifndef untagged_addr
#define untagged_addr(addr) (addr)
#endif

#ifndef __pa_symbol
#define __pa_symbol(x)  __pa(RELOC_HIDE((unsigned long)(x), 0))
#endif

#ifndef page_to_virt
#define page_to_virt(x)	__va(PFN_PHYS(page_to_pfn(x)))
#endif

#ifndef lm_alias
#define lm_alias(x)	__va(__pa_symbol(x))
#endif

/*
 * To prevent common memory management code establishing
 * a zero page mapping on a read fault.
 * This macro should be defined within <asm/pgtable.h>.
 * s390 does this to prevent multiplexing of hardware bits
 * related to the physical page in case of virtualization.
 */
#ifndef mm_forbids_zeropage
#define mm_forbids_zeropage(X)	(0)
#endif

/*
 * On some architectures it is expensive to call memset() for small sizes.
 * If an architecture decides to implement their own version of
 * mm_zero_struct_page they should wrap the defines below in a #ifndef and
 * define their own version of this macro in <asm/pgtable.h>
 */
#if BITS_PER_LONG == 64
/* This function must be updated when the size of struct page grows above 80
 * or reduces below 56. The idea that compiler optimizes out switch()
 * statement, and only leaves move/store instructions. Also the compiler can
 * combine write statments if they are both assignments and can be reordered,
 * this can result in several of the writes here being dropped.
 */
#define	mm_zero_struct_page(pp) __mm_zero_struct_page(pp)
static inline void __mm_zero_struct_page(struct page *page)
{
	unsigned long *_pp = (void *)page;

	 /* Check that struct page is either 56, 64, 72, or 80 bytes */
	BUILD_BUG_ON(sizeof(struct page) & 7);
	BUILD_BUG_ON(sizeof(struct page) < 56);
	BUILD_BUG_ON(sizeof(struct page) > 80);

	switch (sizeof(struct page)) {
	case 80:
		_pp[9] = 0;
		fallthrough;
	case 72:
		_pp[8] = 0;
		fallthrough;
	case 64:
		_pp[7] = 0;
		fallthrough;
	case 56:
		_pp[6] = 0;
		_pp[5] = 0;
		_pp[4] = 0;
		_pp[3] = 0;
		_pp[2] = 0;
		_pp[1] = 0;
		_pp[0] = 0;
	}
}
#else
#define mm_zero_struct_page(pp)  ((void)memset((pp), 0, sizeof(struct page)))
#endif

/*
 * Default maximum number of active map areas, this limits the number of vmas
 * per mm struct. Users can overwrite this number by sysctl but there is a
 * problem.
 *
 * When a program's coredump is generated as ELF format, a section is created
 * per a vma. In ELF, the number of sections is represented in unsigned short.
 * This means the number of sections should be smaller than 65535 at coredump.
 * Because the kernel adds some informative sections to a image of program at
 * generating coredump, we need some margin. The number of extra sections is
 * 1-3 now and depends on arch. We use "5" as safe margin, here.
 *
 * ELF extended numbering allows more than 65535 sections, so 16-bit bound is
 * not a hard limit any more. Although some userspace tools can be surprised by
 * that.
 */
#define MAPCOUNT_ELF_CORE_MARGIN	(5)
#define DEFAULT_MAX_MAP_COUNT	(USHRT_MAX - MAPCOUNT_ELF_CORE_MARGIN)

extern int sysctl_max_map_count;

extern unsigned long sysctl_user_reserve_kbytes;
extern unsigned long sysctl_admin_reserve_kbytes;

extern int sysctl_overcommit_memory;
extern int sysctl_overcommit_ratio;
extern unsigned long sysctl_overcommit_kbytes;

int overcommit_ratio_handler(struct ctl_table *, int, void *, size_t *,
		loff_t *);
int overcommit_kbytes_handler(struct ctl_table *, int, void *, size_t *,
		loff_t *);
int overcommit_policy_handler(struct ctl_table *, int, void *, size_t *,
		loff_t *);

#define nth_page(page,n) pfn_to_page(page_to_pfn((page)) + (n))

/* to align the pointer to the (next) page boundary */
#define PAGE_ALIGN(addr) ALIGN(addr, PAGE_SIZE)

/* test whether an address (unsigned long or pointer) is aligned to PAGE_SIZE */
#define PAGE_ALIGNED(addr)	IS_ALIGNED((unsigned long)(addr), PAGE_SIZE)

#define lru_to_page(head) (list_entry((head)->prev, struct page, lru))

/*
 * Linux kernel virtual memory manager primitives.
 * The idea being to have a "virtual" mm in the same way
 * we have a virtual fs - giving a cleaner interface to the
 * mm details, and allowing different kinds of memory mappings
 * (from shared memory to executable loading to arbitrary
 * mmap() functions).
 */

struct vm_area_struct *vm_area_alloc(struct mm_struct *);
struct vm_area_struct *vm_area_dup(struct vm_area_struct *);
void vm_area_free(struct vm_area_struct *);

#ifndef CONFIG_MMU
extern struct rb_root nommu_region_tree;
extern struct rw_semaphore nommu_region_sem;

extern unsigned int kobjsize(const void *objp);
#endif

/*
 * vm_flags in vm_area_struct, see mm_types.h.
 * When changing, update also include/trace/events/mmflags.h
 */
#define VM_NONE		0x00000000

#define VM_READ		0x00000001	/* currently active flags */
#define VM_WRITE	0x00000002
#define VM_EXEC		0x00000004
#define VM_SHARED	0x00000008

/* mprotect() hardcodes VM_MAYREAD >> 4 == VM_READ, and so for r/w/x bits. */
#define VM_MAYREAD	0x00000010	/* limits for mprotect() etc */
#define VM_MAYWRITE	0x00000020
#define VM_MAYEXEC	0x00000040
#define VM_MAYSHARE	0x00000080

#define VM_GROWSDOWN	0x00000100	/* general info on the segment */
#define VM_UFFD_MISSING	0x00000200	/* missing pages tracking */
#define VM_PFNMAP	0x00000400	/* Page-ranges managed without "struct page", just pure PFN */
#define VM_DENYWRITE	0x00000800	/* ETXTBSY on write attempts.. */
#define VM_UFFD_WP	0x00001000	/* wrprotect pages tracking */

#define VM_LOCKED	0x00002000
#define VM_IO           0x00004000	/* Memory mapped I/O or similar */

					/* Used by sys_madvise() */
#define VM_SEQ_READ	0x00008000	/* App will access data sequentially */
#define VM_RAND_READ	0x00010000	/* App will not benefit from clustered reads */

#define VM_DONTCOPY	0x00020000      /* Do not copy this vma on fork */
#define VM_DONTEXPAND	0x00040000	/* Cannot expand with mremap() */
#define VM_LOCKONFAULT	0x00080000	/* Lock the pages covered when they are faulted in */
#define VM_ACCOUNT	0x00100000	/* Is a VM accounted object */
#define VM_NORESERVE	0x00200000	/* should the VM suppress accounting */
#define VM_HUGETLB	0x00400000	/* Huge TLB Page VM */
#define VM_SYNC		0x00800000	/* Synchronous page faults */
#define VM_ARCH_1	0x01000000	/* Architecture-specific flag */
#define VM_WIPEONFORK	0x02000000	/* Wipe VMA contents in child. */
#define VM_DONTDUMP	0x04000000	/* Do not include in the core dump */

#ifdef CONFIG_MEM_SOFT_DIRTY
# define VM_SOFTDIRTY	0x08000000	/* Not soft dirty clean area */
#else
# define VM_SOFTDIRTY	0
#endif

#define VM_MIXEDMAP	0x10000000	/* Can contain "struct page" and pure PFN pages */
#define VM_HUGEPAGE	0x20000000	/* MADV_HUGEPAGE marked this vma */
#define VM_NOHUGEPAGE	0x40000000	/* MADV_NOHUGEPAGE marked this vma */
#define VM_MERGEABLE	0x80000000	/* KSM may merge identical pages */

#ifdef CONFIG_ARCH_USES_HIGH_VMA_FLAGS
#define VM_HIGH_ARCH_BIT_0	32	/* bit only usable on 64-bit architectures */
#define VM_HIGH_ARCH_BIT_1	33	/* bit only usable on 64-bit architectures */
#define VM_HIGH_ARCH_BIT_2	34	/* bit only usable on 64-bit architectures */
#define VM_HIGH_ARCH_BIT_3	35	/* bit only usable on 64-bit architectures */
#define VM_HIGH_ARCH_BIT_4	36	/* bit only usable on 64-bit architectures */
#define VM_HIGH_ARCH_0	BIT(VM_HIGH_ARCH_BIT_0)
#define VM_HIGH_ARCH_1	BIT(VM_HIGH_ARCH_BIT_1)
#define VM_HIGH_ARCH_2	BIT(VM_HIGH_ARCH_BIT_2)
#define VM_HIGH_ARCH_3	BIT(VM_HIGH_ARCH_BIT_3)
#define VM_HIGH_ARCH_4	BIT(VM_HIGH_ARCH_BIT_4)
#endif /* CONFIG_ARCH_USES_HIGH_VMA_FLAGS */

#ifdef CONFIG_ARCH_HAS_PKEYS
# define VM_PKEY_SHIFT	VM_HIGH_ARCH_BIT_0
# define VM_PKEY_BIT0	VM_HIGH_ARCH_0	/* A protection key is a 4-bit value */
# define VM_PKEY_BIT1	VM_HIGH_ARCH_1	/* on x86 and 5-bit value on ppc64   */
# define VM_PKEY_BIT2	VM_HIGH_ARCH_2
# define VM_PKEY_BIT3	VM_HIGH_ARCH_3
#ifdef CONFIG_PPC
# define VM_PKEY_BIT4  VM_HIGH_ARCH_4
#else
# define VM_PKEY_BIT4  0
#endif
#endif /* CONFIG_ARCH_HAS_PKEYS */

#if defined(CONFIG_X86)
# define VM_PAT		VM_ARCH_1	/* PAT reserves whole VMA at once (x86) */
#elif defined(CONFIG_PPC)
# define VM_SAO		VM_ARCH_1	/* Strong Access Ordering (powerpc) */
#elif defined(CONFIG_PARISC)
# define VM_GROWSUP	VM_ARCH_1
#elif defined(CONFIG_IA64)
# define VM_GROWSUP	VM_ARCH_1
#elif defined(CONFIG_SPARC64)
# define VM_SPARC_ADI	VM_ARCH_1	/* Uses ADI tag for access control */
# define VM_ARCH_CLEAR	VM_SPARC_ADI
#elif defined(CONFIG_ARM64)
# define VM_ARM64_BTI	VM_ARCH_1	/* BTI guarded page, a.k.a. GP bit */
# define VM_ARCH_CLEAR	VM_ARM64_BTI
#elif !defined(CONFIG_MMU)
# define VM_MAPPED_COPY	VM_ARCH_1	/* T if mapped copy of data (nommu mmap) */
#endif

#if defined(CONFIG_ARM64_MTE)
# define VM_MTE		VM_HIGH_ARCH_0	/* Use Tagged memory for access control */
# define VM_MTE_ALLOWED	VM_HIGH_ARCH_1	/* Tagged memory permitted */
#else
# define VM_MTE		VM_NONE
# define VM_MTE_ALLOWED	VM_NONE
#endif

#ifndef VM_GROWSUP
# define VM_GROWSUP	VM_NONE
#endif

/* Bits set in the VMA until the stack is in its final location */
#define VM_STACK_INCOMPLETE_SETUP	(VM_RAND_READ | VM_SEQ_READ)

#define TASK_EXEC ((current->personality & READ_IMPLIES_EXEC) ? VM_EXEC : 0)

/* Common data flag combinations */
#define VM_DATA_FLAGS_TSK_EXEC	(VM_READ | VM_WRITE | TASK_EXEC | \
				 VM_MAYREAD | VM_MAYWRITE | VM_MAYEXEC)
#define VM_DATA_FLAGS_NON_EXEC	(VM_READ | VM_WRITE | VM_MAYREAD | \
				 VM_MAYWRITE | VM_MAYEXEC)
#define VM_DATA_FLAGS_EXEC	(VM_READ | VM_WRITE | VM_EXEC | \
				 VM_MAYREAD | VM_MAYWRITE | VM_MAYEXEC)

#ifndef VM_DATA_DEFAULT_FLAGS		/* arch can override this */
#define VM_DATA_DEFAULT_FLAGS  VM_DATA_FLAGS_EXEC
#endif

#ifndef VM_STACK_DEFAULT_FLAGS		/* arch can override this */
#define VM_STACK_DEFAULT_FLAGS VM_DATA_DEFAULT_FLAGS
#endif

#ifdef CONFIG_STACK_GROWSUP
#define VM_STACK	VM_GROWSUP
#else
#define VM_STACK	VM_GROWSDOWN
#endif

#define VM_STACK_FLAGS	(VM_STACK | VM_STACK_DEFAULT_FLAGS | VM_ACCOUNT)

/* VMA basic access permission flags */
#define VM_ACCESS_FLAGS (VM_READ | VM_WRITE | VM_EXEC)


/*
 * Special vmas that are non-mergable, non-mlock()able.
 */
#define VM_SPECIAL (VM_IO | VM_DONTEXPAND | VM_PFNMAP | VM_MIXEDMAP)

/* This mask prevents VMA from being scanned with khugepaged */
#define VM_NO_KHUGEPAGED (VM_SPECIAL | VM_HUGETLB)

/* This mask defines which mm->def_flags a process can inherit its parent */
#define VM_INIT_DEF_MASK	VM_NOHUGEPAGE

/* This mask is used to clear all the VMA flags used by mlock */
#define VM_LOCKED_CLEAR_MASK	(~(VM_LOCKED | VM_LOCKONFAULT))

/* Arch-specific flags to clear when updating VM flags on protection change */
#ifndef VM_ARCH_CLEAR
# define VM_ARCH_CLEAR	VM_NONE
#endif
#define VM_FLAGS_CLEAR	(ARCH_VM_PKEY_FLAGS | VM_ARCH_CLEAR)

/*
 * mapping from the currently active vm_flags protection bits (the
 * low four bits) to a page protection mask..
 */
extern pgprot_t protection_map[16];

/**
 * Fault flag definitions.
 *
 * @FAULT_FLAG_WRITE: Fault was a write fault.
 * @FAULT_FLAG_MKWRITE: Fault was mkwrite of existing PTE.
 * @FAULT_FLAG_ALLOW_RETRY: Allow to retry the fault if blocked.
 * @FAULT_FLAG_RETRY_NOWAIT: Don't drop mmap_lock and wait when retrying.
 * @FAULT_FLAG_KILLABLE: The fault task is in SIGKILL killable region.
 * @FAULT_FLAG_TRIED: The fault has been tried once.
 * @FAULT_FLAG_USER: The fault originated in userspace.
 * @FAULT_FLAG_REMOTE: The fault is not for current task/mm.
 * @FAULT_FLAG_INSTRUCTION: The fault was during an instruction fetch.
 * @FAULT_FLAG_INTERRUPTIBLE: The fault can be interrupted by non-fatal signals.
 *
 * About @FAULT_FLAG_ALLOW_RETRY and @FAULT_FLAG_TRIED: we can specify
 * whether we would allow page faults to retry by specifying these two
 * fault flags correctly.  Currently there can be three legal combinations:
 *
 * (a) ALLOW_RETRY and !TRIED:  this means the page fault allows retry, and
 *                              this is the first try
 *
 * (b) ALLOW_RETRY and TRIED:   this means the page fault allows retry, and
 *                              we've already tried at least once
 *
 * (c) !ALLOW_RETRY and !TRIED: this means the page fault does not allow retry
 *
 * The unlisted combination (!ALLOW_RETRY && TRIED) is illegal and should never
 * be used.  Note that page faults can be allowed to retry for multiple times,
 * in which case we'll have an initial fault with flags (a) then later on
 * continuous faults with flags (b).  We should always try to detect pending
 * signals before a retry to make sure the continuous page faults can still be
 * interrupted if necessary.
 */
#define FAULT_FLAG_WRITE			0x01
#define FAULT_FLAG_MKWRITE			0x02
#define FAULT_FLAG_ALLOW_RETRY			0x04
#define FAULT_FLAG_RETRY_NOWAIT			0x08
#define FAULT_FLAG_KILLABLE			0x10
#define FAULT_FLAG_TRIED			0x20
#define FAULT_FLAG_USER				0x40
#define FAULT_FLAG_REMOTE			0x80
#define FAULT_FLAG_INSTRUCTION  		0x100
#define FAULT_FLAG_INTERRUPTIBLE		0x200

/*
 * The default fault flags that should be used by most of the
 * arch-specific page fault handlers.
 */
#define FAULT_FLAG_DEFAULT  (FAULT_FLAG_ALLOW_RETRY | \
			     FAULT_FLAG_KILLABLE | \
			     FAULT_FLAG_INTERRUPTIBLE)

/**
 * fault_flag_allow_retry_first - check ALLOW_RETRY the first time
 *
 * This is mostly used for places where we want to try to avoid taking
 * the mmap_lock for too long a time when waiting for another condition
 * to change, in which case we can try to be polite to release the
 * mmap_lock in the first round to avoid potential starvation of other
 * processes that would also want the mmap_lock.
 *
 * Return: true if the page fault allows retry and this is the first
 * attempt of the fault handling; false otherwise.
 */
static inline bool fault_flag_allow_retry_first(unsigned int flags)
{
	return (flags & FAULT_FLAG_ALLOW_RETRY) &&
	    (!(flags & FAULT_FLAG_TRIED));
}

#define FAULT_FLAG_TRACE \
	{ FAULT_FLAG_WRITE,		"WRITE" }, \
	{ FAULT_FLAG_MKWRITE,		"MKWRITE" }, \
	{ FAULT_FLAG_ALLOW_RETRY,	"ALLOW_RETRY" }, \
	{ FAULT_FLAG_RETRY_NOWAIT,	"RETRY_NOWAIT" }, \
	{ FAULT_FLAG_KILLABLE,		"KILLABLE" }, \
	{ FAULT_FLAG_TRIED,		"TRIED" }, \
	{ FAULT_FLAG_USER,		"USER" }, \
	{ FAULT_FLAG_REMOTE,		"REMOTE" }, \
	{ FAULT_FLAG_INSTRUCTION,	"INSTRUCTION" }, \
	{ FAULT_FLAG_INTERRUPTIBLE,	"INTERRUPTIBLE" }

/*
 * vm_fault is filled by the pagefault handler and passed to the vma's
 * ->fault function. The vma's ->fault is responsible for returning a bitmask
 * of VM_FAULT_xxx flags that give details about how the fault was handled.
 *
 * MM layer fills up gfp_mask for page allocations but fault handler might
 * alter it if its implementation requires a different allocation context.
 *
 * pgoff should be used in favour of virtual_address, if possible.
 */
struct vm_fault {
	struct vm_area_struct *vma;	/* Target VMA */
	unsigned int flags;		/* FAULT_FLAG_xxx flags */
	gfp_t gfp_mask;			/* gfp mask to be used for allocations */
	pgoff_t pgoff;			/* Logical page offset based on vma */
	unsigned long address;		/* Faulting virtual address */
	pmd_t *pmd;			/* Pointer to pmd entry matching
					 * the 'address' */
	pud_t *pud;			/* Pointer to pud entry matching
					 * the 'address'
					 */
	pte_t orig_pte;			/* Value of PTE at the time of fault */

	struct page *cow_page;		/* Page handler may use for COW fault */
	struct page *page;		/* ->fault handlers should return a
					 * page here, unless VM_FAULT_NOPAGE
					 * is set (which is also implied by
					 * VM_FAULT_ERROR).
					 */
	/* These three entries are valid only while holding ptl lock */
	pte_t *pte;			/* Pointer to pte entry matching
					 * the 'address'. NULL if the page
					 * table hasn't been allocated.
					 */
	spinlock_t *ptl;		/* Page table lock.
					 * Protects pte page table if 'pte'
					 * is not NULL, otherwise pmd.
					 */
	pgtable_t prealloc_pte;		/* Pre-allocated pte page table.
					 * vm_ops->map_pages() calls
					 * alloc_set_pte() from atomic context.
					 * do_fault_around() pre-allocates
					 * page table to avoid allocation from
					 * atomic context.
					 */
};

/* page entry size for vm->huge_fault() */
enum page_entry_size {
	PE_SIZE_PTE = 0,
	PE_SIZE_PMD,
	PE_SIZE_PUD,
};

/*
 * These are the virtual MM functions - opening of an area, closing and
 * unmapping it (needed to keep files on disk up-to-date etc), pointer
 * to the functions called when a no-page or a wp-page exception occurs.
 */
struct vm_operations_struct {
	void (*open)(struct vm_area_struct * area);
	void (*close)(struct vm_area_struct * area);
	int (*split)(struct vm_area_struct * area, unsigned long addr);
	int (*mremap)(struct vm_area_struct * area);
	vm_fault_t (*fault)(struct vm_fault *vmf);
	vm_fault_t (*huge_fault)(struct vm_fault *vmf,
			enum page_entry_size pe_size);
	void (*map_pages)(struct vm_fault *vmf,
			pgoff_t start_pgoff, pgoff_t end_pgoff);
	unsigned long (*pagesize)(struct vm_area_struct * area);

	/* notification that a previously read-only page is about to become
	 * writable, if an error is returned it will cause a SIGBUS */
	vm_fault_t (*page_mkwrite)(struct vm_fault *vmf);

	/* same as page_mkwrite when using VM_PFNMAP|VM_MIXEDMAP */
	vm_fault_t (*pfn_mkwrite)(struct vm_fault *vmf);

	/* called by access_process_vm when get_user_pages() fails, typically
	 * for use by special VMAs that can switch between memory and hardware
	 */
	int (*access)(struct vm_area_struct *vma, unsigned long addr,
		      void *buf, int len, int write);

	/* Called by the /proc/PID/maps code to ask the vma whether it
	 * has a special name.  Returning non-NULL will also cause this
	 * vma to be dumped unconditionally. */
	const char *(*name)(struct vm_area_struct *vma);

#ifdef CONFIG_NUMA
	/*
	 * set_policy() op must add a reference to any non-NULL @new mempolicy
	 * to hold the policy upon return.  Caller should pass NULL @new to
	 * remove a policy and fall back to surrounding context--i.e. do not
	 * install a MPOL_DEFAULT policy, nor the task or system default
	 * mempolicy.
	 */
	int (*set_policy)(struct vm_area_struct *vma, struct mempolicy *new);

	/*
	 * get_policy() op must add reference [mpol_get()] to any policy at
	 * (vma,addr) marked as MPOL_SHARED.  The shared policy infrastructure
	 * in mm/mempolicy.c will do this automatically.
	 * get_policy() must NOT add a ref if the policy at (vma,addr) is not
	 * marked as MPOL_SHARED. vma policies are protected by the mmap_lock.
	 * If no [shared/vma] mempolicy exists at the addr, get_policy() op
	 * must return NULL--i.e., do not "fallback" to task or system default
	 * policy.
	 */
	struct mempolicy *(*get_policy)(struct vm_area_struct *vma,
					unsigned long addr);
#endif
	/*
	 * Called by vm_normal_page() for special PTEs to find the
	 * page for @addr.  This is useful if the default behavior
	 * (using pte_page()) would not find the correct page.
	 */
	struct page *(*find_special_page)(struct vm_area_struct *vma,
					  unsigned long addr);
};

static inline void vma_init(struct vm_area_struct *vma, struct mm_struct *mm)
{
	static const struct vm_operations_struct dummy_vm_ops = {};

	memset(vma, 0, sizeof(*vma));
	vma->vm_mm = mm;
	vma->vm_ops = &dummy_vm_ops;
	INIT_LIST_HEAD(&vma->anon_vma_chain);
}

static inline void vma_set_anonymous(struct vm_area_struct *vma)
{
	vma->vm_ops = NULL;
}

static inline bool vma_is_anonymous(struct vm_area_struct *vma)
{
	return !vma->vm_ops;
}

static inline bool vma_is_temporary_stack(struct vm_area_struct *vma)
{
	int maybe_stack = vma->vm_flags & (VM_GROWSDOWN | VM_GROWSUP);

	if (!maybe_stack)
		return false;

	if ((vma->vm_flags & VM_STACK_INCOMPLETE_SETUP) ==
						VM_STACK_INCOMPLETE_SETUP)
		return true;

	return false;
}

static inline bool vma_is_foreign(struct vm_area_struct *vma)
{
	if (!current->mm)
		return true;

	if (current->mm != vma->vm_mm)
		return true;

	return false;
}

static inline bool vma_is_accessible(struct vm_area_struct *vma)
{
	return vma->vm_flags & VM_ACCESS_FLAGS;
}

#ifdef CONFIG_SHMEM
/*
 * The vma_is_shmem is not inline because it is used only by slow
 * paths in userfault.
 */
bool vma_is_shmem(struct vm_area_struct *vma);
#else
static inline bool vma_is_shmem(struct vm_area_struct *vma) { return false; }
#endif

int vma_is_stack_for_current(struct vm_area_struct *vma);

/* flush_tlb_range() takes a vma, not a mm, and can care about flags */
#define TLB_FLUSH_VMA(mm,flags) { .vm_mm = (mm), .vm_flags = (flags) }

struct mmu_gather;
struct inode;

#include <linux/huge_mm.h>

/*
 * Methods to modify the page usage count.
 *
 * What counts for a page usage:
 * - cache mapping   (page->mapping)
 * - private data    (page->private)
 * - page mapped in a task's page tables, each mapping
 *   is counted separately
 *
 * Also, many kernel routines increase the page count before a critical
 * routine so they can be sure the page doesn't go away from under them.
 */

/*
 * Drop a ref, return true if the refcount fell to zero (the page has no users)
 */
static inline int put_page_testzero(struct page *page)
{
	VM_BUG_ON_PAGE(page_ref_count(page) == 0, page);
	return page_ref_dec_and_test(page);
}

/*
 * Try to grab a ref unless the page has a refcount of zero, return false if
 * that is the case.
 * This can be called when MMU is off so it must not access
 * any of the virtual mappings.
 */
static inline int get_page_unless_zero(struct page *page)
{
	return page_ref_add_unless(page, 1, 0);
}

extern int page_is_ram(unsigned long pfn);

enum {
	REGION_INTERSECTS,
	REGION_DISJOINT,
	REGION_MIXED,
};

int region_intersects(resource_size_t offset, size_t size, unsigned long flags,
		      unsigned long desc);

/* Support for virtually mapped pages */
struct page *vmalloc_to_page(const void *addr);
unsigned long vmalloc_to_pfn(const void *addr);

/*
 * Determine if an address is within the vmalloc range
 *
 * On nommu, vmalloc/vfree wrap through kmalloc/kfree directly, so there
 * is no special casing required.
 */

#ifndef is_ioremap_addr
#define is_ioremap_addr(x) is_vmalloc_addr(x)
#endif

#ifdef CONFIG_MMU
extern bool is_vmalloc_addr(const void *x);
extern int is_vmalloc_or_module_addr(const void *x);
#else
static inline bool is_vmalloc_addr(const void *x)
{
	return false;
}
static inline int is_vmalloc_or_module_addr(const void *x)
{
	return 0;
}
#endif

extern void *kvmalloc_node(size_t size, gfp_t flags, int node);
static inline void *kvmalloc(size_t size, gfp_t flags)
{
	return kvmalloc_node(size, flags, NUMA_NO_NODE);
}
static inline void *kvzalloc_node(size_t size, gfp_t flags, int node)
{
	return kvmalloc_node(size, flags | __GFP_ZERO, node);
}
static inline void *kvzalloc(size_t size, gfp_t flags)
{
	return kvmalloc(size, flags | __GFP_ZERO);
}

static inline void *kvmalloc_array(size_t n, size_t size, gfp_t flags)
{
	size_t bytes;

	if (unlikely(check_mul_overflow(n, size, &bytes)))
		return NULL;

	return kvmalloc(bytes, flags);
}

static inline void *kvcalloc(size_t n, size_t size, gfp_t flags)
{
	return kvmalloc_array(n, size, flags | __GFP_ZERO);
}

extern void kvfree(const void *addr);
extern void kvfree_sensitive(const void *addr, size_t len);

static inline int head_compound_mapcount(struct page *head)
{
	return atomic_read(compound_mapcount_ptr(head)) + 1;
}

/*
 * Mapcount of compound page as a whole, does not include mapped sub-pages.
 *
 * Must be called only for compound pages or any their tail sub-pages.
 */
static inline int compound_mapcount(struct page *page)
{
	VM_BUG_ON_PAGE(!PageCompound(page), page);
	page = compound_head(page);
	return head_compound_mapcount(page);
}

/*
 * The atomic page->_mapcount, starts from -1: so that transitions
 * both from it and to it can be tracked, using atomic_inc_and_test
 * and atomic_add_negative(-1).
 */
static inline void page_mapcount_reset(struct page *page)
{
	atomic_set(&(page)->_mapcount, -1);
}

int __page_mapcount(struct page *page);

/*
 * Mapcount of 0-order page; when compound sub-page, includes
 * compound_mapcount().
 *
 * Result is undefined for pages which cannot be mapped into userspace.
 * For example SLAB or special types of pages. See function page_has_type().
 * They use this place in struct page differently.
 */
static inline int page_mapcount(struct page *page)
{
	if (unlikely(PageCompound(page)))
		return __page_mapcount(page);
	return atomic_read(&page->_mapcount) + 1;
}

#ifdef CONFIG_TRANSPARENT_HUGEPAGE
int total_mapcount(struct page *page);
int page_trans_huge_mapcount(struct page *page, int *total_mapcount);
#else
static inline int total_mapcount(struct page *page)
{
	return page_mapcount(page);
}
static inline int page_trans_huge_mapcount(struct page *page,
					   int *total_mapcount)
{
	int mapcount = page_mapcount(page);
	if (total_mapcount)
		*total_mapcount = mapcount;
	return mapcount;
}
#endif

static inline struct page *virt_to_head_page(const void *x)
{
	struct page *page = virt_to_page(x);

	return compound_head(page);
}

void __put_page(struct page *page);

void put_pages_list(struct list_head *pages);

void split_page(struct page *page, unsigned int order);

/*
 * Compound pages have a destructor function.  Provide a
 * prototype for that function and accessor functions.
 * These are _only_ valid on the head of a compound page.
 */
typedef void compound_page_dtor(struct page *);

/* Keep the enum in sync with compound_page_dtors array in mm/page_alloc.c */
enum compound_dtor_id {
	NULL_COMPOUND_DTOR,
	COMPOUND_PAGE_DTOR,
#ifdef CONFIG_HUGETLB_PAGE
	HUGETLB_PAGE_DTOR,
#endif
#ifdef CONFIG_TRANSPARENT_HUGEPAGE
	TRANSHUGE_PAGE_DTOR,
#endif
	NR_COMPOUND_DTORS,
};
extern compound_page_dtor * const compound_page_dtors[NR_COMPOUND_DTORS];

static inline void set_compound_page_dtor(struct page *page,
		enum compound_dtor_id compound_dtor)
{
	VM_BUG_ON_PAGE(compound_dtor >= NR_COMPOUND_DTORS, page);
	page[1].compound_dtor = compound_dtor;
}

static inline void destroy_compound_page(struct page *page)
{
	VM_BUG_ON_PAGE(page[1].compound_dtor >= NR_COMPOUND_DTORS, page);
	compound_page_dtors[page[1].compound_dtor](page);
}

static inline unsigned int compound_order(struct page *page)
{
	if (!PageHead(page))
		return 0;
	return page[1].compound_order;
}

static inline bool hpage_pincount_available(struct page *page)
{
	/*
	 * Can the page->hpage_pinned_refcount field be used? That field is in
	 * the 3rd page of the compound page, so the smallest (2-page) compound
	 * pages cannot support it.
	 */
	page = compound_head(page);
	return PageCompound(page) && compound_order(page) > 1;
}

static inline int head_compound_pincount(struct page *head)
{
	return atomic_read(compound_pincount_ptr(head));
}

static inline int compound_pincount(struct page *page)
{
	VM_BUG_ON_PAGE(!hpage_pincount_available(page), page);
	page = compound_head(page);
	return head_compound_pincount(page);
}

static inline void set_compound_order(struct page *page, unsigned int order)
{
	page[1].compound_order = order;
	page[1].compound_nr = 1U << order;
}

/* Returns the number of pages in this potentially compound page. */
static inline unsigned long compound_nr(struct page *page)
{
	if (!PageHead(page))
		return 1;
	return page[1].compound_nr;
}

/* Returns the number of bytes in this potentially compound page. */
static inline unsigned long page_size(struct page *page)
{
	return PAGE_SIZE << compound_order(page);
}

/* Returns the number of bits needed for the number of bytes in a page */
static inline unsigned int page_shift(struct page *page)
{
	return PAGE_SHIFT + compound_order(page);
}

void free_compound_page(struct page *page);

#ifdef CONFIG_MMU
/*
 * Do pte_mkwrite, but only if the vma says VM_WRITE.  We do this when
 * servicing faults for write access.  In the normal case, do always want
 * pte_mkwrite.  But get_user_pages can cause write faults for mappings
 * that do not have writing enabled, when used by access_process_vm.
 */
static inline pte_t maybe_mkwrite(pte_t pte, struct vm_area_struct *vma)
{
	if (likely(vma->vm_flags & VM_WRITE))
		pte = pte_mkwrite(pte);
	return pte;
}

vm_fault_t alloc_set_pte(struct vm_fault *vmf, struct page *page);
vm_fault_t finish_fault(struct vm_fault *vmf);
vm_fault_t finish_mkwrite_fault(struct vm_fault *vmf);
#endif

/*
 * Multiple processes may "see" the same page. E.g. for untouched
 * mappings of /dev/null, all processes see the same page full of
 * zeroes, and text pages of executables and shared libraries have
 * only one copy in memory, at most, normally.
 *
 * For the non-reserved pages, page_count(page) denotes a reference count.
 *   page_count() == 0 means the page is free. page->lru is then used for
 *   freelist management in the buddy allocator.
 *   page_count() > 0  means the page has been allocated.
 *
 * Pages are allocated by the slab allocator in order to provide memory
 * to kmalloc and kmem_cache_alloc. In this case, the management of the
 * page, and the fields in 'struct page' are the responsibility of mm/slab.c
 * unless a particular usage is carefully commented. (the responsibility of
 * freeing the kmalloc memory is the caller's, of course).
 *
 * A page may be used by anyone else who does a __get_free_page().
 * In this case, page_count still tracks the references, and should only
 * be used through the normal accessor functions. The top bits of page->flags
 * and page->virtual store page management information, but all other fields
 * are unused and could be used privately, carefully. The management of this
 * page is the responsibility of the one who allocated it, and those who have
 * subsequently been given references to it.
 *
 * The other pages (we may call them "pagecache pages") are completely
 * managed by the Linux memory manager: I/O, buffers, swapping etc.
 * The following discussion applies only to them.
 *
 * A pagecache page contains an opaque `private' member, which belongs to the
 * page's address_space. Usually, this is the address of a circular list of
 * the page's disk buffers. PG_private must be set to tell the VM to call
 * into the filesystem to release these pages.
 *
 * A page may belong to an inode's memory mapping. In this case, page->mapping
 * is the pointer to the inode, and page->index is the file offset of the page,
 * in units of PAGE_SIZE.
 *
 * If pagecache pages are not associated with an inode, they are said to be
 * anonymous pages. These may become associated with the swapcache, and in that
 * case PG_swapcache is set, and page->private is an offset into the swapcache.
 *
 * In either case (swapcache or inode backed), the pagecache itself holds one
 * reference to the page. Setting PG_private should also increment the
 * refcount. The each user mapping also has a reference to the page.
 *
 * The pagecache pages are stored in a per-mapping radix tree, which is
 * rooted at mapping->i_pages, and indexed by offset.
 * Where 2.4 and early 2.6 kernels kept dirty/clean pages in per-address_space
 * lists, we instead now tag pages as dirty/writeback in the radix tree.
 *
 * All pagecache pages may be subject to I/O:
 * - inode pages may need to be read from disk,
 * - inode pages which have been modified and are MAP_SHARED may need
 *   to be written back to the inode on disk,
 * - anonymous pages (including MAP_PRIVATE file mappings) which have been
 *   modified may need to be swapped out to swap space and (later) to be read
 *   back into memory.
 */

/*
 * The zone field is never updated after free_area_init_core()
 * sets it, so none of the operations on it need to be atomic.
 */

/* Page flags: | [SECTION] | [NODE] | ZONE | [LAST_CPUPID] | ... | FLAGS | */
#define SECTIONS_PGOFF		((sizeof(unsigned long)*8) - SECTIONS_WIDTH)
#define NODES_PGOFF		(SECTIONS_PGOFF - NODES_WIDTH)
#define ZONES_PGOFF		(NODES_PGOFF - ZONES_WIDTH)
#define LAST_CPUPID_PGOFF	(ZONES_PGOFF - LAST_CPUPID_WIDTH)
#define KASAN_TAG_PGOFF		(LAST_CPUPID_PGOFF - KASAN_TAG_WIDTH)

/*
 * Define the bit shifts to access each section.  For non-existent
 * sections we define the shift as 0; that plus a 0 mask ensures
 * the compiler will optimise away reference to them.
 */
#define SECTIONS_PGSHIFT	(SECTIONS_PGOFF * (SECTIONS_WIDTH != 0))
#define NODES_PGSHIFT		(NODES_PGOFF * (NODES_WIDTH != 0))
#define ZONES_PGSHIFT		(ZONES_PGOFF * (ZONES_WIDTH != 0))
#define LAST_CPUPID_PGSHIFT	(LAST_CPUPID_PGOFF * (LAST_CPUPID_WIDTH != 0))
#define KASAN_TAG_PGSHIFT	(KASAN_TAG_PGOFF * (KASAN_TAG_WIDTH != 0))

/* NODE:ZONE or SECTION:ZONE is used to ID a zone for the buddy allocator */
#ifdef NODE_NOT_IN_PAGE_FLAGS
#define ZONEID_SHIFT		(SECTIONS_SHIFT + ZONES_SHIFT)
#define ZONEID_PGOFF		((SECTIONS_PGOFF < ZONES_PGOFF)? \
						SECTIONS_PGOFF : ZONES_PGOFF)
#else
#define ZONEID_SHIFT		(NODES_SHIFT + ZONES_SHIFT)
#define ZONEID_PGOFF		((NODES_PGOFF < ZONES_PGOFF)? \
						NODES_PGOFF : ZONES_PGOFF)
#endif

#define ZONEID_PGSHIFT		(ZONEID_PGOFF * (ZONEID_SHIFT != 0))

#define ZONES_MASK		((1UL << ZONES_WIDTH) - 1)
#define NODES_MASK		((1UL << NODES_WIDTH) - 1)
#define SECTIONS_MASK		((1UL << SECTIONS_WIDTH) - 1)
#define LAST_CPUPID_MASK	((1UL << LAST_CPUPID_SHIFT) - 1)
#define KASAN_TAG_MASK		((1UL << KASAN_TAG_WIDTH) - 1)
#define ZONEID_MASK		((1UL << ZONEID_SHIFT) - 1)

static inline enum zone_type page_zonenum(const struct page *page)
{
	ASSERT_EXCLUSIVE_BITS(page->flags, ZONES_MASK << ZONES_PGSHIFT);
	return (page->flags >> ZONES_PGSHIFT) & ZONES_MASK;
}

#ifdef CONFIG_ZONE_DEVICE
static inline bool is_zone_device_page(const struct page *page)
{
	return page_zonenum(page) == ZONE_DEVICE;
}
extern void memmap_init_zone_device(struct zone *, unsigned long,
				    unsigned long, struct dev_pagemap *);
#else
static inline bool is_zone_device_page(const struct page *page)
{
	return false;
}
#endif

#ifdef CONFIG_DEV_PAGEMAP_OPS
void free_devmap_managed_page(struct page *page);
DECLARE_STATIC_KEY_FALSE(devmap_managed_key);

static inline bool page_is_devmap_managed(struct page *page)
{
	if (!static_branch_unlikely(&devmap_managed_key))
		return false;
	if (!is_zone_device_page(page))
		return false;
	switch (page->pgmap->type) {
	case MEMORY_DEVICE_PRIVATE:
	case MEMORY_DEVICE_FS_DAX:
		return true;
	default:
		break;
	}
	return false;
}

void put_devmap_managed_page(struct page *page);

#else /* CONFIG_DEV_PAGEMAP_OPS */
static inline bool page_is_devmap_managed(struct page *page)
{
	return false;
}

static inline void put_devmap_managed_page(struct page *page)
{
}
#endif /* CONFIG_DEV_PAGEMAP_OPS */

static inline bool is_device_private_page(const struct page *page)
{
	return IS_ENABLED(CONFIG_DEV_PAGEMAP_OPS) &&
		IS_ENABLED(CONFIG_DEVICE_PRIVATE) &&
		is_zone_device_page(page) &&
		page->pgmap->type == MEMORY_DEVICE_PRIVATE;
}

static inline bool is_pci_p2pdma_page(const struct page *page)
{
	return IS_ENABLED(CONFIG_DEV_PAGEMAP_OPS) &&
		IS_ENABLED(CONFIG_PCI_P2PDMA) &&
		is_zone_device_page(page) &&
		page->pgmap->type == MEMORY_DEVICE_PCI_P2PDMA;
}

/* 127: arbitrary random number, small enough to assemble well */
#define page_ref_zero_or_close_to_overflow(page) \
	((unsigned int) page_ref_count(page) + 127u <= 127u)

static inline void get_page(struct page *page)
{
	page = compound_head(page);
	/*
	 * Getting a normal page or the head of a compound page
	 * requires to already have an elevated page->_refcount.
	 */
	VM_BUG_ON_PAGE(page_ref_zero_or_close_to_overflow(page), page);
	page_ref_inc(page);
}

bool __must_check try_grab_page(struct page *page, unsigned int flags);

static inline __must_check bool try_get_page(struct page *page)
{
	page = compound_head(page);
	if (WARN_ON_ONCE(page_ref_count(page) <= 0))
		return false;
	page_ref_inc(page);
	return true;
}

static inline void put_page(struct page *page)
{
	page = compound_head(page);

	/*
	 * For devmap managed pages we need to catch refcount transition from
	 * 2 to 1, when refcount reach one it means the page is free and we
	 * need to inform the device driver through callback. See
	 * include/linux/memremap.h and HMM for details.
	 */
	if (page_is_devmap_managed(page)) {
		put_devmap_managed_page(page);
		return;
	}

	if (put_page_testzero(page))
		__put_page(page);
}

/*
 * GUP_PIN_COUNTING_BIAS, and the associated functions that use it, overload
 * the page's refcount so that two separate items are tracked: the original page
 * reference count, and also a new count of how many pin_user_pages() calls were
 * made against the page. ("gup-pinned" is another term for the latter).
 *
 * With this scheme, pin_user_pages() becomes special: such pages are marked as
 * distinct from normal pages. As such, the unpin_user_page() call (and its
 * variants) must be used in order to release gup-pinned pages.
 *
 * Choice of value:
 *
 * By making GUP_PIN_COUNTING_BIAS a power of two, debugging of page reference
 * counts with respect to pin_user_pages() and unpin_user_page() becomes
 * simpler, due to the fact that adding an even power of two to the page
 * refcount has the effect of using only the upper N bits, for the code that
 * counts up using the bias value. This means that the lower bits are left for
 * the exclusive use of the original code that increments and decrements by one
 * (or at least, by much smaller values than the bias value).
 *
 * Of course, once the lower bits overflow into the upper bits (and this is
 * OK, because subtraction recovers the original values), then visual inspection
 * no longer suffices to directly view the separate counts. However, for normal
 * applications that don't have huge page reference counts, this won't be an
 * issue.
 *
 * Locking: the lockless algorithm described in page_cache_get_speculative()
 * and page_cache_gup_pin_speculative() provides safe operation for
 * get_user_pages and page_mkclean and other calls that race to set up page
 * table entries.
 */
#define GUP_PIN_COUNTING_BIAS (1U << 10)

void unpin_user_page(struct page *page);
void unpin_user_pages_dirty_lock(struct page **pages, unsigned long npages,
				 bool make_dirty);
void unpin_user_pages(struct page **pages, unsigned long npages);

/**
 * page_maybe_dma_pinned() - report if a page is pinned for DMA.
 *
 * This function checks if a page has been pinned via a call to
 * pin_user_pages*().
 *
 * For non-huge pages, the return value is partially fuzzy: false is not fuzzy,
 * because it means "definitely not pinned for DMA", but true means "probably
 * pinned for DMA, but possibly a false positive due to having at least
 * GUP_PIN_COUNTING_BIAS worth of normal page references".
 *
 * False positives are OK, because: a) it's unlikely for a page to get that many
 * refcounts, and b) all the callers of this routine are expected to be able to
 * deal gracefully with a false positive.
 *
 * For huge pages, the result will be exactly correct. That's because we have
 * more tracking data available: the 3rd struct page in the compound page is
 * used to track the pincount (instead using of the GUP_PIN_COUNTING_BIAS
 * scheme).
 *
 * For more information, please see Documentation/core-api/pin_user_pages.rst.
 *
 * @page:	pointer to page to be queried.
 * @Return:	True, if it is likely that the page has been "dma-pinned".
 *		False, if the page is definitely not dma-pinned.
 */
static inline bool page_maybe_dma_pinned(struct page *page)
{
	if (hpage_pincount_available(page))
		return compound_pincount(page) > 0;

	/*
	 * page_ref_count() is signed. If that refcount overflows, then
	 * page_ref_count() returns a negative value, and callers will avoid
	 * further incrementing the refcount.
	 *
	 * Here, for that overflow case, use the signed bit to count a little
	 * bit higher via unsigned math, and thus still get an accurate result.
	 */
	return ((unsigned int)page_ref_count(compound_head(page))) >=
		GUP_PIN_COUNTING_BIAS;
}

#if defined(CONFIG_SPARSEMEM) && !defined(CONFIG_SPARSEMEM_VMEMMAP)
#define SECTION_IN_PAGE_FLAGS
#endif

/*
 * The identification function is mainly used by the buddy allocator for
 * determining if two pages could be buddies. We are not really identifying
 * the zone since we could be using the section number id if we do not have
 * node id available in page flags.
 * We only guarantee that it will return the same value for two combinable
 * pages in a zone.
 */
static inline int page_zone_id(struct page *page)
{
	return (page->flags >> ZONEID_PGSHIFT) & ZONEID_MASK;
}

#ifdef NODE_NOT_IN_PAGE_FLAGS
extern int page_to_nid(const struct page *page);
#else
static inline int page_to_nid(const struct page *page)
{
	struct page *p = (struct page *)page;

	return (PF_POISONED_CHECK(p)->flags >> NODES_PGSHIFT) & NODES_MASK;
}
#endif

#ifdef CONFIG_NUMA_BALANCING
static inline int cpu_pid_to_cpupid(int cpu, int pid)
{
	return ((cpu & LAST__CPU_MASK) << LAST__PID_SHIFT) | (pid & LAST__PID_MASK);
}

static inline int cpupid_to_pid(int cpupid)
{
	return cpupid & LAST__PID_MASK;
}

static inline int cpupid_to_cpu(int cpupid)
{
	return (cpupid >> LAST__PID_SHIFT) & LAST__CPU_MASK;
}

static inline int cpupid_to_nid(int cpupid)
{
	return cpu_to_node(cpupid_to_cpu(cpupid));
}

static inline bool cpupid_pid_unset(int cpupid)
{
	return cpupid_to_pid(cpupid) == (-1 & LAST__PID_MASK);
}

static inline bool cpupid_cpu_unset(int cpupid)
{
	return cpupid_to_cpu(cpupid) == (-1 & LAST__CPU_MASK);
}

static inline bool __cpupid_match_pid(pid_t task_pid, int cpupid)
{
	return (task_pid & LAST__PID_MASK) == cpupid_to_pid(cpupid);
}

#define cpupid_match_pid(task, cpupid) __cpupid_match_pid(task->pid, cpupid)
#ifdef LAST_CPUPID_NOT_IN_PAGE_FLAGS
static inline int page_cpupid_xchg_last(struct page *page, int cpupid)
{
	return xchg(&page->_last_cpupid, cpupid & LAST_CPUPID_MASK);
}

static inline int page_cpupid_last(struct page *page)
{
	return page->_last_cpupid;
}
static inline void page_cpupid_reset_last(struct page *page)
{
	page->_last_cpupid = -1 & LAST_CPUPID_MASK;
}
#else
static inline int page_cpupid_last(struct page *page)
{
	return (page->flags >> LAST_CPUPID_PGSHIFT) & LAST_CPUPID_MASK;
}

extern int page_cpupid_xchg_last(struct page *page, int cpupid);

static inline void page_cpupid_reset_last(struct page *page)
{
	page->flags |= LAST_CPUPID_MASK << LAST_CPUPID_PGSHIFT;
}
#endif /* LAST_CPUPID_NOT_IN_PAGE_FLAGS */
#else /* !CONFIG_NUMA_BALANCING */
static inline int page_cpupid_xchg_last(struct page *page, int cpupid)
{
	return page_to_nid(page); /* XXX */
}

static inline int page_cpupid_last(struct page *page)
{
	return page_to_nid(page); /* XXX */
}

static inline int cpupid_to_nid(int cpupid)
{
	return -1;
}

static inline int cpupid_to_pid(int cpupid)
{
	return -1;
}

static inline int cpupid_to_cpu(int cpupid)
{
	return -1;
}

static inline int cpu_pid_to_cpupid(int nid, int pid)
{
	return -1;
}

static inline bool cpupid_pid_unset(int cpupid)
{
	return true;
}

static inline void page_cpupid_reset_last(struct page *page)
{
}

static inline bool cpupid_match_pid(struct task_struct *task, int cpupid)
{
	return false;
}
#endif /* CONFIG_NUMA_BALANCING */

#ifdef CONFIG_KASAN_SW_TAGS
static inline u8 page_kasan_tag(const struct page *page)
{
	return (page->flags >> KASAN_TAG_PGSHIFT) & KASAN_TAG_MASK;
}

static inline void page_kasan_tag_set(struct page *page, u8 tag)
{
	page->flags &= ~(KASAN_TAG_MASK << KASAN_TAG_PGSHIFT);
	page->flags |= (tag & KASAN_TAG_MASK) << KASAN_TAG_PGSHIFT;
}

static inline void page_kasan_tag_reset(struct page *page)
{
	page_kasan_tag_set(page, 0xff);
}
#else
static inline u8 page_kasan_tag(const struct page *page)
{
	return 0xff;
}

static inline void page_kasan_tag_set(struct page *page, u8 tag) { }
static inline void page_kasan_tag_reset(struct page *page) { }
#endif

static inline struct zone *page_zone(const struct page *page)
{
	return &NODE_DATA(page_to_nid(page))->node_zones[page_zonenum(page)];
}

static inline pg_data_t *page_pgdat(const struct page *page)
{
	return NODE_DATA(page_to_nid(page));
}

#ifdef SECTION_IN_PAGE_FLAGS
static inline void set_page_section(struct page *page, unsigned long section)
{
	page->flags &= ~(SECTIONS_MASK << SECTIONS_PGSHIFT);
	page->flags |= (section & SECTIONS_MASK) << SECTIONS_PGSHIFT;
}

static inline unsigned long page_to_section(const struct page *page)
{
	return (page->flags >> SECTIONS_PGSHIFT) & SECTIONS_MASK;
}
#endif

static inline void set_page_zone(struct page *page, enum zone_type zone)
{
	page->flags &= ~(ZONES_MASK << ZONES_PGSHIFT);
	page->flags |= (zone & ZONES_MASK) << ZONES_PGSHIFT;
}

static inline void set_page_node(struct page *page, unsigned long node)
{
	page->flags &= ~(NODES_MASK << NODES_PGSHIFT);
	page->flags |= (node & NODES_MASK) << NODES_PGSHIFT;
}

static inline void set_page_links(struct page *page, enum zone_type zone,
	unsigned long node, unsigned long pfn)
{
	set_page_zone(page, zone);
	set_page_node(page, node);
#ifdef SECTION_IN_PAGE_FLAGS
	set_page_section(page, pfn_to_section_nr(pfn));
#endif
}

#ifdef CONFIG_MEMCG
static inline struct mem_cgroup *page_memcg(struct page *page)
{
	return page->mem_cgroup;
}
static inline struct mem_cgroup *page_memcg_rcu(struct page *page)
{
	WARN_ON_ONCE(!rcu_read_lock_held());
	return READ_ONCE(page->mem_cgroup);
}
#else
static inline struct mem_cgroup *page_memcg(struct page *page)
{
	return NULL;
}
static inline struct mem_cgroup *page_memcg_rcu(struct page *page)
{
	WARN_ON_ONCE(!rcu_read_lock_held());
	return NULL;
}
#endif

/*
 * Some inline functions in vmstat.h depend on page_zone()
 */
#include <linux/vmstat.h>

static __always_inline void *lowmem_page_address(const struct page *page)
{
	return page_to_virt(page);
}

#if defined(CONFIG_HIGHMEM) && !defined(WANT_PAGE_VIRTUAL)
#define HASHED_PAGE_VIRTUAL
#endif

#if defined(WANT_PAGE_VIRTUAL)
static inline void *page_address(const struct page *page)
{
	return page->virtual;
}
static inline void set_page_address(struct page *page, void *address)
{
	page->virtual = address;
}
#define page_address_init()  do { } while(0)
#endif

#if defined(HASHED_PAGE_VIRTUAL)
void *page_address(const struct page *page);
void set_page_address(struct page *page, void *virtual);
void page_address_init(void);
#endif

#if !defined(HASHED_PAGE_VIRTUAL) && !defined(WANT_PAGE_VIRTUAL)
#define page_address(page) lowmem_page_address(page)
#define set_page_address(page, address)  do { } while(0)
#define page_address_init()  do { } while(0)
#endif

extern void *page_rmapping(struct page *page);
extern struct anon_vma *page_anon_vma(struct page *page);
extern struct address_space *page_mapping(struct page *page);

extern struct address_space *__page_file_mapping(struct page *);

static inline
struct address_space *page_file_mapping(struct page *page)
{
	if (unlikely(PageSwapCache(page)))
		return __page_file_mapping(page);

	return page->mapping;
}

extern pgoff_t __page_file_index(struct page *page);

/*
 * Return the pagecache index of the passed page.  Regular pagecache pages
 * use ->index whereas swapcache pages use swp_offset(->private)
 */
static inline pgoff_t page_index(struct page *page)
{
	if (unlikely(PageSwapCache(page)))
		return __page_file_index(page);
	return page->index;
}

bool page_mapped(struct page *page);
struct address_space *page_mapping(struct page *page);
struct address_space *page_mapping_file(struct page *page);

/*
 * Return true only if the page has been allocated with
 * ALLOC_NO_WATERMARKS and the low watermark was not
 * met implying that the system is under some pressure.
 */
static inline bool page_is_pfmemalloc(struct page *page)
{
	/*
	 * Page index cannot be this large so this must be
	 * a pfmemalloc page.
	 */
	return page->index == -1UL;
}

/*
 * Only to be called by the page allocator on a freshly allocated
 * page.
 */
static inline void set_page_pfmemalloc(struct page *page)
{
	page->index = -1UL;
}

static inline void clear_page_pfmemalloc(struct page *page)
{
	page->index = 0;
}

/*
 * Can be called by the pagefault handler when it gets a VM_FAULT_OOM.
 */
extern void pagefault_out_of_memory(void);

#define offset_in_page(p)	((unsigned long)(p) & ~PAGE_MASK)
#define offset_in_thp(page, p)	((unsigned long)(p) & (thp_size(page) - 1))

/*
 * Flags passed to show_mem() and show_free_areas() to suppress output in
 * various contexts.
 */
#define SHOW_MEM_FILTER_NODES		(0x0001u)	/* disallowed nodes */

extern void show_free_areas(unsigned int flags, nodemask_t *nodemask);

#ifdef CONFIG_MMU
extern bool can_do_mlock(void);
#else
static inline bool can_do_mlock(void) { return false; }
#endif
extern int user_shm_lock(size_t, struct user_struct *);
extern void user_shm_unlock(size_t, struct user_struct *);

/*
 * Parameter block passed down to zap_pte_range in exceptional cases.
 */
struct zap_details {
	struct address_space *check_mapping;	/* Check page->mapping if set */
	pgoff_t	first_index;			/* Lowest page->index to unmap */
	pgoff_t last_index;			/* Highest page->index to unmap */
};

struct page *vm_normal_page(struct vm_area_struct *vma, unsigned long addr,
			     pte_t pte);
struct page *vm_normal_page_pmd(struct vm_area_struct *vma, unsigned long addr,
				pmd_t pmd);

void zap_vma_ptes(struct vm_area_struct *vma, unsigned long address,
		  unsigned long size);
void zap_page_range(struct vm_area_struct *vma, unsigned long address,
		    unsigned long size);
void unmap_vmas(struct mmu_gather *tlb, struct vm_area_struct *start_vma,
		unsigned long start, unsigned long end);

struct mmu_notifier_range;

void free_pgd_range(struct mmu_gather *tlb, unsigned long addr,
		unsigned long end, unsigned long floor, unsigned long ceiling);
<<<<<<< HEAD
int copy_page_range(struct mm_struct *dst, struct mm_struct *src,
		    struct vm_area_struct *vma, struct vm_area_struct *new);
=======
int
copy_page_range(struct vm_area_struct *dst_vma, struct vm_area_struct *src_vma);
>>>>>>> 11811d61
int follow_pte_pmd(struct mm_struct *mm, unsigned long address,
		   struct mmu_notifier_range *range,
		   pte_t **ptepp, pmd_t **pmdpp, spinlock_t **ptlp);
int follow_pfn(struct vm_area_struct *vma, unsigned long address,
	unsigned long *pfn);
int follow_phys(struct vm_area_struct *vma, unsigned long address,
		unsigned int flags, unsigned long *prot, resource_size_t *phys);
int generic_access_phys(struct vm_area_struct *vma, unsigned long addr,
			void *buf, int len, int write);

extern void truncate_pagecache(struct inode *inode, loff_t new);
extern void truncate_setsize(struct inode *inode, loff_t newsize);
void pagecache_isize_extended(struct inode *inode, loff_t from, loff_t to);
void truncate_pagecache_range(struct inode *inode, loff_t offset, loff_t end);
int truncate_inode_page(struct address_space *mapping, struct page *page);
int generic_error_remove_page(struct address_space *mapping, struct page *page);
int invalidate_inode_page(struct page *page);

#ifdef CONFIG_MMU
extern vm_fault_t handle_mm_fault(struct vm_area_struct *vma,
				  unsigned long address, unsigned int flags,
				  struct pt_regs *regs);
extern int fixup_user_fault(struct mm_struct *mm,
			    unsigned long address, unsigned int fault_flags,
			    bool *unlocked);
void unmap_mapping_pages(struct address_space *mapping,
		pgoff_t start, pgoff_t nr, bool even_cows);
void unmap_mapping_range(struct address_space *mapping,
		loff_t const holebegin, loff_t const holelen, int even_cows);
#else
static inline vm_fault_t handle_mm_fault(struct vm_area_struct *vma,
					 unsigned long address, unsigned int flags,
					 struct pt_regs *regs)
{
	/* should never happen if there's no MMU */
	BUG();
	return VM_FAULT_SIGBUS;
}
static inline int fixup_user_fault(struct mm_struct *mm, unsigned long address,
		unsigned int fault_flags, bool *unlocked)
{
	/* should never happen if there's no MMU */
	BUG();
	return -EFAULT;
}
static inline void unmap_mapping_pages(struct address_space *mapping,
		pgoff_t start, pgoff_t nr, bool even_cows) { }
static inline void unmap_mapping_range(struct address_space *mapping,
		loff_t const holebegin, loff_t const holelen, int even_cows) { }
#endif

static inline void unmap_shared_mapping_range(struct address_space *mapping,
		loff_t const holebegin, loff_t const holelen)
{
	unmap_mapping_range(mapping, holebegin, holelen, 0);
}

extern int access_process_vm(struct task_struct *tsk, unsigned long addr,
		void *buf, int len, unsigned int gup_flags);
extern int access_remote_vm(struct mm_struct *mm, unsigned long addr,
		void *buf, int len, unsigned int gup_flags);
extern int __access_remote_vm(struct task_struct *tsk, struct mm_struct *mm,
		unsigned long addr, void *buf, int len, unsigned int gup_flags);

long get_user_pages_remote(struct mm_struct *mm,
			    unsigned long start, unsigned long nr_pages,
			    unsigned int gup_flags, struct page **pages,
			    struct vm_area_struct **vmas, int *locked);
long pin_user_pages_remote(struct mm_struct *mm,
			   unsigned long start, unsigned long nr_pages,
			   unsigned int gup_flags, struct page **pages,
			   struct vm_area_struct **vmas, int *locked);
long get_user_pages(unsigned long start, unsigned long nr_pages,
			    unsigned int gup_flags, struct page **pages,
			    struct vm_area_struct **vmas);
long pin_user_pages(unsigned long start, unsigned long nr_pages,
		    unsigned int gup_flags, struct page **pages,
		    struct vm_area_struct **vmas);
long get_user_pages_locked(unsigned long start, unsigned long nr_pages,
		    unsigned int gup_flags, struct page **pages, int *locked);
long pin_user_pages_locked(unsigned long start, unsigned long nr_pages,
		    unsigned int gup_flags, struct page **pages, int *locked);
long get_user_pages_unlocked(unsigned long start, unsigned long nr_pages,
		    struct page **pages, unsigned int gup_flags);
long pin_user_pages_unlocked(unsigned long start, unsigned long nr_pages,
		    struct page **pages, unsigned int gup_flags);

int get_user_pages_fast(unsigned long start, int nr_pages,
			unsigned int gup_flags, struct page **pages);
int pin_user_pages_fast(unsigned long start, int nr_pages,
			unsigned int gup_flags, struct page **pages);

int account_locked_vm(struct mm_struct *mm, unsigned long pages, bool inc);
int __account_locked_vm(struct mm_struct *mm, unsigned long pages, bool inc,
			struct task_struct *task, bool bypass_rlim);

/* Container for pinned pfns / pages */
struct frame_vector {
	unsigned int nr_allocated;	/* Number of frames we have space for */
	unsigned int nr_frames;	/* Number of frames stored in ptrs array */
	bool got_ref;		/* Did we pin pages by getting page ref? */
	bool is_pfns;		/* Does array contain pages or pfns? */
	void *ptrs[];		/* Array of pinned pfns / pages. Use
				 * pfns_vector_pages() or pfns_vector_pfns()
				 * for access */
};

struct frame_vector *frame_vector_create(unsigned int nr_frames);
void frame_vector_destroy(struct frame_vector *vec);
int get_vaddr_frames(unsigned long start, unsigned int nr_pfns,
		     unsigned int gup_flags, struct frame_vector *vec);
void put_vaddr_frames(struct frame_vector *vec);
int frame_vector_to_pages(struct frame_vector *vec);
void frame_vector_to_pfns(struct frame_vector *vec);

static inline unsigned int frame_vector_count(struct frame_vector *vec)
{
	return vec->nr_frames;
}

static inline struct page **frame_vector_pages(struct frame_vector *vec)
{
	if (vec->is_pfns) {
		int err = frame_vector_to_pages(vec);

		if (err)
			return ERR_PTR(err);
	}
	return (struct page **)(vec->ptrs);
}

static inline unsigned long *frame_vector_pfns(struct frame_vector *vec)
{
	if (!vec->is_pfns)
		frame_vector_to_pfns(vec);
	return (unsigned long *)(vec->ptrs);
}

struct kvec;
int get_kernel_pages(const struct kvec *iov, int nr_pages, int write,
			struct page **pages);
int get_kernel_page(unsigned long start, int write, struct page **pages);
struct page *get_dump_page(unsigned long addr);

extern int try_to_release_page(struct page * page, gfp_t gfp_mask);
extern void do_invalidatepage(struct page *page, unsigned int offset,
			      unsigned int length);

void __set_page_dirty(struct page *, struct address_space *, int warn);
int __set_page_dirty_nobuffers(struct page *page);
int __set_page_dirty_no_writeback(struct page *page);
int redirty_page_for_writepage(struct writeback_control *wbc,
				struct page *page);
void account_page_dirtied(struct page *page, struct address_space *mapping);
void account_page_cleaned(struct page *page, struct address_space *mapping,
			  struct bdi_writeback *wb);
int set_page_dirty(struct page *page);
int set_page_dirty_lock(struct page *page);
void __cancel_dirty_page(struct page *page);
static inline void cancel_dirty_page(struct page *page)
{
	/* Avoid atomic ops, locking, etc. when not actually needed. */
	if (PageDirty(page))
		__cancel_dirty_page(page);
}
int clear_page_dirty_for_io(struct page *page);

int get_cmdline(struct task_struct *task, char *buffer, int buflen);

extern unsigned long move_page_tables(struct vm_area_struct *vma,
		unsigned long old_addr, struct vm_area_struct *new_vma,
		unsigned long new_addr, unsigned long len,
		bool need_rmap_locks);

/*
 * Flags used by change_protection().  For now we make it a bitmap so
 * that we can pass in multiple flags just like parameters.  However
 * for now all the callers are only use one of the flags at the same
 * time.
 */
/* Whether we should allow dirty bit accounting */
#define  MM_CP_DIRTY_ACCT                  (1UL << 0)
/* Whether this protection change is for NUMA hints */
#define  MM_CP_PROT_NUMA                   (1UL << 1)
/* Whether this change is for write protecting */
#define  MM_CP_UFFD_WP                     (1UL << 2) /* do wp */
#define  MM_CP_UFFD_WP_RESOLVE             (1UL << 3) /* Resolve wp */
#define  MM_CP_UFFD_WP_ALL                 (MM_CP_UFFD_WP | \
					    MM_CP_UFFD_WP_RESOLVE)

extern unsigned long change_protection(struct vm_area_struct *vma, unsigned long start,
			      unsigned long end, pgprot_t newprot,
			      unsigned long cp_flags);
extern int mprotect_fixup(struct vm_area_struct *vma,
			  struct vm_area_struct **pprev, unsigned long start,
			  unsigned long end, unsigned long newflags);

/*
 * doesn't attempt to fault and will return short.
 */
int get_user_pages_fast_only(unsigned long start, int nr_pages,
			     unsigned int gup_flags, struct page **pages);
int pin_user_pages_fast_only(unsigned long start, int nr_pages,
			     unsigned int gup_flags, struct page **pages);

static inline bool get_user_page_fast_only(unsigned long addr,
			unsigned int gup_flags, struct page **pagep)
{
	return get_user_pages_fast_only(addr, 1, gup_flags, pagep) == 1;
}
/*
 * per-process(per-mm_struct) statistics.
 */
static inline unsigned long get_mm_counter(struct mm_struct *mm, int member)
{
	long val = atomic_long_read(&mm->rss_stat.count[member]);

#ifdef SPLIT_RSS_COUNTING
	/*
	 * counter is updated in asynchronous manner and may go to minus.
	 * But it's never be expected number for users.
	 */
	if (val < 0)
		val = 0;
#endif
	return (unsigned long)val;
}

void mm_trace_rss_stat(struct mm_struct *mm, int member, long count);

static inline void add_mm_counter(struct mm_struct *mm, int member, long value)
{
	long count = atomic_long_add_return(value, &mm->rss_stat.count[member]);

	mm_trace_rss_stat(mm, member, count);
}

static inline void inc_mm_counter(struct mm_struct *mm, int member)
{
	long count = atomic_long_inc_return(&mm->rss_stat.count[member]);

	mm_trace_rss_stat(mm, member, count);
}

static inline void dec_mm_counter(struct mm_struct *mm, int member)
{
	long count = atomic_long_dec_return(&mm->rss_stat.count[member]);

	mm_trace_rss_stat(mm, member, count);
}

/* Optimized variant when page is already known not to be PageAnon */
static inline int mm_counter_file(struct page *page)
{
	if (PageSwapBacked(page))
		return MM_SHMEMPAGES;
	return MM_FILEPAGES;
}

static inline int mm_counter(struct page *page)
{
	if (PageAnon(page))
		return MM_ANONPAGES;
	return mm_counter_file(page);
}

static inline unsigned long get_mm_rss(struct mm_struct *mm)
{
	return get_mm_counter(mm, MM_FILEPAGES) +
		get_mm_counter(mm, MM_ANONPAGES) +
		get_mm_counter(mm, MM_SHMEMPAGES);
}

static inline unsigned long get_mm_hiwater_rss(struct mm_struct *mm)
{
	return max(mm->hiwater_rss, get_mm_rss(mm));
}

static inline unsigned long get_mm_hiwater_vm(struct mm_struct *mm)
{
	return max(mm->hiwater_vm, mm->total_vm);
}

static inline void update_hiwater_rss(struct mm_struct *mm)
{
	unsigned long _rss = get_mm_rss(mm);

	if ((mm)->hiwater_rss < _rss)
		(mm)->hiwater_rss = _rss;
}

static inline void update_hiwater_vm(struct mm_struct *mm)
{
	if (mm->hiwater_vm < mm->total_vm)
		mm->hiwater_vm = mm->total_vm;
}

static inline void reset_mm_hiwater_rss(struct mm_struct *mm)
{
	mm->hiwater_rss = get_mm_rss(mm);
}

static inline void setmax_mm_hiwater_rss(unsigned long *maxrss,
					 struct mm_struct *mm)
{
	unsigned long hiwater_rss = get_mm_hiwater_rss(mm);

	if (*maxrss < hiwater_rss)
		*maxrss = hiwater_rss;
}

#if defined(SPLIT_RSS_COUNTING)
void sync_mm_rss(struct mm_struct *mm);
#else
static inline void sync_mm_rss(struct mm_struct *mm)
{
}
#endif

#ifndef CONFIG_ARCH_HAS_PTE_SPECIAL
static inline int pte_special(pte_t pte)
{
	return 0;
}

static inline pte_t pte_mkspecial(pte_t pte)
{
	return pte;
}
#endif

#ifndef CONFIG_ARCH_HAS_PTE_DEVMAP
static inline int pte_devmap(pte_t pte)
{
	return 0;
}
#endif

int vma_wants_writenotify(struct vm_area_struct *vma, pgprot_t vm_page_prot);

extern pte_t *__get_locked_pte(struct mm_struct *mm, unsigned long addr,
			       spinlock_t **ptl);
static inline pte_t *get_locked_pte(struct mm_struct *mm, unsigned long addr,
				    spinlock_t **ptl)
{
	pte_t *ptep;
	__cond_lock(*ptl, ptep = __get_locked_pte(mm, addr, ptl));
	return ptep;
}

#ifdef __PAGETABLE_P4D_FOLDED
static inline int __p4d_alloc(struct mm_struct *mm, pgd_t *pgd,
						unsigned long address)
{
	return 0;
}
#else
int __p4d_alloc(struct mm_struct *mm, pgd_t *pgd, unsigned long address);
#endif

#if defined(__PAGETABLE_PUD_FOLDED) || !defined(CONFIG_MMU)
static inline int __pud_alloc(struct mm_struct *mm, p4d_t *p4d,
						unsigned long address)
{
	return 0;
}
static inline void mm_inc_nr_puds(struct mm_struct *mm) {}
static inline void mm_dec_nr_puds(struct mm_struct *mm) {}

#else
int __pud_alloc(struct mm_struct *mm, p4d_t *p4d, unsigned long address);

static inline void mm_inc_nr_puds(struct mm_struct *mm)
{
	if (mm_pud_folded(mm))
		return;
	atomic_long_add(PTRS_PER_PUD * sizeof(pud_t), &mm->pgtables_bytes);
}

static inline void mm_dec_nr_puds(struct mm_struct *mm)
{
	if (mm_pud_folded(mm))
		return;
	atomic_long_sub(PTRS_PER_PUD * sizeof(pud_t), &mm->pgtables_bytes);
}
#endif

#if defined(__PAGETABLE_PMD_FOLDED) || !defined(CONFIG_MMU)
static inline int __pmd_alloc(struct mm_struct *mm, pud_t *pud,
						unsigned long address)
{
	return 0;
}

static inline void mm_inc_nr_pmds(struct mm_struct *mm) {}
static inline void mm_dec_nr_pmds(struct mm_struct *mm) {}

#else
int __pmd_alloc(struct mm_struct *mm, pud_t *pud, unsigned long address);

static inline void mm_inc_nr_pmds(struct mm_struct *mm)
{
	if (mm_pmd_folded(mm))
		return;
	atomic_long_add(PTRS_PER_PMD * sizeof(pmd_t), &mm->pgtables_bytes);
}

static inline void mm_dec_nr_pmds(struct mm_struct *mm)
{
	if (mm_pmd_folded(mm))
		return;
	atomic_long_sub(PTRS_PER_PMD * sizeof(pmd_t), &mm->pgtables_bytes);
}
#endif

#ifdef CONFIG_MMU
static inline void mm_pgtables_bytes_init(struct mm_struct *mm)
{
	atomic_long_set(&mm->pgtables_bytes, 0);
}

static inline unsigned long mm_pgtables_bytes(const struct mm_struct *mm)
{
	return atomic_long_read(&mm->pgtables_bytes);
}

static inline void mm_inc_nr_ptes(struct mm_struct *mm)
{
	atomic_long_add(PTRS_PER_PTE * sizeof(pte_t), &mm->pgtables_bytes);
}

static inline void mm_dec_nr_ptes(struct mm_struct *mm)
{
	atomic_long_sub(PTRS_PER_PTE * sizeof(pte_t), &mm->pgtables_bytes);
}
#else

static inline void mm_pgtables_bytes_init(struct mm_struct *mm) {}
static inline unsigned long mm_pgtables_bytes(const struct mm_struct *mm)
{
	return 0;
}

static inline void mm_inc_nr_ptes(struct mm_struct *mm) {}
static inline void mm_dec_nr_ptes(struct mm_struct *mm) {}
#endif

int __pte_alloc(struct mm_struct *mm, pmd_t *pmd);
int __pte_alloc_kernel(pmd_t *pmd);

#if defined(CONFIG_MMU)

static inline p4d_t *p4d_alloc(struct mm_struct *mm, pgd_t *pgd,
		unsigned long address)
{
	return (unlikely(pgd_none(*pgd)) && __p4d_alloc(mm, pgd, address)) ?
		NULL : p4d_offset(pgd, address);
}

static inline pud_t *pud_alloc(struct mm_struct *mm, p4d_t *p4d,
		unsigned long address)
{
	return (unlikely(p4d_none(*p4d)) && __pud_alloc(mm, p4d, address)) ?
		NULL : pud_offset(p4d, address);
}

static inline pmd_t *pmd_alloc(struct mm_struct *mm, pud_t *pud, unsigned long address)
{
	return (unlikely(pud_none(*pud)) && __pmd_alloc(mm, pud, address))?
		NULL: pmd_offset(pud, address);
}
#endif /* CONFIG_MMU */

#if USE_SPLIT_PTE_PTLOCKS
#if ALLOC_SPLIT_PTLOCKS
void __init ptlock_cache_init(void);
extern bool ptlock_alloc(struct page *page);
extern void ptlock_free(struct page *page);

static inline spinlock_t *ptlock_ptr(struct page *page)
{
	return page->ptl;
}
#else /* ALLOC_SPLIT_PTLOCKS */
static inline void ptlock_cache_init(void)
{
}

static inline bool ptlock_alloc(struct page *page)
{
	return true;
}

static inline void ptlock_free(struct page *page)
{
}

static inline spinlock_t *ptlock_ptr(struct page *page)
{
	return &page->ptl;
}
#endif /* ALLOC_SPLIT_PTLOCKS */

static inline spinlock_t *pte_lockptr(struct mm_struct *mm, pmd_t *pmd)
{
	return ptlock_ptr(pmd_page(*pmd));
}

static inline bool ptlock_init(struct page *page)
{
	/*
	 * prep_new_page() initialize page->private (and therefore page->ptl)
	 * with 0. Make sure nobody took it in use in between.
	 *
	 * It can happen if arch try to use slab for page table allocation:
	 * slab code uses page->slab_cache, which share storage with page->ptl.
	 */
	VM_BUG_ON_PAGE(*(unsigned long *)&page->ptl, page);
	if (!ptlock_alloc(page))
		return false;
	spin_lock_init(ptlock_ptr(page));
	return true;
}

#else	/* !USE_SPLIT_PTE_PTLOCKS */
/*
 * We use mm->page_table_lock to guard all pagetable pages of the mm.
 */
static inline spinlock_t *pte_lockptr(struct mm_struct *mm, pmd_t *pmd)
{
	return &mm->page_table_lock;
}
static inline void ptlock_cache_init(void) {}
static inline bool ptlock_init(struct page *page) { return true; }
static inline void ptlock_free(struct page *page) {}
#endif /* USE_SPLIT_PTE_PTLOCKS */

static inline void pgtable_init(void)
{
	ptlock_cache_init();
	pgtable_cache_init();
}

static inline bool pgtable_pte_page_ctor(struct page *page)
{
	if (!ptlock_init(page))
		return false;
	__SetPageTable(page);
	inc_zone_page_state(page, NR_PAGETABLE);
	return true;
}

static inline void pgtable_pte_page_dtor(struct page *page)
{
	ptlock_free(page);
	__ClearPageTable(page);
	dec_zone_page_state(page, NR_PAGETABLE);
}

#define pte_offset_map_lock(mm, pmd, address, ptlp)	\
({							\
	spinlock_t *__ptl = pte_lockptr(mm, pmd);	\
	pte_t *__pte = pte_offset_map(pmd, address);	\
	*(ptlp) = __ptl;				\
	spin_lock(__ptl);				\
	__pte;						\
})

#define pte_unmap_unlock(pte, ptl)	do {		\
	spin_unlock(ptl);				\
	pte_unmap(pte);					\
} while (0)

#define pte_alloc(mm, pmd) (unlikely(pmd_none(*(pmd))) && __pte_alloc(mm, pmd))

#define pte_alloc_map(mm, pmd, address)			\
	(pte_alloc(mm, pmd) ? NULL : pte_offset_map(pmd, address))

#define pte_alloc_map_lock(mm, pmd, address, ptlp)	\
	(pte_alloc(mm, pmd) ?			\
		 NULL : pte_offset_map_lock(mm, pmd, address, ptlp))

#define pte_alloc_kernel(pmd, address)			\
	((unlikely(pmd_none(*(pmd))) && __pte_alloc_kernel(pmd))? \
		NULL: pte_offset_kernel(pmd, address))

#if USE_SPLIT_PMD_PTLOCKS

static struct page *pmd_to_page(pmd_t *pmd)
{
	unsigned long mask = ~(PTRS_PER_PMD * sizeof(pmd_t) - 1);
	return virt_to_page((void *)((unsigned long) pmd & mask));
}

static inline spinlock_t *pmd_lockptr(struct mm_struct *mm, pmd_t *pmd)
{
	return ptlock_ptr(pmd_to_page(pmd));
}

static inline bool pmd_ptlock_init(struct page *page)
{
#ifdef CONFIG_TRANSPARENT_HUGEPAGE
	page->pmd_huge_pte = NULL;
#endif
	return ptlock_init(page);
}

static inline void pmd_ptlock_free(struct page *page)
{
#ifdef CONFIG_TRANSPARENT_HUGEPAGE
	VM_BUG_ON_PAGE(page->pmd_huge_pte, page);
#endif
	ptlock_free(page);
}

#define pmd_huge_pte(mm, pmd) (pmd_to_page(pmd)->pmd_huge_pte)

#else

static inline spinlock_t *pmd_lockptr(struct mm_struct *mm, pmd_t *pmd)
{
	return &mm->page_table_lock;
}

static inline bool pmd_ptlock_init(struct page *page) { return true; }
static inline void pmd_ptlock_free(struct page *page) {}

#define pmd_huge_pte(mm, pmd) ((mm)->pmd_huge_pte)

#endif

static inline spinlock_t *pmd_lock(struct mm_struct *mm, pmd_t *pmd)
{
	spinlock_t *ptl = pmd_lockptr(mm, pmd);
	spin_lock(ptl);
	return ptl;
}

static inline bool pgtable_pmd_page_ctor(struct page *page)
{
	if (!pmd_ptlock_init(page))
		return false;
	__SetPageTable(page);
	inc_zone_page_state(page, NR_PAGETABLE);
	return true;
}

static inline void pgtable_pmd_page_dtor(struct page *page)
{
	pmd_ptlock_free(page);
	__ClearPageTable(page);
	dec_zone_page_state(page, NR_PAGETABLE);
}

/*
 * No scalability reason to split PUD locks yet, but follow the same pattern
 * as the PMD locks to make it easier if we decide to.  The VM should not be
 * considered ready to switch to split PUD locks yet; there may be places
 * which need to be converted from page_table_lock.
 */
static inline spinlock_t *pud_lockptr(struct mm_struct *mm, pud_t *pud)
{
	return &mm->page_table_lock;
}

static inline spinlock_t *pud_lock(struct mm_struct *mm, pud_t *pud)
{
	spinlock_t *ptl = pud_lockptr(mm, pud);

	spin_lock(ptl);
	return ptl;
}

extern void __init pagecache_init(void);
extern void __init free_area_init_memoryless_node(int nid);
extern void free_initmem(void);

/*
 * Free reserved pages within range [PAGE_ALIGN(start), end & PAGE_MASK)
 * into the buddy system. The freed pages will be poisoned with pattern
 * "poison" if it's within range [0, UCHAR_MAX].
 * Return pages freed into the buddy system.
 */
extern unsigned long free_reserved_area(void *start, void *end,
					int poison, const char *s);

#ifdef	CONFIG_HIGHMEM
/*
 * Free a highmem page into the buddy system, adjusting totalhigh_pages
 * and totalram_pages.
 */
extern void free_highmem_page(struct page *page);
#endif

extern void adjust_managed_page_count(struct page *page, long count);
extern void mem_init_print_info(const char *str);

extern void reserve_bootmem_region(phys_addr_t start, phys_addr_t end);

/* Free the reserved page into the buddy system, so it gets managed. */
static inline void __free_reserved_page(struct page *page)
{
	ClearPageReserved(page);
	init_page_count(page);
	__free_page(page);
}

static inline void free_reserved_page(struct page *page)
{
	__free_reserved_page(page);
	adjust_managed_page_count(page, 1);
}

static inline void mark_page_reserved(struct page *page)
{
	SetPageReserved(page);
	adjust_managed_page_count(page, -1);
}

/*
 * Default method to free all the __init memory into the buddy system.
 * The freed pages will be poisoned with pattern "poison" if it's within
 * range [0, UCHAR_MAX].
 * Return pages freed into the buddy system.
 */
static inline unsigned long free_initmem_default(int poison)
{
	extern char __init_begin[], __init_end[];

	return free_reserved_area(&__init_begin, &__init_end,
				  poison, "unused kernel");
}

static inline unsigned long get_num_physpages(void)
{
	int nid;
	unsigned long phys_pages = 0;

	for_each_online_node(nid)
		phys_pages += node_present_pages(nid);

	return phys_pages;
}

/*
 * Using memblock node mappings, an architecture may initialise its
 * zones, allocate the backing mem_map and account for memory holes in an
 * architecture independent manner.
 *
 * An architecture is expected to register range of page frames backed by
 * physical memory with memblock_add[_node]() before calling
 * free_area_init() passing in the PFN each zone ends at. At a basic
 * usage, an architecture is expected to do something like
 *
 * unsigned long max_zone_pfns[MAX_NR_ZONES] = {max_dma, max_normal_pfn,
 * 							 max_highmem_pfn};
 * for_each_valid_physical_page_range()
 * 	memblock_add_node(base, size, nid)
 * free_area_init(max_zone_pfns);
 */
void free_area_init(unsigned long *max_zone_pfn);
unsigned long node_map_pfn_alignment(void);
unsigned long __absent_pages_in_range(int nid, unsigned long start_pfn,
						unsigned long end_pfn);
extern unsigned long absent_pages_in_range(unsigned long start_pfn,
						unsigned long end_pfn);
extern void get_pfn_range_for_nid(unsigned int nid,
			unsigned long *start_pfn, unsigned long *end_pfn);
extern unsigned long find_min_pfn_with_active_regions(void);

#ifndef CONFIG_NEED_MULTIPLE_NODES
static inline int early_pfn_to_nid(unsigned long pfn)
{
	return 0;
}
#else
/* please see mm/page_alloc.c */
extern int __meminit early_pfn_to_nid(unsigned long pfn);
/* there is a per-arch backend function. */
extern int __meminit __early_pfn_to_nid(unsigned long pfn,
					struct mminit_pfnnid_cache *state);
#endif

extern void set_dma_reserve(unsigned long new_dma_reserve);
extern void memmap_init_zone(unsigned long, int, unsigned long, unsigned long,
<<<<<<< HEAD
		enum meminit_context, struct vmem_altmap *);
=======
		enum meminit_context, struct vmem_altmap *, int migratetype);
>>>>>>> 11811d61
extern void setup_per_zone_wmarks(void);
extern int __meminit init_per_zone_wmark_min(void);
extern void mem_init(void);
extern void __init mmap_init(void);
extern void show_mem(unsigned int flags, nodemask_t *nodemask);
extern long si_mem_available(void);
extern void si_meminfo(struct sysinfo * val);
extern void si_meminfo_node(struct sysinfo *val, int nid);
#ifdef __HAVE_ARCH_RESERVED_KERNEL_PAGES
extern unsigned long arch_reserved_kernel_pages(void);
#endif

extern __printf(3, 4)
void warn_alloc(gfp_t gfp_mask, nodemask_t *nodemask, const char *fmt, ...);

extern void setup_per_cpu_pageset(void);

/* page_alloc.c */
extern int min_free_kbytes;
extern int watermark_boost_factor;
extern int watermark_scale_factor;
extern bool arch_has_descending_max_zone_pfns(void);

/* nommu.c */
extern atomic_long_t mmap_pages_allocated;
extern int nommu_shrink_inode_mappings(struct inode *, size_t, size_t);

/* interval_tree.c */
void vma_interval_tree_insert(struct vm_area_struct *node,
			      struct rb_root_cached *root);
void vma_interval_tree_insert_after(struct vm_area_struct *node,
				    struct vm_area_struct *prev,
				    struct rb_root_cached *root);
void vma_interval_tree_remove(struct vm_area_struct *node,
			      struct rb_root_cached *root);
struct vm_area_struct *vma_interval_tree_iter_first(struct rb_root_cached *root,
				unsigned long start, unsigned long last);
struct vm_area_struct *vma_interval_tree_iter_next(struct vm_area_struct *node,
				unsigned long start, unsigned long last);

#define vma_interval_tree_foreach(vma, root, start, last)		\
	for (vma = vma_interval_tree_iter_first(root, start, last);	\
	     vma; vma = vma_interval_tree_iter_next(vma, start, last))

void anon_vma_interval_tree_insert(struct anon_vma_chain *node,
				   struct rb_root_cached *root);
void anon_vma_interval_tree_remove(struct anon_vma_chain *node,
				   struct rb_root_cached *root);
struct anon_vma_chain *
anon_vma_interval_tree_iter_first(struct rb_root_cached *root,
				  unsigned long start, unsigned long last);
struct anon_vma_chain *anon_vma_interval_tree_iter_next(
	struct anon_vma_chain *node, unsigned long start, unsigned long last);
#ifdef CONFIG_DEBUG_VM_RB
void anon_vma_interval_tree_verify(struct anon_vma_chain *node);
#endif

#define anon_vma_interval_tree_foreach(avc, root, start, last)		 \
	for (avc = anon_vma_interval_tree_iter_first(root, start, last); \
	     avc; avc = anon_vma_interval_tree_iter_next(avc, start, last))

/* mmap.c */
extern int __vm_enough_memory(struct mm_struct *mm, long pages, int cap_sys_admin);
extern int __vma_adjust(struct vm_area_struct *vma, unsigned long start,
	unsigned long end, pgoff_t pgoff, struct vm_area_struct *insert,
	struct vm_area_struct *expand);
static inline int vma_adjust(struct vm_area_struct *vma, unsigned long start,
	unsigned long end, pgoff_t pgoff, struct vm_area_struct *insert)
{
	return __vma_adjust(vma, start, end, pgoff, insert, NULL);
}
extern struct vm_area_struct *vma_merge(struct mm_struct *,
	struct vm_area_struct *prev, unsigned long addr, unsigned long end,
	unsigned long vm_flags, struct anon_vma *, struct file *, pgoff_t,
	struct mempolicy *, struct vm_userfaultfd_ctx);
extern struct anon_vma *find_mergeable_anon_vma(struct vm_area_struct *);
extern int __split_vma(struct mm_struct *, struct vm_area_struct *,
	unsigned long addr, int new_below);
extern int split_vma(struct mm_struct *, struct vm_area_struct *,
	unsigned long addr, int new_below);
extern int insert_vm_struct(struct mm_struct *, struct vm_area_struct *);
extern void __vma_link_rb(struct mm_struct *, struct vm_area_struct *,
	struct rb_node **, struct rb_node *);
extern void unlink_file_vma(struct vm_area_struct *);
extern struct vm_area_struct *copy_vma(struct vm_area_struct **,
	unsigned long addr, unsigned long len, pgoff_t pgoff,
	bool *need_rmap_locks);
extern void exit_mmap(struct mm_struct *);

static inline int check_data_rlimit(unsigned long rlim,
				    unsigned long new,
				    unsigned long start,
				    unsigned long end_data,
				    unsigned long start_data)
{
	if (rlim < RLIM_INFINITY) {
		if (((new - start) + (end_data - start_data)) > rlim)
			return -ENOSPC;
	}

	return 0;
}

extern int mm_take_all_locks(struct mm_struct *mm);
extern void mm_drop_all_locks(struct mm_struct *mm);

extern void set_mm_exe_file(struct mm_struct *mm, struct file *new_exe_file);
extern struct file *get_mm_exe_file(struct mm_struct *mm);
extern struct file *get_task_exe_file(struct task_struct *task);

extern bool may_expand_vm(struct mm_struct *, vm_flags_t, unsigned long npages);
extern void vm_stat_account(struct mm_struct *, vm_flags_t, long npages);

extern bool vma_is_special_mapping(const struct vm_area_struct *vma,
				   const struct vm_special_mapping *sm);
extern struct vm_area_struct *_install_special_mapping(struct mm_struct *mm,
				   unsigned long addr, unsigned long len,
				   unsigned long flags,
				   const struct vm_special_mapping *spec);
/* This is an obsolete alternative to _install_special_mapping. */
extern int install_special_mapping(struct mm_struct *mm,
				   unsigned long addr, unsigned long len,
				   unsigned long flags, struct page **pages);

unsigned long randomize_stack_top(unsigned long stack_top);

extern unsigned long get_unmapped_area(struct file *, unsigned long, unsigned long, unsigned long, unsigned long);

extern unsigned long mmap_region(struct file *file, unsigned long addr,
	unsigned long len, vm_flags_t vm_flags, unsigned long pgoff,
	struct list_head *uf);
extern unsigned long do_mmap(struct file *file, unsigned long addr,
	unsigned long len, unsigned long prot, unsigned long flags,
	unsigned long pgoff, unsigned long *populate, struct list_head *uf);
extern int __do_munmap(struct mm_struct *, unsigned long, size_t,
		       struct list_head *uf, bool downgrade);
extern int do_munmap(struct mm_struct *, unsigned long, size_t,
		     struct list_head *uf);
extern int do_madvise(struct mm_struct *mm, unsigned long start, size_t len_in, int behavior);

#ifdef CONFIG_MMU
extern int __mm_populate(unsigned long addr, unsigned long len,
			 int ignore_errors);
static inline void mm_populate(unsigned long addr, unsigned long len)
{
	/* Ignore errors */
	(void) __mm_populate(addr, len, 1);
}
#else
static inline void mm_populate(unsigned long addr, unsigned long len) {}
#endif

/* These take the mm semaphore themselves */
extern int __must_check vm_brk(unsigned long, unsigned long);
extern int __must_check vm_brk_flags(unsigned long, unsigned long, unsigned long);
extern int vm_munmap(unsigned long, size_t);
extern unsigned long __must_check vm_mmap(struct file *, unsigned long,
        unsigned long, unsigned long,
        unsigned long, unsigned long);

struct vm_unmapped_area_info {
#define VM_UNMAPPED_AREA_TOPDOWN 1
	unsigned long flags;
	unsigned long length;
	unsigned long low_limit;
	unsigned long high_limit;
	unsigned long align_mask;
	unsigned long align_offset;
};

extern unsigned long vm_unmapped_area(struct vm_unmapped_area_info *info);

/* truncate.c */
extern void truncate_inode_pages(struct address_space *, loff_t);
extern void truncate_inode_pages_range(struct address_space *,
				       loff_t lstart, loff_t lend);
extern void truncate_inode_pages_final(struct address_space *);

/* generic vm_area_ops exported for stackable file systems */
extern vm_fault_t filemap_fault(struct vm_fault *vmf);
extern void filemap_map_pages(struct vm_fault *vmf,
		pgoff_t start_pgoff, pgoff_t end_pgoff);
extern vm_fault_t filemap_page_mkwrite(struct vm_fault *vmf);

/* mm/page-writeback.c */
int __must_check write_one_page(struct page *page);
void task_dirty_inc(struct task_struct *tsk);

extern unsigned long stack_guard_gap;
/* Generic expand stack which grows the stack according to GROWS{UP,DOWN} */
extern int expand_stack(struct vm_area_struct *vma, unsigned long address);

/* CONFIG_STACK_GROWSUP still needs to grow downwards at some places */
extern int expand_downwards(struct vm_area_struct *vma,
		unsigned long address);
#if VM_GROWSUP
extern int expand_upwards(struct vm_area_struct *vma, unsigned long address);
#else
  #define expand_upwards(vma, address) (0)
#endif

/* Look up the first VMA which satisfies  addr < vm_end,  NULL if none. */
extern struct vm_area_struct * find_vma(struct mm_struct * mm, unsigned long addr);
extern struct vm_area_struct * find_vma_prev(struct mm_struct * mm, unsigned long addr,
					     struct vm_area_struct **pprev);

/* Look up the first VMA which intersects the interval start_addr..end_addr-1,
   NULL if none.  Assume start_addr < end_addr. */
static inline struct vm_area_struct * find_vma_intersection(struct mm_struct * mm, unsigned long start_addr, unsigned long end_addr)
{
	struct vm_area_struct * vma = find_vma(mm,start_addr);

	if (vma && end_addr <= vma->vm_start)
		vma = NULL;
	return vma;
}

static inline unsigned long vm_start_gap(struct vm_area_struct *vma)
{
	unsigned long vm_start = vma->vm_start;

	if (vma->vm_flags & VM_GROWSDOWN) {
		vm_start -= stack_guard_gap;
		if (vm_start > vma->vm_start)
			vm_start = 0;
	}
	return vm_start;
}

static inline unsigned long vm_end_gap(struct vm_area_struct *vma)
{
	unsigned long vm_end = vma->vm_end;

	if (vma->vm_flags & VM_GROWSUP) {
		vm_end += stack_guard_gap;
		if (vm_end < vma->vm_end)
			vm_end = -PAGE_SIZE;
	}
	return vm_end;
}

static inline unsigned long vma_pages(struct vm_area_struct *vma)
{
	return (vma->vm_end - vma->vm_start) >> PAGE_SHIFT;
}

/* Look up the first VMA which exactly match the interval vm_start ... vm_end */
static inline struct vm_area_struct *find_exact_vma(struct mm_struct *mm,
				unsigned long vm_start, unsigned long vm_end)
{
	struct vm_area_struct *vma = find_vma(mm, vm_start);

	if (vma && (vma->vm_start != vm_start || vma->vm_end != vm_end))
		vma = NULL;

	return vma;
}

static inline bool range_in_vma(struct vm_area_struct *vma,
				unsigned long start, unsigned long end)
{
	return (vma && vma->vm_start <= start && end <= vma->vm_end);
}

#ifdef CONFIG_MMU
pgprot_t vm_get_page_prot(unsigned long vm_flags);
void vma_set_page_prot(struct vm_area_struct *vma);
#else
static inline pgprot_t vm_get_page_prot(unsigned long vm_flags)
{
	return __pgprot(0);
}
static inline void vma_set_page_prot(struct vm_area_struct *vma)
{
	vma->vm_page_prot = vm_get_page_prot(vma->vm_flags);
}
#endif

#ifdef CONFIG_NUMA_BALANCING
unsigned long change_prot_numa(struct vm_area_struct *vma,
			unsigned long start, unsigned long end);
#endif

struct vm_area_struct *find_extend_vma(struct mm_struct *, unsigned long addr);
int remap_pfn_range(struct vm_area_struct *, unsigned long addr,
			unsigned long pfn, unsigned long size, pgprot_t);
int vm_insert_page(struct vm_area_struct *, unsigned long addr, struct page *);
int vm_insert_pages(struct vm_area_struct *vma, unsigned long addr,
			struct page **pages, unsigned long *num);
int vm_map_pages(struct vm_area_struct *vma, struct page **pages,
				unsigned long num);
int vm_map_pages_zero(struct vm_area_struct *vma, struct page **pages,
				unsigned long num);
vm_fault_t vmf_insert_pfn(struct vm_area_struct *vma, unsigned long addr,
			unsigned long pfn);
vm_fault_t vmf_insert_pfn_prot(struct vm_area_struct *vma, unsigned long addr,
			unsigned long pfn, pgprot_t pgprot);
vm_fault_t vmf_insert_mixed(struct vm_area_struct *vma, unsigned long addr,
			pfn_t pfn);
vm_fault_t vmf_insert_mixed_prot(struct vm_area_struct *vma, unsigned long addr,
			pfn_t pfn, pgprot_t pgprot);
vm_fault_t vmf_insert_mixed_mkwrite(struct vm_area_struct *vma,
		unsigned long addr, pfn_t pfn);
int vm_iomap_memory(struct vm_area_struct *vma, phys_addr_t start, unsigned long len);

static inline vm_fault_t vmf_insert_page(struct vm_area_struct *vma,
				unsigned long addr, struct page *page)
{
	int err = vm_insert_page(vma, addr, page);

	if (err == -ENOMEM)
		return VM_FAULT_OOM;
	if (err < 0 && err != -EBUSY)
		return VM_FAULT_SIGBUS;

	return VM_FAULT_NOPAGE;
}

static inline vm_fault_t vmf_error(int err)
{
	if (err == -ENOMEM)
		return VM_FAULT_OOM;
	return VM_FAULT_SIGBUS;
}

struct page *follow_page(struct vm_area_struct *vma, unsigned long address,
			 unsigned int foll_flags);

#define FOLL_WRITE	0x01	/* check pte is writable */
#define FOLL_TOUCH	0x02	/* mark page accessed */
#define FOLL_GET	0x04	/* do get_page on page */
#define FOLL_DUMP	0x08	/* give error on hole if it would be zero */
#define FOLL_FORCE	0x10	/* get_user_pages read/write w/o permission */
#define FOLL_NOWAIT	0x20	/* if a disk transfer is needed, start the IO
				 * and return without waiting upon it */
#define FOLL_POPULATE	0x40	/* fault in page */
#define FOLL_SPLIT	0x80	/* don't return transhuge pages, split them */
#define FOLL_HWPOISON	0x100	/* check page is hwpoisoned */
#define FOLL_NUMA	0x200	/* force NUMA hinting page fault */
#define FOLL_MIGRATION	0x400	/* wait for page to replace migration entry */
#define FOLL_TRIED	0x800	/* a retry, previous pass started an IO */
#define FOLL_MLOCK	0x1000	/* lock present pages */
#define FOLL_REMOTE	0x2000	/* we are working on non-current tsk/mm */
#define FOLL_COW	0x4000	/* internal GUP flag */
#define FOLL_ANON	0x8000	/* don't do file mappings */
#define FOLL_LONGTERM	0x10000	/* mapping lifetime is indefinite: see below */
#define FOLL_SPLIT_PMD	0x20000	/* split huge pmd before returning */
#define FOLL_PIN	0x40000	/* pages must be released via unpin_user_page */
#define FOLL_FAST_ONLY	0x80000	/* gup_fast: prevent fall-back to slow gup */

/*
 * FOLL_PIN and FOLL_LONGTERM may be used in various combinations with each
 * other. Here is what they mean, and how to use them:
 *
 * FOLL_LONGTERM indicates that the page will be held for an indefinite time
 * period _often_ under userspace control.  This is in contrast to
 * iov_iter_get_pages(), whose usages are transient.
 *
 * FIXME: For pages which are part of a filesystem, mappings are subject to the
 * lifetime enforced by the filesystem and we need guarantees that longterm
 * users like RDMA and V4L2 only establish mappings which coordinate usage with
 * the filesystem.  Ideas for this coordination include revoking the longterm
 * pin, delaying writeback, bounce buffer page writeback, etc.  As FS DAX was
 * added after the problem with filesystems was found FS DAX VMAs are
 * specifically failed.  Filesystem pages are still subject to bugs and use of
 * FOLL_LONGTERM should be avoided on those pages.
 *
 * FIXME: Also NOTE that FOLL_LONGTERM is not supported in every GUP call.
 * Currently only get_user_pages() and get_user_pages_fast() support this flag
 * and calls to get_user_pages_[un]locked are specifically not allowed.  This
 * is due to an incompatibility with the FS DAX check and
 * FAULT_FLAG_ALLOW_RETRY.
 *
 * In the CMA case: long term pins in a CMA region would unnecessarily fragment
 * that region.  And so, CMA attempts to migrate the page before pinning, when
 * FOLL_LONGTERM is specified.
 *
 * FOLL_PIN indicates that a special kind of tracking (not just page->_refcount,
 * but an additional pin counting system) will be invoked. This is intended for
 * anything that gets a page reference and then touches page data (for example,
 * Direct IO). This lets the filesystem know that some non-file-system entity is
 * potentially changing the pages' data. In contrast to FOLL_GET (whose pages
 * are released via put_page()), FOLL_PIN pages must be released, ultimately, by
 * a call to unpin_user_page().
 *
 * FOLL_PIN is similar to FOLL_GET: both of these pin pages. They use different
 * and separate refcounting mechanisms, however, and that means that each has
 * its own acquire and release mechanisms:
 *
 *     FOLL_GET: get_user_pages*() to acquire, and put_page() to release.
 *
 *     FOLL_PIN: pin_user_pages*() to acquire, and unpin_user_pages to release.
 *
 * FOLL_PIN and FOLL_GET are mutually exclusive for a given function call.
 * (The underlying pages may experience both FOLL_GET-based and FOLL_PIN-based
 * calls applied to them, and that's perfectly OK. This is a constraint on the
 * callers, not on the pages.)
 *
 * FOLL_PIN should be set internally by the pin_user_pages*() APIs, never
 * directly by the caller. That's in order to help avoid mismatches when
 * releasing pages: get_user_pages*() pages must be released via put_page(),
 * while pin_user_pages*() pages must be released via unpin_user_page().
 *
 * Please see Documentation/core-api/pin_user_pages.rst for more information.
 */

static inline int vm_fault_to_errno(vm_fault_t vm_fault, int foll_flags)
{
	if (vm_fault & VM_FAULT_OOM)
		return -ENOMEM;
	if (vm_fault & (VM_FAULT_HWPOISON | VM_FAULT_HWPOISON_LARGE))
		return (foll_flags & FOLL_HWPOISON) ? -EHWPOISON : -EFAULT;
	if (vm_fault & (VM_FAULT_SIGBUS | VM_FAULT_SIGSEGV))
		return -EFAULT;
	return 0;
}

typedef int (*pte_fn_t)(pte_t *pte, unsigned long addr, void *data);
extern int apply_to_page_range(struct mm_struct *mm, unsigned long address,
			       unsigned long size, pte_fn_t fn, void *data);
extern int apply_to_existing_page_range(struct mm_struct *mm,
				   unsigned long address, unsigned long size,
				   pte_fn_t fn, void *data);

#ifdef CONFIG_PAGE_POISONING
extern bool page_poisoning_enabled(void);
extern void kernel_poison_pages(struct page *page, int numpages, int enable);
#else
static inline bool page_poisoning_enabled(void) { return false; }
static inline void kernel_poison_pages(struct page *page, int numpages,
					int enable) { }
#endif

#ifdef CONFIG_INIT_ON_ALLOC_DEFAULT_ON
DECLARE_STATIC_KEY_TRUE(init_on_alloc);
#else
DECLARE_STATIC_KEY_FALSE(init_on_alloc);
#endif
static inline bool want_init_on_alloc(gfp_t flags)
{
	if (static_branch_unlikely(&init_on_alloc) &&
	    !page_poisoning_enabled())
		return true;
	return flags & __GFP_ZERO;
}

#ifdef CONFIG_INIT_ON_FREE_DEFAULT_ON
DECLARE_STATIC_KEY_TRUE(init_on_free);
#else
DECLARE_STATIC_KEY_FALSE(init_on_free);
#endif
static inline bool want_init_on_free(void)
{
	return static_branch_unlikely(&init_on_free) &&
	       !page_poisoning_enabled();
}

#ifdef CONFIG_DEBUG_PAGEALLOC
extern void init_debug_pagealloc(void);
#else
static inline void init_debug_pagealloc(void) {}
#endif
extern bool _debug_pagealloc_enabled_early;
DECLARE_STATIC_KEY_FALSE(_debug_pagealloc_enabled);

static inline bool debug_pagealloc_enabled(void)
{
	return IS_ENABLED(CONFIG_DEBUG_PAGEALLOC) &&
		_debug_pagealloc_enabled_early;
}

/*
 * For use in fast paths after init_debug_pagealloc() has run, or when a
 * false negative result is not harmful when called too early.
 */
static inline bool debug_pagealloc_enabled_static(void)
{
	if (!IS_ENABLED(CONFIG_DEBUG_PAGEALLOC))
		return false;

	return static_branch_unlikely(&_debug_pagealloc_enabled);
}

#if defined(CONFIG_DEBUG_PAGEALLOC) || defined(CONFIG_ARCH_HAS_SET_DIRECT_MAP)
extern void __kernel_map_pages(struct page *page, int numpages, int enable);

/*
 * When called in DEBUG_PAGEALLOC context, the call should most likely be
 * guarded by debug_pagealloc_enabled() or debug_pagealloc_enabled_static()
 */
static inline void
kernel_map_pages(struct page *page, int numpages, int enable)
{
	__kernel_map_pages(page, numpages, enable);
}
#ifdef CONFIG_HIBERNATION
extern bool kernel_page_present(struct page *page);
#endif	/* CONFIG_HIBERNATION */
#else	/* CONFIG_DEBUG_PAGEALLOC || CONFIG_ARCH_HAS_SET_DIRECT_MAP */
static inline void
kernel_map_pages(struct page *page, int numpages, int enable) {}
#ifdef CONFIG_HIBERNATION
static inline bool kernel_page_present(struct page *page) { return true; }
#endif	/* CONFIG_HIBERNATION */
#endif	/* CONFIG_DEBUG_PAGEALLOC || CONFIG_ARCH_HAS_SET_DIRECT_MAP */

#ifdef __HAVE_ARCH_GATE_AREA
extern struct vm_area_struct *get_gate_vma(struct mm_struct *mm);
extern int in_gate_area_no_mm(unsigned long addr);
extern int in_gate_area(struct mm_struct *mm, unsigned long addr);
#else
static inline struct vm_area_struct *get_gate_vma(struct mm_struct *mm)
{
	return NULL;
}
static inline int in_gate_area_no_mm(unsigned long addr) { return 0; }
static inline int in_gate_area(struct mm_struct *mm, unsigned long addr)
{
	return 0;
}
#endif	/* __HAVE_ARCH_GATE_AREA */

extern bool process_shares_mm(struct task_struct *p, struct mm_struct *mm);

#ifdef CONFIG_SYSCTL
extern int sysctl_drop_caches;
int drop_caches_sysctl_handler(struct ctl_table *, int, void *, size_t *,
		loff_t *);
#endif

void drop_slab(void);
void drop_slab_node(int nid);

#ifndef CONFIG_MMU
#define randomize_va_space 0
#else
extern int randomize_va_space;
#endif

const char * arch_vma_name(struct vm_area_struct *vma);
#ifdef CONFIG_MMU
void print_vma_addr(char *prefix, unsigned long rip);
#else
static inline void print_vma_addr(char *prefix, unsigned long rip)
{
}
#endif

void *sparse_buffer_alloc(unsigned long size);
struct page * __populate_section_memmap(unsigned long pfn,
		unsigned long nr_pages, int nid, struct vmem_altmap *altmap);
pgd_t *vmemmap_pgd_populate(unsigned long addr, int node);
p4d_t *vmemmap_p4d_populate(pgd_t *pgd, unsigned long addr, int node);
pud_t *vmemmap_pud_populate(p4d_t *p4d, unsigned long addr, int node);
pmd_t *vmemmap_pmd_populate(pud_t *pud, unsigned long addr, int node);
pte_t *vmemmap_pte_populate(pmd_t *pmd, unsigned long addr, int node,
			    struct vmem_altmap *altmap);
void *vmemmap_alloc_block(unsigned long size, int node);
struct vmem_altmap;
void *vmemmap_alloc_block_buf(unsigned long size, int node,
			      struct vmem_altmap *altmap);
void vmemmap_verify(pte_t *, int, unsigned long, unsigned long);
int vmemmap_populate_basepages(unsigned long start, unsigned long end,
			       int node, struct vmem_altmap *altmap);
int vmemmap_populate(unsigned long start, unsigned long end, int node,
		struct vmem_altmap *altmap);
void vmemmap_populate_print_last(void);
#ifdef CONFIG_MEMORY_HOTPLUG
void vmemmap_free(unsigned long start, unsigned long end,
		struct vmem_altmap *altmap);
#endif
void register_page_bootmem_memmap(unsigned long section_nr, struct page *map,
				  unsigned long nr_pages);

enum mf_flags {
	MF_COUNT_INCREASED = 1 << 0,
	MF_ACTION_REQUIRED = 1 << 1,
	MF_MUST_KILL = 1 << 2,
	MF_SOFT_OFFLINE = 1 << 3,
};
extern int memory_failure(unsigned long pfn, int flags);
extern void memory_failure_queue(unsigned long pfn, int flags);
extern void memory_failure_queue_kick(int cpu);
extern int unpoison_memory(unsigned long pfn);
extern int sysctl_memory_failure_early_kill;
extern int sysctl_memory_failure_recovery;
extern void shake_page(struct page *p, int access);
extern atomic_long_t num_poisoned_pages __read_mostly;
extern int soft_offline_page(unsigned long pfn, int flags);


/*
 * Error handlers for various types of pages.
 */
enum mf_result {
	MF_IGNORED,	/* Error: cannot be handled */
	MF_FAILED,	/* Error: handling failed */
	MF_DELAYED,	/* Will be handled later */
	MF_RECOVERED,	/* Successfully recovered */
};

enum mf_action_page_type {
	MF_MSG_KERNEL,
	MF_MSG_KERNEL_HIGH_ORDER,
	MF_MSG_SLAB,
	MF_MSG_DIFFERENT_COMPOUND,
	MF_MSG_POISONED_HUGE,
	MF_MSG_HUGE,
	MF_MSG_FREE_HUGE,
	MF_MSG_NON_PMD_HUGE,
	MF_MSG_UNMAP_FAILED,
	MF_MSG_DIRTY_SWAPCACHE,
	MF_MSG_CLEAN_SWAPCACHE,
	MF_MSG_DIRTY_MLOCKED_LRU,
	MF_MSG_CLEAN_MLOCKED_LRU,
	MF_MSG_DIRTY_UNEVICTABLE_LRU,
	MF_MSG_CLEAN_UNEVICTABLE_LRU,
	MF_MSG_DIRTY_LRU,
	MF_MSG_CLEAN_LRU,
	MF_MSG_TRUNCATED_LRU,
	MF_MSG_BUDDY,
	MF_MSG_BUDDY_2ND,
	MF_MSG_DAX,
	MF_MSG_UNSPLIT_THP,
	MF_MSG_UNKNOWN,
};

#if defined(CONFIG_TRANSPARENT_HUGEPAGE) || defined(CONFIG_HUGETLBFS)
extern void clear_huge_page(struct page *page,
			    unsigned long addr_hint,
			    unsigned int pages_per_huge_page);
extern void copy_user_huge_page(struct page *dst, struct page *src,
				unsigned long addr_hint,
				struct vm_area_struct *vma,
				unsigned int pages_per_huge_page);
extern long copy_huge_page_from_user(struct page *dst_page,
				const void __user *usr_src,
				unsigned int pages_per_huge_page,
				bool allow_pagefault);

/**
 * vma_is_special_huge - Are transhuge page-table entries considered special?
 * @vma: Pointer to the struct vm_area_struct to consider
 *
 * Whether transhuge page-table entries are considered "special" following
 * the definition in vm_normal_page().
 *
 * Return: true if transhuge page-table entries should be considered special,
 * false otherwise.
 */
static inline bool vma_is_special_huge(const struct vm_area_struct *vma)
{
	return vma_is_dax(vma) || (vma->vm_file &&
				   (vma->vm_flags & (VM_PFNMAP | VM_MIXEDMAP)));
}

#endif /* CONFIG_TRANSPARENT_HUGEPAGE || CONFIG_HUGETLBFS */

#ifdef CONFIG_DEBUG_PAGEALLOC
extern unsigned int _debug_guardpage_minorder;
DECLARE_STATIC_KEY_FALSE(_debug_guardpage_enabled);

static inline unsigned int debug_guardpage_minorder(void)
{
	return _debug_guardpage_minorder;
}

static inline bool debug_guardpage_enabled(void)
{
	return static_branch_unlikely(&_debug_guardpage_enabled);
}

static inline bool page_is_guard(struct page *page)
{
	if (!debug_guardpage_enabled())
		return false;

	return PageGuard(page);
}
#else
static inline unsigned int debug_guardpage_minorder(void) { return 0; }
static inline bool debug_guardpage_enabled(void) { return false; }
static inline bool page_is_guard(struct page *page) { return false; }
#endif /* CONFIG_DEBUG_PAGEALLOC */

#if MAX_NUMNODES > 1
void __init setup_nr_node_ids(void);
#else
static inline void setup_nr_node_ids(void) {}
#endif

extern int memcmp_pages(struct page *page1, struct page *page2);

static inline int pages_identical(struct page *page1, struct page *page2)
{
	return !memcmp_pages(page1, page2);
}

#ifdef CONFIG_MAPPING_DIRTY_HELPERS
unsigned long clean_record_shared_mapping_range(struct address_space *mapping,
						pgoff_t first_index, pgoff_t nr,
						pgoff_t bitmap_pgoff,
						unsigned long *bitmap,
						pgoff_t *start,
						pgoff_t *end);

unsigned long wp_shared_mapping_range(struct address_space *mapping,
				      pgoff_t first_index, pgoff_t nr);
#endif

extern int sysctl_nr_trim_pages;

#endif /* __KERNEL__ */
#endif /* _LINUX_MM_H */<|MERGE_RESOLUTION|>--- conflicted
+++ resolved
@@ -1653,13 +1653,8 @@
 
 void free_pgd_range(struct mmu_gather *tlb, unsigned long addr,
 		unsigned long end, unsigned long floor, unsigned long ceiling);
-<<<<<<< HEAD
-int copy_page_range(struct mm_struct *dst, struct mm_struct *src,
-		    struct vm_area_struct *vma, struct vm_area_struct *new);
-=======
 int
 copy_page_range(struct vm_area_struct *dst_vma, struct vm_area_struct *src_vma);
->>>>>>> 11811d61
 int follow_pte_pmd(struct mm_struct *mm, unsigned long address,
 		   struct mmu_notifier_range *range,
 		   pte_t **ptepp, pmd_t **pmdpp, spinlock_t **ptlp);
@@ -2445,11 +2440,7 @@
 
 extern void set_dma_reserve(unsigned long new_dma_reserve);
 extern void memmap_init_zone(unsigned long, int, unsigned long, unsigned long,
-<<<<<<< HEAD
-		enum meminit_context, struct vmem_altmap *);
-=======
 		enum meminit_context, struct vmem_altmap *, int migratetype);
->>>>>>> 11811d61
 extern void setup_per_zone_wmarks(void);
 extern int __meminit init_per_zone_wmark_min(void);
 extern void mem_init(void);
