// SPDX-License-Identifier: GPL-2.0-only
/*
 * Kernel-based Virtual Machine driver for Linux
 *
 * derived from drivers/kvm/kvm_main.c
 *
 * Copyright (C) 2006 Qumranet, Inc.
 * Copyright (C) 2008 Qumranet, Inc.
 * Copyright IBM Corporation, 2008
 * Copyright 2010 Red Hat, Inc. and/or its affiliates.
 *
 * Authors:
 *   Avi Kivity   <avi@qumranet.com>
 *   Yaniv Kamay  <yaniv@qumranet.com>
 *   Amit Shah    <amit.shah@qumranet.com>
 *   Ben-Ami Yassour <benami@il.ibm.com>
 */

#include <linux/kvm_host.h>
#include "irq.h"
#include "ioapic.h"
#include "mmu.h"
#include "i8254.h"
#include "tss.h"
#include "kvm_cache_regs.h"
#include "kvm_emulate.h"
#include "x86.h"
#include "cpuid.h"
#include "pmu.h"
#include "hyperv.h"
#include "lapic.h"

#include <linux/clocksource.h>
#include <linux/interrupt.h>
#include <linux/kvm.h>
#include <linux/fs.h>
#include <linux/vmalloc.h>
#include <linux/export.h>
#include <linux/moduleparam.h>
#include <linux/mman.h>
#include <linux/highmem.h>
#include <linux/iommu.h>
#include <linux/intel-iommu.h>
#include <linux/cpufreq.h>
#include <linux/user-return-notifier.h>
#include <linux/srcu.h>
#include <linux/slab.h>
#include <linux/perf_event.h>
#include <linux/uaccess.h>
#include <linux/hash.h>
#include <linux/pci.h>
#include <linux/timekeeper_internal.h>
#include <linux/pvclock_gtod.h>
#include <linux/kvm_irqfd.h>
#include <linux/irqbypass.h>
#include <linux/sched/stat.h>
#include <linux/sched/isolation.h>
#include <linux/mem_encrypt.h>
#include <linux/entry-kvm.h>

#include <trace/events/kvm.h>

#include <asm/debugreg.h>
#include <asm/msr.h>
#include <asm/desc.h>
#include <asm/mce.h>
#include <linux/kernel_stat.h>
#include <asm/fpu/internal.h> /* Ugh! */
#include <asm/pvclock.h>
#include <asm/div64.h>
#include <asm/irq_remapping.h>
#include <asm/mshyperv.h>
#include <asm/hypervisor.h>
#include <asm/tlbflush.h>
#include <asm/intel_pt.h>
#include <asm/emulate_prefix.h>
#include <clocksource/hyperv_timer.h>

#define CREATE_TRACE_POINTS
#include "trace.h"

#define MAX_IO_MSRS 256
#define KVM_MAX_MCE_BANKS 32
u64 __read_mostly kvm_mce_cap_supported = MCG_CTL_P | MCG_SER_P;
EXPORT_SYMBOL_GPL(kvm_mce_cap_supported);

#define emul_to_vcpu(ctxt) \
	((struct kvm_vcpu *)(ctxt)->vcpu)

/* EFER defaults:
 * - enable syscall per default because its emulated by KVM
 * - enable LME and LMA per default on 64 bit KVM
 */
#ifdef CONFIG_X86_64
static
u64 __read_mostly efer_reserved_bits = ~((u64)(EFER_SCE | EFER_LME | EFER_LMA));
#else
static u64 __read_mostly efer_reserved_bits = ~((u64)EFER_SCE);
#endif

static u64 __read_mostly cr4_reserved_bits = CR4_RESERVED_BITS;

#define KVM_X2APIC_API_VALID_FLAGS (KVM_X2APIC_API_USE_32BIT_IDS | \
                                    KVM_X2APIC_API_DISABLE_BROADCAST_QUIRK)

static void update_cr8_intercept(struct kvm_vcpu *vcpu);
static void process_nmi(struct kvm_vcpu *vcpu);
static void enter_smm(struct kvm_vcpu *vcpu);
static void __kvm_set_rflags(struct kvm_vcpu *vcpu, unsigned long rflags);
static void store_regs(struct kvm_vcpu *vcpu);
static int sync_regs(struct kvm_vcpu *vcpu);

struct kvm_x86_ops kvm_x86_ops __read_mostly;
EXPORT_SYMBOL_GPL(kvm_x86_ops);

static bool __read_mostly ignore_msrs = 0;
module_param(ignore_msrs, bool, S_IRUGO | S_IWUSR);

static bool __read_mostly report_ignored_msrs = true;
module_param(report_ignored_msrs, bool, S_IRUGO | S_IWUSR);

unsigned int min_timer_period_us = 200;
module_param(min_timer_period_us, uint, S_IRUGO | S_IWUSR);

static bool __read_mostly kvmclock_periodic_sync = true;
module_param(kvmclock_periodic_sync, bool, S_IRUGO);

bool __read_mostly kvm_has_tsc_control;
EXPORT_SYMBOL_GPL(kvm_has_tsc_control);
u32  __read_mostly kvm_max_guest_tsc_khz;
EXPORT_SYMBOL_GPL(kvm_max_guest_tsc_khz);
u8   __read_mostly kvm_tsc_scaling_ratio_frac_bits;
EXPORT_SYMBOL_GPL(kvm_tsc_scaling_ratio_frac_bits);
u64  __read_mostly kvm_max_tsc_scaling_ratio;
EXPORT_SYMBOL_GPL(kvm_max_tsc_scaling_ratio);
u64 __read_mostly kvm_default_tsc_scaling_ratio;
EXPORT_SYMBOL_GPL(kvm_default_tsc_scaling_ratio);

/* tsc tolerance in parts per million - default to 1/2 of the NTP threshold */
static u32 __read_mostly tsc_tolerance_ppm = 250;
module_param(tsc_tolerance_ppm, uint, S_IRUGO | S_IWUSR);

/*
 * lapic timer advance (tscdeadline mode only) in nanoseconds.  '-1' enables
 * adaptive tuning starting from default advancment of 1000ns.  '0' disables
 * advancement entirely.  Any other value is used as-is and disables adaptive
 * tuning, i.e. allows priveleged userspace to set an exact advancement time.
 */
static int __read_mostly lapic_timer_advance_ns = -1;
module_param(lapic_timer_advance_ns, int, S_IRUGO | S_IWUSR);

static bool __read_mostly vector_hashing = true;
module_param(vector_hashing, bool, S_IRUGO);

bool __read_mostly enable_vmware_backdoor = false;
module_param(enable_vmware_backdoor, bool, S_IRUGO);
EXPORT_SYMBOL_GPL(enable_vmware_backdoor);

static bool __read_mostly force_emulation_prefix = false;
module_param(force_emulation_prefix, bool, S_IRUGO);

int __read_mostly pi_inject_timer = -1;
module_param(pi_inject_timer, bint, S_IRUGO | S_IWUSR);

/*
 * Restoring the host value for MSRs that are only consumed when running in
 * usermode, e.g. SYSCALL MSRs and TSC_AUX, can be deferred until the CPU
 * returns to userspace, i.e. the kernel can run with the guest's value.
 */
#define KVM_MAX_NR_USER_RETURN_MSRS 16

struct kvm_user_return_msrs_global {
	int nr;
	u32 msrs[KVM_MAX_NR_USER_RETURN_MSRS];
};

struct kvm_user_return_msrs {
	struct user_return_notifier urn;
	bool registered;
	struct kvm_user_return_msr_values {
		u64 host;
		u64 curr;
	} values[KVM_MAX_NR_USER_RETURN_MSRS];
};

static struct kvm_user_return_msrs_global __read_mostly user_return_msrs_global;
static struct kvm_user_return_msrs __percpu *user_return_msrs;

#define KVM_SUPPORTED_XCR0     (XFEATURE_MASK_FP | XFEATURE_MASK_SSE \
				| XFEATURE_MASK_YMM | XFEATURE_MASK_BNDREGS \
				| XFEATURE_MASK_BNDCSR | XFEATURE_MASK_AVX512 \
				| XFEATURE_MASK_PKRU)

u64 __read_mostly host_efer;
EXPORT_SYMBOL_GPL(host_efer);

bool __read_mostly allow_smaller_maxphyaddr = 0;
EXPORT_SYMBOL_GPL(allow_smaller_maxphyaddr);

static u64 __read_mostly host_xss;
u64 __read_mostly supported_xss;
EXPORT_SYMBOL_GPL(supported_xss);

struct kvm_stats_debugfs_item debugfs_entries[] = {
	VCPU_STAT("pf_fixed", pf_fixed),
	VCPU_STAT("pf_guest", pf_guest),
	VCPU_STAT("tlb_flush", tlb_flush),
	VCPU_STAT("invlpg", invlpg),
	VCPU_STAT("exits", exits),
	VCPU_STAT("io_exits", io_exits),
	VCPU_STAT("mmio_exits", mmio_exits),
	VCPU_STAT("signal_exits", signal_exits),
	VCPU_STAT("irq_window", irq_window_exits),
	VCPU_STAT("nmi_window", nmi_window_exits),
	VCPU_STAT("halt_exits", halt_exits),
	VCPU_STAT("halt_successful_poll", halt_successful_poll),
	VCPU_STAT("halt_attempted_poll", halt_attempted_poll),
	VCPU_STAT("halt_poll_invalid", halt_poll_invalid),
	VCPU_STAT("halt_wakeup", halt_wakeup),
	VCPU_STAT("hypercalls", hypercalls),
	VCPU_STAT("request_irq", request_irq_exits),
	VCPU_STAT("irq_exits", irq_exits),
	VCPU_STAT("host_state_reload", host_state_reload),
	VCPU_STAT("fpu_reload", fpu_reload),
	VCPU_STAT("insn_emulation", insn_emulation),
	VCPU_STAT("insn_emulation_fail", insn_emulation_fail),
	VCPU_STAT("irq_injections", irq_injections),
	VCPU_STAT("nmi_injections", nmi_injections),
	VCPU_STAT("req_event", req_event),
	VCPU_STAT("l1d_flush", l1d_flush),
	VCPU_STAT("halt_poll_success_ns", halt_poll_success_ns),
	VCPU_STAT("halt_poll_fail_ns", halt_poll_fail_ns),
	VM_STAT("mmu_shadow_zapped", mmu_shadow_zapped),
	VM_STAT("mmu_pte_write", mmu_pte_write),
	VM_STAT("mmu_pte_updated", mmu_pte_updated),
	VM_STAT("mmu_pde_zapped", mmu_pde_zapped),
	VM_STAT("mmu_flooded", mmu_flooded),
	VM_STAT("mmu_recycled", mmu_recycled),
	VM_STAT("mmu_cache_miss", mmu_cache_miss),
	VM_STAT("mmu_unsync", mmu_unsync),
	VM_STAT("remote_tlb_flush", remote_tlb_flush),
	VM_STAT("largepages", lpages, .mode = 0444),
	VM_STAT("nx_largepages_splitted", nx_lpage_splits, .mode = 0444),
	VM_STAT("max_mmu_page_hash_collisions", max_mmu_page_hash_collisions),
	{ NULL }
};

u64 __read_mostly host_xcr0;
u64 __read_mostly supported_xcr0;
EXPORT_SYMBOL_GPL(supported_xcr0);

static struct kmem_cache *x86_fpu_cache;

static struct kmem_cache *x86_emulator_cache;

/*
 * When called, it means the previous get/set msr reached an invalid msr.
 * Return true if we want to ignore/silent this failed msr access.
 */
static bool kvm_msr_ignored_check(struct kvm_vcpu *vcpu, u32 msr,
				  u64 data, bool write)
{
	const char *op = write ? "wrmsr" : "rdmsr";

	if (ignore_msrs) {
		if (report_ignored_msrs)
			kvm_pr_unimpl("ignored %s: 0x%x data 0x%llx\n",
				      op, msr, data);
		/* Mask the error */
		return true;
	} else {
		kvm_debug_ratelimited("unhandled %s: 0x%x data 0x%llx\n",
				      op, msr, data);
<<<<<<< HEAD
		return -ENOENT;
=======
		return false;
>>>>>>> 88a06d6f
	}
}

static struct kmem_cache *kvm_alloc_emulator_cache(void)
{
	unsigned int useroffset = offsetof(struct x86_emulate_ctxt, src);
	unsigned int size = sizeof(struct x86_emulate_ctxt);

	return kmem_cache_create_usercopy("x86_emulator", size,
					  __alignof__(struct x86_emulate_ctxt),
					  SLAB_ACCOUNT, useroffset,
					  size - useroffset, NULL);
}

static int emulator_fix_hypercall(struct x86_emulate_ctxt *ctxt);

static inline void kvm_async_pf_hash_reset(struct kvm_vcpu *vcpu)
{
	int i;
	for (i = 0; i < ASYNC_PF_PER_VCPU; i++)
		vcpu->arch.apf.gfns[i] = ~0;
}

static void kvm_on_user_return(struct user_return_notifier *urn)
{
	unsigned slot;
	struct kvm_user_return_msrs *msrs
		= container_of(urn, struct kvm_user_return_msrs, urn);
	struct kvm_user_return_msr_values *values;
	unsigned long flags;

	/*
	 * Disabling irqs at this point since the following code could be
	 * interrupted and executed through kvm_arch_hardware_disable()
	 */
	local_irq_save(flags);
	if (msrs->registered) {
		msrs->registered = false;
		user_return_notifier_unregister(urn);
	}
	local_irq_restore(flags);
	for (slot = 0; slot < user_return_msrs_global.nr; ++slot) {
		values = &msrs->values[slot];
		if (values->host != values->curr) {
			wrmsrl(user_return_msrs_global.msrs[slot], values->host);
			values->curr = values->host;
		}
	}
}

void kvm_define_user_return_msr(unsigned slot, u32 msr)
{
	BUG_ON(slot >= KVM_MAX_NR_USER_RETURN_MSRS);
	user_return_msrs_global.msrs[slot] = msr;
	if (slot >= user_return_msrs_global.nr)
		user_return_msrs_global.nr = slot + 1;
}
EXPORT_SYMBOL_GPL(kvm_define_user_return_msr);

static void kvm_user_return_msr_cpu_online(void)
{
	unsigned int cpu = smp_processor_id();
	struct kvm_user_return_msrs *msrs = per_cpu_ptr(user_return_msrs, cpu);
	u64 value;
	int i;

	for (i = 0; i < user_return_msrs_global.nr; ++i) {
		rdmsrl_safe(user_return_msrs_global.msrs[i], &value);
		msrs->values[i].host = value;
		msrs->values[i].curr = value;
	}
}

int kvm_set_user_return_msr(unsigned slot, u64 value, u64 mask)
{
	unsigned int cpu = smp_processor_id();
	struct kvm_user_return_msrs *msrs = per_cpu_ptr(user_return_msrs, cpu);
	int err;

	value = (value & mask) | (msrs->values[slot].host & ~mask);
	if (value == msrs->values[slot].curr)
		return 0;
	err = wrmsrl_safe(user_return_msrs_global.msrs[slot], value);
	if (err)
		return 1;

	msrs->values[slot].curr = value;
	if (!msrs->registered) {
		msrs->urn.on_user_return = kvm_on_user_return;
		user_return_notifier_register(&msrs->urn);
		msrs->registered = true;
	}
	return 0;
}
EXPORT_SYMBOL_GPL(kvm_set_user_return_msr);

static void drop_user_return_notifiers(void)
{
	unsigned int cpu = smp_processor_id();
	struct kvm_user_return_msrs *msrs = per_cpu_ptr(user_return_msrs, cpu);

	if (msrs->registered)
		kvm_on_user_return(&msrs->urn);
}

u64 kvm_get_apic_base(struct kvm_vcpu *vcpu)
{
	return vcpu->arch.apic_base;
}
EXPORT_SYMBOL_GPL(kvm_get_apic_base);

enum lapic_mode kvm_get_apic_mode(struct kvm_vcpu *vcpu)
{
	return kvm_apic_mode(kvm_get_apic_base(vcpu));
}
EXPORT_SYMBOL_GPL(kvm_get_apic_mode);

int kvm_set_apic_base(struct kvm_vcpu *vcpu, struct msr_data *msr_info)
{
	enum lapic_mode old_mode = kvm_get_apic_mode(vcpu);
	enum lapic_mode new_mode = kvm_apic_mode(msr_info->data);
	u64 reserved_bits = ((~0ULL) << cpuid_maxphyaddr(vcpu)) | 0x2ff |
		(guest_cpuid_has(vcpu, X86_FEATURE_X2APIC) ? 0 : X2APIC_ENABLE);

	if ((msr_info->data & reserved_bits) != 0 || new_mode == LAPIC_MODE_INVALID)
		return 1;
	if (!msr_info->host_initiated) {
		if (old_mode == LAPIC_MODE_X2APIC && new_mode == LAPIC_MODE_XAPIC)
			return 1;
		if (old_mode == LAPIC_MODE_DISABLED && new_mode == LAPIC_MODE_X2APIC)
			return 1;
	}

	kvm_lapic_set_base(vcpu, msr_info->data);
	kvm_recalculate_apic_map(vcpu->kvm);
	return 0;
}
EXPORT_SYMBOL_GPL(kvm_set_apic_base);

asmlinkage __visible noinstr void kvm_spurious_fault(void)
{
	/* Fault while not rebooting.  We want the trace. */
	BUG_ON(!kvm_rebooting);
}
EXPORT_SYMBOL_GPL(kvm_spurious_fault);

#define EXCPT_BENIGN		0
#define EXCPT_CONTRIBUTORY	1
#define EXCPT_PF		2

static int exception_class(int vector)
{
	switch (vector) {
	case PF_VECTOR:
		return EXCPT_PF;
	case DE_VECTOR:
	case TS_VECTOR:
	case NP_VECTOR:
	case SS_VECTOR:
	case GP_VECTOR:
		return EXCPT_CONTRIBUTORY;
	default:
		break;
	}
	return EXCPT_BENIGN;
}

#define EXCPT_FAULT		0
#define EXCPT_TRAP		1
#define EXCPT_ABORT		2
#define EXCPT_INTERRUPT		3

static int exception_type(int vector)
{
	unsigned int mask;

	if (WARN_ON(vector > 31 || vector == NMI_VECTOR))
		return EXCPT_INTERRUPT;

	mask = 1 << vector;

	/* #DB is trap, as instruction watchpoints are handled elsewhere */
	if (mask & ((1 << DB_VECTOR) | (1 << BP_VECTOR) | (1 << OF_VECTOR)))
		return EXCPT_TRAP;

	if (mask & ((1 << DF_VECTOR) | (1 << MC_VECTOR)))
		return EXCPT_ABORT;

	/* Reserved exceptions will result in fault */
	return EXCPT_FAULT;
}

void kvm_deliver_exception_payload(struct kvm_vcpu *vcpu)
{
	unsigned nr = vcpu->arch.exception.nr;
	bool has_payload = vcpu->arch.exception.has_payload;
	unsigned long payload = vcpu->arch.exception.payload;

	if (!has_payload)
		return;

	switch (nr) {
	case DB_VECTOR:
		/*
		 * "Certain debug exceptions may clear bit 0-3.  The
		 * remaining contents of the DR6 register are never
		 * cleared by the processor".
		 */
		vcpu->arch.dr6 &= ~DR_TRAP_BITS;
		/*
		 * DR6.RTM is set by all #DB exceptions that don't clear it.
		 */
		vcpu->arch.dr6 |= DR6_RTM;
		vcpu->arch.dr6 |= payload;
		/*
		 * Bit 16 should be set in the payload whenever the #DB
		 * exception should clear DR6.RTM. This makes the payload
		 * compatible with the pending debug exceptions under VMX.
		 * Though not currently documented in the SDM, this also
		 * makes the payload compatible with the exit qualification
		 * for #DB exceptions under VMX.
		 */
		vcpu->arch.dr6 ^= payload & DR6_RTM;

		/*
		 * The #DB payload is defined as compatible with the 'pending
		 * debug exceptions' field under VMX, not DR6. While bit 12 is
		 * defined in the 'pending debug exceptions' field (enabled
		 * breakpoint), it is reserved and must be zero in DR6.
		 */
		vcpu->arch.dr6 &= ~BIT(12);
		break;
	case PF_VECTOR:
		vcpu->arch.cr2 = payload;
		break;
	}

	vcpu->arch.exception.has_payload = false;
	vcpu->arch.exception.payload = 0;
}
EXPORT_SYMBOL_GPL(kvm_deliver_exception_payload);

static void kvm_multiple_exception(struct kvm_vcpu *vcpu,
		unsigned nr, bool has_error, u32 error_code,
	        bool has_payload, unsigned long payload, bool reinject)
{
	u32 prev_nr;
	int class1, class2;

	kvm_make_request(KVM_REQ_EVENT, vcpu);

	if (!vcpu->arch.exception.pending && !vcpu->arch.exception.injected) {
	queue:
		if (has_error && !is_protmode(vcpu))
			has_error = false;
		if (reinject) {
			/*
			 * On vmentry, vcpu->arch.exception.pending is only
			 * true if an event injection was blocked by
			 * nested_run_pending.  In that case, however,
			 * vcpu_enter_guest requests an immediate exit,
			 * and the guest shouldn't proceed far enough to
			 * need reinjection.
			 */
			WARN_ON_ONCE(vcpu->arch.exception.pending);
			vcpu->arch.exception.injected = true;
			if (WARN_ON_ONCE(has_payload)) {
				/*
				 * A reinjected event has already
				 * delivered its payload.
				 */
				has_payload = false;
				payload = 0;
			}
		} else {
			vcpu->arch.exception.pending = true;
			vcpu->arch.exception.injected = false;
		}
		vcpu->arch.exception.has_error_code = has_error;
		vcpu->arch.exception.nr = nr;
		vcpu->arch.exception.error_code = error_code;
		vcpu->arch.exception.has_payload = has_payload;
		vcpu->arch.exception.payload = payload;
		if (!is_guest_mode(vcpu))
			kvm_deliver_exception_payload(vcpu);
		return;
	}

	/* to check exception */
	prev_nr = vcpu->arch.exception.nr;
	if (prev_nr == DF_VECTOR) {
		/* triple fault -> shutdown */
		kvm_make_request(KVM_REQ_TRIPLE_FAULT, vcpu);
		return;
	}
	class1 = exception_class(prev_nr);
	class2 = exception_class(nr);
	if ((class1 == EXCPT_CONTRIBUTORY && class2 == EXCPT_CONTRIBUTORY)
		|| (class1 == EXCPT_PF && class2 != EXCPT_BENIGN)) {
		/*
		 * Generate double fault per SDM Table 5-5.  Set
		 * exception.pending = true so that the double fault
		 * can trigger a nested vmexit.
		 */
		vcpu->arch.exception.pending = true;
		vcpu->arch.exception.injected = false;
		vcpu->arch.exception.has_error_code = true;
		vcpu->arch.exception.nr = DF_VECTOR;
		vcpu->arch.exception.error_code = 0;
		vcpu->arch.exception.has_payload = false;
		vcpu->arch.exception.payload = 0;
	} else
		/* replace previous exception with a new one in a hope
		   that instruction re-execution will regenerate lost
		   exception */
		goto queue;
}

void kvm_queue_exception(struct kvm_vcpu *vcpu, unsigned nr)
{
	kvm_multiple_exception(vcpu, nr, false, 0, false, 0, false);
}
EXPORT_SYMBOL_GPL(kvm_queue_exception);

void kvm_requeue_exception(struct kvm_vcpu *vcpu, unsigned nr)
{
	kvm_multiple_exception(vcpu, nr, false, 0, false, 0, true);
}
EXPORT_SYMBOL_GPL(kvm_requeue_exception);

void kvm_queue_exception_p(struct kvm_vcpu *vcpu, unsigned nr,
			   unsigned long payload)
{
	kvm_multiple_exception(vcpu, nr, false, 0, true, payload, false);
}
EXPORT_SYMBOL_GPL(kvm_queue_exception_p);

static void kvm_queue_exception_e_p(struct kvm_vcpu *vcpu, unsigned nr,
				    u32 error_code, unsigned long payload)
{
	kvm_multiple_exception(vcpu, nr, true, error_code,
			       true, payload, false);
}

int kvm_complete_insn_gp(struct kvm_vcpu *vcpu, int err)
{
	if (err)
		kvm_inject_gp(vcpu, 0);
	else
		return kvm_skip_emulated_instruction(vcpu);

	return 1;
}
EXPORT_SYMBOL_GPL(kvm_complete_insn_gp);

void kvm_inject_page_fault(struct kvm_vcpu *vcpu, struct x86_exception *fault)
{
	++vcpu->stat.pf_guest;
	vcpu->arch.exception.nested_apf =
		is_guest_mode(vcpu) && fault->async_page_fault;
	if (vcpu->arch.exception.nested_apf) {
		vcpu->arch.apf.nested_apf_token = fault->address;
		kvm_queue_exception_e(vcpu, PF_VECTOR, fault->error_code);
	} else {
		kvm_queue_exception_e_p(vcpu, PF_VECTOR, fault->error_code,
					fault->address);
	}
}
EXPORT_SYMBOL_GPL(kvm_inject_page_fault);

bool kvm_inject_emulated_page_fault(struct kvm_vcpu *vcpu,
				    struct x86_exception *fault)
{
	struct kvm_mmu *fault_mmu;
	WARN_ON_ONCE(fault->vector != PF_VECTOR);

	fault_mmu = fault->nested_page_fault ? vcpu->arch.mmu :
					       vcpu->arch.walk_mmu;

	/*
	 * Invalidate the TLB entry for the faulting address, if it exists,
	 * else the access will fault indefinitely (and to emulate hardware).
	 */
	if ((fault->error_code & PFERR_PRESENT_MASK) &&
	    !(fault->error_code & PFERR_RSVD_MASK))
		kvm_mmu_invalidate_gva(vcpu, fault_mmu, fault->address,
				       fault_mmu->root_hpa);

	fault_mmu->inject_page_fault(vcpu, fault);
	return fault->nested_page_fault;
}
EXPORT_SYMBOL_GPL(kvm_inject_emulated_page_fault);

void kvm_inject_nmi(struct kvm_vcpu *vcpu)
{
	atomic_inc(&vcpu->arch.nmi_queued);
	kvm_make_request(KVM_REQ_NMI, vcpu);
}
EXPORT_SYMBOL_GPL(kvm_inject_nmi);

void kvm_queue_exception_e(struct kvm_vcpu *vcpu, unsigned nr, u32 error_code)
{
	kvm_multiple_exception(vcpu, nr, true, error_code, false, 0, false);
}
EXPORT_SYMBOL_GPL(kvm_queue_exception_e);

void kvm_requeue_exception_e(struct kvm_vcpu *vcpu, unsigned nr, u32 error_code)
{
	kvm_multiple_exception(vcpu, nr, true, error_code, false, 0, true);
}
EXPORT_SYMBOL_GPL(kvm_requeue_exception_e);

/*
 * Checks if cpl <= required_cpl; if true, return true.  Otherwise queue
 * a #GP and return false.
 */
bool kvm_require_cpl(struct kvm_vcpu *vcpu, int required_cpl)
{
	if (kvm_x86_ops.get_cpl(vcpu) <= required_cpl)
		return true;
	kvm_queue_exception_e(vcpu, GP_VECTOR, 0);
	return false;
}
EXPORT_SYMBOL_GPL(kvm_require_cpl);

bool kvm_require_dr(struct kvm_vcpu *vcpu, int dr)
{
	if ((dr != 4 && dr != 5) || !kvm_read_cr4_bits(vcpu, X86_CR4_DE))
		return true;

	kvm_queue_exception(vcpu, UD_VECTOR);
	return false;
}
EXPORT_SYMBOL_GPL(kvm_require_dr);

/*
 * This function will be used to read from the physical memory of the currently
 * running guest. The difference to kvm_vcpu_read_guest_page is that this function
 * can read from guest physical or from the guest's guest physical memory.
 */
int kvm_read_guest_page_mmu(struct kvm_vcpu *vcpu, struct kvm_mmu *mmu,
			    gfn_t ngfn, void *data, int offset, int len,
			    u32 access)
{
	struct x86_exception exception;
	gfn_t real_gfn;
	gpa_t ngpa;

	ngpa     = gfn_to_gpa(ngfn);
	real_gfn = mmu->translate_gpa(vcpu, ngpa, access, &exception);
	if (real_gfn == UNMAPPED_GVA)
		return -EFAULT;

	real_gfn = gpa_to_gfn(real_gfn);

	return kvm_vcpu_read_guest_page(vcpu, real_gfn, data, offset, len);
}
EXPORT_SYMBOL_GPL(kvm_read_guest_page_mmu);

static int kvm_read_nested_guest_page(struct kvm_vcpu *vcpu, gfn_t gfn,
			       void *data, int offset, int len, u32 access)
{
	return kvm_read_guest_page_mmu(vcpu, vcpu->arch.walk_mmu, gfn,
				       data, offset, len, access);
}

static inline u64 pdptr_rsvd_bits(struct kvm_vcpu *vcpu)
{
	return rsvd_bits(cpuid_maxphyaddr(vcpu), 63) | rsvd_bits(5, 8) |
	       rsvd_bits(1, 2);
}

/*
 * Load the pae pdptrs.  Return 1 if they are all valid, 0 otherwise.
 */
int load_pdptrs(struct kvm_vcpu *vcpu, struct kvm_mmu *mmu, unsigned long cr3)
{
	gfn_t pdpt_gfn = cr3 >> PAGE_SHIFT;
	unsigned offset = ((cr3 & (PAGE_SIZE-1)) >> 5) << 2;
	int i;
	int ret;
	u64 pdpte[ARRAY_SIZE(mmu->pdptrs)];

	ret = kvm_read_guest_page_mmu(vcpu, mmu, pdpt_gfn, pdpte,
				      offset * sizeof(u64), sizeof(pdpte),
				      PFERR_USER_MASK|PFERR_WRITE_MASK);
	if (ret < 0) {
		ret = 0;
		goto out;
	}
	for (i = 0; i < ARRAY_SIZE(pdpte); ++i) {
		if ((pdpte[i] & PT_PRESENT_MASK) &&
		    (pdpte[i] & pdptr_rsvd_bits(vcpu))) {
			ret = 0;
			goto out;
		}
	}
	ret = 1;

	memcpy(mmu->pdptrs, pdpte, sizeof(mmu->pdptrs));
	kvm_register_mark_dirty(vcpu, VCPU_EXREG_PDPTR);

out:

	return ret;
}
EXPORT_SYMBOL_GPL(load_pdptrs);

bool pdptrs_changed(struct kvm_vcpu *vcpu)
{
	u64 pdpte[ARRAY_SIZE(vcpu->arch.walk_mmu->pdptrs)];
	int offset;
	gfn_t gfn;
	int r;

	if (!is_pae_paging(vcpu))
		return false;

	if (!kvm_register_is_available(vcpu, VCPU_EXREG_PDPTR))
		return true;

	gfn = (kvm_read_cr3(vcpu) & 0xffffffe0ul) >> PAGE_SHIFT;
	offset = (kvm_read_cr3(vcpu) & 0xffffffe0ul) & (PAGE_SIZE - 1);
	r = kvm_read_nested_guest_page(vcpu, gfn, pdpte, offset, sizeof(pdpte),
				       PFERR_USER_MASK | PFERR_WRITE_MASK);
	if (r < 0)
		return true;

	return memcmp(pdpte, vcpu->arch.walk_mmu->pdptrs, sizeof(pdpte)) != 0;
}
EXPORT_SYMBOL_GPL(pdptrs_changed);

int kvm_set_cr0(struct kvm_vcpu *vcpu, unsigned long cr0)
{
	unsigned long old_cr0 = kvm_read_cr0(vcpu);
	unsigned long pdptr_bits = X86_CR0_CD | X86_CR0_NW | X86_CR0_PG;
	unsigned long update_bits = X86_CR0_PG | X86_CR0_WP;

	cr0 |= X86_CR0_ET;

#ifdef CONFIG_X86_64
	if (cr0 & 0xffffffff00000000UL)
		return 1;
#endif

	cr0 &= ~CR0_RESERVED_BITS;

	if ((cr0 & X86_CR0_NW) && !(cr0 & X86_CR0_CD))
		return 1;

	if ((cr0 & X86_CR0_PG) && !(cr0 & X86_CR0_PE))
		return 1;

#ifdef CONFIG_X86_64
	if ((vcpu->arch.efer & EFER_LME) && !is_paging(vcpu) &&
	    (cr0 & X86_CR0_PG)) {
		int cs_db, cs_l;

		if (!is_pae(vcpu))
			return 1;
		kvm_x86_ops.get_cs_db_l_bits(vcpu, &cs_db, &cs_l);
		if (cs_l)
			return 1;
	}
#endif
	if (!(vcpu->arch.efer & EFER_LME) && (cr0 & X86_CR0_PG) &&
	    is_pae(vcpu) && ((cr0 ^ old_cr0) & pdptr_bits) &&
	    !load_pdptrs(vcpu, vcpu->arch.walk_mmu, kvm_read_cr3(vcpu)))
		return 1;

	if (!(cr0 & X86_CR0_PG) && kvm_read_cr4_bits(vcpu, X86_CR4_PCIDE))
		return 1;

	kvm_x86_ops.set_cr0(vcpu, cr0);

	if ((cr0 ^ old_cr0) & X86_CR0_PG) {
		kvm_clear_async_pf_completion_queue(vcpu);
		kvm_async_pf_hash_reset(vcpu);
	}

	if ((cr0 ^ old_cr0) & update_bits)
		kvm_mmu_reset_context(vcpu);

	if (((cr0 ^ old_cr0) & X86_CR0_CD) &&
	    kvm_arch_has_noncoherent_dma(vcpu->kvm) &&
	    !kvm_check_has_quirk(vcpu->kvm, KVM_X86_QUIRK_CD_NW_CLEARED))
		kvm_zap_gfn_range(vcpu->kvm, 0, ~0ULL);

	return 0;
}
EXPORT_SYMBOL_GPL(kvm_set_cr0);

void kvm_lmsw(struct kvm_vcpu *vcpu, unsigned long msw)
{
	(void)kvm_set_cr0(vcpu, kvm_read_cr0_bits(vcpu, ~0x0eul) | (msw & 0x0f));
}
EXPORT_SYMBOL_GPL(kvm_lmsw);

void kvm_load_guest_xsave_state(struct kvm_vcpu *vcpu)
{
	if (kvm_read_cr4_bits(vcpu, X86_CR4_OSXSAVE)) {

		if (vcpu->arch.xcr0 != host_xcr0)
			xsetbv(XCR_XFEATURE_ENABLED_MASK, vcpu->arch.xcr0);

		if (vcpu->arch.xsaves_enabled &&
		    vcpu->arch.ia32_xss != host_xss)
			wrmsrl(MSR_IA32_XSS, vcpu->arch.ia32_xss);
	}

	if (static_cpu_has(X86_FEATURE_PKU) &&
	    (kvm_read_cr4_bits(vcpu, X86_CR4_PKE) ||
	     (vcpu->arch.xcr0 & XFEATURE_MASK_PKRU)) &&
	    vcpu->arch.pkru != vcpu->arch.host_pkru)
		__write_pkru(vcpu->arch.pkru);
}
EXPORT_SYMBOL_GPL(kvm_load_guest_xsave_state);

void kvm_load_host_xsave_state(struct kvm_vcpu *vcpu)
{
	if (static_cpu_has(X86_FEATURE_PKU) &&
	    (kvm_read_cr4_bits(vcpu, X86_CR4_PKE) ||
	     (vcpu->arch.xcr0 & XFEATURE_MASK_PKRU))) {
		vcpu->arch.pkru = rdpkru();
		if (vcpu->arch.pkru != vcpu->arch.host_pkru)
			__write_pkru(vcpu->arch.host_pkru);
	}

	if (kvm_read_cr4_bits(vcpu, X86_CR4_OSXSAVE)) {

		if (vcpu->arch.xcr0 != host_xcr0)
			xsetbv(XCR_XFEATURE_ENABLED_MASK, host_xcr0);

		if (vcpu->arch.xsaves_enabled &&
		    vcpu->arch.ia32_xss != host_xss)
			wrmsrl(MSR_IA32_XSS, host_xss);
	}

}
EXPORT_SYMBOL_GPL(kvm_load_host_xsave_state);

static int __kvm_set_xcr(struct kvm_vcpu *vcpu, u32 index, u64 xcr)
{
	u64 xcr0 = xcr;
	u64 old_xcr0 = vcpu->arch.xcr0;
	u64 valid_bits;

	/* Only support XCR_XFEATURE_ENABLED_MASK(xcr0) now  */
	if (index != XCR_XFEATURE_ENABLED_MASK)
		return 1;
	if (!(xcr0 & XFEATURE_MASK_FP))
		return 1;
	if ((xcr0 & XFEATURE_MASK_YMM) && !(xcr0 & XFEATURE_MASK_SSE))
		return 1;

	/*
	 * Do not allow the guest to set bits that we do not support
	 * saving.  However, xcr0 bit 0 is always set, even if the
	 * emulated CPU does not support XSAVE (see fx_init).
	 */
	valid_bits = vcpu->arch.guest_supported_xcr0 | XFEATURE_MASK_FP;
	if (xcr0 & ~valid_bits)
		return 1;

	if ((!(xcr0 & XFEATURE_MASK_BNDREGS)) !=
	    (!(xcr0 & XFEATURE_MASK_BNDCSR)))
		return 1;

	if (xcr0 & XFEATURE_MASK_AVX512) {
		if (!(xcr0 & XFEATURE_MASK_YMM))
			return 1;
		if ((xcr0 & XFEATURE_MASK_AVX512) != XFEATURE_MASK_AVX512)
			return 1;
	}
	vcpu->arch.xcr0 = xcr0;

	if ((xcr0 ^ old_xcr0) & XFEATURE_MASK_EXTEND)
		kvm_update_cpuid_runtime(vcpu);
	return 0;
}

int kvm_set_xcr(struct kvm_vcpu *vcpu, u32 index, u64 xcr)
{
	if (kvm_x86_ops.get_cpl(vcpu) != 0 ||
	    __kvm_set_xcr(vcpu, index, xcr)) {
		kvm_inject_gp(vcpu, 0);
		return 1;
	}
	return 0;
}
EXPORT_SYMBOL_GPL(kvm_set_xcr);

int kvm_valid_cr4(struct kvm_vcpu *vcpu, unsigned long cr4)
{
	if (cr4 & cr4_reserved_bits)
		return -EINVAL;

	if (cr4 & vcpu->arch.cr4_guest_rsvd_bits)
		return -EINVAL;

	return 0;
}
EXPORT_SYMBOL_GPL(kvm_valid_cr4);

int kvm_set_cr4(struct kvm_vcpu *vcpu, unsigned long cr4)
{
	unsigned long old_cr4 = kvm_read_cr4(vcpu);
	unsigned long pdptr_bits = X86_CR4_PGE | X86_CR4_PSE | X86_CR4_PAE |
				   X86_CR4_SMEP;
	unsigned long mmu_role_bits = pdptr_bits | X86_CR4_SMAP | X86_CR4_PKE;

	if (kvm_valid_cr4(vcpu, cr4))
		return 1;

	if (is_long_mode(vcpu)) {
		if (!(cr4 & X86_CR4_PAE))
			return 1;
		if ((cr4 ^ old_cr4) & X86_CR4_LA57)
			return 1;
	} else if (is_paging(vcpu) && (cr4 & X86_CR4_PAE)
		   && ((cr4 ^ old_cr4) & pdptr_bits)
		   && !load_pdptrs(vcpu, vcpu->arch.walk_mmu,
				   kvm_read_cr3(vcpu)))
		return 1;

	if ((cr4 & X86_CR4_PCIDE) && !(old_cr4 & X86_CR4_PCIDE)) {
		if (!guest_cpuid_has(vcpu, X86_FEATURE_PCID))
			return 1;

		/* PCID can not be enabled when cr3[11:0]!=000H or EFER.LMA=0 */
		if ((kvm_read_cr3(vcpu) & X86_CR3_PCID_MASK) || !is_long_mode(vcpu))
			return 1;
	}

	if (kvm_x86_ops.set_cr4(vcpu, cr4))
		return 1;

	if (((cr4 ^ old_cr4) & mmu_role_bits) ||
	    (!(cr4 & X86_CR4_PCIDE) && (old_cr4 & X86_CR4_PCIDE)))
		kvm_mmu_reset_context(vcpu);

	if ((cr4 ^ old_cr4) & (X86_CR4_OSXSAVE | X86_CR4_PKE))
		kvm_update_cpuid_runtime(vcpu);

	return 0;
}
EXPORT_SYMBOL_GPL(kvm_set_cr4);

int kvm_set_cr3(struct kvm_vcpu *vcpu, unsigned long cr3)
{
	bool skip_tlb_flush = false;
#ifdef CONFIG_X86_64
	bool pcid_enabled = kvm_read_cr4_bits(vcpu, X86_CR4_PCIDE);

	if (pcid_enabled) {
		skip_tlb_flush = cr3 & X86_CR3_PCID_NOFLUSH;
		cr3 &= ~X86_CR3_PCID_NOFLUSH;
	}
#endif

	if (cr3 == kvm_read_cr3(vcpu) && !pdptrs_changed(vcpu)) {
		if (!skip_tlb_flush) {
			kvm_mmu_sync_roots(vcpu);
			kvm_make_request(KVM_REQ_TLB_FLUSH_CURRENT, vcpu);
		}
		return 0;
	}

	if (is_long_mode(vcpu) &&
	    (cr3 & vcpu->arch.cr3_lm_rsvd_bits))
		return 1;
	else if (is_pae_paging(vcpu) &&
		 !load_pdptrs(vcpu, vcpu->arch.walk_mmu, cr3))
		return 1;

	kvm_mmu_new_pgd(vcpu, cr3, skip_tlb_flush, skip_tlb_flush);
	vcpu->arch.cr3 = cr3;
	kvm_register_mark_available(vcpu, VCPU_EXREG_CR3);

	return 0;
}
EXPORT_SYMBOL_GPL(kvm_set_cr3);

int kvm_set_cr8(struct kvm_vcpu *vcpu, unsigned long cr8)
{
	if (cr8 & CR8_RESERVED_BITS)
		return 1;
	if (lapic_in_kernel(vcpu))
		kvm_lapic_set_tpr(vcpu, cr8);
	else
		vcpu->arch.cr8 = cr8;
	return 0;
}
EXPORT_SYMBOL_GPL(kvm_set_cr8);

unsigned long kvm_get_cr8(struct kvm_vcpu *vcpu)
{
	if (lapic_in_kernel(vcpu))
		return kvm_lapic_get_cr8(vcpu);
	else
		return vcpu->arch.cr8;
}
EXPORT_SYMBOL_GPL(kvm_get_cr8);

static void kvm_update_dr0123(struct kvm_vcpu *vcpu)
{
	int i;

	if (!(vcpu->guest_debug & KVM_GUESTDBG_USE_HW_BP)) {
		for (i = 0; i < KVM_NR_DB_REGS; i++)
			vcpu->arch.eff_db[i] = vcpu->arch.db[i];
		vcpu->arch.switch_db_regs |= KVM_DEBUGREG_RELOAD;
	}
}

void kvm_update_dr7(struct kvm_vcpu *vcpu)
{
	unsigned long dr7;

	if (vcpu->guest_debug & KVM_GUESTDBG_USE_HW_BP)
		dr7 = vcpu->arch.guest_debug_dr7;
	else
		dr7 = vcpu->arch.dr7;
	kvm_x86_ops.set_dr7(vcpu, dr7);
	vcpu->arch.switch_db_regs &= ~KVM_DEBUGREG_BP_ENABLED;
	if (dr7 & DR7_BP_EN_MASK)
		vcpu->arch.switch_db_regs |= KVM_DEBUGREG_BP_ENABLED;
}
EXPORT_SYMBOL_GPL(kvm_update_dr7);

static u64 kvm_dr6_fixed(struct kvm_vcpu *vcpu)
{
	u64 fixed = DR6_FIXED_1;

	if (!guest_cpuid_has(vcpu, X86_FEATURE_RTM))
		fixed |= DR6_RTM;
	return fixed;
}

static int __kvm_set_dr(struct kvm_vcpu *vcpu, int dr, unsigned long val)
{
	size_t size = ARRAY_SIZE(vcpu->arch.db);

	switch (dr) {
	case 0 ... 3:
		vcpu->arch.db[array_index_nospec(dr, size)] = val;
		if (!(vcpu->guest_debug & KVM_GUESTDBG_USE_HW_BP))
			vcpu->arch.eff_db[dr] = val;
		break;
	case 4:
	case 6:
		if (!kvm_dr6_valid(val))
			return -1; /* #GP */
		vcpu->arch.dr6 = (val & DR6_VOLATILE) | kvm_dr6_fixed(vcpu);
		break;
	case 5:
	default: /* 7 */
		if (!kvm_dr7_valid(val))
			return -1; /* #GP */
		vcpu->arch.dr7 = (val & DR7_VOLATILE) | DR7_FIXED_1;
		kvm_update_dr7(vcpu);
		break;
	}

	return 0;
}

int kvm_set_dr(struct kvm_vcpu *vcpu, int dr, unsigned long val)
{
	if (__kvm_set_dr(vcpu, dr, val)) {
		kvm_inject_gp(vcpu, 0);
		return 1;
	}
	return 0;
}
EXPORT_SYMBOL_GPL(kvm_set_dr);

int kvm_get_dr(struct kvm_vcpu *vcpu, int dr, unsigned long *val)
{
	size_t size = ARRAY_SIZE(vcpu->arch.db);

	switch (dr) {
	case 0 ... 3:
		*val = vcpu->arch.db[array_index_nospec(dr, size)];
		break;
	case 4:
	case 6:
		*val = vcpu->arch.dr6;
		break;
	case 5:
	default: /* 7 */
		*val = vcpu->arch.dr7;
		break;
	}
	return 0;
}
EXPORT_SYMBOL_GPL(kvm_get_dr);

bool kvm_rdpmc(struct kvm_vcpu *vcpu)
{
	u32 ecx = kvm_rcx_read(vcpu);
	u64 data;
	int err;

	err = kvm_pmu_rdpmc(vcpu, ecx, &data);
	if (err)
		return err;
	kvm_rax_write(vcpu, (u32)data);
	kvm_rdx_write(vcpu, data >> 32);
	return err;
}
EXPORT_SYMBOL_GPL(kvm_rdpmc);

/*
 * List of msr numbers which we expose to userspace through KVM_GET_MSRS
 * and KVM_SET_MSRS, and KVM_GET_MSR_INDEX_LIST.
 *
 * The three MSR lists(msrs_to_save, emulated_msrs, msr_based_features)
 * extract the supported MSRs from the related const lists.
 * msrs_to_save is selected from the msrs_to_save_all to reflect the
 * capabilities of the host cpu. This capabilities test skips MSRs that are
 * kvm-specific. Those are put in emulated_msrs_all; filtering of emulated_msrs
 * may depend on host virtualization features rather than host cpu features.
 */

static const u32 msrs_to_save_all[] = {
	MSR_IA32_SYSENTER_CS, MSR_IA32_SYSENTER_ESP, MSR_IA32_SYSENTER_EIP,
	MSR_STAR,
#ifdef CONFIG_X86_64
	MSR_CSTAR, MSR_KERNEL_GS_BASE, MSR_SYSCALL_MASK, MSR_LSTAR,
#endif
	MSR_IA32_TSC, MSR_IA32_CR_PAT, MSR_VM_HSAVE_PA,
	MSR_IA32_FEAT_CTL, MSR_IA32_BNDCFGS, MSR_TSC_AUX,
	MSR_IA32_SPEC_CTRL,
	MSR_IA32_RTIT_CTL, MSR_IA32_RTIT_STATUS, MSR_IA32_RTIT_CR3_MATCH,
	MSR_IA32_RTIT_OUTPUT_BASE, MSR_IA32_RTIT_OUTPUT_MASK,
	MSR_IA32_RTIT_ADDR0_A, MSR_IA32_RTIT_ADDR0_B,
	MSR_IA32_RTIT_ADDR1_A, MSR_IA32_RTIT_ADDR1_B,
	MSR_IA32_RTIT_ADDR2_A, MSR_IA32_RTIT_ADDR2_B,
	MSR_IA32_RTIT_ADDR3_A, MSR_IA32_RTIT_ADDR3_B,
	MSR_IA32_UMWAIT_CONTROL,

	MSR_ARCH_PERFMON_FIXED_CTR0, MSR_ARCH_PERFMON_FIXED_CTR1,
	MSR_ARCH_PERFMON_FIXED_CTR0 + 2, MSR_ARCH_PERFMON_FIXED_CTR0 + 3,
	MSR_CORE_PERF_FIXED_CTR_CTRL, MSR_CORE_PERF_GLOBAL_STATUS,
	MSR_CORE_PERF_GLOBAL_CTRL, MSR_CORE_PERF_GLOBAL_OVF_CTRL,
	MSR_ARCH_PERFMON_PERFCTR0, MSR_ARCH_PERFMON_PERFCTR1,
	MSR_ARCH_PERFMON_PERFCTR0 + 2, MSR_ARCH_PERFMON_PERFCTR0 + 3,
	MSR_ARCH_PERFMON_PERFCTR0 + 4, MSR_ARCH_PERFMON_PERFCTR0 + 5,
	MSR_ARCH_PERFMON_PERFCTR0 + 6, MSR_ARCH_PERFMON_PERFCTR0 + 7,
	MSR_ARCH_PERFMON_PERFCTR0 + 8, MSR_ARCH_PERFMON_PERFCTR0 + 9,
	MSR_ARCH_PERFMON_PERFCTR0 + 10, MSR_ARCH_PERFMON_PERFCTR0 + 11,
	MSR_ARCH_PERFMON_PERFCTR0 + 12, MSR_ARCH_PERFMON_PERFCTR0 + 13,
	MSR_ARCH_PERFMON_PERFCTR0 + 14, MSR_ARCH_PERFMON_PERFCTR0 + 15,
	MSR_ARCH_PERFMON_PERFCTR0 + 16, MSR_ARCH_PERFMON_PERFCTR0 + 17,
	MSR_ARCH_PERFMON_EVENTSEL0, MSR_ARCH_PERFMON_EVENTSEL1,
	MSR_ARCH_PERFMON_EVENTSEL0 + 2, MSR_ARCH_PERFMON_EVENTSEL0 + 3,
	MSR_ARCH_PERFMON_EVENTSEL0 + 4, MSR_ARCH_PERFMON_EVENTSEL0 + 5,
	MSR_ARCH_PERFMON_EVENTSEL0 + 6, MSR_ARCH_PERFMON_EVENTSEL0 + 7,
	MSR_ARCH_PERFMON_EVENTSEL0 + 8, MSR_ARCH_PERFMON_EVENTSEL0 + 9,
	MSR_ARCH_PERFMON_EVENTSEL0 + 10, MSR_ARCH_PERFMON_EVENTSEL0 + 11,
	MSR_ARCH_PERFMON_EVENTSEL0 + 12, MSR_ARCH_PERFMON_EVENTSEL0 + 13,
	MSR_ARCH_PERFMON_EVENTSEL0 + 14, MSR_ARCH_PERFMON_EVENTSEL0 + 15,
	MSR_ARCH_PERFMON_EVENTSEL0 + 16, MSR_ARCH_PERFMON_EVENTSEL0 + 17,
};

static u32 msrs_to_save[ARRAY_SIZE(msrs_to_save_all)];
static unsigned num_msrs_to_save;

static const u32 emulated_msrs_all[] = {
	MSR_KVM_SYSTEM_TIME, MSR_KVM_WALL_CLOCK,
	MSR_KVM_SYSTEM_TIME_NEW, MSR_KVM_WALL_CLOCK_NEW,
	HV_X64_MSR_GUEST_OS_ID, HV_X64_MSR_HYPERCALL,
	HV_X64_MSR_TIME_REF_COUNT, HV_X64_MSR_REFERENCE_TSC,
	HV_X64_MSR_TSC_FREQUENCY, HV_X64_MSR_APIC_FREQUENCY,
	HV_X64_MSR_CRASH_P0, HV_X64_MSR_CRASH_P1, HV_X64_MSR_CRASH_P2,
	HV_X64_MSR_CRASH_P3, HV_X64_MSR_CRASH_P4, HV_X64_MSR_CRASH_CTL,
	HV_X64_MSR_RESET,
	HV_X64_MSR_VP_INDEX,
	HV_X64_MSR_VP_RUNTIME,
	HV_X64_MSR_SCONTROL,
	HV_X64_MSR_STIMER0_CONFIG,
	HV_X64_MSR_VP_ASSIST_PAGE,
	HV_X64_MSR_REENLIGHTENMENT_CONTROL, HV_X64_MSR_TSC_EMULATION_CONTROL,
	HV_X64_MSR_TSC_EMULATION_STATUS,
	HV_X64_MSR_SYNDBG_OPTIONS,
	HV_X64_MSR_SYNDBG_CONTROL, HV_X64_MSR_SYNDBG_STATUS,
	HV_X64_MSR_SYNDBG_SEND_BUFFER, HV_X64_MSR_SYNDBG_RECV_BUFFER,
	HV_X64_MSR_SYNDBG_PENDING_BUFFER,

	MSR_KVM_ASYNC_PF_EN, MSR_KVM_STEAL_TIME,
	MSR_KVM_PV_EOI_EN, MSR_KVM_ASYNC_PF_INT, MSR_KVM_ASYNC_PF_ACK,

	MSR_IA32_TSC_ADJUST,
	MSR_IA32_TSCDEADLINE,
	MSR_IA32_ARCH_CAPABILITIES,
	MSR_IA32_PERF_CAPABILITIES,
	MSR_IA32_MISC_ENABLE,
	MSR_IA32_MCG_STATUS,
	MSR_IA32_MCG_CTL,
	MSR_IA32_MCG_EXT_CTL,
	MSR_IA32_SMBASE,
	MSR_SMI_COUNT,
	MSR_PLATFORM_INFO,
	MSR_MISC_FEATURES_ENABLES,
	MSR_AMD64_VIRT_SPEC_CTRL,
	MSR_IA32_POWER_CTL,
	MSR_IA32_UCODE_REV,

	/*
	 * The following list leaves out MSRs whose values are determined
	 * by arch/x86/kvm/vmx/nested.c based on CPUID or other MSRs.
	 * We always support the "true" VMX control MSRs, even if the host
	 * processor does not, so I am putting these registers here rather
	 * than in msrs_to_save_all.
	 */
	MSR_IA32_VMX_BASIC,
	MSR_IA32_VMX_TRUE_PINBASED_CTLS,
	MSR_IA32_VMX_TRUE_PROCBASED_CTLS,
	MSR_IA32_VMX_TRUE_EXIT_CTLS,
	MSR_IA32_VMX_TRUE_ENTRY_CTLS,
	MSR_IA32_VMX_MISC,
	MSR_IA32_VMX_CR0_FIXED0,
	MSR_IA32_VMX_CR4_FIXED0,
	MSR_IA32_VMX_VMCS_ENUM,
	MSR_IA32_VMX_PROCBASED_CTLS2,
	MSR_IA32_VMX_EPT_VPID_CAP,
	MSR_IA32_VMX_VMFUNC,

	MSR_K7_HWCR,
	MSR_KVM_POLL_CONTROL,
};

static u32 emulated_msrs[ARRAY_SIZE(emulated_msrs_all)];
static unsigned num_emulated_msrs;

/*
 * List of msr numbers which are used to expose MSR-based features that
 * can be used by a hypervisor to validate requested CPU features.
 */
static const u32 msr_based_features_all[] = {
	MSR_IA32_VMX_BASIC,
	MSR_IA32_VMX_TRUE_PINBASED_CTLS,
	MSR_IA32_VMX_PINBASED_CTLS,
	MSR_IA32_VMX_TRUE_PROCBASED_CTLS,
	MSR_IA32_VMX_PROCBASED_CTLS,
	MSR_IA32_VMX_TRUE_EXIT_CTLS,
	MSR_IA32_VMX_EXIT_CTLS,
	MSR_IA32_VMX_TRUE_ENTRY_CTLS,
	MSR_IA32_VMX_ENTRY_CTLS,
	MSR_IA32_VMX_MISC,
	MSR_IA32_VMX_CR0_FIXED0,
	MSR_IA32_VMX_CR0_FIXED1,
	MSR_IA32_VMX_CR4_FIXED0,
	MSR_IA32_VMX_CR4_FIXED1,
	MSR_IA32_VMX_VMCS_ENUM,
	MSR_IA32_VMX_PROCBASED_CTLS2,
	MSR_IA32_VMX_EPT_VPID_CAP,
	MSR_IA32_VMX_VMFUNC,

	MSR_F10H_DECFG,
	MSR_IA32_UCODE_REV,
	MSR_IA32_ARCH_CAPABILITIES,
	MSR_IA32_PERF_CAPABILITIES,
};

static u32 msr_based_features[ARRAY_SIZE(msr_based_features_all)];
static unsigned int num_msr_based_features;

static u64 kvm_get_arch_capabilities(void)
{
	u64 data = 0;

	if (boot_cpu_has(X86_FEATURE_ARCH_CAPABILITIES))
		rdmsrl(MSR_IA32_ARCH_CAPABILITIES, data);

	/*
	 * If nx_huge_pages is enabled, KVM's shadow paging will ensure that
	 * the nested hypervisor runs with NX huge pages.  If it is not,
	 * L1 is anyway vulnerable to ITLB_MULTIHIT explots from other
	 * L1 guests, so it need not worry about its own (L2) guests.
	 */
	data |= ARCH_CAP_PSCHANGE_MC_NO;

	/*
	 * If we're doing cache flushes (either "always" or "cond")
	 * we will do one whenever the guest does a vmlaunch/vmresume.
	 * If an outer hypervisor is doing the cache flush for us
	 * (VMENTER_L1D_FLUSH_NESTED_VM), we can safely pass that
	 * capability to the guest too, and if EPT is disabled we're not
	 * vulnerable.  Overall, only VMENTER_L1D_FLUSH_NEVER will
	 * require a nested hypervisor to do a flush of its own.
	 */
	if (l1tf_vmx_mitigation != VMENTER_L1D_FLUSH_NEVER)
		data |= ARCH_CAP_SKIP_VMENTRY_L1DFLUSH;

	if (!boot_cpu_has_bug(X86_BUG_CPU_MELTDOWN))
		data |= ARCH_CAP_RDCL_NO;
	if (!boot_cpu_has_bug(X86_BUG_SPEC_STORE_BYPASS))
		data |= ARCH_CAP_SSB_NO;
	if (!boot_cpu_has_bug(X86_BUG_MDS))
		data |= ARCH_CAP_MDS_NO;

	/*
	 * On TAA affected systems:
	 *      - nothing to do if TSX is disabled on the host.
	 *      - we emulate TSX_CTRL if present on the host.
	 *	  This lets the guest use VERW to clear CPU buffers.
	 */
	if (!boot_cpu_has(X86_FEATURE_RTM))
		data &= ~(ARCH_CAP_TAA_NO | ARCH_CAP_TSX_CTRL_MSR);
	else if (!boot_cpu_has_bug(X86_BUG_TAA))
		data |= ARCH_CAP_TAA_NO;

	return data;
}

static int kvm_get_msr_feature(struct kvm_msr_entry *msr)
{
	switch (msr->index) {
	case MSR_IA32_ARCH_CAPABILITIES:
		msr->data = kvm_get_arch_capabilities();
		break;
	case MSR_IA32_UCODE_REV:
		rdmsrl_safe(msr->index, &msr->data);
		break;
	default:
		return kvm_x86_ops.get_msr_feature(msr);
	}
	return 0;
}

static int do_get_msr_feature(struct kvm_vcpu *vcpu, unsigned index, u64 *data)
{
	struct kvm_msr_entry msr;
	int r;

	msr.index = index;
	r = kvm_get_msr_feature(&msr);

	if (r == KVM_MSR_RET_INVALID) {
		/* Unconditionally clear the output for simplicity */
		*data = 0;
		if (kvm_msr_ignored_check(vcpu, index, 0, false))
			r = 0;
	}

	if (r)
		return r;

	*data = msr.data;

	return 0;
}

static bool __kvm_valid_efer(struct kvm_vcpu *vcpu, u64 efer)
{
	if (efer & EFER_FFXSR && !guest_cpuid_has(vcpu, X86_FEATURE_FXSR_OPT))
		return false;

	if (efer & EFER_SVME && !guest_cpuid_has(vcpu, X86_FEATURE_SVM))
		return false;

	if (efer & (EFER_LME | EFER_LMA) &&
	    !guest_cpuid_has(vcpu, X86_FEATURE_LM))
		return false;

	if (efer & EFER_NX && !guest_cpuid_has(vcpu, X86_FEATURE_NX))
		return false;

	return true;

}
bool kvm_valid_efer(struct kvm_vcpu *vcpu, u64 efer)
{
	if (efer & efer_reserved_bits)
		return false;

	return __kvm_valid_efer(vcpu, efer);
}
EXPORT_SYMBOL_GPL(kvm_valid_efer);

static int set_efer(struct kvm_vcpu *vcpu, struct msr_data *msr_info)
{
	u64 old_efer = vcpu->arch.efer;
	u64 efer = msr_info->data;
	int r;

	if (efer & efer_reserved_bits)
		return 1;

	if (!msr_info->host_initiated) {
		if (!__kvm_valid_efer(vcpu, efer))
			return 1;

		if (is_paging(vcpu) &&
		    (vcpu->arch.efer & EFER_LME) != (efer & EFER_LME))
			return 1;
	}

	efer &= ~EFER_LMA;
	efer |= vcpu->arch.efer & EFER_LMA;

	r = kvm_x86_ops.set_efer(vcpu, efer);
	if (r) {
		WARN_ON(r > 0);
		return r;
	}

	/* Update reserved bits */
	if ((efer ^ old_efer) & EFER_NX)
		kvm_mmu_reset_context(vcpu);

	return 0;
}

void kvm_enable_efer_bits(u64 mask)
{
       efer_reserved_bits &= ~mask;
}
EXPORT_SYMBOL_GPL(kvm_enable_efer_bits);

bool kvm_msr_allowed(struct kvm_vcpu *vcpu, u32 index, u32 type)
{
	struct kvm *kvm = vcpu->kvm;
	struct msr_bitmap_range *ranges = kvm->arch.msr_filter.ranges;
	u32 count = kvm->arch.msr_filter.count;
	u32 i;
	bool r = kvm->arch.msr_filter.default_allow;
	int idx;

	/* MSR filtering not set up or x2APIC enabled, allow everything */
	if (!count || (index >= 0x800 && index <= 0x8ff))
		return true;

	/* Prevent collision with set_msr_filter */
	idx = srcu_read_lock(&kvm->srcu);

	for (i = 0; i < count; i++) {
		u32 start = ranges[i].base;
		u32 end = start + ranges[i].nmsrs;
		u32 flags = ranges[i].flags;
		unsigned long *bitmap = ranges[i].bitmap;

		if ((index >= start) && (index < end) && (flags & type)) {
			r = !!test_bit(index - start, bitmap);
			break;
		}
	}

	srcu_read_unlock(&kvm->srcu, idx);

	return r;
}
EXPORT_SYMBOL_GPL(kvm_msr_allowed);

/*
 * Write @data into the MSR specified by @index.  Select MSR specific fault
 * checks are bypassed if @host_initiated is %true.
 * Returns 0 on success, non-0 otherwise.
 * Assumes vcpu_load() was already called.
 */
static int __kvm_set_msr(struct kvm_vcpu *vcpu, u32 index, u64 data,
			 bool host_initiated)
{
	struct msr_data msr;

	if (!host_initiated && !kvm_msr_allowed(vcpu, index, KVM_MSR_FILTER_WRITE))
		return KVM_MSR_RET_FILTERED;

	switch (index) {
	case MSR_FS_BASE:
	case MSR_GS_BASE:
	case MSR_KERNEL_GS_BASE:
	case MSR_CSTAR:
	case MSR_LSTAR:
		if (is_noncanonical_address(data, vcpu))
			return 1;
		break;
	case MSR_IA32_SYSENTER_EIP:
	case MSR_IA32_SYSENTER_ESP:
		/*
		 * IA32_SYSENTER_ESP and IA32_SYSENTER_EIP cause #GP if
		 * non-canonical address is written on Intel but not on
		 * AMD (which ignores the top 32-bits, because it does
		 * not implement 64-bit SYSENTER).
		 *
		 * 64-bit code should hence be able to write a non-canonical
		 * value on AMD.  Making the address canonical ensures that
		 * vmentry does not fail on Intel after writing a non-canonical
		 * value, and that something deterministic happens if the guest
		 * invokes 64-bit SYSENTER.
		 */
		data = get_canonical(data, vcpu_virt_addr_bits(vcpu));
	}

	msr.data = data;
	msr.index = index;
	msr.host_initiated = host_initiated;

	return kvm_x86_ops.set_msr(vcpu, &msr);
}

static int kvm_set_msr_ignored_check(struct kvm_vcpu *vcpu,
				     u32 index, u64 data, bool host_initiated)
{
	int ret = __kvm_set_msr(vcpu, index, data, host_initiated);

	if (ret == KVM_MSR_RET_INVALID)
		if (kvm_msr_ignored_check(vcpu, index, data, true))
			ret = 0;

	return ret;
}

/*
 * Read the MSR specified by @index into @data.  Select MSR specific fault
 * checks are bypassed if @host_initiated is %true.
 * Returns 0 on success, non-0 otherwise.
 * Assumes vcpu_load() was already called.
 */
int __kvm_get_msr(struct kvm_vcpu *vcpu, u32 index, u64 *data,
		  bool host_initiated)
{
	struct msr_data msr;
	int ret;

	if (!host_initiated && !kvm_msr_allowed(vcpu, index, KVM_MSR_FILTER_READ))
		return KVM_MSR_RET_FILTERED;

	msr.index = index;
	msr.host_initiated = host_initiated;

	ret = kvm_x86_ops.get_msr(vcpu, &msr);
	if (!ret)
		*data = msr.data;
	return ret;
}

static int kvm_get_msr_ignored_check(struct kvm_vcpu *vcpu,
				     u32 index, u64 *data, bool host_initiated)
{
	int ret = __kvm_get_msr(vcpu, index, data, host_initiated);

	if (ret == KVM_MSR_RET_INVALID) {
		/* Unconditionally clear *data for simplicity */
		*data = 0;
		if (kvm_msr_ignored_check(vcpu, index, 0, false))
			ret = 0;
	}

	return ret;
}

int kvm_get_msr(struct kvm_vcpu *vcpu, u32 index, u64 *data)
{
	return kvm_get_msr_ignored_check(vcpu, index, data, false);
}
EXPORT_SYMBOL_GPL(kvm_get_msr);

int kvm_set_msr(struct kvm_vcpu *vcpu, u32 index, u64 data)
{
	return kvm_set_msr_ignored_check(vcpu, index, data, false);
}
EXPORT_SYMBOL_GPL(kvm_set_msr);

static int complete_emulated_msr(struct kvm_vcpu *vcpu, bool is_read)
{
	if (vcpu->run->msr.error) {
		kvm_inject_gp(vcpu, 0);
		return 1;
	} else if (is_read) {
		kvm_rax_write(vcpu, (u32)vcpu->run->msr.data);
		kvm_rdx_write(vcpu, vcpu->run->msr.data >> 32);
	}

	return kvm_skip_emulated_instruction(vcpu);
}

static int complete_emulated_rdmsr(struct kvm_vcpu *vcpu)
{
	return complete_emulated_msr(vcpu, true);
}

static int complete_emulated_wrmsr(struct kvm_vcpu *vcpu)
{
	return complete_emulated_msr(vcpu, false);
}

static u64 kvm_msr_reason(int r)
{
	switch (r) {
	case KVM_MSR_RET_INVALID:
		return KVM_MSR_EXIT_REASON_UNKNOWN;
	case KVM_MSR_RET_FILTERED:
		return KVM_MSR_EXIT_REASON_FILTER;
	default:
		return KVM_MSR_EXIT_REASON_INVAL;
	}
}

static int kvm_msr_user_space(struct kvm_vcpu *vcpu, u32 index,
			      u32 exit_reason, u64 data,
			      int (*completion)(struct kvm_vcpu *vcpu),
			      int r)
{
	u64 msr_reason = kvm_msr_reason(r);

	/* Check if the user wanted to know about this MSR fault */
	if (!(vcpu->kvm->arch.user_space_msr_mask & msr_reason))
		return 0;

	vcpu->run->exit_reason = exit_reason;
	vcpu->run->msr.error = 0;
	memset(vcpu->run->msr.pad, 0, sizeof(vcpu->run->msr.pad));
	vcpu->run->msr.reason = msr_reason;
	vcpu->run->msr.index = index;
	vcpu->run->msr.data = data;
	vcpu->arch.complete_userspace_io = completion;

	return 1;
}

static int kvm_get_msr_user_space(struct kvm_vcpu *vcpu, u32 index, int r)
{
	return kvm_msr_user_space(vcpu, index, KVM_EXIT_X86_RDMSR, 0,
				   complete_emulated_rdmsr, r);
}

static int kvm_set_msr_user_space(struct kvm_vcpu *vcpu, u32 index, u64 data, int r)
{
	return kvm_msr_user_space(vcpu, index, KVM_EXIT_X86_WRMSR, data,
				   complete_emulated_wrmsr, r);
}

int kvm_emulate_rdmsr(struct kvm_vcpu *vcpu)
{
	u32 ecx = kvm_rcx_read(vcpu);
	u64 data;
	int r;

	r = kvm_get_msr(vcpu, ecx, &data);

	/* MSR read failed? See if we should ask user space */
	if (r && kvm_get_msr_user_space(vcpu, ecx, r)) {
		/* Bounce to user space */
		return 0;
	}

	/* MSR read failed? Inject a #GP */
	if (r) {
		trace_kvm_msr_read_ex(ecx);
		kvm_inject_gp(vcpu, 0);
		return 1;
	}

	trace_kvm_msr_read(ecx, data);

	kvm_rax_write(vcpu, data & -1u);
	kvm_rdx_write(vcpu, (data >> 32) & -1u);
	return kvm_skip_emulated_instruction(vcpu);
}
EXPORT_SYMBOL_GPL(kvm_emulate_rdmsr);

int kvm_emulate_wrmsr(struct kvm_vcpu *vcpu)
{
	u32 ecx = kvm_rcx_read(vcpu);
	u64 data = kvm_read_edx_eax(vcpu);
	int r;

	r = kvm_set_msr(vcpu, ecx, data);

	/* MSR write failed? See if we should ask user space */
	if (r && kvm_set_msr_user_space(vcpu, ecx, data, r))
		/* Bounce to user space */
		return 0;

	/* Signal all other negative errors to userspace */
	if (r < 0)
		return r;

	/* MSR write failed? Inject a #GP */
	if (r > 0) {
		trace_kvm_msr_write_ex(ecx, data);
		kvm_inject_gp(vcpu, 0);
		return 1;
	}

	trace_kvm_msr_write(ecx, data);
	return kvm_skip_emulated_instruction(vcpu);
}
EXPORT_SYMBOL_GPL(kvm_emulate_wrmsr);

bool kvm_vcpu_exit_request(struct kvm_vcpu *vcpu)
{
	return vcpu->mode == EXITING_GUEST_MODE || kvm_request_pending(vcpu) ||
		xfer_to_guest_mode_work_pending();
}
EXPORT_SYMBOL_GPL(kvm_vcpu_exit_request);

/*
 * The fast path for frequent and performance sensitive wrmsr emulation,
 * i.e. the sending of IPI, sending IPI early in the VM-Exit flow reduces
 * the latency of virtual IPI by avoiding the expensive bits of transitioning
 * from guest to host, e.g. reacquiring KVM's SRCU lock. In contrast to the
 * other cases which must be called after interrupts are enabled on the host.
 */
static int handle_fastpath_set_x2apic_icr_irqoff(struct kvm_vcpu *vcpu, u64 data)
{
	if (!lapic_in_kernel(vcpu) || !apic_x2apic_mode(vcpu->arch.apic))
		return 1;

	if (((data & APIC_SHORT_MASK) == APIC_DEST_NOSHORT) &&
		((data & APIC_DEST_MASK) == APIC_DEST_PHYSICAL) &&
		((data & APIC_MODE_MASK) == APIC_DM_FIXED) &&
		((u32)(data >> 32) != X2APIC_BROADCAST)) {

		data &= ~(1 << 12);
		kvm_apic_send_ipi(vcpu->arch.apic, (u32)data, (u32)(data >> 32));
		kvm_lapic_set_reg(vcpu->arch.apic, APIC_ICR2, (u32)(data >> 32));
		kvm_lapic_set_reg(vcpu->arch.apic, APIC_ICR, (u32)data);
		trace_kvm_apic_write(APIC_ICR, (u32)data);
		return 0;
	}

	return 1;
}

static int handle_fastpath_set_tscdeadline(struct kvm_vcpu *vcpu, u64 data)
{
	if (!kvm_can_use_hv_timer(vcpu))
		return 1;

	kvm_set_lapic_tscdeadline_msr(vcpu, data);
	return 0;
}

fastpath_t handle_fastpath_set_msr_irqoff(struct kvm_vcpu *vcpu)
{
	u32 msr = kvm_rcx_read(vcpu);
	u64 data;
	fastpath_t ret = EXIT_FASTPATH_NONE;

	switch (msr) {
	case APIC_BASE_MSR + (APIC_ICR >> 4):
		data = kvm_read_edx_eax(vcpu);
		if (!handle_fastpath_set_x2apic_icr_irqoff(vcpu, data)) {
			kvm_skip_emulated_instruction(vcpu);
			ret = EXIT_FASTPATH_EXIT_HANDLED;
		}
		break;
	case MSR_IA32_TSCDEADLINE:
		data = kvm_read_edx_eax(vcpu);
		if (!handle_fastpath_set_tscdeadline(vcpu, data)) {
			kvm_skip_emulated_instruction(vcpu);
			ret = EXIT_FASTPATH_REENTER_GUEST;
		}
		break;
	default:
		break;
	}

	if (ret != EXIT_FASTPATH_NONE)
		trace_kvm_msr_write(msr, data);

	return ret;
}
EXPORT_SYMBOL_GPL(handle_fastpath_set_msr_irqoff);

/*
 * Adapt set_msr() to msr_io()'s calling convention
 */
static int do_get_msr(struct kvm_vcpu *vcpu, unsigned index, u64 *data)
{
	return kvm_get_msr_ignored_check(vcpu, index, data, true);
}

static int do_set_msr(struct kvm_vcpu *vcpu, unsigned index, u64 *data)
{
	return kvm_set_msr_ignored_check(vcpu, index, *data, true);
}

#ifdef CONFIG_X86_64
struct pvclock_clock {
	int vclock_mode;
	u64 cycle_last;
	u64 mask;
	u32 mult;
	u32 shift;
	u64 base_cycles;
	u64 offset;
};

struct pvclock_gtod_data {
	seqcount_t	seq;

	struct pvclock_clock clock; /* extract of a clocksource struct */
	struct pvclock_clock raw_clock; /* extract of a clocksource struct */

	ktime_t		offs_boot;
	u64		wall_time_sec;
};

static struct pvclock_gtod_data pvclock_gtod_data;

static void update_pvclock_gtod(struct timekeeper *tk)
{
	struct pvclock_gtod_data *vdata = &pvclock_gtod_data;

	write_seqcount_begin(&vdata->seq);

	/* copy pvclock gtod data */
	vdata->clock.vclock_mode	= tk->tkr_mono.clock->vdso_clock_mode;
	vdata->clock.cycle_last		= tk->tkr_mono.cycle_last;
	vdata->clock.mask		= tk->tkr_mono.mask;
	vdata->clock.mult		= tk->tkr_mono.mult;
	vdata->clock.shift		= tk->tkr_mono.shift;
	vdata->clock.base_cycles	= tk->tkr_mono.xtime_nsec;
	vdata->clock.offset		= tk->tkr_mono.base;

	vdata->raw_clock.vclock_mode	= tk->tkr_raw.clock->vdso_clock_mode;
	vdata->raw_clock.cycle_last	= tk->tkr_raw.cycle_last;
	vdata->raw_clock.mask		= tk->tkr_raw.mask;
	vdata->raw_clock.mult		= tk->tkr_raw.mult;
	vdata->raw_clock.shift		= tk->tkr_raw.shift;
	vdata->raw_clock.base_cycles	= tk->tkr_raw.xtime_nsec;
	vdata->raw_clock.offset		= tk->tkr_raw.base;

	vdata->wall_time_sec            = tk->xtime_sec;

	vdata->offs_boot		= tk->offs_boot;

	write_seqcount_end(&vdata->seq);
}

static s64 get_kvmclock_base_ns(void)
{
	/* Count up from boot time, but with the frequency of the raw clock.  */
	return ktime_to_ns(ktime_add(ktime_get_raw(), pvclock_gtod_data.offs_boot));
}
#else
static s64 get_kvmclock_base_ns(void)
{
	/* Master clock not used, so we can just use CLOCK_BOOTTIME.  */
	return ktime_get_boottime_ns();
}
#endif

static void kvm_write_wall_clock(struct kvm *kvm, gpa_t wall_clock)
{
	int version;
	int r;
	struct pvclock_wall_clock wc;
	u64 wall_nsec;

	kvm->arch.wall_clock = wall_clock;

	if (!wall_clock)
		return;

	r = kvm_read_guest(kvm, wall_clock, &version, sizeof(version));
	if (r)
		return;

	if (version & 1)
		++version;  /* first time write, random junk */

	++version;

	if (kvm_write_guest(kvm, wall_clock, &version, sizeof(version)))
		return;

	/*
	 * The guest calculates current wall clock time by adding
	 * system time (updated by kvm_guest_time_update below) to the
	 * wall clock specified here.  We do the reverse here.
	 */
	wall_nsec = ktime_get_real_ns() - get_kvmclock_ns(kvm);

	wc.nsec = do_div(wall_nsec, 1000000000);
	wc.sec = (u32)wall_nsec; /* overflow in 2106 guest time */
	wc.version = version;

	kvm_write_guest(kvm, wall_clock, &wc, sizeof(wc));

	version++;
	kvm_write_guest(kvm, wall_clock, &version, sizeof(version));
}

static void kvm_write_system_time(struct kvm_vcpu *vcpu, gpa_t system_time,
				  bool old_msr, bool host_initiated)
{
	struct kvm_arch *ka = &vcpu->kvm->arch;

	if (vcpu->vcpu_id == 0 && !host_initiated) {
		if (ka->boot_vcpu_runs_old_kvmclock != old_msr)
			kvm_make_request(KVM_REQ_MASTERCLOCK_UPDATE, vcpu);

		ka->boot_vcpu_runs_old_kvmclock = old_msr;
	}

	vcpu->arch.time = system_time;
	kvm_make_request(KVM_REQ_GLOBAL_CLOCK_UPDATE, vcpu);

	/* we verify if the enable bit is set... */
	vcpu->arch.pv_time_enabled = false;
	if (!(system_time & 1))
		return;

	if (!kvm_gfn_to_hva_cache_init(vcpu->kvm,
				       &vcpu->arch.pv_time, system_time & ~1ULL,
				       sizeof(struct pvclock_vcpu_time_info)))
		vcpu->arch.pv_time_enabled = true;

	return;
}

static uint32_t div_frac(uint32_t dividend, uint32_t divisor)
{
	do_shl32_div32(dividend, divisor);
	return dividend;
}

static void kvm_get_time_scale(uint64_t scaled_hz, uint64_t base_hz,
			       s8 *pshift, u32 *pmultiplier)
{
	uint64_t scaled64;
	int32_t  shift = 0;
	uint64_t tps64;
	uint32_t tps32;

	tps64 = base_hz;
	scaled64 = scaled_hz;
	while (tps64 > scaled64*2 || tps64 & 0xffffffff00000000ULL) {
		tps64 >>= 1;
		shift--;
	}

	tps32 = (uint32_t)tps64;
	while (tps32 <= scaled64 || scaled64 & 0xffffffff00000000ULL) {
		if (scaled64 & 0xffffffff00000000ULL || tps32 & 0x80000000)
			scaled64 >>= 1;
		else
			tps32 <<= 1;
		shift++;
	}

	*pshift = shift;
	*pmultiplier = div_frac(scaled64, tps32);
}

#ifdef CONFIG_X86_64
static atomic_t kvm_guest_has_master_clock = ATOMIC_INIT(0);
#endif

static DEFINE_PER_CPU(unsigned long, cpu_tsc_khz);
static unsigned long max_tsc_khz;

static u32 adjust_tsc_khz(u32 khz, s32 ppm)
{
	u64 v = (u64)khz * (1000000 + ppm);
	do_div(v, 1000000);
	return v;
}

static int set_tsc_khz(struct kvm_vcpu *vcpu, u32 user_tsc_khz, bool scale)
{
	u64 ratio;

	/* Guest TSC same frequency as host TSC? */
	if (!scale) {
		vcpu->arch.tsc_scaling_ratio = kvm_default_tsc_scaling_ratio;
		return 0;
	}

	/* TSC scaling supported? */
	if (!kvm_has_tsc_control) {
		if (user_tsc_khz > tsc_khz) {
			vcpu->arch.tsc_catchup = 1;
			vcpu->arch.tsc_always_catchup = 1;
			return 0;
		} else {
			pr_warn_ratelimited("user requested TSC rate below hardware speed\n");
			return -1;
		}
	}

	/* TSC scaling required  - calculate ratio */
	ratio = mul_u64_u32_div(1ULL << kvm_tsc_scaling_ratio_frac_bits,
				user_tsc_khz, tsc_khz);

	if (ratio == 0 || ratio >= kvm_max_tsc_scaling_ratio) {
		pr_warn_ratelimited("Invalid TSC scaling ratio - virtual-tsc-khz=%u\n",
			            user_tsc_khz);
		return -1;
	}

	vcpu->arch.tsc_scaling_ratio = ratio;
	return 0;
}

static int kvm_set_tsc_khz(struct kvm_vcpu *vcpu, u32 user_tsc_khz)
{
	u32 thresh_lo, thresh_hi;
	int use_scaling = 0;

	/* tsc_khz can be zero if TSC calibration fails */
	if (user_tsc_khz == 0) {
		/* set tsc_scaling_ratio to a safe value */
		vcpu->arch.tsc_scaling_ratio = kvm_default_tsc_scaling_ratio;
		return -1;
	}

	/* Compute a scale to convert nanoseconds in TSC cycles */
	kvm_get_time_scale(user_tsc_khz * 1000LL, NSEC_PER_SEC,
			   &vcpu->arch.virtual_tsc_shift,
			   &vcpu->arch.virtual_tsc_mult);
	vcpu->arch.virtual_tsc_khz = user_tsc_khz;

	/*
	 * Compute the variation in TSC rate which is acceptable
	 * within the range of tolerance and decide if the
	 * rate being applied is within that bounds of the hardware
	 * rate.  If so, no scaling or compensation need be done.
	 */
	thresh_lo = adjust_tsc_khz(tsc_khz, -tsc_tolerance_ppm);
	thresh_hi = adjust_tsc_khz(tsc_khz, tsc_tolerance_ppm);
	if (user_tsc_khz < thresh_lo || user_tsc_khz > thresh_hi) {
		pr_debug("kvm: requested TSC rate %u falls outside tolerance [%u,%u]\n", user_tsc_khz, thresh_lo, thresh_hi);
		use_scaling = 1;
	}
	return set_tsc_khz(vcpu, user_tsc_khz, use_scaling);
}

static u64 compute_guest_tsc(struct kvm_vcpu *vcpu, s64 kernel_ns)
{
	u64 tsc = pvclock_scale_delta(kernel_ns-vcpu->arch.this_tsc_nsec,
				      vcpu->arch.virtual_tsc_mult,
				      vcpu->arch.virtual_tsc_shift);
	tsc += vcpu->arch.this_tsc_write;
	return tsc;
}

static inline int gtod_is_based_on_tsc(int mode)
{
	return mode == VDSO_CLOCKMODE_TSC || mode == VDSO_CLOCKMODE_HVCLOCK;
}

static void kvm_track_tsc_matching(struct kvm_vcpu *vcpu)
{
#ifdef CONFIG_X86_64
	bool vcpus_matched;
	struct kvm_arch *ka = &vcpu->kvm->arch;
	struct pvclock_gtod_data *gtod = &pvclock_gtod_data;

	vcpus_matched = (ka->nr_vcpus_matched_tsc + 1 ==
			 atomic_read(&vcpu->kvm->online_vcpus));

	/*
	 * Once the masterclock is enabled, always perform request in
	 * order to update it.
	 *
	 * In order to enable masterclock, the host clocksource must be TSC
	 * and the vcpus need to have matched TSCs.  When that happens,
	 * perform request to enable masterclock.
	 */
	if (ka->use_master_clock ||
	    (gtod_is_based_on_tsc(gtod->clock.vclock_mode) && vcpus_matched))
		kvm_make_request(KVM_REQ_MASTERCLOCK_UPDATE, vcpu);

	trace_kvm_track_tsc(vcpu->vcpu_id, ka->nr_vcpus_matched_tsc,
			    atomic_read(&vcpu->kvm->online_vcpus),
		            ka->use_master_clock, gtod->clock.vclock_mode);
#endif
}

/*
 * Multiply tsc by a fixed point number represented by ratio.
 *
 * The most significant 64-N bits (mult) of ratio represent the
 * integral part of the fixed point number; the remaining N bits
 * (frac) represent the fractional part, ie. ratio represents a fixed
 * point number (mult + frac * 2^(-N)).
 *
 * N equals to kvm_tsc_scaling_ratio_frac_bits.
 */
static inline u64 __scale_tsc(u64 ratio, u64 tsc)
{
	return mul_u64_u64_shr(tsc, ratio, kvm_tsc_scaling_ratio_frac_bits);
}

u64 kvm_scale_tsc(struct kvm_vcpu *vcpu, u64 tsc)
{
	u64 _tsc = tsc;
	u64 ratio = vcpu->arch.tsc_scaling_ratio;

	if (ratio != kvm_default_tsc_scaling_ratio)
		_tsc = __scale_tsc(ratio, tsc);

	return _tsc;
}
EXPORT_SYMBOL_GPL(kvm_scale_tsc);

static u64 kvm_compute_tsc_offset(struct kvm_vcpu *vcpu, u64 target_tsc)
{
	u64 tsc;

	tsc = kvm_scale_tsc(vcpu, rdtsc());

	return target_tsc - tsc;
}

u64 kvm_read_l1_tsc(struct kvm_vcpu *vcpu, u64 host_tsc)
{
	return vcpu->arch.l1_tsc_offset + kvm_scale_tsc(vcpu, host_tsc);
}
EXPORT_SYMBOL_GPL(kvm_read_l1_tsc);

static void kvm_vcpu_write_tsc_offset(struct kvm_vcpu *vcpu, u64 offset)
{
	vcpu->arch.l1_tsc_offset = offset;
	vcpu->arch.tsc_offset = kvm_x86_ops.write_l1_tsc_offset(vcpu, offset);
}

static inline bool kvm_check_tsc_unstable(void)
{
#ifdef CONFIG_X86_64
	/*
	 * TSC is marked unstable when we're running on Hyper-V,
	 * 'TSC page' clocksource is good.
	 */
	if (pvclock_gtod_data.clock.vclock_mode == VDSO_CLOCKMODE_HVCLOCK)
		return false;
#endif
	return check_tsc_unstable();
}

static void kvm_synchronize_tsc(struct kvm_vcpu *vcpu, u64 data)
{
	struct kvm *kvm = vcpu->kvm;
	u64 offset, ns, elapsed;
	unsigned long flags;
	bool matched;
	bool already_matched;
	bool synchronizing = false;

	raw_spin_lock_irqsave(&kvm->arch.tsc_write_lock, flags);
	offset = kvm_compute_tsc_offset(vcpu, data);
	ns = get_kvmclock_base_ns();
	elapsed = ns - kvm->arch.last_tsc_nsec;

	if (vcpu->arch.virtual_tsc_khz) {
		if (data == 0) {
			/*
			 * detection of vcpu initialization -- need to sync
			 * with other vCPUs. This particularly helps to keep
			 * kvm_clock stable after CPU hotplug
			 */
			synchronizing = true;
		} else {
			u64 tsc_exp = kvm->arch.last_tsc_write +
						nsec_to_cycles(vcpu, elapsed);
			u64 tsc_hz = vcpu->arch.virtual_tsc_khz * 1000LL;
			/*
			 * Special case: TSC write with a small delta (1 second)
			 * of virtual cycle time against real time is
			 * interpreted as an attempt to synchronize the CPU.
			 */
			synchronizing = data < tsc_exp + tsc_hz &&
					data + tsc_hz > tsc_exp;
		}
	}

	/*
	 * For a reliable TSC, we can match TSC offsets, and for an unstable
	 * TSC, we add elapsed time in this computation.  We could let the
	 * compensation code attempt to catch up if we fall behind, but
	 * it's better to try to match offsets from the beginning.
         */
	if (synchronizing &&
	    vcpu->arch.virtual_tsc_khz == kvm->arch.last_tsc_khz) {
		if (!kvm_check_tsc_unstable()) {
			offset = kvm->arch.cur_tsc_offset;
		} else {
			u64 delta = nsec_to_cycles(vcpu, elapsed);
			data += delta;
			offset = kvm_compute_tsc_offset(vcpu, data);
		}
		matched = true;
		already_matched = (vcpu->arch.this_tsc_generation == kvm->arch.cur_tsc_generation);
	} else {
		/*
		 * We split periods of matched TSC writes into generations.
		 * For each generation, we track the original measured
		 * nanosecond time, offset, and write, so if TSCs are in
		 * sync, we can match exact offset, and if not, we can match
		 * exact software computation in compute_guest_tsc()
		 *
		 * These values are tracked in kvm->arch.cur_xxx variables.
		 */
		kvm->arch.cur_tsc_generation++;
		kvm->arch.cur_tsc_nsec = ns;
		kvm->arch.cur_tsc_write = data;
		kvm->arch.cur_tsc_offset = offset;
		matched = false;
	}

	/*
	 * We also track th most recent recorded KHZ, write and time to
	 * allow the matching interval to be extended at each write.
	 */
	kvm->arch.last_tsc_nsec = ns;
	kvm->arch.last_tsc_write = data;
	kvm->arch.last_tsc_khz = vcpu->arch.virtual_tsc_khz;

	vcpu->arch.last_guest_tsc = data;

	/* Keep track of which generation this VCPU has synchronized to */
	vcpu->arch.this_tsc_generation = kvm->arch.cur_tsc_generation;
	vcpu->arch.this_tsc_nsec = kvm->arch.cur_tsc_nsec;
	vcpu->arch.this_tsc_write = kvm->arch.cur_tsc_write;

	kvm_vcpu_write_tsc_offset(vcpu, offset);
	raw_spin_unlock_irqrestore(&kvm->arch.tsc_write_lock, flags);

	spin_lock(&kvm->arch.pvclock_gtod_sync_lock);
	if (!matched) {
		kvm->arch.nr_vcpus_matched_tsc = 0;
	} else if (!already_matched) {
		kvm->arch.nr_vcpus_matched_tsc++;
	}

	kvm_track_tsc_matching(vcpu);
	spin_unlock(&kvm->arch.pvclock_gtod_sync_lock);
}

static inline void adjust_tsc_offset_guest(struct kvm_vcpu *vcpu,
					   s64 adjustment)
{
	u64 tsc_offset = vcpu->arch.l1_tsc_offset;
	kvm_vcpu_write_tsc_offset(vcpu, tsc_offset + adjustment);
}

static inline void adjust_tsc_offset_host(struct kvm_vcpu *vcpu, s64 adjustment)
{
	if (vcpu->arch.tsc_scaling_ratio != kvm_default_tsc_scaling_ratio)
		WARN_ON(adjustment < 0);
	adjustment = kvm_scale_tsc(vcpu, (u64) adjustment);
	adjust_tsc_offset_guest(vcpu, adjustment);
}

#ifdef CONFIG_X86_64

static u64 read_tsc(void)
{
	u64 ret = (u64)rdtsc_ordered();
	u64 last = pvclock_gtod_data.clock.cycle_last;

	if (likely(ret >= last))
		return ret;

	/*
	 * GCC likes to generate cmov here, but this branch is extremely
	 * predictable (it's just a function of time and the likely is
	 * very likely) and there's a data dependence, so force GCC
	 * to generate a branch instead.  I don't barrier() because
	 * we don't actually need a barrier, and if this function
	 * ever gets inlined it will generate worse code.
	 */
	asm volatile ("");
	return last;
}

static inline u64 vgettsc(struct pvclock_clock *clock, u64 *tsc_timestamp,
			  int *mode)
{
	long v;
	u64 tsc_pg_val;

	switch (clock->vclock_mode) {
	case VDSO_CLOCKMODE_HVCLOCK:
		tsc_pg_val = hv_read_tsc_page_tsc(hv_get_tsc_page(),
						  tsc_timestamp);
		if (tsc_pg_val != U64_MAX) {
			/* TSC page valid */
			*mode = VDSO_CLOCKMODE_HVCLOCK;
			v = (tsc_pg_val - clock->cycle_last) &
				clock->mask;
		} else {
			/* TSC page invalid */
			*mode = VDSO_CLOCKMODE_NONE;
		}
		break;
	case VDSO_CLOCKMODE_TSC:
		*mode = VDSO_CLOCKMODE_TSC;
		*tsc_timestamp = read_tsc();
		v = (*tsc_timestamp - clock->cycle_last) &
			clock->mask;
		break;
	default:
		*mode = VDSO_CLOCKMODE_NONE;
	}

	if (*mode == VDSO_CLOCKMODE_NONE)
		*tsc_timestamp = v = 0;

	return v * clock->mult;
}

static int do_monotonic_raw(s64 *t, u64 *tsc_timestamp)
{
	struct pvclock_gtod_data *gtod = &pvclock_gtod_data;
	unsigned long seq;
	int mode;
	u64 ns;

	do {
		seq = read_seqcount_begin(&gtod->seq);
		ns = gtod->raw_clock.base_cycles;
		ns += vgettsc(&gtod->raw_clock, tsc_timestamp, &mode);
		ns >>= gtod->raw_clock.shift;
		ns += ktime_to_ns(ktime_add(gtod->raw_clock.offset, gtod->offs_boot));
	} while (unlikely(read_seqcount_retry(&gtod->seq, seq)));
	*t = ns;

	return mode;
}

static int do_realtime(struct timespec64 *ts, u64 *tsc_timestamp)
{
	struct pvclock_gtod_data *gtod = &pvclock_gtod_data;
	unsigned long seq;
	int mode;
	u64 ns;

	do {
		seq = read_seqcount_begin(&gtod->seq);
		ts->tv_sec = gtod->wall_time_sec;
		ns = gtod->clock.base_cycles;
		ns += vgettsc(&gtod->clock, tsc_timestamp, &mode);
		ns >>= gtod->clock.shift;
	} while (unlikely(read_seqcount_retry(&gtod->seq, seq)));

	ts->tv_sec += __iter_div_u64_rem(ns, NSEC_PER_SEC, &ns);
	ts->tv_nsec = ns;

	return mode;
}

/* returns true if host is using TSC based clocksource */
static bool kvm_get_time_and_clockread(s64 *kernel_ns, u64 *tsc_timestamp)
{
	/* checked again under seqlock below */
	if (!gtod_is_based_on_tsc(pvclock_gtod_data.clock.vclock_mode))
		return false;

	return gtod_is_based_on_tsc(do_monotonic_raw(kernel_ns,
						      tsc_timestamp));
}

/* returns true if host is using TSC based clocksource */
static bool kvm_get_walltime_and_clockread(struct timespec64 *ts,
					   u64 *tsc_timestamp)
{
	/* checked again under seqlock below */
	if (!gtod_is_based_on_tsc(pvclock_gtod_data.clock.vclock_mode))
		return false;

	return gtod_is_based_on_tsc(do_realtime(ts, tsc_timestamp));
}
#endif

/*
 *
 * Assuming a stable TSC across physical CPUS, and a stable TSC
 * across virtual CPUs, the following condition is possible.
 * Each numbered line represents an event visible to both
 * CPUs at the next numbered event.
 *
 * "timespecX" represents host monotonic time. "tscX" represents
 * RDTSC value.
 *
 * 		VCPU0 on CPU0		|	VCPU1 on CPU1
 *
 * 1.  read timespec0,tsc0
 * 2.					| timespec1 = timespec0 + N
 * 					| tsc1 = tsc0 + M
 * 3. transition to guest		| transition to guest
 * 4. ret0 = timespec0 + (rdtsc - tsc0) |
 * 5.				        | ret1 = timespec1 + (rdtsc - tsc1)
 * 				        | ret1 = timespec0 + N + (rdtsc - (tsc0 + M))
 *
 * Since ret0 update is visible to VCPU1 at time 5, to obey monotonicity:
 *
 * 	- ret0 < ret1
 *	- timespec0 + (rdtsc - tsc0) < timespec0 + N + (rdtsc - (tsc0 + M))
 *		...
 *	- 0 < N - M => M < N
 *
 * That is, when timespec0 != timespec1, M < N. Unfortunately that is not
 * always the case (the difference between two distinct xtime instances
 * might be smaller then the difference between corresponding TSC reads,
 * when updating guest vcpus pvclock areas).
 *
 * To avoid that problem, do not allow visibility of distinct
 * system_timestamp/tsc_timestamp values simultaneously: use a master
 * copy of host monotonic time values. Update that master copy
 * in lockstep.
 *
 * Rely on synchronization of host TSCs and guest TSCs for monotonicity.
 *
 */

static void pvclock_update_vm_gtod_copy(struct kvm *kvm)
{
#ifdef CONFIG_X86_64
	struct kvm_arch *ka = &kvm->arch;
	int vclock_mode;
	bool host_tsc_clocksource, vcpus_matched;

	vcpus_matched = (ka->nr_vcpus_matched_tsc + 1 ==
			atomic_read(&kvm->online_vcpus));

	/*
	 * If the host uses TSC clock, then passthrough TSC as stable
	 * to the guest.
	 */
	host_tsc_clocksource = kvm_get_time_and_clockread(
					&ka->master_kernel_ns,
					&ka->master_cycle_now);

	ka->use_master_clock = host_tsc_clocksource && vcpus_matched
				&& !ka->backwards_tsc_observed
				&& !ka->boot_vcpu_runs_old_kvmclock;

	if (ka->use_master_clock)
		atomic_set(&kvm_guest_has_master_clock, 1);

	vclock_mode = pvclock_gtod_data.clock.vclock_mode;
	trace_kvm_update_master_clock(ka->use_master_clock, vclock_mode,
					vcpus_matched);
#endif
}

void kvm_make_mclock_inprogress_request(struct kvm *kvm)
{
	kvm_make_all_cpus_request(kvm, KVM_REQ_MCLOCK_INPROGRESS);
}

static void kvm_gen_update_masterclock(struct kvm *kvm)
{
#ifdef CONFIG_X86_64
	int i;
	struct kvm_vcpu *vcpu;
	struct kvm_arch *ka = &kvm->arch;

	spin_lock(&ka->pvclock_gtod_sync_lock);
	kvm_make_mclock_inprogress_request(kvm);
	/* no guest entries from this point */
	pvclock_update_vm_gtod_copy(kvm);

	kvm_for_each_vcpu(i, vcpu, kvm)
		kvm_make_request(KVM_REQ_CLOCK_UPDATE, vcpu);

	/* guest entries allowed */
	kvm_for_each_vcpu(i, vcpu, kvm)
		kvm_clear_request(KVM_REQ_MCLOCK_INPROGRESS, vcpu);

	spin_unlock(&ka->pvclock_gtod_sync_lock);
#endif
}

u64 get_kvmclock_ns(struct kvm *kvm)
{
	struct kvm_arch *ka = &kvm->arch;
	struct pvclock_vcpu_time_info hv_clock;
	u64 ret;

	spin_lock(&ka->pvclock_gtod_sync_lock);
	if (!ka->use_master_clock) {
		spin_unlock(&ka->pvclock_gtod_sync_lock);
		return get_kvmclock_base_ns() + ka->kvmclock_offset;
	}

	hv_clock.tsc_timestamp = ka->master_cycle_now;
	hv_clock.system_time = ka->master_kernel_ns + ka->kvmclock_offset;
	spin_unlock(&ka->pvclock_gtod_sync_lock);

	/* both __this_cpu_read() and rdtsc() should be on the same cpu */
	get_cpu();

	if (__this_cpu_read(cpu_tsc_khz)) {
		kvm_get_time_scale(NSEC_PER_SEC, __this_cpu_read(cpu_tsc_khz) * 1000LL,
				   &hv_clock.tsc_shift,
				   &hv_clock.tsc_to_system_mul);
		ret = __pvclock_read_cycles(&hv_clock, rdtsc());
	} else
		ret = get_kvmclock_base_ns() + ka->kvmclock_offset;

	put_cpu();

	return ret;
}

static void kvm_setup_pvclock_page(struct kvm_vcpu *v)
{
	struct kvm_vcpu_arch *vcpu = &v->arch;
	struct pvclock_vcpu_time_info guest_hv_clock;

	if (unlikely(kvm_read_guest_cached(v->kvm, &vcpu->pv_time,
		&guest_hv_clock, sizeof(guest_hv_clock))))
		return;

	/* This VCPU is paused, but it's legal for a guest to read another
	 * VCPU's kvmclock, so we really have to follow the specification where
	 * it says that version is odd if data is being modified, and even after
	 * it is consistent.
	 *
	 * Version field updates must be kept separate.  This is because
	 * kvm_write_guest_cached might use a "rep movs" instruction, and
	 * writes within a string instruction are weakly ordered.  So there
	 * are three writes overall.
	 *
	 * As a small optimization, only write the version field in the first
	 * and third write.  The vcpu->pv_time cache is still valid, because the
	 * version field is the first in the struct.
	 */
	BUILD_BUG_ON(offsetof(struct pvclock_vcpu_time_info, version) != 0);

	if (guest_hv_clock.version & 1)
		++guest_hv_clock.version;  /* first time write, random junk */

	vcpu->hv_clock.version = guest_hv_clock.version + 1;
	kvm_write_guest_cached(v->kvm, &vcpu->pv_time,
				&vcpu->hv_clock,
				sizeof(vcpu->hv_clock.version));

	smp_wmb();

	/* retain PVCLOCK_GUEST_STOPPED if set in guest copy */
	vcpu->hv_clock.flags |= (guest_hv_clock.flags & PVCLOCK_GUEST_STOPPED);

	if (vcpu->pvclock_set_guest_stopped_request) {
		vcpu->hv_clock.flags |= PVCLOCK_GUEST_STOPPED;
		vcpu->pvclock_set_guest_stopped_request = false;
	}

	trace_kvm_pvclock_update(v->vcpu_id, &vcpu->hv_clock);

	kvm_write_guest_cached(v->kvm, &vcpu->pv_time,
				&vcpu->hv_clock,
				sizeof(vcpu->hv_clock));

	smp_wmb();

	vcpu->hv_clock.version++;
	kvm_write_guest_cached(v->kvm, &vcpu->pv_time,
				&vcpu->hv_clock,
				sizeof(vcpu->hv_clock.version));
}

static int kvm_guest_time_update(struct kvm_vcpu *v)
{
	unsigned long flags, tgt_tsc_khz;
	struct kvm_vcpu_arch *vcpu = &v->arch;
	struct kvm_arch *ka = &v->kvm->arch;
	s64 kernel_ns;
	u64 tsc_timestamp, host_tsc;
	u8 pvclock_flags;
	bool use_master_clock;

	kernel_ns = 0;
	host_tsc = 0;

	/*
	 * If the host uses TSC clock, then passthrough TSC as stable
	 * to the guest.
	 */
	spin_lock(&ka->pvclock_gtod_sync_lock);
	use_master_clock = ka->use_master_clock;
	if (use_master_clock) {
		host_tsc = ka->master_cycle_now;
		kernel_ns = ka->master_kernel_ns;
	}
	spin_unlock(&ka->pvclock_gtod_sync_lock);

	/* Keep irq disabled to prevent changes to the clock */
	local_irq_save(flags);
	tgt_tsc_khz = __this_cpu_read(cpu_tsc_khz);
	if (unlikely(tgt_tsc_khz == 0)) {
		local_irq_restore(flags);
		kvm_make_request(KVM_REQ_CLOCK_UPDATE, v);
		return 1;
	}
	if (!use_master_clock) {
		host_tsc = rdtsc();
		kernel_ns = get_kvmclock_base_ns();
	}

	tsc_timestamp = kvm_read_l1_tsc(v, host_tsc);

	/*
	 * We may have to catch up the TSC to match elapsed wall clock
	 * time for two reasons, even if kvmclock is used.
	 *   1) CPU could have been running below the maximum TSC rate
	 *   2) Broken TSC compensation resets the base at each VCPU
	 *      entry to avoid unknown leaps of TSC even when running
	 *      again on the same CPU.  This may cause apparent elapsed
	 *      time to disappear, and the guest to stand still or run
	 *	very slowly.
	 */
	if (vcpu->tsc_catchup) {
		u64 tsc = compute_guest_tsc(v, kernel_ns);
		if (tsc > tsc_timestamp) {
			adjust_tsc_offset_guest(v, tsc - tsc_timestamp);
			tsc_timestamp = tsc;
		}
	}

	local_irq_restore(flags);

	/* With all the info we got, fill in the values */

	if (kvm_has_tsc_control)
		tgt_tsc_khz = kvm_scale_tsc(v, tgt_tsc_khz);

	if (unlikely(vcpu->hw_tsc_khz != tgt_tsc_khz)) {
		kvm_get_time_scale(NSEC_PER_SEC, tgt_tsc_khz * 1000LL,
				   &vcpu->hv_clock.tsc_shift,
				   &vcpu->hv_clock.tsc_to_system_mul);
		vcpu->hw_tsc_khz = tgt_tsc_khz;
	}

	vcpu->hv_clock.tsc_timestamp = tsc_timestamp;
	vcpu->hv_clock.system_time = kernel_ns + v->kvm->arch.kvmclock_offset;
	vcpu->last_guest_tsc = tsc_timestamp;

	/* If the host uses TSC clocksource, then it is stable */
	pvclock_flags = 0;
	if (use_master_clock)
		pvclock_flags |= PVCLOCK_TSC_STABLE_BIT;

	vcpu->hv_clock.flags = pvclock_flags;

	if (vcpu->pv_time_enabled)
		kvm_setup_pvclock_page(v);
	if (v == kvm_get_vcpu(v->kvm, 0))
		kvm_hv_setup_tsc_page(v->kvm, &vcpu->hv_clock);
	return 0;
}

/*
 * kvmclock updates which are isolated to a given vcpu, such as
 * vcpu->cpu migration, should not allow system_timestamp from
 * the rest of the vcpus to remain static. Otherwise ntp frequency
 * correction applies to one vcpu's system_timestamp but not
 * the others.
 *
 * So in those cases, request a kvmclock update for all vcpus.
 * We need to rate-limit these requests though, as they can
 * considerably slow guests that have a large number of vcpus.
 * The time for a remote vcpu to update its kvmclock is bound
 * by the delay we use to rate-limit the updates.
 */

#define KVMCLOCK_UPDATE_DELAY msecs_to_jiffies(100)

static void kvmclock_update_fn(struct work_struct *work)
{
	int i;
	struct delayed_work *dwork = to_delayed_work(work);
	struct kvm_arch *ka = container_of(dwork, struct kvm_arch,
					   kvmclock_update_work);
	struct kvm *kvm = container_of(ka, struct kvm, arch);
	struct kvm_vcpu *vcpu;

	kvm_for_each_vcpu(i, vcpu, kvm) {
		kvm_make_request(KVM_REQ_CLOCK_UPDATE, vcpu);
		kvm_vcpu_kick(vcpu);
	}
}

static void kvm_gen_kvmclock_update(struct kvm_vcpu *v)
{
	struct kvm *kvm = v->kvm;

	kvm_make_request(KVM_REQ_CLOCK_UPDATE, v);
	schedule_delayed_work(&kvm->arch.kvmclock_update_work,
					KVMCLOCK_UPDATE_DELAY);
}

#define KVMCLOCK_SYNC_PERIOD (300 * HZ)

static void kvmclock_sync_fn(struct work_struct *work)
{
	struct delayed_work *dwork = to_delayed_work(work);
	struct kvm_arch *ka = container_of(dwork, struct kvm_arch,
					   kvmclock_sync_work);
	struct kvm *kvm = container_of(ka, struct kvm, arch);

	if (!kvmclock_periodic_sync)
		return;

	schedule_delayed_work(&kvm->arch.kvmclock_update_work, 0);
	schedule_delayed_work(&kvm->arch.kvmclock_sync_work,
					KVMCLOCK_SYNC_PERIOD);
}

/*
 * On AMD, HWCR[McStatusWrEn] controls whether setting MCi_STATUS results in #GP.
 */
static bool can_set_mci_status(struct kvm_vcpu *vcpu)
{
	/* McStatusWrEn enabled? */
	if (guest_cpuid_is_amd_or_hygon(vcpu))
		return !!(vcpu->arch.msr_hwcr & BIT_ULL(18));

	return false;
}

static int set_msr_mce(struct kvm_vcpu *vcpu, struct msr_data *msr_info)
{
	u64 mcg_cap = vcpu->arch.mcg_cap;
	unsigned bank_num = mcg_cap & 0xff;
	u32 msr = msr_info->index;
	u64 data = msr_info->data;

	switch (msr) {
	case MSR_IA32_MCG_STATUS:
		vcpu->arch.mcg_status = data;
		break;
	case MSR_IA32_MCG_CTL:
		if (!(mcg_cap & MCG_CTL_P) &&
		    (data || !msr_info->host_initiated))
			return 1;
		if (data != 0 && data != ~(u64)0)
			return 1;
		vcpu->arch.mcg_ctl = data;
		break;
	default:
		if (msr >= MSR_IA32_MC0_CTL &&
		    msr < MSR_IA32_MCx_CTL(bank_num)) {
			u32 offset = array_index_nospec(
				msr - MSR_IA32_MC0_CTL,
				MSR_IA32_MCx_CTL(bank_num) - MSR_IA32_MC0_CTL);

			/* only 0 or all 1s can be written to IA32_MCi_CTL
			 * some Linux kernels though clear bit 10 in bank 4 to
			 * workaround a BIOS/GART TBL issue on AMD K8s, ignore
			 * this to avoid an uncatched #GP in the guest
			 */
			if ((offset & 0x3) == 0 &&
			    data != 0 && (data | (1 << 10)) != ~(u64)0)
				return -1;

			/* MCi_STATUS */
			if (!msr_info->host_initiated &&
			    (offset & 0x3) == 1 && data != 0) {
				if (!can_set_mci_status(vcpu))
					return -1;
			}

			vcpu->arch.mce_banks[offset] = data;
			break;
		}
		return 1;
	}
	return 0;
}

static int xen_hvm_config(struct kvm_vcpu *vcpu, u64 data)
{
	struct kvm *kvm = vcpu->kvm;
	int lm = is_long_mode(vcpu);
	u8 *blob_addr = lm ? (u8 *)(long)kvm->arch.xen_hvm_config.blob_addr_64
		: (u8 *)(long)kvm->arch.xen_hvm_config.blob_addr_32;
	u8 blob_size = lm ? kvm->arch.xen_hvm_config.blob_size_64
		: kvm->arch.xen_hvm_config.blob_size_32;
	u32 page_num = data & ~PAGE_MASK;
	u64 page_addr = data & PAGE_MASK;
	u8 *page;

	if (page_num >= blob_size)
		return 1;

	page = memdup_user(blob_addr + (page_num * PAGE_SIZE), PAGE_SIZE);
	if (IS_ERR(page))
		return PTR_ERR(page);

	if (kvm_vcpu_write_guest(vcpu, page_addr, page, PAGE_SIZE)) {
		kfree(page);
		return 1;
	}
	return 0;
}

static inline bool kvm_pv_async_pf_enabled(struct kvm_vcpu *vcpu)
{
	u64 mask = KVM_ASYNC_PF_ENABLED | KVM_ASYNC_PF_DELIVERY_AS_INT;

	return (vcpu->arch.apf.msr_en_val & mask) == mask;
}

static int kvm_pv_enable_async_pf(struct kvm_vcpu *vcpu, u64 data)
{
	gpa_t gpa = data & ~0x3f;

	/* Bits 4:5 are reserved, Should be zero */
	if (data & 0x30)
		return 1;

	if (!guest_pv_has(vcpu, KVM_FEATURE_ASYNC_PF_VMEXIT) &&
	    (data & KVM_ASYNC_PF_DELIVERY_AS_PF_VMEXIT))
		return 1;

	if (!guest_pv_has(vcpu, KVM_FEATURE_ASYNC_PF_INT) &&
	    (data & KVM_ASYNC_PF_DELIVERY_AS_INT))
		return 1;

	if (!lapic_in_kernel(vcpu))
		return data ? 1 : 0;

	vcpu->arch.apf.msr_en_val = data;

	if (!kvm_pv_async_pf_enabled(vcpu)) {
		kvm_clear_async_pf_completion_queue(vcpu);
		kvm_async_pf_hash_reset(vcpu);
		return 0;
	}

	if (kvm_gfn_to_hva_cache_init(vcpu->kvm, &vcpu->arch.apf.data, gpa,
					sizeof(u64)))
		return 1;

	vcpu->arch.apf.send_user_only = !(data & KVM_ASYNC_PF_SEND_ALWAYS);
	vcpu->arch.apf.delivery_as_pf_vmexit = data & KVM_ASYNC_PF_DELIVERY_AS_PF_VMEXIT;

	kvm_async_pf_wakeup_all(vcpu);

	return 0;
}

static int kvm_pv_enable_async_pf_int(struct kvm_vcpu *vcpu, u64 data)
{
	/* Bits 8-63 are reserved */
	if (data >> 8)
		return 1;

	if (!lapic_in_kernel(vcpu))
		return 1;

	vcpu->arch.apf.msr_int_val = data;

	vcpu->arch.apf.vec = data & KVM_ASYNC_PF_VEC_MASK;

	return 0;
}

static void kvmclock_reset(struct kvm_vcpu *vcpu)
{
	vcpu->arch.pv_time_enabled = false;
	vcpu->arch.time = 0;
}

static void kvm_vcpu_flush_tlb_all(struct kvm_vcpu *vcpu)
{
	++vcpu->stat.tlb_flush;
	kvm_x86_ops.tlb_flush_all(vcpu);
}

static void kvm_vcpu_flush_tlb_guest(struct kvm_vcpu *vcpu)
{
	++vcpu->stat.tlb_flush;
	kvm_x86_ops.tlb_flush_guest(vcpu);
}

static void record_steal_time(struct kvm_vcpu *vcpu)
{
	struct kvm_host_map map;
	struct kvm_steal_time *st;

	if (!(vcpu->arch.st.msr_val & KVM_MSR_ENABLED))
		return;

	/* -EAGAIN is returned in atomic context so we can just return. */
	if (kvm_map_gfn(vcpu, vcpu->arch.st.msr_val >> PAGE_SHIFT,
			&map, &vcpu->arch.st.cache, false))
		return;

	st = map.hva +
		offset_in_page(vcpu->arch.st.msr_val & KVM_STEAL_VALID_BITS);

	/*
	 * Doing a TLB flush here, on the guest's behalf, can avoid
	 * expensive IPIs.
	 */
	if (guest_pv_has(vcpu, KVM_FEATURE_PV_TLB_FLUSH)) {
		trace_kvm_pv_tlb_flush(vcpu->vcpu_id,
				       st->preempted & KVM_VCPU_FLUSH_TLB);
		if (xchg(&st->preempted, 0) & KVM_VCPU_FLUSH_TLB)
			kvm_vcpu_flush_tlb_guest(vcpu);
	}

	vcpu->arch.st.preempted = 0;

	if (st->version & 1)
		st->version += 1;  /* first time write, random junk */

	st->version += 1;

	smp_wmb();

	st->steal += current->sched_info.run_delay -
		vcpu->arch.st.last_steal;
	vcpu->arch.st.last_steal = current->sched_info.run_delay;

	smp_wmb();

	st->version += 1;

	kvm_unmap_gfn(vcpu, &map, &vcpu->arch.st.cache, true, false);
}

int kvm_set_msr_common(struct kvm_vcpu *vcpu, struct msr_data *msr_info)
{
	bool pr = false;
	u32 msr = msr_info->index;
	u64 data = msr_info->data;

	switch (msr) {
	case MSR_AMD64_NB_CFG:
	case MSR_IA32_UCODE_WRITE:
	case MSR_VM_HSAVE_PA:
	case MSR_AMD64_PATCH_LOADER:
	case MSR_AMD64_BU_CFG2:
	case MSR_AMD64_DC_CFG:
	case MSR_F15H_EX_CFG:
		break;

	case MSR_IA32_UCODE_REV:
		if (msr_info->host_initiated)
			vcpu->arch.microcode_version = data;
		break;
	case MSR_IA32_ARCH_CAPABILITIES:
		if (!msr_info->host_initiated)
			return 1;
		vcpu->arch.arch_capabilities = data;
		break;
	case MSR_IA32_PERF_CAPABILITIES: {
		struct kvm_msr_entry msr_ent = {.index = msr, .data = 0};

		if (!msr_info->host_initiated)
			return 1;
		if (guest_cpuid_has(vcpu, X86_FEATURE_PDCM) && kvm_get_msr_feature(&msr_ent))
			return 1;
		if (data & ~msr_ent.data)
			return 1;

		vcpu->arch.perf_capabilities = data;

		return 0;
		}
	case MSR_EFER:
		return set_efer(vcpu, msr_info);
	case MSR_K7_HWCR:
		data &= ~(u64)0x40;	/* ignore flush filter disable */
		data &= ~(u64)0x100;	/* ignore ignne emulation enable */
		data &= ~(u64)0x8;	/* ignore TLB cache disable */

		/* Handle McStatusWrEn */
		if (data == BIT_ULL(18)) {
			vcpu->arch.msr_hwcr = data;
		} else if (data != 0) {
			vcpu_unimpl(vcpu, "unimplemented HWCR wrmsr: 0x%llx\n",
				    data);
			return 1;
		}
		break;
	case MSR_FAM10H_MMIO_CONF_BASE:
		if (data != 0) {
			vcpu_unimpl(vcpu, "unimplemented MMIO_CONF_BASE wrmsr: "
				    "0x%llx\n", data);
			return 1;
		}
		break;
	case MSR_IA32_DEBUGCTLMSR:
		if (!data) {
			/* We support the non-activated case already */
			break;
		} else if (data & ~(DEBUGCTLMSR_LBR | DEBUGCTLMSR_BTF)) {
			/* Values other than LBR and BTF are vendor-specific,
			   thus reserved and should throw a #GP */
			return 1;
		} else if (report_ignored_msrs)
			vcpu_unimpl(vcpu, "%s: MSR_IA32_DEBUGCTLMSR 0x%llx, nop\n",
				    __func__, data);
		break;
	case 0x200 ... 0x2ff:
		return kvm_mtrr_set_msr(vcpu, msr, data);
	case MSR_IA32_APICBASE:
		return kvm_set_apic_base(vcpu, msr_info);
	case APIC_BASE_MSR ... APIC_BASE_MSR + 0xff:
		return kvm_x2apic_msr_write(vcpu, msr, data);
	case MSR_IA32_TSCDEADLINE:
		kvm_set_lapic_tscdeadline_msr(vcpu, data);
		break;
	case MSR_IA32_TSC_ADJUST:
		if (guest_cpuid_has(vcpu, X86_FEATURE_TSC_ADJUST)) {
			if (!msr_info->host_initiated) {
				s64 adj = data - vcpu->arch.ia32_tsc_adjust_msr;
				adjust_tsc_offset_guest(vcpu, adj);
			}
			vcpu->arch.ia32_tsc_adjust_msr = data;
		}
		break;
	case MSR_IA32_MISC_ENABLE:
		if (!kvm_check_has_quirk(vcpu->kvm, KVM_X86_QUIRK_MISC_ENABLE_NO_MWAIT) &&
		    ((vcpu->arch.ia32_misc_enable_msr ^ data) & MSR_IA32_MISC_ENABLE_MWAIT)) {
			if (!guest_cpuid_has(vcpu, X86_FEATURE_XMM3))
				return 1;
			vcpu->arch.ia32_misc_enable_msr = data;
			kvm_update_cpuid_runtime(vcpu);
		} else {
			vcpu->arch.ia32_misc_enable_msr = data;
		}
		break;
	case MSR_IA32_SMBASE:
		if (!msr_info->host_initiated)
			return 1;
		vcpu->arch.smbase = data;
		break;
	case MSR_IA32_POWER_CTL:
		vcpu->arch.msr_ia32_power_ctl = data;
		break;
	case MSR_IA32_TSC:
		if (msr_info->host_initiated) {
			kvm_synchronize_tsc(vcpu, data);
		} else {
			u64 adj = kvm_compute_tsc_offset(vcpu, data) - vcpu->arch.l1_tsc_offset;
			adjust_tsc_offset_guest(vcpu, adj);
			vcpu->arch.ia32_tsc_adjust_msr += adj;
		}
		break;
	case MSR_IA32_XSS:
		if (!msr_info->host_initiated &&
		    !guest_cpuid_has(vcpu, X86_FEATURE_XSAVES))
			return 1;
		/*
		 * KVM supports exposing PT to the guest, but does not support
		 * IA32_XSS[bit 8]. Guests have to use RDMSR/WRMSR rather than
		 * XSAVES/XRSTORS to save/restore PT MSRs.
		 */
		if (data & ~supported_xss)
			return 1;
		vcpu->arch.ia32_xss = data;
		break;
	case MSR_SMI_COUNT:
		if (!msr_info->host_initiated)
			return 1;
		vcpu->arch.smi_count = data;
		break;
	case MSR_KVM_WALL_CLOCK_NEW:
		if (!guest_pv_has(vcpu, KVM_FEATURE_CLOCKSOURCE2))
			return 1;

		kvm_write_wall_clock(vcpu->kvm, data);
		break;
	case MSR_KVM_WALL_CLOCK:
		if (!guest_pv_has(vcpu, KVM_FEATURE_CLOCKSOURCE))
			return 1;

		kvm_write_wall_clock(vcpu->kvm, data);
		break;
	case MSR_KVM_SYSTEM_TIME_NEW:
		if (!guest_pv_has(vcpu, KVM_FEATURE_CLOCKSOURCE2))
			return 1;

		kvm_write_system_time(vcpu, data, false, msr_info->host_initiated);
		break;
	case MSR_KVM_SYSTEM_TIME:
		if (!guest_pv_has(vcpu, KVM_FEATURE_CLOCKSOURCE))
			return 1;

		kvm_write_system_time(vcpu, data, true,  msr_info->host_initiated);
		break;
	case MSR_KVM_ASYNC_PF_EN:
		if (!guest_pv_has(vcpu, KVM_FEATURE_ASYNC_PF))
			return 1;

		if (kvm_pv_enable_async_pf(vcpu, data))
			return 1;
		break;
	case MSR_KVM_ASYNC_PF_INT:
		if (!guest_pv_has(vcpu, KVM_FEATURE_ASYNC_PF_INT))
			return 1;

		if (kvm_pv_enable_async_pf_int(vcpu, data))
			return 1;
		break;
	case MSR_KVM_ASYNC_PF_ACK:
		if (!guest_pv_has(vcpu, KVM_FEATURE_ASYNC_PF))
			return 1;
		if (data & 0x1) {
			vcpu->arch.apf.pageready_pending = false;
			kvm_check_async_pf_completion(vcpu);
		}
		break;
	case MSR_KVM_STEAL_TIME:
		if (!guest_pv_has(vcpu, KVM_FEATURE_STEAL_TIME))
			return 1;

		if (unlikely(!sched_info_on()))
			return 1;

		if (data & KVM_STEAL_RESERVED_MASK)
			return 1;

		vcpu->arch.st.msr_val = data;

		if (!(data & KVM_MSR_ENABLED))
			break;

		kvm_make_request(KVM_REQ_STEAL_UPDATE, vcpu);

		break;
	case MSR_KVM_PV_EOI_EN:
		if (!guest_pv_has(vcpu, KVM_FEATURE_PV_EOI))
			return 1;

		if (kvm_lapic_enable_pv_eoi(vcpu, data, sizeof(u8)))
			return 1;
		break;

	case MSR_KVM_POLL_CONTROL:
		if (!guest_pv_has(vcpu, KVM_FEATURE_POLL_CONTROL))
			return 1;

		/* only enable bit supported */
		if (data & (-1ULL << 1))
			return 1;

		vcpu->arch.msr_kvm_poll_control = data;
		break;

	case MSR_IA32_MCG_CTL:
	case MSR_IA32_MCG_STATUS:
	case MSR_IA32_MC0_CTL ... MSR_IA32_MCx_CTL(KVM_MAX_MCE_BANKS) - 1:
		return set_msr_mce(vcpu, msr_info);

	case MSR_K7_PERFCTR0 ... MSR_K7_PERFCTR3:
	case MSR_P6_PERFCTR0 ... MSR_P6_PERFCTR1:
		pr = true;
		fallthrough;
	case MSR_K7_EVNTSEL0 ... MSR_K7_EVNTSEL3:
	case MSR_P6_EVNTSEL0 ... MSR_P6_EVNTSEL1:
		if (kvm_pmu_is_valid_msr(vcpu, msr))
			return kvm_pmu_set_msr(vcpu, msr_info);

		if (pr || data != 0)
			vcpu_unimpl(vcpu, "disabled perfctr wrmsr: "
				    "0x%x data 0x%llx\n", msr, data);
		break;
	case MSR_K7_CLK_CTL:
		/*
		 * Ignore all writes to this no longer documented MSR.
		 * Writes are only relevant for old K7 processors,
		 * all pre-dating SVM, but a recommended workaround from
		 * AMD for these chips. It is possible to specify the
		 * affected processor models on the command line, hence
		 * the need to ignore the workaround.
		 */
		break;
	case HV_X64_MSR_GUEST_OS_ID ... HV_X64_MSR_SINT15:
	case HV_X64_MSR_SYNDBG_CONTROL ... HV_X64_MSR_SYNDBG_PENDING_BUFFER:
	case HV_X64_MSR_SYNDBG_OPTIONS:
	case HV_X64_MSR_CRASH_P0 ... HV_X64_MSR_CRASH_P4:
	case HV_X64_MSR_CRASH_CTL:
	case HV_X64_MSR_STIMER0_CONFIG ... HV_X64_MSR_STIMER3_COUNT:
	case HV_X64_MSR_REENLIGHTENMENT_CONTROL:
	case HV_X64_MSR_TSC_EMULATION_CONTROL:
	case HV_X64_MSR_TSC_EMULATION_STATUS:
		return kvm_hv_set_msr_common(vcpu, msr, data,
					     msr_info->host_initiated);
	case MSR_IA32_BBL_CR_CTL3:
		/* Drop writes to this legacy MSR -- see rdmsr
		 * counterpart for further detail.
		 */
		if (report_ignored_msrs)
			vcpu_unimpl(vcpu, "ignored wrmsr: 0x%x data 0x%llx\n",
				msr, data);
		break;
	case MSR_AMD64_OSVW_ID_LENGTH:
		if (!guest_cpuid_has(vcpu, X86_FEATURE_OSVW))
			return 1;
		vcpu->arch.osvw.length = data;
		break;
	case MSR_AMD64_OSVW_STATUS:
		if (!guest_cpuid_has(vcpu, X86_FEATURE_OSVW))
			return 1;
		vcpu->arch.osvw.status = data;
		break;
	case MSR_PLATFORM_INFO:
		if (!msr_info->host_initiated ||
		    (!(data & MSR_PLATFORM_INFO_CPUID_FAULT) &&
		     cpuid_fault_enabled(vcpu)))
			return 1;
		vcpu->arch.msr_platform_info = data;
		break;
	case MSR_MISC_FEATURES_ENABLES:
		if (data & ~MSR_MISC_FEATURES_ENABLES_CPUID_FAULT ||
		    (data & MSR_MISC_FEATURES_ENABLES_CPUID_FAULT &&
		     !supports_cpuid_fault(vcpu)))
			return 1;
		vcpu->arch.msr_misc_features_enables = data;
		break;
	default:
		if (msr && (msr == vcpu->kvm->arch.xen_hvm_config.msr))
			return xen_hvm_config(vcpu, data);
		if (kvm_pmu_is_valid_msr(vcpu, msr))
			return kvm_pmu_set_msr(vcpu, msr_info);
		return KVM_MSR_RET_INVALID;
	}
	return 0;
}
EXPORT_SYMBOL_GPL(kvm_set_msr_common);

static int get_msr_mce(struct kvm_vcpu *vcpu, u32 msr, u64 *pdata, bool host)
{
	u64 data;
	u64 mcg_cap = vcpu->arch.mcg_cap;
	unsigned bank_num = mcg_cap & 0xff;

	switch (msr) {
	case MSR_IA32_P5_MC_ADDR:
	case MSR_IA32_P5_MC_TYPE:
		data = 0;
		break;
	case MSR_IA32_MCG_CAP:
		data = vcpu->arch.mcg_cap;
		break;
	case MSR_IA32_MCG_CTL:
		if (!(mcg_cap & MCG_CTL_P) && !host)
			return 1;
		data = vcpu->arch.mcg_ctl;
		break;
	case MSR_IA32_MCG_STATUS:
		data = vcpu->arch.mcg_status;
		break;
	default:
		if (msr >= MSR_IA32_MC0_CTL &&
		    msr < MSR_IA32_MCx_CTL(bank_num)) {
			u32 offset = array_index_nospec(
				msr - MSR_IA32_MC0_CTL,
				MSR_IA32_MCx_CTL(bank_num) - MSR_IA32_MC0_CTL);

			data = vcpu->arch.mce_banks[offset];
			break;
		}
		return 1;
	}
	*pdata = data;
	return 0;
}

int kvm_get_msr_common(struct kvm_vcpu *vcpu, struct msr_data *msr_info)
{
	switch (msr_info->index) {
	case MSR_IA32_PLATFORM_ID:
	case MSR_IA32_EBL_CR_POWERON:
	case MSR_IA32_DEBUGCTLMSR:
	case MSR_IA32_LASTBRANCHFROMIP:
	case MSR_IA32_LASTBRANCHTOIP:
	case MSR_IA32_LASTINTFROMIP:
	case MSR_IA32_LASTINTTOIP:
	case MSR_K8_SYSCFG:
	case MSR_K8_TSEG_ADDR:
	case MSR_K8_TSEG_MASK:
	case MSR_VM_HSAVE_PA:
	case MSR_K8_INT_PENDING_MSG:
	case MSR_AMD64_NB_CFG:
	case MSR_FAM10H_MMIO_CONF_BASE:
	case MSR_AMD64_BU_CFG2:
	case MSR_IA32_PERF_CTL:
	case MSR_AMD64_DC_CFG:
	case MSR_F15H_EX_CFG:
	/*
	 * Intel Sandy Bridge CPUs must support the RAPL (running average power
	 * limit) MSRs. Just return 0, as we do not want to expose the host
	 * data here. Do not conditionalize this on CPUID, as KVM does not do
	 * so for existing CPU-specific MSRs.
	 */
	case MSR_RAPL_POWER_UNIT:
	case MSR_PP0_ENERGY_STATUS:	/* Power plane 0 (core) */
	case MSR_PP1_ENERGY_STATUS:	/* Power plane 1 (graphics uncore) */
	case MSR_PKG_ENERGY_STATUS:	/* Total package */
	case MSR_DRAM_ENERGY_STATUS:	/* DRAM controller */
		msr_info->data = 0;
		break;
	case MSR_F15H_PERF_CTL0 ... MSR_F15H_PERF_CTR5:
	case MSR_K7_EVNTSEL0 ... MSR_K7_EVNTSEL3:
	case MSR_K7_PERFCTR0 ... MSR_K7_PERFCTR3:
	case MSR_P6_PERFCTR0 ... MSR_P6_PERFCTR1:
	case MSR_P6_EVNTSEL0 ... MSR_P6_EVNTSEL1:
		if (kvm_pmu_is_valid_msr(vcpu, msr_info->index))
			return kvm_pmu_get_msr(vcpu, msr_info);
		msr_info->data = 0;
		break;
	case MSR_IA32_UCODE_REV:
		msr_info->data = vcpu->arch.microcode_version;
		break;
	case MSR_IA32_ARCH_CAPABILITIES:
		if (!msr_info->host_initiated &&
		    !guest_cpuid_has(vcpu, X86_FEATURE_ARCH_CAPABILITIES))
			return 1;
		msr_info->data = vcpu->arch.arch_capabilities;
		break;
	case MSR_IA32_PERF_CAPABILITIES:
		if (!msr_info->host_initiated &&
		    !guest_cpuid_has(vcpu, X86_FEATURE_PDCM))
			return 1;
		msr_info->data = vcpu->arch.perf_capabilities;
		break;
	case MSR_IA32_POWER_CTL:
		msr_info->data = vcpu->arch.msr_ia32_power_ctl;
		break;
	case MSR_IA32_TSC: {
		/*
		 * Intel SDM states that MSR_IA32_TSC read adds the TSC offset
		 * even when not intercepted. AMD manual doesn't explicitly
		 * state this but appears to behave the same.
		 *
		 * On userspace reads and writes, however, we unconditionally
		 * return L1's TSC value to ensure backwards-compatible
		 * behavior for migration.
		 */
		u64 tsc_offset = msr_info->host_initiated ? vcpu->arch.l1_tsc_offset :
							    vcpu->arch.tsc_offset;

		msr_info->data = kvm_scale_tsc(vcpu, rdtsc()) + tsc_offset;
		break;
	}
	case MSR_MTRRcap:
	case 0x200 ... 0x2ff:
		return kvm_mtrr_get_msr(vcpu, msr_info->index, &msr_info->data);
	case 0xcd: /* fsb frequency */
		msr_info->data = 3;
		break;
		/*
		 * MSR_EBC_FREQUENCY_ID
		 * Conservative value valid for even the basic CPU models.
		 * Models 0,1: 000 in bits 23:21 indicating a bus speed of
		 * 100MHz, model 2 000 in bits 18:16 indicating 100MHz,
		 * and 266MHz for model 3, or 4. Set Core Clock
		 * Frequency to System Bus Frequency Ratio to 1 (bits
		 * 31:24) even though these are only valid for CPU
		 * models > 2, however guests may end up dividing or
		 * multiplying by zero otherwise.
		 */
	case MSR_EBC_FREQUENCY_ID:
		msr_info->data = 1 << 24;
		break;
	case MSR_IA32_APICBASE:
		msr_info->data = kvm_get_apic_base(vcpu);
		break;
	case APIC_BASE_MSR ... APIC_BASE_MSR + 0xff:
		return kvm_x2apic_msr_read(vcpu, msr_info->index, &msr_info->data);
	case MSR_IA32_TSCDEADLINE:
		msr_info->data = kvm_get_lapic_tscdeadline_msr(vcpu);
		break;
	case MSR_IA32_TSC_ADJUST:
		msr_info->data = (u64)vcpu->arch.ia32_tsc_adjust_msr;
		break;
	case MSR_IA32_MISC_ENABLE:
		msr_info->data = vcpu->arch.ia32_misc_enable_msr;
		break;
	case MSR_IA32_SMBASE:
		if (!msr_info->host_initiated)
			return 1;
		msr_info->data = vcpu->arch.smbase;
		break;
	case MSR_SMI_COUNT:
		msr_info->data = vcpu->arch.smi_count;
		break;
	case MSR_IA32_PERF_STATUS:
		/* TSC increment by tick */
		msr_info->data = 1000ULL;
		/* CPU multiplier */
		msr_info->data |= (((uint64_t)4ULL) << 40);
		break;
	case MSR_EFER:
		msr_info->data = vcpu->arch.efer;
		break;
	case MSR_KVM_WALL_CLOCK:
		if (!guest_pv_has(vcpu, KVM_FEATURE_CLOCKSOURCE))
			return 1;

		msr_info->data = vcpu->kvm->arch.wall_clock;
		break;
	case MSR_KVM_WALL_CLOCK_NEW:
		if (!guest_pv_has(vcpu, KVM_FEATURE_CLOCKSOURCE2))
			return 1;

		msr_info->data = vcpu->kvm->arch.wall_clock;
		break;
	case MSR_KVM_SYSTEM_TIME:
		if (!guest_pv_has(vcpu, KVM_FEATURE_CLOCKSOURCE))
			return 1;

		msr_info->data = vcpu->arch.time;
		break;
	case MSR_KVM_SYSTEM_TIME_NEW:
		if (!guest_pv_has(vcpu, KVM_FEATURE_CLOCKSOURCE2))
			return 1;

		msr_info->data = vcpu->arch.time;
		break;
	case MSR_KVM_ASYNC_PF_EN:
		if (!guest_pv_has(vcpu, KVM_FEATURE_ASYNC_PF))
			return 1;

		msr_info->data = vcpu->arch.apf.msr_en_val;
		break;
	case MSR_KVM_ASYNC_PF_INT:
		if (!guest_pv_has(vcpu, KVM_FEATURE_ASYNC_PF_INT))
			return 1;

		msr_info->data = vcpu->arch.apf.msr_int_val;
		break;
	case MSR_KVM_ASYNC_PF_ACK:
		if (!guest_pv_has(vcpu, KVM_FEATURE_ASYNC_PF))
			return 1;

		msr_info->data = 0;
		break;
	case MSR_KVM_STEAL_TIME:
		if (!guest_pv_has(vcpu, KVM_FEATURE_STEAL_TIME))
			return 1;

		msr_info->data = vcpu->arch.st.msr_val;
		break;
	case MSR_KVM_PV_EOI_EN:
		if (!guest_pv_has(vcpu, KVM_FEATURE_PV_EOI))
			return 1;

		msr_info->data = vcpu->arch.pv_eoi.msr_val;
		break;
	case MSR_KVM_POLL_CONTROL:
		if (!guest_pv_has(vcpu, KVM_FEATURE_POLL_CONTROL))
			return 1;

		msr_info->data = vcpu->arch.msr_kvm_poll_control;
		break;
	case MSR_IA32_P5_MC_ADDR:
	case MSR_IA32_P5_MC_TYPE:
	case MSR_IA32_MCG_CAP:
	case MSR_IA32_MCG_CTL:
	case MSR_IA32_MCG_STATUS:
	case MSR_IA32_MC0_CTL ... MSR_IA32_MCx_CTL(KVM_MAX_MCE_BANKS) - 1:
		return get_msr_mce(vcpu, msr_info->index, &msr_info->data,
				   msr_info->host_initiated);
	case MSR_IA32_XSS:
		if (!msr_info->host_initiated &&
		    !guest_cpuid_has(vcpu, X86_FEATURE_XSAVES))
			return 1;
		msr_info->data = vcpu->arch.ia32_xss;
		break;
	case MSR_K7_CLK_CTL:
		/*
		 * Provide expected ramp-up count for K7. All other
		 * are set to zero, indicating minimum divisors for
		 * every field.
		 *
		 * This prevents guest kernels on AMD host with CPU
		 * type 6, model 8 and higher from exploding due to
		 * the rdmsr failing.
		 */
		msr_info->data = 0x20000000;
		break;
	case HV_X64_MSR_GUEST_OS_ID ... HV_X64_MSR_SINT15:
	case HV_X64_MSR_SYNDBG_CONTROL ... HV_X64_MSR_SYNDBG_PENDING_BUFFER:
	case HV_X64_MSR_SYNDBG_OPTIONS:
	case HV_X64_MSR_CRASH_P0 ... HV_X64_MSR_CRASH_P4:
	case HV_X64_MSR_CRASH_CTL:
	case HV_X64_MSR_STIMER0_CONFIG ... HV_X64_MSR_STIMER3_COUNT:
	case HV_X64_MSR_REENLIGHTENMENT_CONTROL:
	case HV_X64_MSR_TSC_EMULATION_CONTROL:
	case HV_X64_MSR_TSC_EMULATION_STATUS:
		return kvm_hv_get_msr_common(vcpu,
					     msr_info->index, &msr_info->data,
					     msr_info->host_initiated);
	case MSR_IA32_BBL_CR_CTL3:
		/* This legacy MSR exists but isn't fully documented in current
		 * silicon.  It is however accessed by winxp in very narrow
		 * scenarios where it sets bit #19, itself documented as
		 * a "reserved" bit.  Best effort attempt to source coherent
		 * read data here should the balance of the register be
		 * interpreted by the guest:
		 *
		 * L2 cache control register 3: 64GB range, 256KB size,
		 * enabled, latency 0x1, configured
		 */
		msr_info->data = 0xbe702111;
		break;
	case MSR_AMD64_OSVW_ID_LENGTH:
		if (!guest_cpuid_has(vcpu, X86_FEATURE_OSVW))
			return 1;
		msr_info->data = vcpu->arch.osvw.length;
		break;
	case MSR_AMD64_OSVW_STATUS:
		if (!guest_cpuid_has(vcpu, X86_FEATURE_OSVW))
			return 1;
		msr_info->data = vcpu->arch.osvw.status;
		break;
	case MSR_PLATFORM_INFO:
		if (!msr_info->host_initiated &&
		    !vcpu->kvm->arch.guest_can_read_msr_platform_info)
			return 1;
		msr_info->data = vcpu->arch.msr_platform_info;
		break;
	case MSR_MISC_FEATURES_ENABLES:
		msr_info->data = vcpu->arch.msr_misc_features_enables;
		break;
	case MSR_K7_HWCR:
		msr_info->data = vcpu->arch.msr_hwcr;
		break;
	default:
		if (kvm_pmu_is_valid_msr(vcpu, msr_info->index))
			return kvm_pmu_get_msr(vcpu, msr_info);
		return KVM_MSR_RET_INVALID;
	}
	return 0;
}
EXPORT_SYMBOL_GPL(kvm_get_msr_common);

/*
 * Read or write a bunch of msrs. All parameters are kernel addresses.
 *
 * @return number of msrs set successfully.
 */
static int __msr_io(struct kvm_vcpu *vcpu, struct kvm_msrs *msrs,
		    struct kvm_msr_entry *entries,
		    int (*do_msr)(struct kvm_vcpu *vcpu,
				  unsigned index, u64 *data))
{
	int i;

	for (i = 0; i < msrs->nmsrs; ++i)
		if (do_msr(vcpu, entries[i].index, &entries[i].data))
			break;

	return i;
}

/*
 * Read or write a bunch of msrs. Parameters are user addresses.
 *
 * @return number of msrs set successfully.
 */
static int msr_io(struct kvm_vcpu *vcpu, struct kvm_msrs __user *user_msrs,
		  int (*do_msr)(struct kvm_vcpu *vcpu,
				unsigned index, u64 *data),
		  int writeback)
{
	struct kvm_msrs msrs;
	struct kvm_msr_entry *entries;
	int r, n;
	unsigned size;

	r = -EFAULT;
	if (copy_from_user(&msrs, user_msrs, sizeof(msrs)))
		goto out;

	r = -E2BIG;
	if (msrs.nmsrs >= MAX_IO_MSRS)
		goto out;

	size = sizeof(struct kvm_msr_entry) * msrs.nmsrs;
	entries = memdup_user(user_msrs->entries, size);
	if (IS_ERR(entries)) {
		r = PTR_ERR(entries);
		goto out;
	}

	r = n = __msr_io(vcpu, &msrs, entries, do_msr);
	if (r < 0)
		goto out_free;

	r = -EFAULT;
	if (writeback && copy_to_user(user_msrs->entries, entries, size))
		goto out_free;

	r = n;

out_free:
	kfree(entries);
out:
	return r;
}

static inline bool kvm_can_mwait_in_guest(void)
{
	return boot_cpu_has(X86_FEATURE_MWAIT) &&
		!boot_cpu_has_bug(X86_BUG_MONITOR) &&
		boot_cpu_has(X86_FEATURE_ARAT);
}

int kvm_vm_ioctl_check_extension(struct kvm *kvm, long ext)
{
	int r = 0;

	switch (ext) {
	case KVM_CAP_IRQCHIP:
	case KVM_CAP_HLT:
	case KVM_CAP_MMU_SHADOW_CACHE_CONTROL:
	case KVM_CAP_SET_TSS_ADDR:
	case KVM_CAP_EXT_CPUID:
	case KVM_CAP_EXT_EMUL_CPUID:
	case KVM_CAP_CLOCKSOURCE:
	case KVM_CAP_PIT:
	case KVM_CAP_NOP_IO_DELAY:
	case KVM_CAP_MP_STATE:
	case KVM_CAP_SYNC_MMU:
	case KVM_CAP_USER_NMI:
	case KVM_CAP_REINJECT_CONTROL:
	case KVM_CAP_IRQ_INJECT_STATUS:
	case KVM_CAP_IOEVENTFD:
	case KVM_CAP_IOEVENTFD_NO_LENGTH:
	case KVM_CAP_PIT2:
	case KVM_CAP_PIT_STATE2:
	case KVM_CAP_SET_IDENTITY_MAP_ADDR:
	case KVM_CAP_XEN_HVM:
	case KVM_CAP_VCPU_EVENTS:
	case KVM_CAP_HYPERV:
	case KVM_CAP_HYPERV_VAPIC:
	case KVM_CAP_HYPERV_SPIN:
	case KVM_CAP_HYPERV_SYNIC:
	case KVM_CAP_HYPERV_SYNIC2:
	case KVM_CAP_HYPERV_VP_INDEX:
	case KVM_CAP_HYPERV_EVENTFD:
	case KVM_CAP_HYPERV_TLBFLUSH:
	case KVM_CAP_HYPERV_SEND_IPI:
	case KVM_CAP_HYPERV_CPUID:
	case KVM_CAP_PCI_SEGMENT:
	case KVM_CAP_DEBUGREGS:
	case KVM_CAP_X86_ROBUST_SINGLESTEP:
	case KVM_CAP_XSAVE:
	case KVM_CAP_ASYNC_PF:
	case KVM_CAP_ASYNC_PF_INT:
	case KVM_CAP_GET_TSC_KHZ:
	case KVM_CAP_KVMCLOCK_CTRL:
	case KVM_CAP_READONLY_MEM:
	case KVM_CAP_HYPERV_TIME:
	case KVM_CAP_IOAPIC_POLARITY_IGNORED:
	case KVM_CAP_TSC_DEADLINE_TIMER:
	case KVM_CAP_DISABLE_QUIRKS:
	case KVM_CAP_SET_BOOT_CPU_ID:
 	case KVM_CAP_SPLIT_IRQCHIP:
	case KVM_CAP_IMMEDIATE_EXIT:
	case KVM_CAP_PMU_EVENT_FILTER:
	case KVM_CAP_GET_MSR_FEATURES:
	case KVM_CAP_MSR_PLATFORM_INFO:
	case KVM_CAP_EXCEPTION_PAYLOAD:
	case KVM_CAP_SET_GUEST_DEBUG:
	case KVM_CAP_LAST_CPU:
	case KVM_CAP_X86_USER_SPACE_MSR:
	case KVM_CAP_X86_MSR_FILTER:
	case KVM_CAP_ENFORCE_PV_FEATURE_CPUID:
		r = 1;
		break;
	case KVM_CAP_SYNC_REGS:
		r = KVM_SYNC_X86_VALID_FIELDS;
		break;
	case KVM_CAP_ADJUST_CLOCK:
		r = KVM_CLOCK_TSC_STABLE;
		break;
	case KVM_CAP_X86_DISABLE_EXITS:
		r |=  KVM_X86_DISABLE_EXITS_HLT | KVM_X86_DISABLE_EXITS_PAUSE |
		      KVM_X86_DISABLE_EXITS_CSTATE;
		if(kvm_can_mwait_in_guest())
			r |= KVM_X86_DISABLE_EXITS_MWAIT;
		break;
	case KVM_CAP_X86_SMM:
		/* SMBASE is usually relocated above 1M on modern chipsets,
		 * and SMM handlers might indeed rely on 4G segment limits,
		 * so do not report SMM to be available if real mode is
		 * emulated via vm86 mode.  Still, do not go to great lengths
		 * to avoid userspace's usage of the feature, because it is a
		 * fringe case that is not enabled except via specific settings
		 * of the module parameters.
		 */
		r = kvm_x86_ops.has_emulated_msr(MSR_IA32_SMBASE);
		break;
	case KVM_CAP_VAPIC:
		r = !kvm_x86_ops.cpu_has_accelerated_tpr();
		break;
	case KVM_CAP_NR_VCPUS:
		r = KVM_SOFT_MAX_VCPUS;
		break;
	case KVM_CAP_MAX_VCPUS:
		r = KVM_MAX_VCPUS;
		break;
	case KVM_CAP_MAX_VCPU_ID:
		r = KVM_MAX_VCPU_ID;
		break;
	case KVM_CAP_PV_MMU:	/* obsolete */
		r = 0;
		break;
	case KVM_CAP_MCE:
		r = KVM_MAX_MCE_BANKS;
		break;
	case KVM_CAP_XCRS:
		r = boot_cpu_has(X86_FEATURE_XSAVE);
		break;
	case KVM_CAP_TSC_CONTROL:
		r = kvm_has_tsc_control;
		break;
	case KVM_CAP_X2APIC_API:
		r = KVM_X2APIC_API_VALID_FLAGS;
		break;
	case KVM_CAP_NESTED_STATE:
		r = kvm_x86_ops.nested_ops->get_state ?
			kvm_x86_ops.nested_ops->get_state(NULL, NULL, 0) : 0;
		break;
	case KVM_CAP_HYPERV_DIRECT_TLBFLUSH:
		r = kvm_x86_ops.enable_direct_tlbflush != NULL;
		break;
	case KVM_CAP_HYPERV_ENLIGHTENED_VMCS:
		r = kvm_x86_ops.nested_ops->enable_evmcs != NULL;
		break;
	case KVM_CAP_SMALLER_MAXPHYADDR:
		r = (int) allow_smaller_maxphyaddr;
		break;
	case KVM_CAP_STEAL_TIME:
		r = sched_info_on();
		break;
	default:
		break;
	}
	return r;

}

long kvm_arch_dev_ioctl(struct file *filp,
			unsigned int ioctl, unsigned long arg)
{
	void __user *argp = (void __user *)arg;
	long r;

	switch (ioctl) {
	case KVM_GET_MSR_INDEX_LIST: {
		struct kvm_msr_list __user *user_msr_list = argp;
		struct kvm_msr_list msr_list;
		unsigned n;

		r = -EFAULT;
		if (copy_from_user(&msr_list, user_msr_list, sizeof(msr_list)))
			goto out;
		n = msr_list.nmsrs;
		msr_list.nmsrs = num_msrs_to_save + num_emulated_msrs;
		if (copy_to_user(user_msr_list, &msr_list, sizeof(msr_list)))
			goto out;
		r = -E2BIG;
		if (n < msr_list.nmsrs)
			goto out;
		r = -EFAULT;
		if (copy_to_user(user_msr_list->indices, &msrs_to_save,
				 num_msrs_to_save * sizeof(u32)))
			goto out;
		if (copy_to_user(user_msr_list->indices + num_msrs_to_save,
				 &emulated_msrs,
				 num_emulated_msrs * sizeof(u32)))
			goto out;
		r = 0;
		break;
	}
	case KVM_GET_SUPPORTED_CPUID:
	case KVM_GET_EMULATED_CPUID: {
		struct kvm_cpuid2 __user *cpuid_arg = argp;
		struct kvm_cpuid2 cpuid;

		r = -EFAULT;
		if (copy_from_user(&cpuid, cpuid_arg, sizeof(cpuid)))
			goto out;

		r = kvm_dev_ioctl_get_cpuid(&cpuid, cpuid_arg->entries,
					    ioctl);
		if (r)
			goto out;

		r = -EFAULT;
		if (copy_to_user(cpuid_arg, &cpuid, sizeof(cpuid)))
			goto out;
		r = 0;
		break;
	}
	case KVM_X86_GET_MCE_CAP_SUPPORTED:
		r = -EFAULT;
		if (copy_to_user(argp, &kvm_mce_cap_supported,
				 sizeof(kvm_mce_cap_supported)))
			goto out;
		r = 0;
		break;
	case KVM_GET_MSR_FEATURE_INDEX_LIST: {
		struct kvm_msr_list __user *user_msr_list = argp;
		struct kvm_msr_list msr_list;
		unsigned int n;

		r = -EFAULT;
		if (copy_from_user(&msr_list, user_msr_list, sizeof(msr_list)))
			goto out;
		n = msr_list.nmsrs;
		msr_list.nmsrs = num_msr_based_features;
		if (copy_to_user(user_msr_list, &msr_list, sizeof(msr_list)))
			goto out;
		r = -E2BIG;
		if (n < msr_list.nmsrs)
			goto out;
		r = -EFAULT;
		if (copy_to_user(user_msr_list->indices, &msr_based_features,
				 num_msr_based_features * sizeof(u32)))
			goto out;
		r = 0;
		break;
	}
	case KVM_GET_MSRS:
		r = msr_io(NULL, argp, do_get_msr_feature, 1);
		break;
	default:
		r = -EINVAL;
		break;
	}
out:
	return r;
}

static void wbinvd_ipi(void *garbage)
{
	wbinvd();
}

static bool need_emulate_wbinvd(struct kvm_vcpu *vcpu)
{
	return kvm_arch_has_noncoherent_dma(vcpu->kvm);
}

void kvm_arch_vcpu_load(struct kvm_vcpu *vcpu, int cpu)
{
	/* Address WBINVD may be executed by guest */
	if (need_emulate_wbinvd(vcpu)) {
		if (kvm_x86_ops.has_wbinvd_exit())
			cpumask_set_cpu(cpu, vcpu->arch.wbinvd_dirty_mask);
		else if (vcpu->cpu != -1 && vcpu->cpu != cpu)
			smp_call_function_single(vcpu->cpu,
					wbinvd_ipi, NULL, 1);
	}

	kvm_x86_ops.vcpu_load(vcpu, cpu);

	/* Save host pkru register if supported */
	vcpu->arch.host_pkru = read_pkru();

	/* Apply any externally detected TSC adjustments (due to suspend) */
	if (unlikely(vcpu->arch.tsc_offset_adjustment)) {
		adjust_tsc_offset_host(vcpu, vcpu->arch.tsc_offset_adjustment);
		vcpu->arch.tsc_offset_adjustment = 0;
		kvm_make_request(KVM_REQ_CLOCK_UPDATE, vcpu);
	}

	if (unlikely(vcpu->cpu != cpu) || kvm_check_tsc_unstable()) {
		s64 tsc_delta = !vcpu->arch.last_host_tsc ? 0 :
				rdtsc() - vcpu->arch.last_host_tsc;
		if (tsc_delta < 0)
			mark_tsc_unstable("KVM discovered backwards TSC");

		if (kvm_check_tsc_unstable()) {
			u64 offset = kvm_compute_tsc_offset(vcpu,
						vcpu->arch.last_guest_tsc);
			kvm_vcpu_write_tsc_offset(vcpu, offset);
			vcpu->arch.tsc_catchup = 1;
		}

		if (kvm_lapic_hv_timer_in_use(vcpu))
			kvm_lapic_restart_hv_timer(vcpu);

		/*
		 * On a host with synchronized TSC, there is no need to update
		 * kvmclock on vcpu->cpu migration
		 */
		if (!vcpu->kvm->arch.use_master_clock || vcpu->cpu == -1)
			kvm_make_request(KVM_REQ_GLOBAL_CLOCK_UPDATE, vcpu);
		if (vcpu->cpu != cpu)
			kvm_make_request(KVM_REQ_MIGRATE_TIMER, vcpu);
		vcpu->cpu = cpu;
	}

	kvm_make_request(KVM_REQ_STEAL_UPDATE, vcpu);
}

static void kvm_steal_time_set_preempted(struct kvm_vcpu *vcpu)
{
	struct kvm_host_map map;
	struct kvm_steal_time *st;

	if (!(vcpu->arch.st.msr_val & KVM_MSR_ENABLED))
		return;

	if (vcpu->arch.st.preempted)
		return;

	if (kvm_map_gfn(vcpu, vcpu->arch.st.msr_val >> PAGE_SHIFT, &map,
			&vcpu->arch.st.cache, true))
		return;

	st = map.hva +
		offset_in_page(vcpu->arch.st.msr_val & KVM_STEAL_VALID_BITS);

	st->preempted = vcpu->arch.st.preempted = KVM_VCPU_PREEMPTED;

	kvm_unmap_gfn(vcpu, &map, &vcpu->arch.st.cache, true, true);
}

void kvm_arch_vcpu_put(struct kvm_vcpu *vcpu)
{
	int idx;

	if (vcpu->preempted)
		vcpu->arch.preempted_in_kernel = !kvm_x86_ops.get_cpl(vcpu);

	/*
	 * Disable page faults because we're in atomic context here.
	 * kvm_write_guest_offset_cached() would call might_fault()
	 * that relies on pagefault_disable() to tell if there's a
	 * bug. NOTE: the write to guest memory may not go through if
	 * during postcopy live migration or if there's heavy guest
	 * paging.
	 */
	pagefault_disable();
	/*
	 * kvm_memslots() will be called by
	 * kvm_write_guest_offset_cached() so take the srcu lock.
	 */
	idx = srcu_read_lock(&vcpu->kvm->srcu);
	kvm_steal_time_set_preempted(vcpu);
	srcu_read_unlock(&vcpu->kvm->srcu, idx);
	pagefault_enable();
	kvm_x86_ops.vcpu_put(vcpu);
	vcpu->arch.last_host_tsc = rdtsc();
	/*
	 * If userspace has set any breakpoints or watchpoints, dr6 is restored
	 * on every vmexit, but if not, we might have a stale dr6 from the
	 * guest. do_debug expects dr6 to be cleared after it runs, do the same.
	 */
	set_debugreg(0, 6);
}

static int kvm_vcpu_ioctl_get_lapic(struct kvm_vcpu *vcpu,
				    struct kvm_lapic_state *s)
{
	if (vcpu->arch.apicv_active)
		kvm_x86_ops.sync_pir_to_irr(vcpu);

	return kvm_apic_get_state(vcpu, s);
}

static int kvm_vcpu_ioctl_set_lapic(struct kvm_vcpu *vcpu,
				    struct kvm_lapic_state *s)
{
	int r;

	r = kvm_apic_set_state(vcpu, s);
	if (r)
		return r;
	update_cr8_intercept(vcpu);

	return 0;
}

static int kvm_cpu_accept_dm_intr(struct kvm_vcpu *vcpu)
{
	return (!lapic_in_kernel(vcpu) ||
		kvm_apic_accept_pic_intr(vcpu));
}

/*
 * if userspace requested an interrupt window, check that the
 * interrupt window is open.
 *
 * No need to exit to userspace if we already have an interrupt queued.
 */
static int kvm_vcpu_ready_for_interrupt_injection(struct kvm_vcpu *vcpu)
{
	return kvm_arch_interrupt_allowed(vcpu) &&
		!kvm_cpu_has_interrupt(vcpu) &&
		!kvm_event_needs_reinjection(vcpu) &&
		kvm_cpu_accept_dm_intr(vcpu);
}

static int kvm_vcpu_ioctl_interrupt(struct kvm_vcpu *vcpu,
				    struct kvm_interrupt *irq)
{
	if (irq->irq >= KVM_NR_INTERRUPTS)
		return -EINVAL;

	if (!irqchip_in_kernel(vcpu->kvm)) {
		kvm_queue_interrupt(vcpu, irq->irq, false);
		kvm_make_request(KVM_REQ_EVENT, vcpu);
		return 0;
	}

	/*
	 * With in-kernel LAPIC, we only use this to inject EXTINT, so
	 * fail for in-kernel 8259.
	 */
	if (pic_in_kernel(vcpu->kvm))
		return -ENXIO;

	if (vcpu->arch.pending_external_vector != -1)
		return -EEXIST;

	vcpu->arch.pending_external_vector = irq->irq;
	kvm_make_request(KVM_REQ_EVENT, vcpu);
	return 0;
}

static int kvm_vcpu_ioctl_nmi(struct kvm_vcpu *vcpu)
{
	kvm_inject_nmi(vcpu);

	return 0;
}

static int kvm_vcpu_ioctl_smi(struct kvm_vcpu *vcpu)
{
	kvm_make_request(KVM_REQ_SMI, vcpu);

	return 0;
}

static int vcpu_ioctl_tpr_access_reporting(struct kvm_vcpu *vcpu,
					   struct kvm_tpr_access_ctl *tac)
{
	if (tac->flags)
		return -EINVAL;
	vcpu->arch.tpr_access_reporting = !!tac->enabled;
	return 0;
}

static int kvm_vcpu_ioctl_x86_setup_mce(struct kvm_vcpu *vcpu,
					u64 mcg_cap)
{
	int r;
	unsigned bank_num = mcg_cap & 0xff, bank;

	r = -EINVAL;
	if (!bank_num || bank_num > KVM_MAX_MCE_BANKS)
		goto out;
	if (mcg_cap & ~(kvm_mce_cap_supported | 0xff | 0xff0000))
		goto out;
	r = 0;
	vcpu->arch.mcg_cap = mcg_cap;
	/* Init IA32_MCG_CTL to all 1s */
	if (mcg_cap & MCG_CTL_P)
		vcpu->arch.mcg_ctl = ~(u64)0;
	/* Init IA32_MCi_CTL to all 1s */
	for (bank = 0; bank < bank_num; bank++)
		vcpu->arch.mce_banks[bank*4] = ~(u64)0;

	kvm_x86_ops.setup_mce(vcpu);
out:
	return r;
}

static int kvm_vcpu_ioctl_x86_set_mce(struct kvm_vcpu *vcpu,
				      struct kvm_x86_mce *mce)
{
	u64 mcg_cap = vcpu->arch.mcg_cap;
	unsigned bank_num = mcg_cap & 0xff;
	u64 *banks = vcpu->arch.mce_banks;

	if (mce->bank >= bank_num || !(mce->status & MCI_STATUS_VAL))
		return -EINVAL;
	/*
	 * if IA32_MCG_CTL is not all 1s, the uncorrected error
	 * reporting is disabled
	 */
	if ((mce->status & MCI_STATUS_UC) && (mcg_cap & MCG_CTL_P) &&
	    vcpu->arch.mcg_ctl != ~(u64)0)
		return 0;
	banks += 4 * mce->bank;
	/*
	 * if IA32_MCi_CTL is not all 1s, the uncorrected error
	 * reporting is disabled for the bank
	 */
	if ((mce->status & MCI_STATUS_UC) && banks[0] != ~(u64)0)
		return 0;
	if (mce->status & MCI_STATUS_UC) {
		if ((vcpu->arch.mcg_status & MCG_STATUS_MCIP) ||
		    !kvm_read_cr4_bits(vcpu, X86_CR4_MCE)) {
			kvm_make_request(KVM_REQ_TRIPLE_FAULT, vcpu);
			return 0;
		}
		if (banks[1] & MCI_STATUS_VAL)
			mce->status |= MCI_STATUS_OVER;
		banks[2] = mce->addr;
		banks[3] = mce->misc;
		vcpu->arch.mcg_status = mce->mcg_status;
		banks[1] = mce->status;
		kvm_queue_exception(vcpu, MC_VECTOR);
	} else if (!(banks[1] & MCI_STATUS_VAL)
		   || !(banks[1] & MCI_STATUS_UC)) {
		if (banks[1] & MCI_STATUS_VAL)
			mce->status |= MCI_STATUS_OVER;
		banks[2] = mce->addr;
		banks[3] = mce->misc;
		banks[1] = mce->status;
	} else
		banks[1] |= MCI_STATUS_OVER;
	return 0;
}

static void kvm_vcpu_ioctl_x86_get_vcpu_events(struct kvm_vcpu *vcpu,
					       struct kvm_vcpu_events *events)
{
	process_nmi(vcpu);

	/*
	 * In guest mode, payload delivery should be deferred,
	 * so that the L1 hypervisor can intercept #PF before
	 * CR2 is modified (or intercept #DB before DR6 is
	 * modified under nVMX). Unless the per-VM capability,
	 * KVM_CAP_EXCEPTION_PAYLOAD, is set, we may not defer the delivery of
	 * an exception payload and handle after a KVM_GET_VCPU_EVENTS. Since we
	 * opportunistically defer the exception payload, deliver it if the
	 * capability hasn't been requested before processing a
	 * KVM_GET_VCPU_EVENTS.
	 */
	if (!vcpu->kvm->arch.exception_payload_enabled &&
	    vcpu->arch.exception.pending && vcpu->arch.exception.has_payload)
		kvm_deliver_exception_payload(vcpu);

	/*
	 * The API doesn't provide the instruction length for software
	 * exceptions, so don't report them. As long as the guest RIP
	 * isn't advanced, we should expect to encounter the exception
	 * again.
	 */
	if (kvm_exception_is_soft(vcpu->arch.exception.nr)) {
		events->exception.injected = 0;
		events->exception.pending = 0;
	} else {
		events->exception.injected = vcpu->arch.exception.injected;
		events->exception.pending = vcpu->arch.exception.pending;
		/*
		 * For ABI compatibility, deliberately conflate
		 * pending and injected exceptions when
		 * KVM_CAP_EXCEPTION_PAYLOAD isn't enabled.
		 */
		if (!vcpu->kvm->arch.exception_payload_enabled)
			events->exception.injected |=
				vcpu->arch.exception.pending;
	}
	events->exception.nr = vcpu->arch.exception.nr;
	events->exception.has_error_code = vcpu->arch.exception.has_error_code;
	events->exception.error_code = vcpu->arch.exception.error_code;
	events->exception_has_payload = vcpu->arch.exception.has_payload;
	events->exception_payload = vcpu->arch.exception.payload;

	events->interrupt.injected =
		vcpu->arch.interrupt.injected && !vcpu->arch.interrupt.soft;
	events->interrupt.nr = vcpu->arch.interrupt.nr;
	events->interrupt.soft = 0;
	events->interrupt.shadow = kvm_x86_ops.get_interrupt_shadow(vcpu);

	events->nmi.injected = vcpu->arch.nmi_injected;
	events->nmi.pending = vcpu->arch.nmi_pending != 0;
	events->nmi.masked = kvm_x86_ops.get_nmi_mask(vcpu);
	events->nmi.pad = 0;

	events->sipi_vector = 0; /* never valid when reporting to user space */

	events->smi.smm = is_smm(vcpu);
	events->smi.pending = vcpu->arch.smi_pending;
	events->smi.smm_inside_nmi =
		!!(vcpu->arch.hflags & HF_SMM_INSIDE_NMI_MASK);
	events->smi.latched_init = kvm_lapic_latched_init(vcpu);

	events->flags = (KVM_VCPUEVENT_VALID_NMI_PENDING
			 | KVM_VCPUEVENT_VALID_SHADOW
			 | KVM_VCPUEVENT_VALID_SMM);
	if (vcpu->kvm->arch.exception_payload_enabled)
		events->flags |= KVM_VCPUEVENT_VALID_PAYLOAD;

	memset(&events->reserved, 0, sizeof(events->reserved));
}

static void kvm_smm_changed(struct kvm_vcpu *vcpu);

static int kvm_vcpu_ioctl_x86_set_vcpu_events(struct kvm_vcpu *vcpu,
					      struct kvm_vcpu_events *events)
{
	if (events->flags & ~(KVM_VCPUEVENT_VALID_NMI_PENDING
			      | KVM_VCPUEVENT_VALID_SIPI_VECTOR
			      | KVM_VCPUEVENT_VALID_SHADOW
			      | KVM_VCPUEVENT_VALID_SMM
			      | KVM_VCPUEVENT_VALID_PAYLOAD))
		return -EINVAL;

	if (events->flags & KVM_VCPUEVENT_VALID_PAYLOAD) {
		if (!vcpu->kvm->arch.exception_payload_enabled)
			return -EINVAL;
		if (events->exception.pending)
			events->exception.injected = 0;
		else
			events->exception_has_payload = 0;
	} else {
		events->exception.pending = 0;
		events->exception_has_payload = 0;
	}

	if ((events->exception.injected || events->exception.pending) &&
	    (events->exception.nr > 31 || events->exception.nr == NMI_VECTOR))
		return -EINVAL;

	/* INITs are latched while in SMM */
	if (events->flags & KVM_VCPUEVENT_VALID_SMM &&
	    (events->smi.smm || events->smi.pending) &&
	    vcpu->arch.mp_state == KVM_MP_STATE_INIT_RECEIVED)
		return -EINVAL;

	process_nmi(vcpu);
	vcpu->arch.exception.injected = events->exception.injected;
	vcpu->arch.exception.pending = events->exception.pending;
	vcpu->arch.exception.nr = events->exception.nr;
	vcpu->arch.exception.has_error_code = events->exception.has_error_code;
	vcpu->arch.exception.error_code = events->exception.error_code;
	vcpu->arch.exception.has_payload = events->exception_has_payload;
	vcpu->arch.exception.payload = events->exception_payload;

	vcpu->arch.interrupt.injected = events->interrupt.injected;
	vcpu->arch.interrupt.nr = events->interrupt.nr;
	vcpu->arch.interrupt.soft = events->interrupt.soft;
	if (events->flags & KVM_VCPUEVENT_VALID_SHADOW)
		kvm_x86_ops.set_interrupt_shadow(vcpu,
						  events->interrupt.shadow);

	vcpu->arch.nmi_injected = events->nmi.injected;
	if (events->flags & KVM_VCPUEVENT_VALID_NMI_PENDING)
		vcpu->arch.nmi_pending = events->nmi.pending;
	kvm_x86_ops.set_nmi_mask(vcpu, events->nmi.masked);

	if (events->flags & KVM_VCPUEVENT_VALID_SIPI_VECTOR &&
	    lapic_in_kernel(vcpu))
		vcpu->arch.apic->sipi_vector = events->sipi_vector;

	if (events->flags & KVM_VCPUEVENT_VALID_SMM) {
		if (!!(vcpu->arch.hflags & HF_SMM_MASK) != events->smi.smm) {
			if (events->smi.smm)
				vcpu->arch.hflags |= HF_SMM_MASK;
			else
				vcpu->arch.hflags &= ~HF_SMM_MASK;
			kvm_smm_changed(vcpu);
		}

		vcpu->arch.smi_pending = events->smi.pending;

		if (events->smi.smm) {
			if (events->smi.smm_inside_nmi)
				vcpu->arch.hflags |= HF_SMM_INSIDE_NMI_MASK;
			else
				vcpu->arch.hflags &= ~HF_SMM_INSIDE_NMI_MASK;
		}

		if (lapic_in_kernel(vcpu)) {
			if (events->smi.latched_init)
				set_bit(KVM_APIC_INIT, &vcpu->arch.apic->pending_events);
			else
				clear_bit(KVM_APIC_INIT, &vcpu->arch.apic->pending_events);
		}
	}

	kvm_make_request(KVM_REQ_EVENT, vcpu);

	return 0;
}

static void kvm_vcpu_ioctl_x86_get_debugregs(struct kvm_vcpu *vcpu,
					     struct kvm_debugregs *dbgregs)
{
	unsigned long val;

	memcpy(dbgregs->db, vcpu->arch.db, sizeof(vcpu->arch.db));
	kvm_get_dr(vcpu, 6, &val);
	dbgregs->dr6 = val;
	dbgregs->dr7 = vcpu->arch.dr7;
	dbgregs->flags = 0;
	memset(&dbgregs->reserved, 0, sizeof(dbgregs->reserved));
}

static int kvm_vcpu_ioctl_x86_set_debugregs(struct kvm_vcpu *vcpu,
					    struct kvm_debugregs *dbgregs)
{
	if (dbgregs->flags)
		return -EINVAL;

	if (dbgregs->dr6 & ~0xffffffffull)
		return -EINVAL;
	if (dbgregs->dr7 & ~0xffffffffull)
		return -EINVAL;

	memcpy(vcpu->arch.db, dbgregs->db, sizeof(vcpu->arch.db));
	kvm_update_dr0123(vcpu);
	vcpu->arch.dr6 = dbgregs->dr6;
	vcpu->arch.dr7 = dbgregs->dr7;
	kvm_update_dr7(vcpu);

	return 0;
}

#define XSTATE_COMPACTION_ENABLED (1ULL << 63)

static void fill_xsave(u8 *dest, struct kvm_vcpu *vcpu)
{
	struct xregs_state *xsave = &vcpu->arch.guest_fpu->state.xsave;
	u64 xstate_bv = xsave->header.xfeatures;
	u64 valid;

	/*
	 * Copy legacy XSAVE area, to avoid complications with CPUID
	 * leaves 0 and 1 in the loop below.
	 */
	memcpy(dest, xsave, XSAVE_HDR_OFFSET);

	/* Set XSTATE_BV */
	xstate_bv &= vcpu->arch.guest_supported_xcr0 | XFEATURE_MASK_FPSSE;
	*(u64 *)(dest + XSAVE_HDR_OFFSET) = xstate_bv;

	/*
	 * Copy each region from the possibly compacted offset to the
	 * non-compacted offset.
	 */
	valid = xstate_bv & ~XFEATURE_MASK_FPSSE;
	while (valid) {
		u64 xfeature_mask = valid & -valid;
		int xfeature_nr = fls64(xfeature_mask) - 1;
		void *src = get_xsave_addr(xsave, xfeature_nr);

		if (src) {
			u32 size, offset, ecx, edx;
			cpuid_count(XSTATE_CPUID, xfeature_nr,
				    &size, &offset, &ecx, &edx);
			if (xfeature_nr == XFEATURE_PKRU)
				memcpy(dest + offset, &vcpu->arch.pkru,
				       sizeof(vcpu->arch.pkru));
			else
				memcpy(dest + offset, src, size);

		}

		valid -= xfeature_mask;
	}
}

static void load_xsave(struct kvm_vcpu *vcpu, u8 *src)
{
	struct xregs_state *xsave = &vcpu->arch.guest_fpu->state.xsave;
	u64 xstate_bv = *(u64 *)(src + XSAVE_HDR_OFFSET);
	u64 valid;

	/*
	 * Copy legacy XSAVE area, to avoid complications with CPUID
	 * leaves 0 and 1 in the loop below.
	 */
	memcpy(xsave, src, XSAVE_HDR_OFFSET);

	/* Set XSTATE_BV and possibly XCOMP_BV.  */
	xsave->header.xfeatures = xstate_bv;
	if (boot_cpu_has(X86_FEATURE_XSAVES))
		xsave->header.xcomp_bv = host_xcr0 | XSTATE_COMPACTION_ENABLED;

	/*
	 * Copy each region from the non-compacted offset to the
	 * possibly compacted offset.
	 */
	valid = xstate_bv & ~XFEATURE_MASK_FPSSE;
	while (valid) {
		u64 xfeature_mask = valid & -valid;
		int xfeature_nr = fls64(xfeature_mask) - 1;
		void *dest = get_xsave_addr(xsave, xfeature_nr);

		if (dest) {
			u32 size, offset, ecx, edx;
			cpuid_count(XSTATE_CPUID, xfeature_nr,
				    &size, &offset, &ecx, &edx);
			if (xfeature_nr == XFEATURE_PKRU)
				memcpy(&vcpu->arch.pkru, src + offset,
				       sizeof(vcpu->arch.pkru));
			else
				memcpy(dest, src + offset, size);
		}

		valid -= xfeature_mask;
	}
}

static void kvm_vcpu_ioctl_x86_get_xsave(struct kvm_vcpu *vcpu,
					 struct kvm_xsave *guest_xsave)
{
	if (boot_cpu_has(X86_FEATURE_XSAVE)) {
		memset(guest_xsave, 0, sizeof(struct kvm_xsave));
		fill_xsave((u8 *) guest_xsave->region, vcpu);
	} else {
		memcpy(guest_xsave->region,
			&vcpu->arch.guest_fpu->state.fxsave,
			sizeof(struct fxregs_state));
		*(u64 *)&guest_xsave->region[XSAVE_HDR_OFFSET / sizeof(u32)] =
			XFEATURE_MASK_FPSSE;
	}
}

#define XSAVE_MXCSR_OFFSET 24

static int kvm_vcpu_ioctl_x86_set_xsave(struct kvm_vcpu *vcpu,
					struct kvm_xsave *guest_xsave)
{
	u64 xstate_bv =
		*(u64 *)&guest_xsave->region[XSAVE_HDR_OFFSET / sizeof(u32)];
	u32 mxcsr = *(u32 *)&guest_xsave->region[XSAVE_MXCSR_OFFSET / sizeof(u32)];

	if (boot_cpu_has(X86_FEATURE_XSAVE)) {
		/*
		 * Here we allow setting states that are not present in
		 * CPUID leaf 0xD, index 0, EDX:EAX.  This is for compatibility
		 * with old userspace.
		 */
		if (xstate_bv & ~supported_xcr0 || mxcsr & ~mxcsr_feature_mask)
			return -EINVAL;
		load_xsave(vcpu, (u8 *)guest_xsave->region);
	} else {
		if (xstate_bv & ~XFEATURE_MASK_FPSSE ||
			mxcsr & ~mxcsr_feature_mask)
			return -EINVAL;
		memcpy(&vcpu->arch.guest_fpu->state.fxsave,
			guest_xsave->region, sizeof(struct fxregs_state));
	}
	return 0;
}

static void kvm_vcpu_ioctl_x86_get_xcrs(struct kvm_vcpu *vcpu,
					struct kvm_xcrs *guest_xcrs)
{
	if (!boot_cpu_has(X86_FEATURE_XSAVE)) {
		guest_xcrs->nr_xcrs = 0;
		return;
	}

	guest_xcrs->nr_xcrs = 1;
	guest_xcrs->flags = 0;
	guest_xcrs->xcrs[0].xcr = XCR_XFEATURE_ENABLED_MASK;
	guest_xcrs->xcrs[0].value = vcpu->arch.xcr0;
}

static int kvm_vcpu_ioctl_x86_set_xcrs(struct kvm_vcpu *vcpu,
				       struct kvm_xcrs *guest_xcrs)
{
	int i, r = 0;

	if (!boot_cpu_has(X86_FEATURE_XSAVE))
		return -EINVAL;

	if (guest_xcrs->nr_xcrs > KVM_MAX_XCRS || guest_xcrs->flags)
		return -EINVAL;

	for (i = 0; i < guest_xcrs->nr_xcrs; i++)
		/* Only support XCR0 currently */
		if (guest_xcrs->xcrs[i].xcr == XCR_XFEATURE_ENABLED_MASK) {
			r = __kvm_set_xcr(vcpu, XCR_XFEATURE_ENABLED_MASK,
				guest_xcrs->xcrs[i].value);
			break;
		}
	if (r)
		r = -EINVAL;
	return r;
}

/*
 * kvm_set_guest_paused() indicates to the guest kernel that it has been
 * stopped by the hypervisor.  This function will be called from the host only.
 * EINVAL is returned when the host attempts to set the flag for a guest that
 * does not support pv clocks.
 */
static int kvm_set_guest_paused(struct kvm_vcpu *vcpu)
{
	if (!vcpu->arch.pv_time_enabled)
		return -EINVAL;
	vcpu->arch.pvclock_set_guest_stopped_request = true;
	kvm_make_request(KVM_REQ_CLOCK_UPDATE, vcpu);
	return 0;
}

static int kvm_vcpu_ioctl_enable_cap(struct kvm_vcpu *vcpu,
				     struct kvm_enable_cap *cap)
{
	int r;
	uint16_t vmcs_version;
	void __user *user_ptr;

	if (cap->flags)
		return -EINVAL;

	switch (cap->cap) {
	case KVM_CAP_HYPERV_SYNIC2:
		if (cap->args[0])
			return -EINVAL;
		fallthrough;

	case KVM_CAP_HYPERV_SYNIC:
		if (!irqchip_in_kernel(vcpu->kvm))
			return -EINVAL;
		return kvm_hv_activate_synic(vcpu, cap->cap ==
					     KVM_CAP_HYPERV_SYNIC2);
	case KVM_CAP_HYPERV_ENLIGHTENED_VMCS:
		if (!kvm_x86_ops.nested_ops->enable_evmcs)
			return -ENOTTY;
		r = kvm_x86_ops.nested_ops->enable_evmcs(vcpu, &vmcs_version);
		if (!r) {
			user_ptr = (void __user *)(uintptr_t)cap->args[0];
			if (copy_to_user(user_ptr, &vmcs_version,
					 sizeof(vmcs_version)))
				r = -EFAULT;
		}
		return r;
	case KVM_CAP_HYPERV_DIRECT_TLBFLUSH:
		if (!kvm_x86_ops.enable_direct_tlbflush)
			return -ENOTTY;

		return kvm_x86_ops.enable_direct_tlbflush(vcpu);

	case KVM_CAP_ENFORCE_PV_FEATURE_CPUID:
		vcpu->arch.pv_cpuid.enforce = cap->args[0];
		if (vcpu->arch.pv_cpuid.enforce)
			kvm_update_pv_runtime(vcpu);

		return 0;

	default:
		return -EINVAL;
	}
}

long kvm_arch_vcpu_ioctl(struct file *filp,
			 unsigned int ioctl, unsigned long arg)
{
	struct kvm_vcpu *vcpu = filp->private_data;
	void __user *argp = (void __user *)arg;
	int r;
	union {
		struct kvm_lapic_state *lapic;
		struct kvm_xsave *xsave;
		struct kvm_xcrs *xcrs;
		void *buffer;
	} u;

	vcpu_load(vcpu);

	u.buffer = NULL;
	switch (ioctl) {
	case KVM_GET_LAPIC: {
		r = -EINVAL;
		if (!lapic_in_kernel(vcpu))
			goto out;
		u.lapic = kzalloc(sizeof(struct kvm_lapic_state),
				GFP_KERNEL_ACCOUNT);

		r = -ENOMEM;
		if (!u.lapic)
			goto out;
		r = kvm_vcpu_ioctl_get_lapic(vcpu, u.lapic);
		if (r)
			goto out;
		r = -EFAULT;
		if (copy_to_user(argp, u.lapic, sizeof(struct kvm_lapic_state)))
			goto out;
		r = 0;
		break;
	}
	case KVM_SET_LAPIC: {
		r = -EINVAL;
		if (!lapic_in_kernel(vcpu))
			goto out;
		u.lapic = memdup_user(argp, sizeof(*u.lapic));
		if (IS_ERR(u.lapic)) {
			r = PTR_ERR(u.lapic);
			goto out_nofree;
		}

		r = kvm_vcpu_ioctl_set_lapic(vcpu, u.lapic);
		break;
	}
	case KVM_INTERRUPT: {
		struct kvm_interrupt irq;

		r = -EFAULT;
		if (copy_from_user(&irq, argp, sizeof(irq)))
			goto out;
		r = kvm_vcpu_ioctl_interrupt(vcpu, &irq);
		break;
	}
	case KVM_NMI: {
		r = kvm_vcpu_ioctl_nmi(vcpu);
		break;
	}
	case KVM_SMI: {
		r = kvm_vcpu_ioctl_smi(vcpu);
		break;
	}
	case KVM_SET_CPUID: {
		struct kvm_cpuid __user *cpuid_arg = argp;
		struct kvm_cpuid cpuid;

		r = -EFAULT;
		if (copy_from_user(&cpuid, cpuid_arg, sizeof(cpuid)))
			goto out;
		r = kvm_vcpu_ioctl_set_cpuid(vcpu, &cpuid, cpuid_arg->entries);
		break;
	}
	case KVM_SET_CPUID2: {
		struct kvm_cpuid2 __user *cpuid_arg = argp;
		struct kvm_cpuid2 cpuid;

		r = -EFAULT;
		if (copy_from_user(&cpuid, cpuid_arg, sizeof(cpuid)))
			goto out;
		r = kvm_vcpu_ioctl_set_cpuid2(vcpu, &cpuid,
					      cpuid_arg->entries);
		break;
	}
	case KVM_GET_CPUID2: {
		struct kvm_cpuid2 __user *cpuid_arg = argp;
		struct kvm_cpuid2 cpuid;

		r = -EFAULT;
		if (copy_from_user(&cpuid, cpuid_arg, sizeof(cpuid)))
			goto out;
		r = kvm_vcpu_ioctl_get_cpuid2(vcpu, &cpuid,
					      cpuid_arg->entries);
		if (r)
			goto out;
		r = -EFAULT;
		if (copy_to_user(cpuid_arg, &cpuid, sizeof(cpuid)))
			goto out;
		r = 0;
		break;
	}
	case KVM_GET_MSRS: {
		int idx = srcu_read_lock(&vcpu->kvm->srcu);
		r = msr_io(vcpu, argp, do_get_msr, 1);
		srcu_read_unlock(&vcpu->kvm->srcu, idx);
		break;
	}
	case KVM_SET_MSRS: {
		int idx = srcu_read_lock(&vcpu->kvm->srcu);
		r = msr_io(vcpu, argp, do_set_msr, 0);
		srcu_read_unlock(&vcpu->kvm->srcu, idx);
		break;
	}
	case KVM_TPR_ACCESS_REPORTING: {
		struct kvm_tpr_access_ctl tac;

		r = -EFAULT;
		if (copy_from_user(&tac, argp, sizeof(tac)))
			goto out;
		r = vcpu_ioctl_tpr_access_reporting(vcpu, &tac);
		if (r)
			goto out;
		r = -EFAULT;
		if (copy_to_user(argp, &tac, sizeof(tac)))
			goto out;
		r = 0;
		break;
	};
	case KVM_SET_VAPIC_ADDR: {
		struct kvm_vapic_addr va;
		int idx;

		r = -EINVAL;
		if (!lapic_in_kernel(vcpu))
			goto out;
		r = -EFAULT;
		if (copy_from_user(&va, argp, sizeof(va)))
			goto out;
		idx = srcu_read_lock(&vcpu->kvm->srcu);
		r = kvm_lapic_set_vapic_addr(vcpu, va.vapic_addr);
		srcu_read_unlock(&vcpu->kvm->srcu, idx);
		break;
	}
	case KVM_X86_SETUP_MCE: {
		u64 mcg_cap;

		r = -EFAULT;
		if (copy_from_user(&mcg_cap, argp, sizeof(mcg_cap)))
			goto out;
		r = kvm_vcpu_ioctl_x86_setup_mce(vcpu, mcg_cap);
		break;
	}
	case KVM_X86_SET_MCE: {
		struct kvm_x86_mce mce;

		r = -EFAULT;
		if (copy_from_user(&mce, argp, sizeof(mce)))
			goto out;
		r = kvm_vcpu_ioctl_x86_set_mce(vcpu, &mce);
		break;
	}
	case KVM_GET_VCPU_EVENTS: {
		struct kvm_vcpu_events events;

		kvm_vcpu_ioctl_x86_get_vcpu_events(vcpu, &events);

		r = -EFAULT;
		if (copy_to_user(argp, &events, sizeof(struct kvm_vcpu_events)))
			break;
		r = 0;
		break;
	}
	case KVM_SET_VCPU_EVENTS: {
		struct kvm_vcpu_events events;

		r = -EFAULT;
		if (copy_from_user(&events, argp, sizeof(struct kvm_vcpu_events)))
			break;

		r = kvm_vcpu_ioctl_x86_set_vcpu_events(vcpu, &events);
		break;
	}
	case KVM_GET_DEBUGREGS: {
		struct kvm_debugregs dbgregs;

		kvm_vcpu_ioctl_x86_get_debugregs(vcpu, &dbgregs);

		r = -EFAULT;
		if (copy_to_user(argp, &dbgregs,
				 sizeof(struct kvm_debugregs)))
			break;
		r = 0;
		break;
	}
	case KVM_SET_DEBUGREGS: {
		struct kvm_debugregs dbgregs;

		r = -EFAULT;
		if (copy_from_user(&dbgregs, argp,
				   sizeof(struct kvm_debugregs)))
			break;

		r = kvm_vcpu_ioctl_x86_set_debugregs(vcpu, &dbgregs);
		break;
	}
	case KVM_GET_XSAVE: {
		u.xsave = kzalloc(sizeof(struct kvm_xsave), GFP_KERNEL_ACCOUNT);
		r = -ENOMEM;
		if (!u.xsave)
			break;

		kvm_vcpu_ioctl_x86_get_xsave(vcpu, u.xsave);

		r = -EFAULT;
		if (copy_to_user(argp, u.xsave, sizeof(struct kvm_xsave)))
			break;
		r = 0;
		break;
	}
	case KVM_SET_XSAVE: {
		u.xsave = memdup_user(argp, sizeof(*u.xsave));
		if (IS_ERR(u.xsave)) {
			r = PTR_ERR(u.xsave);
			goto out_nofree;
		}

		r = kvm_vcpu_ioctl_x86_set_xsave(vcpu, u.xsave);
		break;
	}
	case KVM_GET_XCRS: {
		u.xcrs = kzalloc(sizeof(struct kvm_xcrs), GFP_KERNEL_ACCOUNT);
		r = -ENOMEM;
		if (!u.xcrs)
			break;

		kvm_vcpu_ioctl_x86_get_xcrs(vcpu, u.xcrs);

		r = -EFAULT;
		if (copy_to_user(argp, u.xcrs,
				 sizeof(struct kvm_xcrs)))
			break;
		r = 0;
		break;
	}
	case KVM_SET_XCRS: {
		u.xcrs = memdup_user(argp, sizeof(*u.xcrs));
		if (IS_ERR(u.xcrs)) {
			r = PTR_ERR(u.xcrs);
			goto out_nofree;
		}

		r = kvm_vcpu_ioctl_x86_set_xcrs(vcpu, u.xcrs);
		break;
	}
	case KVM_SET_TSC_KHZ: {
		u32 user_tsc_khz;

		r = -EINVAL;
		user_tsc_khz = (u32)arg;

		if (kvm_has_tsc_control &&
		    user_tsc_khz >= kvm_max_guest_tsc_khz)
			goto out;

		if (user_tsc_khz == 0)
			user_tsc_khz = tsc_khz;

		if (!kvm_set_tsc_khz(vcpu, user_tsc_khz))
			r = 0;

		goto out;
	}
	case KVM_GET_TSC_KHZ: {
		r = vcpu->arch.virtual_tsc_khz;
		goto out;
	}
	case KVM_KVMCLOCK_CTRL: {
		r = kvm_set_guest_paused(vcpu);
		goto out;
	}
	case KVM_ENABLE_CAP: {
		struct kvm_enable_cap cap;

		r = -EFAULT;
		if (copy_from_user(&cap, argp, sizeof(cap)))
			goto out;
		r = kvm_vcpu_ioctl_enable_cap(vcpu, &cap);
		break;
	}
	case KVM_GET_NESTED_STATE: {
		struct kvm_nested_state __user *user_kvm_nested_state = argp;
		u32 user_data_size;

		r = -EINVAL;
		if (!kvm_x86_ops.nested_ops->get_state)
			break;

		BUILD_BUG_ON(sizeof(user_data_size) != sizeof(user_kvm_nested_state->size));
		r = -EFAULT;
		if (get_user(user_data_size, &user_kvm_nested_state->size))
			break;

		r = kvm_x86_ops.nested_ops->get_state(vcpu, user_kvm_nested_state,
						     user_data_size);
		if (r < 0)
			break;

		if (r > user_data_size) {
			if (put_user(r, &user_kvm_nested_state->size))
				r = -EFAULT;
			else
				r = -E2BIG;
			break;
		}

		r = 0;
		break;
	}
	case KVM_SET_NESTED_STATE: {
		struct kvm_nested_state __user *user_kvm_nested_state = argp;
		struct kvm_nested_state kvm_state;
		int idx;

		r = -EINVAL;
		if (!kvm_x86_ops.nested_ops->set_state)
			break;

		r = -EFAULT;
		if (copy_from_user(&kvm_state, user_kvm_nested_state, sizeof(kvm_state)))
			break;

		r = -EINVAL;
		if (kvm_state.size < sizeof(kvm_state))
			break;

		if (kvm_state.flags &
		    ~(KVM_STATE_NESTED_RUN_PENDING | KVM_STATE_NESTED_GUEST_MODE
		      | KVM_STATE_NESTED_EVMCS | KVM_STATE_NESTED_MTF_PENDING
		      | KVM_STATE_NESTED_GIF_SET))
			break;

		/* nested_run_pending implies guest_mode.  */
		if ((kvm_state.flags & KVM_STATE_NESTED_RUN_PENDING)
		    && !(kvm_state.flags & KVM_STATE_NESTED_GUEST_MODE))
			break;

		idx = srcu_read_lock(&vcpu->kvm->srcu);
		r = kvm_x86_ops.nested_ops->set_state(vcpu, user_kvm_nested_state, &kvm_state);
		srcu_read_unlock(&vcpu->kvm->srcu, idx);
		break;
	}
	case KVM_GET_SUPPORTED_HV_CPUID: {
		struct kvm_cpuid2 __user *cpuid_arg = argp;
		struct kvm_cpuid2 cpuid;

		r = -EFAULT;
		if (copy_from_user(&cpuid, cpuid_arg, sizeof(cpuid)))
			goto out;

		r = kvm_vcpu_ioctl_get_hv_cpuid(vcpu, &cpuid,
						cpuid_arg->entries);
		if (r)
			goto out;

		r = -EFAULT;
		if (copy_to_user(cpuid_arg, &cpuid, sizeof(cpuid)))
			goto out;
		r = 0;
		break;
	}
	default:
		r = -EINVAL;
	}
out:
	kfree(u.buffer);
out_nofree:
	vcpu_put(vcpu);
	return r;
}

vm_fault_t kvm_arch_vcpu_fault(struct kvm_vcpu *vcpu, struct vm_fault *vmf)
{
	return VM_FAULT_SIGBUS;
}

static int kvm_vm_ioctl_set_tss_addr(struct kvm *kvm, unsigned long addr)
{
	int ret;

	if (addr > (unsigned int)(-3 * PAGE_SIZE))
		return -EINVAL;
	ret = kvm_x86_ops.set_tss_addr(kvm, addr);
	return ret;
}

static int kvm_vm_ioctl_set_identity_map_addr(struct kvm *kvm,
					      u64 ident_addr)
{
	return kvm_x86_ops.set_identity_map_addr(kvm, ident_addr);
}

static int kvm_vm_ioctl_set_nr_mmu_pages(struct kvm *kvm,
					 unsigned long kvm_nr_mmu_pages)
{
	if (kvm_nr_mmu_pages < KVM_MIN_ALLOC_MMU_PAGES)
		return -EINVAL;

	mutex_lock(&kvm->slots_lock);

	kvm_mmu_change_mmu_pages(kvm, kvm_nr_mmu_pages);
	kvm->arch.n_requested_mmu_pages = kvm_nr_mmu_pages;

	mutex_unlock(&kvm->slots_lock);
	return 0;
}

static unsigned long kvm_vm_ioctl_get_nr_mmu_pages(struct kvm *kvm)
{
	return kvm->arch.n_max_mmu_pages;
}

static int kvm_vm_ioctl_get_irqchip(struct kvm *kvm, struct kvm_irqchip *chip)
{
	struct kvm_pic *pic = kvm->arch.vpic;
	int r;

	r = 0;
	switch (chip->chip_id) {
	case KVM_IRQCHIP_PIC_MASTER:
		memcpy(&chip->chip.pic, &pic->pics[0],
			sizeof(struct kvm_pic_state));
		break;
	case KVM_IRQCHIP_PIC_SLAVE:
		memcpy(&chip->chip.pic, &pic->pics[1],
			sizeof(struct kvm_pic_state));
		break;
	case KVM_IRQCHIP_IOAPIC:
		kvm_get_ioapic(kvm, &chip->chip.ioapic);
		break;
	default:
		r = -EINVAL;
		break;
	}
	return r;
}

static int kvm_vm_ioctl_set_irqchip(struct kvm *kvm, struct kvm_irqchip *chip)
{
	struct kvm_pic *pic = kvm->arch.vpic;
	int r;

	r = 0;
	switch (chip->chip_id) {
	case KVM_IRQCHIP_PIC_MASTER:
		spin_lock(&pic->lock);
		memcpy(&pic->pics[0], &chip->chip.pic,
			sizeof(struct kvm_pic_state));
		spin_unlock(&pic->lock);
		break;
	case KVM_IRQCHIP_PIC_SLAVE:
		spin_lock(&pic->lock);
		memcpy(&pic->pics[1], &chip->chip.pic,
			sizeof(struct kvm_pic_state));
		spin_unlock(&pic->lock);
		break;
	case KVM_IRQCHIP_IOAPIC:
		kvm_set_ioapic(kvm, &chip->chip.ioapic);
		break;
	default:
		r = -EINVAL;
		break;
	}
	kvm_pic_update_irq(pic);
	return r;
}

static int kvm_vm_ioctl_get_pit(struct kvm *kvm, struct kvm_pit_state *ps)
{
	struct kvm_kpit_state *kps = &kvm->arch.vpit->pit_state;

	BUILD_BUG_ON(sizeof(*ps) != sizeof(kps->channels));

	mutex_lock(&kps->lock);
	memcpy(ps, &kps->channels, sizeof(*ps));
	mutex_unlock(&kps->lock);
	return 0;
}

static int kvm_vm_ioctl_set_pit(struct kvm *kvm, struct kvm_pit_state *ps)
{
	int i;
	struct kvm_pit *pit = kvm->arch.vpit;

	mutex_lock(&pit->pit_state.lock);
	memcpy(&pit->pit_state.channels, ps, sizeof(*ps));
	for (i = 0; i < 3; i++)
		kvm_pit_load_count(pit, i, ps->channels[i].count, 0);
	mutex_unlock(&pit->pit_state.lock);
	return 0;
}

static int kvm_vm_ioctl_get_pit2(struct kvm *kvm, struct kvm_pit_state2 *ps)
{
	mutex_lock(&kvm->arch.vpit->pit_state.lock);
	memcpy(ps->channels, &kvm->arch.vpit->pit_state.channels,
		sizeof(ps->channels));
	ps->flags = kvm->arch.vpit->pit_state.flags;
	mutex_unlock(&kvm->arch.vpit->pit_state.lock);
	memset(&ps->reserved, 0, sizeof(ps->reserved));
	return 0;
}

static int kvm_vm_ioctl_set_pit2(struct kvm *kvm, struct kvm_pit_state2 *ps)
{
	int start = 0;
	int i;
	u32 prev_legacy, cur_legacy;
	struct kvm_pit *pit = kvm->arch.vpit;

	mutex_lock(&pit->pit_state.lock);
	prev_legacy = pit->pit_state.flags & KVM_PIT_FLAGS_HPET_LEGACY;
	cur_legacy = ps->flags & KVM_PIT_FLAGS_HPET_LEGACY;
	if (!prev_legacy && cur_legacy)
		start = 1;
	memcpy(&pit->pit_state.channels, &ps->channels,
	       sizeof(pit->pit_state.channels));
	pit->pit_state.flags = ps->flags;
	for (i = 0; i < 3; i++)
		kvm_pit_load_count(pit, i, pit->pit_state.channels[i].count,
				   start && i == 0);
	mutex_unlock(&pit->pit_state.lock);
	return 0;
}

static int kvm_vm_ioctl_reinject(struct kvm *kvm,
				 struct kvm_reinject_control *control)
{
	struct kvm_pit *pit = kvm->arch.vpit;

	/* pit->pit_state.lock was overloaded to prevent userspace from getting
	 * an inconsistent state after running multiple KVM_REINJECT_CONTROL
	 * ioctls in parallel.  Use a separate lock if that ioctl isn't rare.
	 */
	mutex_lock(&pit->pit_state.lock);
	kvm_pit_set_reinject(pit, control->pit_reinject);
	mutex_unlock(&pit->pit_state.lock);

	return 0;
}

void kvm_arch_sync_dirty_log(struct kvm *kvm, struct kvm_memory_slot *memslot)
{
	/*
	 * Flush potentially hardware-cached dirty pages to dirty_bitmap.
	 */
	if (kvm_x86_ops.flush_log_dirty)
		kvm_x86_ops.flush_log_dirty(kvm);
}

int kvm_vm_ioctl_irq_line(struct kvm *kvm, struct kvm_irq_level *irq_event,
			bool line_status)
{
	if (!irqchip_in_kernel(kvm))
		return -ENXIO;

	irq_event->status = kvm_set_irq(kvm, KVM_USERSPACE_IRQ_SOURCE_ID,
					irq_event->irq, irq_event->level,
					line_status);
	return 0;
}

int kvm_vm_ioctl_enable_cap(struct kvm *kvm,
			    struct kvm_enable_cap *cap)
{
	int r;

	if (cap->flags)
		return -EINVAL;

	switch (cap->cap) {
	case KVM_CAP_DISABLE_QUIRKS:
		kvm->arch.disabled_quirks = cap->args[0];
		r = 0;
		break;
	case KVM_CAP_SPLIT_IRQCHIP: {
		mutex_lock(&kvm->lock);
		r = -EINVAL;
		if (cap->args[0] > MAX_NR_RESERVED_IOAPIC_PINS)
			goto split_irqchip_unlock;
		r = -EEXIST;
		if (irqchip_in_kernel(kvm))
			goto split_irqchip_unlock;
		if (kvm->created_vcpus)
			goto split_irqchip_unlock;
		r = kvm_setup_empty_irq_routing(kvm);
		if (r)
			goto split_irqchip_unlock;
		/* Pairs with irqchip_in_kernel. */
		smp_wmb();
		kvm->arch.irqchip_mode = KVM_IRQCHIP_SPLIT;
		kvm->arch.nr_reserved_ioapic_pins = cap->args[0];
		r = 0;
split_irqchip_unlock:
		mutex_unlock(&kvm->lock);
		break;
	}
	case KVM_CAP_X2APIC_API:
		r = -EINVAL;
		if (cap->args[0] & ~KVM_X2APIC_API_VALID_FLAGS)
			break;

		if (cap->args[0] & KVM_X2APIC_API_USE_32BIT_IDS)
			kvm->arch.x2apic_format = true;
		if (cap->args[0] & KVM_X2APIC_API_DISABLE_BROADCAST_QUIRK)
			kvm->arch.x2apic_broadcast_quirk_disabled = true;

		r = 0;
		break;
	case KVM_CAP_X86_DISABLE_EXITS:
		r = -EINVAL;
		if (cap->args[0] & ~KVM_X86_DISABLE_VALID_EXITS)
			break;

		if ((cap->args[0] & KVM_X86_DISABLE_EXITS_MWAIT) &&
			kvm_can_mwait_in_guest())
			kvm->arch.mwait_in_guest = true;
		if (cap->args[0] & KVM_X86_DISABLE_EXITS_HLT)
			kvm->arch.hlt_in_guest = true;
		if (cap->args[0] & KVM_X86_DISABLE_EXITS_PAUSE)
			kvm->arch.pause_in_guest = true;
		if (cap->args[0] & KVM_X86_DISABLE_EXITS_CSTATE)
			kvm->arch.cstate_in_guest = true;
		r = 0;
		break;
	case KVM_CAP_MSR_PLATFORM_INFO:
		kvm->arch.guest_can_read_msr_platform_info = cap->args[0];
		r = 0;
		break;
	case KVM_CAP_EXCEPTION_PAYLOAD:
		kvm->arch.exception_payload_enabled = cap->args[0];
		r = 0;
		break;
	case KVM_CAP_X86_USER_SPACE_MSR:
		kvm->arch.user_space_msr_mask = cap->args[0];
		r = 0;
		break;
	default:
		r = -EINVAL;
		break;
	}
	return r;
}

static void kvm_clear_msr_filter(struct kvm *kvm)
{
	u32 i;
	u32 count = kvm->arch.msr_filter.count;
	struct msr_bitmap_range ranges[16];

	mutex_lock(&kvm->lock);
	kvm->arch.msr_filter.count = 0;
	memcpy(ranges, kvm->arch.msr_filter.ranges, count * sizeof(ranges[0]));
	mutex_unlock(&kvm->lock);
	synchronize_srcu(&kvm->srcu);

	for (i = 0; i < count; i++)
		kfree(ranges[i].bitmap);
}

static int kvm_add_msr_filter(struct kvm *kvm, struct kvm_msr_filter_range *user_range)
{
	struct msr_bitmap_range *ranges = kvm->arch.msr_filter.ranges;
	struct msr_bitmap_range range;
	unsigned long *bitmap = NULL;
	size_t bitmap_size;
	int r;

	if (!user_range->nmsrs)
		return 0;

	bitmap_size = BITS_TO_LONGS(user_range->nmsrs) * sizeof(long);
	if (!bitmap_size || bitmap_size > KVM_MSR_FILTER_MAX_BITMAP_SIZE)
		return -EINVAL;

	bitmap = memdup_user((__user u8*)user_range->bitmap, bitmap_size);
	if (IS_ERR(bitmap))
		return PTR_ERR(bitmap);

	range = (struct msr_bitmap_range) {
		.flags = user_range->flags,
		.base = user_range->base,
		.nmsrs = user_range->nmsrs,
		.bitmap = bitmap,
	};

	if (range.flags & ~(KVM_MSR_FILTER_READ | KVM_MSR_FILTER_WRITE)) {
		r = -EINVAL;
		goto err;
	}

	if (!range.flags) {
		r = -EINVAL;
		goto err;
	}

	/* Everything ok, add this range identifier to our global pool */
	ranges[kvm->arch.msr_filter.count] = range;
	/* Make sure we filled the array before we tell anyone to walk it */
	smp_wmb();
	kvm->arch.msr_filter.count++;

	return 0;
err:
	kfree(bitmap);
	return r;
}

static int kvm_vm_ioctl_set_msr_filter(struct kvm *kvm, void __user *argp)
{
	struct kvm_msr_filter __user *user_msr_filter = argp;
	struct kvm_msr_filter filter;
	bool default_allow;
	int r = 0;
	bool empty = true;
	u32 i;

	if (copy_from_user(&filter, user_msr_filter, sizeof(filter)))
		return -EFAULT;

	for (i = 0; i < ARRAY_SIZE(filter.ranges); i++)
		empty &= !filter.ranges[i].nmsrs;

	default_allow = !(filter.flags & KVM_MSR_FILTER_DEFAULT_DENY);
	if (empty && !default_allow)
		return -EINVAL;

	kvm_clear_msr_filter(kvm);

	kvm->arch.msr_filter.default_allow = default_allow;

	/*
	 * Protect from concurrent calls to this function that could trigger
	 * a TOCTOU violation on kvm->arch.msr_filter.count.
	 */
	mutex_lock(&kvm->lock);
	for (i = 0; i < ARRAY_SIZE(filter.ranges); i++) {
		r = kvm_add_msr_filter(kvm, &filter.ranges[i]);
		if (r)
			break;
	}

	kvm_make_all_cpus_request(kvm, KVM_REQ_MSR_FILTER_CHANGED);
	mutex_unlock(&kvm->lock);

	return r;
}

long kvm_arch_vm_ioctl(struct file *filp,
		       unsigned int ioctl, unsigned long arg)
{
	struct kvm *kvm = filp->private_data;
	void __user *argp = (void __user *)arg;
	int r = -ENOTTY;
	/*
	 * This union makes it completely explicit to gcc-3.x
	 * that these two variables' stack usage should be
	 * combined, not added together.
	 */
	union {
		struct kvm_pit_state ps;
		struct kvm_pit_state2 ps2;
		struct kvm_pit_config pit_config;
	} u;

	switch (ioctl) {
	case KVM_SET_TSS_ADDR:
		r = kvm_vm_ioctl_set_tss_addr(kvm, arg);
		break;
	case KVM_SET_IDENTITY_MAP_ADDR: {
		u64 ident_addr;

		mutex_lock(&kvm->lock);
		r = -EINVAL;
		if (kvm->created_vcpus)
			goto set_identity_unlock;
		r = -EFAULT;
		if (copy_from_user(&ident_addr, argp, sizeof(ident_addr)))
			goto set_identity_unlock;
		r = kvm_vm_ioctl_set_identity_map_addr(kvm, ident_addr);
set_identity_unlock:
		mutex_unlock(&kvm->lock);
		break;
	}
	case KVM_SET_NR_MMU_PAGES:
		r = kvm_vm_ioctl_set_nr_mmu_pages(kvm, arg);
		break;
	case KVM_GET_NR_MMU_PAGES:
		r = kvm_vm_ioctl_get_nr_mmu_pages(kvm);
		break;
	case KVM_CREATE_IRQCHIP: {
		mutex_lock(&kvm->lock);

		r = -EEXIST;
		if (irqchip_in_kernel(kvm))
			goto create_irqchip_unlock;

		r = -EINVAL;
		if (kvm->created_vcpus)
			goto create_irqchip_unlock;

		r = kvm_pic_init(kvm);
		if (r)
			goto create_irqchip_unlock;

		r = kvm_ioapic_init(kvm);
		if (r) {
			kvm_pic_destroy(kvm);
			goto create_irqchip_unlock;
		}

		r = kvm_setup_default_irq_routing(kvm);
		if (r) {
			kvm_ioapic_destroy(kvm);
			kvm_pic_destroy(kvm);
			goto create_irqchip_unlock;
		}
		/* Write kvm->irq_routing before enabling irqchip_in_kernel. */
		smp_wmb();
		kvm->arch.irqchip_mode = KVM_IRQCHIP_KERNEL;
	create_irqchip_unlock:
		mutex_unlock(&kvm->lock);
		break;
	}
	case KVM_CREATE_PIT:
		u.pit_config.flags = KVM_PIT_SPEAKER_DUMMY;
		goto create_pit;
	case KVM_CREATE_PIT2:
		r = -EFAULT;
		if (copy_from_user(&u.pit_config, argp,
				   sizeof(struct kvm_pit_config)))
			goto out;
	create_pit:
		mutex_lock(&kvm->lock);
		r = -EEXIST;
		if (kvm->arch.vpit)
			goto create_pit_unlock;
		r = -ENOMEM;
		kvm->arch.vpit = kvm_create_pit(kvm, u.pit_config.flags);
		if (kvm->arch.vpit)
			r = 0;
	create_pit_unlock:
		mutex_unlock(&kvm->lock);
		break;
	case KVM_GET_IRQCHIP: {
		/* 0: PIC master, 1: PIC slave, 2: IOAPIC */
		struct kvm_irqchip *chip;

		chip = memdup_user(argp, sizeof(*chip));
		if (IS_ERR(chip)) {
			r = PTR_ERR(chip);
			goto out;
		}

		r = -ENXIO;
		if (!irqchip_kernel(kvm))
			goto get_irqchip_out;
		r = kvm_vm_ioctl_get_irqchip(kvm, chip);
		if (r)
			goto get_irqchip_out;
		r = -EFAULT;
		if (copy_to_user(argp, chip, sizeof(*chip)))
			goto get_irqchip_out;
		r = 0;
	get_irqchip_out:
		kfree(chip);
		break;
	}
	case KVM_SET_IRQCHIP: {
		/* 0: PIC master, 1: PIC slave, 2: IOAPIC */
		struct kvm_irqchip *chip;

		chip = memdup_user(argp, sizeof(*chip));
		if (IS_ERR(chip)) {
			r = PTR_ERR(chip);
			goto out;
		}

		r = -ENXIO;
		if (!irqchip_kernel(kvm))
			goto set_irqchip_out;
		r = kvm_vm_ioctl_set_irqchip(kvm, chip);
	set_irqchip_out:
		kfree(chip);
		break;
	}
	case KVM_GET_PIT: {
		r = -EFAULT;
		if (copy_from_user(&u.ps, argp, sizeof(struct kvm_pit_state)))
			goto out;
		r = -ENXIO;
		if (!kvm->arch.vpit)
			goto out;
		r = kvm_vm_ioctl_get_pit(kvm, &u.ps);
		if (r)
			goto out;
		r = -EFAULT;
		if (copy_to_user(argp, &u.ps, sizeof(struct kvm_pit_state)))
			goto out;
		r = 0;
		break;
	}
	case KVM_SET_PIT: {
		r = -EFAULT;
		if (copy_from_user(&u.ps, argp, sizeof(u.ps)))
			goto out;
		mutex_lock(&kvm->lock);
		r = -ENXIO;
		if (!kvm->arch.vpit)
			goto set_pit_out;
		r = kvm_vm_ioctl_set_pit(kvm, &u.ps);
set_pit_out:
		mutex_unlock(&kvm->lock);
		break;
	}
	case KVM_GET_PIT2: {
		r = -ENXIO;
		if (!kvm->arch.vpit)
			goto out;
		r = kvm_vm_ioctl_get_pit2(kvm, &u.ps2);
		if (r)
			goto out;
		r = -EFAULT;
		if (copy_to_user(argp, &u.ps2, sizeof(u.ps2)))
			goto out;
		r = 0;
		break;
	}
	case KVM_SET_PIT2: {
		r = -EFAULT;
		if (copy_from_user(&u.ps2, argp, sizeof(u.ps2)))
			goto out;
		mutex_lock(&kvm->lock);
		r = -ENXIO;
		if (!kvm->arch.vpit)
			goto set_pit2_out;
		r = kvm_vm_ioctl_set_pit2(kvm, &u.ps2);
set_pit2_out:
		mutex_unlock(&kvm->lock);
		break;
	}
	case KVM_REINJECT_CONTROL: {
		struct kvm_reinject_control control;
		r =  -EFAULT;
		if (copy_from_user(&control, argp, sizeof(control)))
			goto out;
		r = -ENXIO;
		if (!kvm->arch.vpit)
			goto out;
		r = kvm_vm_ioctl_reinject(kvm, &control);
		break;
	}
	case KVM_SET_BOOT_CPU_ID:
		r = 0;
		mutex_lock(&kvm->lock);
		if (kvm->created_vcpus)
			r = -EBUSY;
		else
			kvm->arch.bsp_vcpu_id = arg;
		mutex_unlock(&kvm->lock);
		break;
	case KVM_XEN_HVM_CONFIG: {
		struct kvm_xen_hvm_config xhc;
		r = -EFAULT;
		if (copy_from_user(&xhc, argp, sizeof(xhc)))
			goto out;
		r = -EINVAL;
		if (xhc.flags)
			goto out;
		memcpy(&kvm->arch.xen_hvm_config, &xhc, sizeof(xhc));
		r = 0;
		break;
	}
	case KVM_SET_CLOCK: {
		struct kvm_clock_data user_ns;
		u64 now_ns;

		r = -EFAULT;
		if (copy_from_user(&user_ns, argp, sizeof(user_ns)))
			goto out;

		r = -EINVAL;
		if (user_ns.flags)
			goto out;

		r = 0;
		/*
		 * TODO: userspace has to take care of races with VCPU_RUN, so
		 * kvm_gen_update_masterclock() can be cut down to locked
		 * pvclock_update_vm_gtod_copy().
		 */
		kvm_gen_update_masterclock(kvm);
		now_ns = get_kvmclock_ns(kvm);
		kvm->arch.kvmclock_offset += user_ns.clock - now_ns;
		kvm_make_all_cpus_request(kvm, KVM_REQ_CLOCK_UPDATE);
		break;
	}
	case KVM_GET_CLOCK: {
		struct kvm_clock_data user_ns;
		u64 now_ns;

		now_ns = get_kvmclock_ns(kvm);
		user_ns.clock = now_ns;
		user_ns.flags = kvm->arch.use_master_clock ? KVM_CLOCK_TSC_STABLE : 0;
		memset(&user_ns.pad, 0, sizeof(user_ns.pad));

		r = -EFAULT;
		if (copy_to_user(argp, &user_ns, sizeof(user_ns)))
			goto out;
		r = 0;
		break;
	}
	case KVM_MEMORY_ENCRYPT_OP: {
		r = -ENOTTY;
		if (kvm_x86_ops.mem_enc_op)
			r = kvm_x86_ops.mem_enc_op(kvm, argp);
		break;
	}
	case KVM_MEMORY_ENCRYPT_REG_REGION: {
		struct kvm_enc_region region;

		r = -EFAULT;
		if (copy_from_user(&region, argp, sizeof(region)))
			goto out;

		r = -ENOTTY;
		if (kvm_x86_ops.mem_enc_reg_region)
			r = kvm_x86_ops.mem_enc_reg_region(kvm, &region);
		break;
	}
	case KVM_MEMORY_ENCRYPT_UNREG_REGION: {
		struct kvm_enc_region region;

		r = -EFAULT;
		if (copy_from_user(&region, argp, sizeof(region)))
			goto out;

		r = -ENOTTY;
		if (kvm_x86_ops.mem_enc_unreg_region)
			r = kvm_x86_ops.mem_enc_unreg_region(kvm, &region);
		break;
	}
	case KVM_HYPERV_EVENTFD: {
		struct kvm_hyperv_eventfd hvevfd;

		r = -EFAULT;
		if (copy_from_user(&hvevfd, argp, sizeof(hvevfd)))
			goto out;
		r = kvm_vm_ioctl_hv_eventfd(kvm, &hvevfd);
		break;
	}
	case KVM_SET_PMU_EVENT_FILTER:
		r = kvm_vm_ioctl_set_pmu_event_filter(kvm, argp);
		break;
	case KVM_X86_SET_MSR_FILTER:
		r = kvm_vm_ioctl_set_msr_filter(kvm, argp);
		break;
	default:
		r = -ENOTTY;
	}
out:
	return r;
}

static void kvm_init_msr_list(void)
{
	struct x86_pmu_capability x86_pmu;
	u32 dummy[2];
	unsigned i;

	BUILD_BUG_ON_MSG(INTEL_PMC_MAX_FIXED != 4,
			 "Please update the fixed PMCs in msrs_to_saved_all[]");

	perf_get_x86_pmu_capability(&x86_pmu);

	num_msrs_to_save = 0;
	num_emulated_msrs = 0;
	num_msr_based_features = 0;

	for (i = 0; i < ARRAY_SIZE(msrs_to_save_all); i++) {
		if (rdmsr_safe(msrs_to_save_all[i], &dummy[0], &dummy[1]) < 0)
			continue;

		/*
		 * Even MSRs that are valid in the host may not be exposed
		 * to the guests in some cases.
		 */
		switch (msrs_to_save_all[i]) {
		case MSR_IA32_BNDCFGS:
			if (!kvm_mpx_supported())
				continue;
			break;
		case MSR_TSC_AUX:
			if (!kvm_cpu_cap_has(X86_FEATURE_RDTSCP))
				continue;
			break;
		case MSR_IA32_UMWAIT_CONTROL:
			if (!kvm_cpu_cap_has(X86_FEATURE_WAITPKG))
				continue;
			break;
		case MSR_IA32_RTIT_CTL:
		case MSR_IA32_RTIT_STATUS:
			if (!kvm_cpu_cap_has(X86_FEATURE_INTEL_PT))
				continue;
			break;
		case MSR_IA32_RTIT_CR3_MATCH:
			if (!kvm_cpu_cap_has(X86_FEATURE_INTEL_PT) ||
			    !intel_pt_validate_hw_cap(PT_CAP_cr3_filtering))
				continue;
			break;
		case MSR_IA32_RTIT_OUTPUT_BASE:
		case MSR_IA32_RTIT_OUTPUT_MASK:
			if (!kvm_cpu_cap_has(X86_FEATURE_INTEL_PT) ||
				(!intel_pt_validate_hw_cap(PT_CAP_topa_output) &&
				 !intel_pt_validate_hw_cap(PT_CAP_single_range_output)))
				continue;
			break;
		case MSR_IA32_RTIT_ADDR0_A ... MSR_IA32_RTIT_ADDR3_B:
			if (!kvm_cpu_cap_has(X86_FEATURE_INTEL_PT) ||
				msrs_to_save_all[i] - MSR_IA32_RTIT_ADDR0_A >=
				intel_pt_validate_hw_cap(PT_CAP_num_address_ranges) * 2)
				continue;
			break;
		case MSR_ARCH_PERFMON_PERFCTR0 ... MSR_ARCH_PERFMON_PERFCTR0 + 17:
			if (msrs_to_save_all[i] - MSR_ARCH_PERFMON_PERFCTR0 >=
			    min(INTEL_PMC_MAX_GENERIC, x86_pmu.num_counters_gp))
				continue;
			break;
		case MSR_ARCH_PERFMON_EVENTSEL0 ... MSR_ARCH_PERFMON_EVENTSEL0 + 17:
			if (msrs_to_save_all[i] - MSR_ARCH_PERFMON_EVENTSEL0 >=
			    min(INTEL_PMC_MAX_GENERIC, x86_pmu.num_counters_gp))
				continue;
			break;
		default:
			break;
		}

		msrs_to_save[num_msrs_to_save++] = msrs_to_save_all[i];
	}

	for (i = 0; i < ARRAY_SIZE(emulated_msrs_all); i++) {
		if (!kvm_x86_ops.has_emulated_msr(emulated_msrs_all[i]))
			continue;

		emulated_msrs[num_emulated_msrs++] = emulated_msrs_all[i];
	}

	for (i = 0; i < ARRAY_SIZE(msr_based_features_all); i++) {
		struct kvm_msr_entry msr;

		msr.index = msr_based_features_all[i];
		if (kvm_get_msr_feature(&msr))
			continue;

		msr_based_features[num_msr_based_features++] = msr_based_features_all[i];
	}
}

static int vcpu_mmio_write(struct kvm_vcpu *vcpu, gpa_t addr, int len,
			   const void *v)
{
	int handled = 0;
	int n;

	do {
		n = min(len, 8);
		if (!(lapic_in_kernel(vcpu) &&
		      !kvm_iodevice_write(vcpu, &vcpu->arch.apic->dev, addr, n, v))
		    && kvm_io_bus_write(vcpu, KVM_MMIO_BUS, addr, n, v))
			break;
		handled += n;
		addr += n;
		len -= n;
		v += n;
	} while (len);

	return handled;
}

static int vcpu_mmio_read(struct kvm_vcpu *vcpu, gpa_t addr, int len, void *v)
{
	int handled = 0;
	int n;

	do {
		n = min(len, 8);
		if (!(lapic_in_kernel(vcpu) &&
		      !kvm_iodevice_read(vcpu, &vcpu->arch.apic->dev,
					 addr, n, v))
		    && kvm_io_bus_read(vcpu, KVM_MMIO_BUS, addr, n, v))
			break;
		trace_kvm_mmio(KVM_TRACE_MMIO_READ, n, addr, v);
		handled += n;
		addr += n;
		len -= n;
		v += n;
	} while (len);

	return handled;
}

static void kvm_set_segment(struct kvm_vcpu *vcpu,
			struct kvm_segment *var, int seg)
{
	kvm_x86_ops.set_segment(vcpu, var, seg);
}

void kvm_get_segment(struct kvm_vcpu *vcpu,
		     struct kvm_segment *var, int seg)
{
	kvm_x86_ops.get_segment(vcpu, var, seg);
}

gpa_t translate_nested_gpa(struct kvm_vcpu *vcpu, gpa_t gpa, u32 access,
			   struct x86_exception *exception)
{
	gpa_t t_gpa;

	BUG_ON(!mmu_is_nested(vcpu));

	/* NPT walks are always user-walks */
	access |= PFERR_USER_MASK;
	t_gpa  = vcpu->arch.mmu->gva_to_gpa(vcpu, gpa, access, exception);

	return t_gpa;
}

gpa_t kvm_mmu_gva_to_gpa_read(struct kvm_vcpu *vcpu, gva_t gva,
			      struct x86_exception *exception)
{
	u32 access = (kvm_x86_ops.get_cpl(vcpu) == 3) ? PFERR_USER_MASK : 0;
	return vcpu->arch.walk_mmu->gva_to_gpa(vcpu, gva, access, exception);
}

 gpa_t kvm_mmu_gva_to_gpa_fetch(struct kvm_vcpu *vcpu, gva_t gva,
				struct x86_exception *exception)
{
	u32 access = (kvm_x86_ops.get_cpl(vcpu) == 3) ? PFERR_USER_MASK : 0;
	access |= PFERR_FETCH_MASK;
	return vcpu->arch.walk_mmu->gva_to_gpa(vcpu, gva, access, exception);
}

gpa_t kvm_mmu_gva_to_gpa_write(struct kvm_vcpu *vcpu, gva_t gva,
			       struct x86_exception *exception)
{
	u32 access = (kvm_x86_ops.get_cpl(vcpu) == 3) ? PFERR_USER_MASK : 0;
	access |= PFERR_WRITE_MASK;
	return vcpu->arch.walk_mmu->gva_to_gpa(vcpu, gva, access, exception);
}

/* uses this to access any guest's mapped memory without checking CPL */
gpa_t kvm_mmu_gva_to_gpa_system(struct kvm_vcpu *vcpu, gva_t gva,
				struct x86_exception *exception)
{
	return vcpu->arch.walk_mmu->gva_to_gpa(vcpu, gva, 0, exception);
}

static int kvm_read_guest_virt_helper(gva_t addr, void *val, unsigned int bytes,
				      struct kvm_vcpu *vcpu, u32 access,
				      struct x86_exception *exception)
{
	void *data = val;
	int r = X86EMUL_CONTINUE;

	while (bytes) {
		gpa_t gpa = vcpu->arch.walk_mmu->gva_to_gpa(vcpu, addr, access,
							    exception);
		unsigned offset = addr & (PAGE_SIZE-1);
		unsigned toread = min(bytes, (unsigned)PAGE_SIZE - offset);
		int ret;

		if (gpa == UNMAPPED_GVA)
			return X86EMUL_PROPAGATE_FAULT;
		ret = kvm_vcpu_read_guest_page(vcpu, gpa >> PAGE_SHIFT, data,
					       offset, toread);
		if (ret < 0) {
			r = X86EMUL_IO_NEEDED;
			goto out;
		}

		bytes -= toread;
		data += toread;
		addr += toread;
	}
out:
	return r;
}

/* used for instruction fetching */
static int kvm_fetch_guest_virt(struct x86_emulate_ctxt *ctxt,
				gva_t addr, void *val, unsigned int bytes,
				struct x86_exception *exception)
{
	struct kvm_vcpu *vcpu = emul_to_vcpu(ctxt);
	u32 access = (kvm_x86_ops.get_cpl(vcpu) == 3) ? PFERR_USER_MASK : 0;
	unsigned offset;
	int ret;

	/* Inline kvm_read_guest_virt_helper for speed.  */
	gpa_t gpa = vcpu->arch.walk_mmu->gva_to_gpa(vcpu, addr, access|PFERR_FETCH_MASK,
						    exception);
	if (unlikely(gpa == UNMAPPED_GVA))
		return X86EMUL_PROPAGATE_FAULT;

	offset = addr & (PAGE_SIZE-1);
	if (WARN_ON(offset + bytes > PAGE_SIZE))
		bytes = (unsigned)PAGE_SIZE - offset;
	ret = kvm_vcpu_read_guest_page(vcpu, gpa >> PAGE_SHIFT, val,
				       offset, bytes);
	if (unlikely(ret < 0))
		return X86EMUL_IO_NEEDED;

	return X86EMUL_CONTINUE;
}

int kvm_read_guest_virt(struct kvm_vcpu *vcpu,
			       gva_t addr, void *val, unsigned int bytes,
			       struct x86_exception *exception)
{
	u32 access = (kvm_x86_ops.get_cpl(vcpu) == 3) ? PFERR_USER_MASK : 0;

	/*
	 * FIXME: this should call handle_emulation_failure if X86EMUL_IO_NEEDED
	 * is returned, but our callers are not ready for that and they blindly
	 * call kvm_inject_page_fault.  Ensure that they at least do not leak
	 * uninitialized kernel stack memory into cr2 and error code.
	 */
	memset(exception, 0, sizeof(*exception));
	return kvm_read_guest_virt_helper(addr, val, bytes, vcpu, access,
					  exception);
}
EXPORT_SYMBOL_GPL(kvm_read_guest_virt);

static int emulator_read_std(struct x86_emulate_ctxt *ctxt,
			     gva_t addr, void *val, unsigned int bytes,
			     struct x86_exception *exception, bool system)
{
	struct kvm_vcpu *vcpu = emul_to_vcpu(ctxt);
	u32 access = 0;

	if (!system && kvm_x86_ops.get_cpl(vcpu) == 3)
		access |= PFERR_USER_MASK;

	return kvm_read_guest_virt_helper(addr, val, bytes, vcpu, access, exception);
}

static int kvm_read_guest_phys_system(struct x86_emulate_ctxt *ctxt,
		unsigned long addr, void *val, unsigned int bytes)
{
	struct kvm_vcpu *vcpu = emul_to_vcpu(ctxt);
	int r = kvm_vcpu_read_guest(vcpu, addr, val, bytes);

	return r < 0 ? X86EMUL_IO_NEEDED : X86EMUL_CONTINUE;
}

static int kvm_write_guest_virt_helper(gva_t addr, void *val, unsigned int bytes,
				      struct kvm_vcpu *vcpu, u32 access,
				      struct x86_exception *exception)
{
	void *data = val;
	int r = X86EMUL_CONTINUE;

	while (bytes) {
		gpa_t gpa =  vcpu->arch.walk_mmu->gva_to_gpa(vcpu, addr,
							     access,
							     exception);
		unsigned offset = addr & (PAGE_SIZE-1);
		unsigned towrite = min(bytes, (unsigned)PAGE_SIZE - offset);
		int ret;

		if (gpa == UNMAPPED_GVA)
			return X86EMUL_PROPAGATE_FAULT;
		ret = kvm_vcpu_write_guest(vcpu, gpa, data, towrite);
		if (ret < 0) {
			r = X86EMUL_IO_NEEDED;
			goto out;
		}

		bytes -= towrite;
		data += towrite;
		addr += towrite;
	}
out:
	return r;
}

static int emulator_write_std(struct x86_emulate_ctxt *ctxt, gva_t addr, void *val,
			      unsigned int bytes, struct x86_exception *exception,
			      bool system)
{
	struct kvm_vcpu *vcpu = emul_to_vcpu(ctxt);
	u32 access = PFERR_WRITE_MASK;

	if (!system && kvm_x86_ops.get_cpl(vcpu) == 3)
		access |= PFERR_USER_MASK;

	return kvm_write_guest_virt_helper(addr, val, bytes, vcpu,
					   access, exception);
}

int kvm_write_guest_virt_system(struct kvm_vcpu *vcpu, gva_t addr, void *val,
				unsigned int bytes, struct x86_exception *exception)
{
	/* kvm_write_guest_virt_system can pull in tons of pages. */
	vcpu->arch.l1tf_flush_l1d = true;

	return kvm_write_guest_virt_helper(addr, val, bytes, vcpu,
					   PFERR_WRITE_MASK, exception);
}
EXPORT_SYMBOL_GPL(kvm_write_guest_virt_system);

int handle_ud(struct kvm_vcpu *vcpu)
{
	static const char kvm_emulate_prefix[] = { __KVM_EMULATE_PREFIX };
	int emul_type = EMULTYPE_TRAP_UD;
	char sig[5]; /* ud2; .ascii "kvm" */
	struct x86_exception e;

	if (unlikely(!kvm_x86_ops.can_emulate_instruction(vcpu, NULL, 0)))
		return 1;

	if (force_emulation_prefix &&
	    kvm_read_guest_virt(vcpu, kvm_get_linear_rip(vcpu),
				sig, sizeof(sig), &e) == 0 &&
	    memcmp(sig, kvm_emulate_prefix, sizeof(sig)) == 0) {
		kvm_rip_write(vcpu, kvm_rip_read(vcpu) + sizeof(sig));
		emul_type = EMULTYPE_TRAP_UD_FORCED;
	}

	return kvm_emulate_instruction(vcpu, emul_type);
}
EXPORT_SYMBOL_GPL(handle_ud);

static int vcpu_is_mmio_gpa(struct kvm_vcpu *vcpu, unsigned long gva,
			    gpa_t gpa, bool write)
{
	/* For APIC access vmexit */
	if ((gpa & PAGE_MASK) == APIC_DEFAULT_PHYS_BASE)
		return 1;

	if (vcpu_match_mmio_gpa(vcpu, gpa)) {
		trace_vcpu_match_mmio(gva, gpa, write, true);
		return 1;
	}

	return 0;
}

static int vcpu_mmio_gva_to_gpa(struct kvm_vcpu *vcpu, unsigned long gva,
				gpa_t *gpa, struct x86_exception *exception,
				bool write)
{
	u32 access = ((kvm_x86_ops.get_cpl(vcpu) == 3) ? PFERR_USER_MASK : 0)
		| (write ? PFERR_WRITE_MASK : 0);

	/*
	 * currently PKRU is only applied to ept enabled guest so
	 * there is no pkey in EPT page table for L1 guest or EPT
	 * shadow page table for L2 guest.
	 */
	if (vcpu_match_mmio_gva(vcpu, gva)
	    && !permission_fault(vcpu, vcpu->arch.walk_mmu,
				 vcpu->arch.mmio_access, 0, access)) {
		*gpa = vcpu->arch.mmio_gfn << PAGE_SHIFT |
					(gva & (PAGE_SIZE - 1));
		trace_vcpu_match_mmio(gva, *gpa, write, false);
		return 1;
	}

	*gpa = vcpu->arch.walk_mmu->gva_to_gpa(vcpu, gva, access, exception);

	if (*gpa == UNMAPPED_GVA)
		return -1;

	return vcpu_is_mmio_gpa(vcpu, gva, *gpa, write);
}

int emulator_write_phys(struct kvm_vcpu *vcpu, gpa_t gpa,
			const void *val, int bytes)
{
	int ret;

	ret = kvm_vcpu_write_guest(vcpu, gpa, val, bytes);
	if (ret < 0)
		return 0;
	kvm_page_track_write(vcpu, gpa, val, bytes);
	return 1;
}

struct read_write_emulator_ops {
	int (*read_write_prepare)(struct kvm_vcpu *vcpu, void *val,
				  int bytes);
	int (*read_write_emulate)(struct kvm_vcpu *vcpu, gpa_t gpa,
				  void *val, int bytes);
	int (*read_write_mmio)(struct kvm_vcpu *vcpu, gpa_t gpa,
			       int bytes, void *val);
	int (*read_write_exit_mmio)(struct kvm_vcpu *vcpu, gpa_t gpa,
				    void *val, int bytes);
	bool write;
};

static int read_prepare(struct kvm_vcpu *vcpu, void *val, int bytes)
{
	if (vcpu->mmio_read_completed) {
		trace_kvm_mmio(KVM_TRACE_MMIO_READ, bytes,
			       vcpu->mmio_fragments[0].gpa, val);
		vcpu->mmio_read_completed = 0;
		return 1;
	}

	return 0;
}

static int read_emulate(struct kvm_vcpu *vcpu, gpa_t gpa,
			void *val, int bytes)
{
	return !kvm_vcpu_read_guest(vcpu, gpa, val, bytes);
}

static int write_emulate(struct kvm_vcpu *vcpu, gpa_t gpa,
			 void *val, int bytes)
{
	return emulator_write_phys(vcpu, gpa, val, bytes);
}

static int write_mmio(struct kvm_vcpu *vcpu, gpa_t gpa, int bytes, void *val)
{
	trace_kvm_mmio(KVM_TRACE_MMIO_WRITE, bytes, gpa, val);
	return vcpu_mmio_write(vcpu, gpa, bytes, val);
}

static int read_exit_mmio(struct kvm_vcpu *vcpu, gpa_t gpa,
			  void *val, int bytes)
{
	trace_kvm_mmio(KVM_TRACE_MMIO_READ_UNSATISFIED, bytes, gpa, NULL);
	return X86EMUL_IO_NEEDED;
}

static int write_exit_mmio(struct kvm_vcpu *vcpu, gpa_t gpa,
			   void *val, int bytes)
{
	struct kvm_mmio_fragment *frag = &vcpu->mmio_fragments[0];

	memcpy(vcpu->run->mmio.data, frag->data, min(8u, frag->len));
	return X86EMUL_CONTINUE;
}

static const struct read_write_emulator_ops read_emultor = {
	.read_write_prepare = read_prepare,
	.read_write_emulate = read_emulate,
	.read_write_mmio = vcpu_mmio_read,
	.read_write_exit_mmio = read_exit_mmio,
};

static const struct read_write_emulator_ops write_emultor = {
	.read_write_emulate = write_emulate,
	.read_write_mmio = write_mmio,
	.read_write_exit_mmio = write_exit_mmio,
	.write = true,
};

static int emulator_read_write_onepage(unsigned long addr, void *val,
				       unsigned int bytes,
				       struct x86_exception *exception,
				       struct kvm_vcpu *vcpu,
				       const struct read_write_emulator_ops *ops)
{
	gpa_t gpa;
	int handled, ret;
	bool write = ops->write;
	struct kvm_mmio_fragment *frag;
	struct x86_emulate_ctxt *ctxt = vcpu->arch.emulate_ctxt;

	/*
	 * If the exit was due to a NPF we may already have a GPA.
	 * If the GPA is present, use it to avoid the GVA to GPA table walk.
	 * Note, this cannot be used on string operations since string
	 * operation using rep will only have the initial GPA from the NPF
	 * occurred.
	 */
	if (ctxt->gpa_available && emulator_can_use_gpa(ctxt) &&
	    (addr & ~PAGE_MASK) == (ctxt->gpa_val & ~PAGE_MASK)) {
		gpa = ctxt->gpa_val;
		ret = vcpu_is_mmio_gpa(vcpu, addr, gpa, write);
	} else {
		ret = vcpu_mmio_gva_to_gpa(vcpu, addr, &gpa, exception, write);
		if (ret < 0)
			return X86EMUL_PROPAGATE_FAULT;
	}

	if (!ret && ops->read_write_emulate(vcpu, gpa, val, bytes))
		return X86EMUL_CONTINUE;

	/*
	 * Is this MMIO handled locally?
	 */
	handled = ops->read_write_mmio(vcpu, gpa, bytes, val);
	if (handled == bytes)
		return X86EMUL_CONTINUE;

	gpa += handled;
	bytes -= handled;
	val += handled;

	WARN_ON(vcpu->mmio_nr_fragments >= KVM_MAX_MMIO_FRAGMENTS);
	frag = &vcpu->mmio_fragments[vcpu->mmio_nr_fragments++];
	frag->gpa = gpa;
	frag->data = val;
	frag->len = bytes;
	return X86EMUL_CONTINUE;
}

static int emulator_read_write(struct x86_emulate_ctxt *ctxt,
			unsigned long addr,
			void *val, unsigned int bytes,
			struct x86_exception *exception,
			const struct read_write_emulator_ops *ops)
{
	struct kvm_vcpu *vcpu = emul_to_vcpu(ctxt);
	gpa_t gpa;
	int rc;

	if (ops->read_write_prepare &&
		  ops->read_write_prepare(vcpu, val, bytes))
		return X86EMUL_CONTINUE;

	vcpu->mmio_nr_fragments = 0;

	/* Crossing a page boundary? */
	if (((addr + bytes - 1) ^ addr) & PAGE_MASK) {
		int now;

		now = -addr & ~PAGE_MASK;
		rc = emulator_read_write_onepage(addr, val, now, exception,
						 vcpu, ops);

		if (rc != X86EMUL_CONTINUE)
			return rc;
		addr += now;
		if (ctxt->mode != X86EMUL_MODE_PROT64)
			addr = (u32)addr;
		val += now;
		bytes -= now;
	}

	rc = emulator_read_write_onepage(addr, val, bytes, exception,
					 vcpu, ops);
	if (rc != X86EMUL_CONTINUE)
		return rc;

	if (!vcpu->mmio_nr_fragments)
		return rc;

	gpa = vcpu->mmio_fragments[0].gpa;

	vcpu->mmio_needed = 1;
	vcpu->mmio_cur_fragment = 0;

	vcpu->run->mmio.len = min(8u, vcpu->mmio_fragments[0].len);
	vcpu->run->mmio.is_write = vcpu->mmio_is_write = ops->write;
	vcpu->run->exit_reason = KVM_EXIT_MMIO;
	vcpu->run->mmio.phys_addr = gpa;

	return ops->read_write_exit_mmio(vcpu, gpa, val, bytes);
}

static int emulator_read_emulated(struct x86_emulate_ctxt *ctxt,
				  unsigned long addr,
				  void *val,
				  unsigned int bytes,
				  struct x86_exception *exception)
{
	return emulator_read_write(ctxt, addr, val, bytes,
				   exception, &read_emultor);
}

static int emulator_write_emulated(struct x86_emulate_ctxt *ctxt,
			    unsigned long addr,
			    const void *val,
			    unsigned int bytes,
			    struct x86_exception *exception)
{
	return emulator_read_write(ctxt, addr, (void *)val, bytes,
				   exception, &write_emultor);
}

#define CMPXCHG_TYPE(t, ptr, old, new) \
	(cmpxchg((t *)(ptr), *(t *)(old), *(t *)(new)) == *(t *)(old))

#ifdef CONFIG_X86_64
#  define CMPXCHG64(ptr, old, new) CMPXCHG_TYPE(u64, ptr, old, new)
#else
#  define CMPXCHG64(ptr, old, new) \
	(cmpxchg64((u64 *)(ptr), *(u64 *)(old), *(u64 *)(new)) == *(u64 *)(old))
#endif

static int emulator_cmpxchg_emulated(struct x86_emulate_ctxt *ctxt,
				     unsigned long addr,
				     const void *old,
				     const void *new,
				     unsigned int bytes,
				     struct x86_exception *exception)
{
	struct kvm_host_map map;
	struct kvm_vcpu *vcpu = emul_to_vcpu(ctxt);
	u64 page_line_mask;
	gpa_t gpa;
	char *kaddr;
	bool exchanged;

	/* guests cmpxchg8b have to be emulated atomically */
	if (bytes > 8 || (bytes & (bytes - 1)))
		goto emul_write;

	gpa = kvm_mmu_gva_to_gpa_write(vcpu, addr, NULL);

	if (gpa == UNMAPPED_GVA ||
	    (gpa & PAGE_MASK) == APIC_DEFAULT_PHYS_BASE)
		goto emul_write;

	/*
	 * Emulate the atomic as a straight write to avoid #AC if SLD is
	 * enabled in the host and the access splits a cache line.
	 */
	if (boot_cpu_has(X86_FEATURE_SPLIT_LOCK_DETECT))
		page_line_mask = ~(cache_line_size() - 1);
	else
		page_line_mask = PAGE_MASK;

	if (((gpa + bytes - 1) & page_line_mask) != (gpa & page_line_mask))
		goto emul_write;

	if (kvm_vcpu_map(vcpu, gpa_to_gfn(gpa), &map))
		goto emul_write;

	kaddr = map.hva + offset_in_page(gpa);

	switch (bytes) {
	case 1:
		exchanged = CMPXCHG_TYPE(u8, kaddr, old, new);
		break;
	case 2:
		exchanged = CMPXCHG_TYPE(u16, kaddr, old, new);
		break;
	case 4:
		exchanged = CMPXCHG_TYPE(u32, kaddr, old, new);
		break;
	case 8:
		exchanged = CMPXCHG64(kaddr, old, new);
		break;
	default:
		BUG();
	}

	kvm_vcpu_unmap(vcpu, &map, true);

	if (!exchanged)
		return X86EMUL_CMPXCHG_FAILED;

	kvm_page_track_write(vcpu, gpa, new, bytes);

	return X86EMUL_CONTINUE;

emul_write:
	printk_once(KERN_WARNING "kvm: emulating exchange as write\n");

	return emulator_write_emulated(ctxt, addr, new, bytes, exception);
}

static int kernel_pio(struct kvm_vcpu *vcpu, void *pd)
{
	int r = 0, i;

	for (i = 0; i < vcpu->arch.pio.count; i++) {
		if (vcpu->arch.pio.in)
			r = kvm_io_bus_read(vcpu, KVM_PIO_BUS, vcpu->arch.pio.port,
					    vcpu->arch.pio.size, pd);
		else
			r = kvm_io_bus_write(vcpu, KVM_PIO_BUS,
					     vcpu->arch.pio.port, vcpu->arch.pio.size,
					     pd);
		if (r)
			break;
		pd += vcpu->arch.pio.size;
	}
	return r;
}

static int emulator_pio_in_out(struct kvm_vcpu *vcpu, int size,
			       unsigned short port, void *val,
			       unsigned int count, bool in)
{
	vcpu->arch.pio.port = port;
	vcpu->arch.pio.in = in;
	vcpu->arch.pio.count  = count;
	vcpu->arch.pio.size = size;

	if (!kernel_pio(vcpu, vcpu->arch.pio_data)) {
		vcpu->arch.pio.count = 0;
		return 1;
	}

	vcpu->run->exit_reason = KVM_EXIT_IO;
	vcpu->run->io.direction = in ? KVM_EXIT_IO_IN : KVM_EXIT_IO_OUT;
	vcpu->run->io.size = size;
	vcpu->run->io.data_offset = KVM_PIO_PAGE_OFFSET * PAGE_SIZE;
	vcpu->run->io.count = count;
	vcpu->run->io.port = port;

	return 0;
}

static int emulator_pio_in(struct kvm_vcpu *vcpu, int size,
			   unsigned short port, void *val, unsigned int count)
{
	int ret;

	if (vcpu->arch.pio.count)
		goto data_avail;

	memset(vcpu->arch.pio_data, 0, size * count);

	ret = emulator_pio_in_out(vcpu, size, port, val, count, true);
	if (ret) {
data_avail:
		memcpy(val, vcpu->arch.pio_data, size * count);
		trace_kvm_pio(KVM_PIO_IN, port, size, count, vcpu->arch.pio_data);
		vcpu->arch.pio.count = 0;
		return 1;
	}

	return 0;
}

static int emulator_pio_in_emulated(struct x86_emulate_ctxt *ctxt,
				    int size, unsigned short port, void *val,
				    unsigned int count)
{
	return emulator_pio_in(emul_to_vcpu(ctxt), size, port, val, count);

}

static int emulator_pio_out(struct kvm_vcpu *vcpu, int size,
			    unsigned short port, const void *val,
			    unsigned int count)
{
	memcpy(vcpu->arch.pio_data, val, size * count);
	trace_kvm_pio(KVM_PIO_OUT, port, size, count, vcpu->arch.pio_data);
	return emulator_pio_in_out(vcpu, size, port, (void *)val, count, false);
}

static int emulator_pio_out_emulated(struct x86_emulate_ctxt *ctxt,
				     int size, unsigned short port,
				     const void *val, unsigned int count)
{
	return emulator_pio_out(emul_to_vcpu(ctxt), size, port, val, count);
}

static unsigned long get_segment_base(struct kvm_vcpu *vcpu, int seg)
{
	return kvm_x86_ops.get_segment_base(vcpu, seg);
}

static void emulator_invlpg(struct x86_emulate_ctxt *ctxt, ulong address)
{
	kvm_mmu_invlpg(emul_to_vcpu(ctxt), address);
}

static int kvm_emulate_wbinvd_noskip(struct kvm_vcpu *vcpu)
{
	if (!need_emulate_wbinvd(vcpu))
		return X86EMUL_CONTINUE;

	if (kvm_x86_ops.has_wbinvd_exit()) {
		int cpu = get_cpu();

		cpumask_set_cpu(cpu, vcpu->arch.wbinvd_dirty_mask);
		smp_call_function_many(vcpu->arch.wbinvd_dirty_mask,
				wbinvd_ipi, NULL, 1);
		put_cpu();
		cpumask_clear(vcpu->arch.wbinvd_dirty_mask);
	} else
		wbinvd();
	return X86EMUL_CONTINUE;
}

int kvm_emulate_wbinvd(struct kvm_vcpu *vcpu)
{
	kvm_emulate_wbinvd_noskip(vcpu);
	return kvm_skip_emulated_instruction(vcpu);
}
EXPORT_SYMBOL_GPL(kvm_emulate_wbinvd);



static void emulator_wbinvd(struct x86_emulate_ctxt *ctxt)
{
	kvm_emulate_wbinvd_noskip(emul_to_vcpu(ctxt));
}

static int emulator_get_dr(struct x86_emulate_ctxt *ctxt, int dr,
			   unsigned long *dest)
{
	return kvm_get_dr(emul_to_vcpu(ctxt), dr, dest);
}

static int emulator_set_dr(struct x86_emulate_ctxt *ctxt, int dr,
			   unsigned long value)
{

	return __kvm_set_dr(emul_to_vcpu(ctxt), dr, value);
}

static u64 mk_cr_64(u64 curr_cr, u32 new_val)
{
	return (curr_cr & ~((1ULL << 32) - 1)) | new_val;
}

static unsigned long emulator_get_cr(struct x86_emulate_ctxt *ctxt, int cr)
{
	struct kvm_vcpu *vcpu = emul_to_vcpu(ctxt);
	unsigned long value;

	switch (cr) {
	case 0:
		value = kvm_read_cr0(vcpu);
		break;
	case 2:
		value = vcpu->arch.cr2;
		break;
	case 3:
		value = kvm_read_cr3(vcpu);
		break;
	case 4:
		value = kvm_read_cr4(vcpu);
		break;
	case 8:
		value = kvm_get_cr8(vcpu);
		break;
	default:
		kvm_err("%s: unexpected cr %u\n", __func__, cr);
		return 0;
	}

	return value;
}

static int emulator_set_cr(struct x86_emulate_ctxt *ctxt, int cr, ulong val)
{
	struct kvm_vcpu *vcpu = emul_to_vcpu(ctxt);
	int res = 0;

	switch (cr) {
	case 0:
		res = kvm_set_cr0(vcpu, mk_cr_64(kvm_read_cr0(vcpu), val));
		break;
	case 2:
		vcpu->arch.cr2 = val;
		break;
	case 3:
		res = kvm_set_cr3(vcpu, val);
		break;
	case 4:
		res = kvm_set_cr4(vcpu, mk_cr_64(kvm_read_cr4(vcpu), val));
		break;
	case 8:
		res = kvm_set_cr8(vcpu, val);
		break;
	default:
		kvm_err("%s: unexpected cr %u\n", __func__, cr);
		res = -1;
	}

	return res;
}

static int emulator_get_cpl(struct x86_emulate_ctxt *ctxt)
{
	return kvm_x86_ops.get_cpl(emul_to_vcpu(ctxt));
}

static void emulator_get_gdt(struct x86_emulate_ctxt *ctxt, struct desc_ptr *dt)
{
	kvm_x86_ops.get_gdt(emul_to_vcpu(ctxt), dt);
}

static void emulator_get_idt(struct x86_emulate_ctxt *ctxt, struct desc_ptr *dt)
{
	kvm_x86_ops.get_idt(emul_to_vcpu(ctxt), dt);
}

static void emulator_set_gdt(struct x86_emulate_ctxt *ctxt, struct desc_ptr *dt)
{
	kvm_x86_ops.set_gdt(emul_to_vcpu(ctxt), dt);
}

static void emulator_set_idt(struct x86_emulate_ctxt *ctxt, struct desc_ptr *dt)
{
	kvm_x86_ops.set_idt(emul_to_vcpu(ctxt), dt);
}

static unsigned long emulator_get_cached_segment_base(
	struct x86_emulate_ctxt *ctxt, int seg)
{
	return get_segment_base(emul_to_vcpu(ctxt), seg);
}

static bool emulator_get_segment(struct x86_emulate_ctxt *ctxt, u16 *selector,
				 struct desc_struct *desc, u32 *base3,
				 int seg)
{
	struct kvm_segment var;

	kvm_get_segment(emul_to_vcpu(ctxt), &var, seg);
	*selector = var.selector;

	if (var.unusable) {
		memset(desc, 0, sizeof(*desc));
		if (base3)
			*base3 = 0;
		return false;
	}

	if (var.g)
		var.limit >>= 12;
	set_desc_limit(desc, var.limit);
	set_desc_base(desc, (unsigned long)var.base);
#ifdef CONFIG_X86_64
	if (base3)
		*base3 = var.base >> 32;
#endif
	desc->type = var.type;
	desc->s = var.s;
	desc->dpl = var.dpl;
	desc->p = var.present;
	desc->avl = var.avl;
	desc->l = var.l;
	desc->d = var.db;
	desc->g = var.g;

	return true;
}

static void emulator_set_segment(struct x86_emulate_ctxt *ctxt, u16 selector,
				 struct desc_struct *desc, u32 base3,
				 int seg)
{
	struct kvm_vcpu *vcpu = emul_to_vcpu(ctxt);
	struct kvm_segment var;

	var.selector = selector;
	var.base = get_desc_base(desc);
#ifdef CONFIG_X86_64
	var.base |= ((u64)base3) << 32;
#endif
	var.limit = get_desc_limit(desc);
	if (desc->g)
		var.limit = (var.limit << 12) | 0xfff;
	var.type = desc->type;
	var.dpl = desc->dpl;
	var.db = desc->d;
	var.s = desc->s;
	var.l = desc->l;
	var.g = desc->g;
	var.avl = desc->avl;
	var.present = desc->p;
	var.unusable = !var.present;
	var.padding = 0;

	kvm_set_segment(vcpu, &var, seg);
	return;
}

static int emulator_get_msr(struct x86_emulate_ctxt *ctxt,
			    u32 msr_index, u64 *pdata)
{
	struct kvm_vcpu *vcpu = emul_to_vcpu(ctxt);
	int r;

	r = kvm_get_msr(vcpu, msr_index, pdata);

	if (r && kvm_get_msr_user_space(vcpu, msr_index, r)) {
		/* Bounce to user space */
		return X86EMUL_IO_NEEDED;
	}

	return r;
}

static int emulator_set_msr(struct x86_emulate_ctxt *ctxt,
			    u32 msr_index, u64 data)
{
	struct kvm_vcpu *vcpu = emul_to_vcpu(ctxt);
	int r;

	r = kvm_set_msr(vcpu, msr_index, data);

	if (r && kvm_set_msr_user_space(vcpu, msr_index, data, r)) {
		/* Bounce to user space */
		return X86EMUL_IO_NEEDED;
	}

	return r;
}

static u64 emulator_get_smbase(struct x86_emulate_ctxt *ctxt)
{
	struct kvm_vcpu *vcpu = emul_to_vcpu(ctxt);

	return vcpu->arch.smbase;
}

static void emulator_set_smbase(struct x86_emulate_ctxt *ctxt, u64 smbase)
{
	struct kvm_vcpu *vcpu = emul_to_vcpu(ctxt);

	vcpu->arch.smbase = smbase;
}

static int emulator_check_pmc(struct x86_emulate_ctxt *ctxt,
			      u32 pmc)
{
	return kvm_pmu_is_valid_rdpmc_ecx(emul_to_vcpu(ctxt), pmc);
}

static int emulator_read_pmc(struct x86_emulate_ctxt *ctxt,
			     u32 pmc, u64 *pdata)
{
	return kvm_pmu_rdpmc(emul_to_vcpu(ctxt), pmc, pdata);
}

static void emulator_halt(struct x86_emulate_ctxt *ctxt)
{
	emul_to_vcpu(ctxt)->arch.halt_request = 1;
}

static int emulator_intercept(struct x86_emulate_ctxt *ctxt,
			      struct x86_instruction_info *info,
			      enum x86_intercept_stage stage)
{
	return kvm_x86_ops.check_intercept(emul_to_vcpu(ctxt), info, stage,
					    &ctxt->exception);
}

static bool emulator_get_cpuid(struct x86_emulate_ctxt *ctxt,
			      u32 *eax, u32 *ebx, u32 *ecx, u32 *edx,
			      bool exact_only)
{
	return kvm_cpuid(emul_to_vcpu(ctxt), eax, ebx, ecx, edx, exact_only);
}

static bool emulator_guest_has_long_mode(struct x86_emulate_ctxt *ctxt)
{
	return guest_cpuid_has(emul_to_vcpu(ctxt), X86_FEATURE_LM);
}

static bool emulator_guest_has_movbe(struct x86_emulate_ctxt *ctxt)
{
	return guest_cpuid_has(emul_to_vcpu(ctxt), X86_FEATURE_MOVBE);
}

static bool emulator_guest_has_fxsr(struct x86_emulate_ctxt *ctxt)
{
	return guest_cpuid_has(emul_to_vcpu(ctxt), X86_FEATURE_FXSR);
}

static ulong emulator_read_gpr(struct x86_emulate_ctxt *ctxt, unsigned reg)
{
	return kvm_register_read(emul_to_vcpu(ctxt), reg);
}

static void emulator_write_gpr(struct x86_emulate_ctxt *ctxt, unsigned reg, ulong val)
{
	kvm_register_write(emul_to_vcpu(ctxt), reg, val);
}

static void emulator_set_nmi_mask(struct x86_emulate_ctxt *ctxt, bool masked)
{
	kvm_x86_ops.set_nmi_mask(emul_to_vcpu(ctxt), masked);
}

static unsigned emulator_get_hflags(struct x86_emulate_ctxt *ctxt)
{
	return emul_to_vcpu(ctxt)->arch.hflags;
}

static void emulator_set_hflags(struct x86_emulate_ctxt *ctxt, unsigned emul_flags)
{
	emul_to_vcpu(ctxt)->arch.hflags = emul_flags;
}

static int emulator_pre_leave_smm(struct x86_emulate_ctxt *ctxt,
				  const char *smstate)
{
	return kvm_x86_ops.pre_leave_smm(emul_to_vcpu(ctxt), smstate);
}

static void emulator_post_leave_smm(struct x86_emulate_ctxt *ctxt)
{
	kvm_smm_changed(emul_to_vcpu(ctxt));
}

static int emulator_set_xcr(struct x86_emulate_ctxt *ctxt, u32 index, u64 xcr)
{
	return __kvm_set_xcr(emul_to_vcpu(ctxt), index, xcr);
}

static const struct x86_emulate_ops emulate_ops = {
	.read_gpr            = emulator_read_gpr,
	.write_gpr           = emulator_write_gpr,
	.read_std            = emulator_read_std,
	.write_std           = emulator_write_std,
	.read_phys           = kvm_read_guest_phys_system,
	.fetch               = kvm_fetch_guest_virt,
	.read_emulated       = emulator_read_emulated,
	.write_emulated      = emulator_write_emulated,
	.cmpxchg_emulated    = emulator_cmpxchg_emulated,
	.invlpg              = emulator_invlpg,
	.pio_in_emulated     = emulator_pio_in_emulated,
	.pio_out_emulated    = emulator_pio_out_emulated,
	.get_segment         = emulator_get_segment,
	.set_segment         = emulator_set_segment,
	.get_cached_segment_base = emulator_get_cached_segment_base,
	.get_gdt             = emulator_get_gdt,
	.get_idt	     = emulator_get_idt,
	.set_gdt             = emulator_set_gdt,
	.set_idt	     = emulator_set_idt,
	.get_cr              = emulator_get_cr,
	.set_cr              = emulator_set_cr,
	.cpl                 = emulator_get_cpl,
	.get_dr              = emulator_get_dr,
	.set_dr              = emulator_set_dr,
	.get_smbase          = emulator_get_smbase,
	.set_smbase          = emulator_set_smbase,
	.set_msr             = emulator_set_msr,
	.get_msr             = emulator_get_msr,
	.check_pmc	     = emulator_check_pmc,
	.read_pmc            = emulator_read_pmc,
	.halt                = emulator_halt,
	.wbinvd              = emulator_wbinvd,
	.fix_hypercall       = emulator_fix_hypercall,
	.intercept           = emulator_intercept,
	.get_cpuid           = emulator_get_cpuid,
	.guest_has_long_mode = emulator_guest_has_long_mode,
	.guest_has_movbe     = emulator_guest_has_movbe,
	.guest_has_fxsr      = emulator_guest_has_fxsr,
	.set_nmi_mask        = emulator_set_nmi_mask,
	.get_hflags          = emulator_get_hflags,
	.set_hflags          = emulator_set_hflags,
	.pre_leave_smm       = emulator_pre_leave_smm,
	.post_leave_smm      = emulator_post_leave_smm,
	.set_xcr             = emulator_set_xcr,
};

static void toggle_interruptibility(struct kvm_vcpu *vcpu, u32 mask)
{
	u32 int_shadow = kvm_x86_ops.get_interrupt_shadow(vcpu);
	/*
	 * an sti; sti; sequence only disable interrupts for the first
	 * instruction. So, if the last instruction, be it emulated or
	 * not, left the system with the INT_STI flag enabled, it
	 * means that the last instruction is an sti. We should not
	 * leave the flag on in this case. The same goes for mov ss
	 */
	if (int_shadow & mask)
		mask = 0;
	if (unlikely(int_shadow || mask)) {
		kvm_x86_ops.set_interrupt_shadow(vcpu, mask);
		if (!mask)
			kvm_make_request(KVM_REQ_EVENT, vcpu);
	}
}

static bool inject_emulated_exception(struct kvm_vcpu *vcpu)
{
	struct x86_emulate_ctxt *ctxt = vcpu->arch.emulate_ctxt;
	if (ctxt->exception.vector == PF_VECTOR)
		return kvm_inject_emulated_page_fault(vcpu, &ctxt->exception);

	if (ctxt->exception.error_code_valid)
		kvm_queue_exception_e(vcpu, ctxt->exception.vector,
				      ctxt->exception.error_code);
	else
		kvm_queue_exception(vcpu, ctxt->exception.vector);
	return false;
}

static struct x86_emulate_ctxt *alloc_emulate_ctxt(struct kvm_vcpu *vcpu)
{
	struct x86_emulate_ctxt *ctxt;

	ctxt = kmem_cache_zalloc(x86_emulator_cache, GFP_KERNEL_ACCOUNT);
	if (!ctxt) {
		pr_err("kvm: failed to allocate vcpu's emulator\n");
		return NULL;
	}

	ctxt->vcpu = vcpu;
	ctxt->ops = &emulate_ops;
	vcpu->arch.emulate_ctxt = ctxt;

	return ctxt;
}

static void init_emulate_ctxt(struct kvm_vcpu *vcpu)
{
	struct x86_emulate_ctxt *ctxt = vcpu->arch.emulate_ctxt;
	int cs_db, cs_l;

	kvm_x86_ops.get_cs_db_l_bits(vcpu, &cs_db, &cs_l);

	ctxt->gpa_available = false;
	ctxt->eflags = kvm_get_rflags(vcpu);
	ctxt->tf = (ctxt->eflags & X86_EFLAGS_TF) != 0;

	ctxt->eip = kvm_rip_read(vcpu);
	ctxt->mode = (!is_protmode(vcpu))		? X86EMUL_MODE_REAL :
		     (ctxt->eflags & X86_EFLAGS_VM)	? X86EMUL_MODE_VM86 :
		     (cs_l && is_long_mode(vcpu))	? X86EMUL_MODE_PROT64 :
		     cs_db				? X86EMUL_MODE_PROT32 :
							  X86EMUL_MODE_PROT16;
	BUILD_BUG_ON(HF_GUEST_MASK != X86EMUL_GUEST_MASK);
	BUILD_BUG_ON(HF_SMM_MASK != X86EMUL_SMM_MASK);
	BUILD_BUG_ON(HF_SMM_INSIDE_NMI_MASK != X86EMUL_SMM_INSIDE_NMI_MASK);

	init_decode_cache(ctxt);
	vcpu->arch.emulate_regs_need_sync_from_vcpu = false;
}

void kvm_inject_realmode_interrupt(struct kvm_vcpu *vcpu, int irq, int inc_eip)
{
	struct x86_emulate_ctxt *ctxt = vcpu->arch.emulate_ctxt;
	int ret;

	init_emulate_ctxt(vcpu);

	ctxt->op_bytes = 2;
	ctxt->ad_bytes = 2;
	ctxt->_eip = ctxt->eip + inc_eip;
	ret = emulate_int_real(ctxt, irq);

	if (ret != X86EMUL_CONTINUE) {
		kvm_make_request(KVM_REQ_TRIPLE_FAULT, vcpu);
	} else {
		ctxt->eip = ctxt->_eip;
		kvm_rip_write(vcpu, ctxt->eip);
		kvm_set_rflags(vcpu, ctxt->eflags);
	}
}
EXPORT_SYMBOL_GPL(kvm_inject_realmode_interrupt);

static int handle_emulation_failure(struct kvm_vcpu *vcpu, int emulation_type)
{
	++vcpu->stat.insn_emulation_fail;
	trace_kvm_emulate_insn_failed(vcpu);

	if (emulation_type & EMULTYPE_VMWARE_GP) {
		kvm_queue_exception_e(vcpu, GP_VECTOR, 0);
		return 1;
	}

	if (emulation_type & EMULTYPE_SKIP) {
		vcpu->run->exit_reason = KVM_EXIT_INTERNAL_ERROR;
		vcpu->run->internal.suberror = KVM_INTERNAL_ERROR_EMULATION;
		vcpu->run->internal.ndata = 0;
		return 0;
	}

	kvm_queue_exception(vcpu, UD_VECTOR);

	if (!is_guest_mode(vcpu) && kvm_x86_ops.get_cpl(vcpu) == 0) {
		vcpu->run->exit_reason = KVM_EXIT_INTERNAL_ERROR;
		vcpu->run->internal.suberror = KVM_INTERNAL_ERROR_EMULATION;
		vcpu->run->internal.ndata = 0;
		return 0;
	}

	return 1;
}

static bool reexecute_instruction(struct kvm_vcpu *vcpu, gpa_t cr2_or_gpa,
				  bool write_fault_to_shadow_pgtable,
				  int emulation_type)
{
	gpa_t gpa = cr2_or_gpa;
	kvm_pfn_t pfn;

	if (!(emulation_type & EMULTYPE_ALLOW_RETRY_PF))
		return false;

	if (WARN_ON_ONCE(is_guest_mode(vcpu)) ||
	    WARN_ON_ONCE(!(emulation_type & EMULTYPE_PF)))
		return false;

	if (!vcpu->arch.mmu->direct_map) {
		/*
		 * Write permission should be allowed since only
		 * write access need to be emulated.
		 */
		gpa = kvm_mmu_gva_to_gpa_write(vcpu, cr2_or_gpa, NULL);

		/*
		 * If the mapping is invalid in guest, let cpu retry
		 * it to generate fault.
		 */
		if (gpa == UNMAPPED_GVA)
			return true;
	}

	/*
	 * Do not retry the unhandleable instruction if it faults on the
	 * readonly host memory, otherwise it will goto a infinite loop:
	 * retry instruction -> write #PF -> emulation fail -> retry
	 * instruction -> ...
	 */
	pfn = gfn_to_pfn(vcpu->kvm, gpa_to_gfn(gpa));

	/*
	 * If the instruction failed on the error pfn, it can not be fixed,
	 * report the error to userspace.
	 */
	if (is_error_noslot_pfn(pfn))
		return false;

	kvm_release_pfn_clean(pfn);

	/* The instructions are well-emulated on direct mmu. */
	if (vcpu->arch.mmu->direct_map) {
		unsigned int indirect_shadow_pages;

		spin_lock(&vcpu->kvm->mmu_lock);
		indirect_shadow_pages = vcpu->kvm->arch.indirect_shadow_pages;
		spin_unlock(&vcpu->kvm->mmu_lock);

		if (indirect_shadow_pages)
			kvm_mmu_unprotect_page(vcpu->kvm, gpa_to_gfn(gpa));

		return true;
	}

	/*
	 * if emulation was due to access to shadowed page table
	 * and it failed try to unshadow page and re-enter the
	 * guest to let CPU execute the instruction.
	 */
	kvm_mmu_unprotect_page(vcpu->kvm, gpa_to_gfn(gpa));

	/*
	 * If the access faults on its page table, it can not
	 * be fixed by unprotecting shadow page and it should
	 * be reported to userspace.
	 */
	return !write_fault_to_shadow_pgtable;
}

static bool retry_instruction(struct x86_emulate_ctxt *ctxt,
			      gpa_t cr2_or_gpa,  int emulation_type)
{
	struct kvm_vcpu *vcpu = emul_to_vcpu(ctxt);
	unsigned long last_retry_eip, last_retry_addr, gpa = cr2_or_gpa;

	last_retry_eip = vcpu->arch.last_retry_eip;
	last_retry_addr = vcpu->arch.last_retry_addr;

	/*
	 * If the emulation is caused by #PF and it is non-page_table
	 * writing instruction, it means the VM-EXIT is caused by shadow
	 * page protected, we can zap the shadow page and retry this
	 * instruction directly.
	 *
	 * Note: if the guest uses a non-page-table modifying instruction
	 * on the PDE that points to the instruction, then we will unmap
	 * the instruction and go to an infinite loop. So, we cache the
	 * last retried eip and the last fault address, if we meet the eip
	 * and the address again, we can break out of the potential infinite
	 * loop.
	 */
	vcpu->arch.last_retry_eip = vcpu->arch.last_retry_addr = 0;

	if (!(emulation_type & EMULTYPE_ALLOW_RETRY_PF))
		return false;

	if (WARN_ON_ONCE(is_guest_mode(vcpu)) ||
	    WARN_ON_ONCE(!(emulation_type & EMULTYPE_PF)))
		return false;

	if (x86_page_table_writing_insn(ctxt))
		return false;

	if (ctxt->eip == last_retry_eip && last_retry_addr == cr2_or_gpa)
		return false;

	vcpu->arch.last_retry_eip = ctxt->eip;
	vcpu->arch.last_retry_addr = cr2_or_gpa;

	if (!vcpu->arch.mmu->direct_map)
		gpa = kvm_mmu_gva_to_gpa_write(vcpu, cr2_or_gpa, NULL);

	kvm_mmu_unprotect_page(vcpu->kvm, gpa_to_gfn(gpa));

	return true;
}

static int complete_emulated_mmio(struct kvm_vcpu *vcpu);
static int complete_emulated_pio(struct kvm_vcpu *vcpu);

static void kvm_smm_changed(struct kvm_vcpu *vcpu)
{
	if (!(vcpu->arch.hflags & HF_SMM_MASK)) {
		/* This is a good place to trace that we are exiting SMM.  */
		trace_kvm_enter_smm(vcpu->vcpu_id, vcpu->arch.smbase, false);

		/* Process a latched INIT or SMI, if any.  */
		kvm_make_request(KVM_REQ_EVENT, vcpu);
	}

	kvm_mmu_reset_context(vcpu);
}

static int kvm_vcpu_check_hw_bp(unsigned long addr, u32 type, u32 dr7,
				unsigned long *db)
{
	u32 dr6 = 0;
	int i;
	u32 enable, rwlen;

	enable = dr7;
	rwlen = dr7 >> 16;
	for (i = 0; i < 4; i++, enable >>= 2, rwlen >>= 4)
		if ((enable & 3) && (rwlen & 15) == type && db[i] == addr)
			dr6 |= (1 << i);
	return dr6;
}

static int kvm_vcpu_do_singlestep(struct kvm_vcpu *vcpu)
{
	struct kvm_run *kvm_run = vcpu->run;

	if (vcpu->guest_debug & KVM_GUESTDBG_SINGLESTEP) {
		kvm_run->debug.arch.dr6 = DR6_BS | DR6_FIXED_1 | DR6_RTM;
		kvm_run->debug.arch.pc = kvm_get_linear_rip(vcpu);
		kvm_run->debug.arch.exception = DB_VECTOR;
		kvm_run->exit_reason = KVM_EXIT_DEBUG;
		return 0;
	}
	kvm_queue_exception_p(vcpu, DB_VECTOR, DR6_BS);
	return 1;
}

int kvm_skip_emulated_instruction(struct kvm_vcpu *vcpu)
{
	unsigned long rflags = kvm_x86_ops.get_rflags(vcpu);
	int r;

	r = kvm_x86_ops.skip_emulated_instruction(vcpu);
	if (unlikely(!r))
		return 0;

	/*
	 * rflags is the old, "raw" value of the flags.  The new value has
	 * not been saved yet.
	 *
	 * This is correct even for TF set by the guest, because "the
	 * processor will not generate this exception after the instruction
	 * that sets the TF flag".
	 */
	if (unlikely(rflags & X86_EFLAGS_TF))
		r = kvm_vcpu_do_singlestep(vcpu);
	return r;
}
EXPORT_SYMBOL_GPL(kvm_skip_emulated_instruction);

static bool kvm_vcpu_check_breakpoint(struct kvm_vcpu *vcpu, int *r)
{
	if (unlikely(vcpu->guest_debug & KVM_GUESTDBG_USE_HW_BP) &&
	    (vcpu->arch.guest_debug_dr7 & DR7_BP_EN_MASK)) {
		struct kvm_run *kvm_run = vcpu->run;
		unsigned long eip = kvm_get_linear_rip(vcpu);
		u32 dr6 = kvm_vcpu_check_hw_bp(eip, 0,
					   vcpu->arch.guest_debug_dr7,
					   vcpu->arch.eff_db);

		if (dr6 != 0) {
			kvm_run->debug.arch.dr6 = dr6 | DR6_FIXED_1 | DR6_RTM;
			kvm_run->debug.arch.pc = eip;
			kvm_run->debug.arch.exception = DB_VECTOR;
			kvm_run->exit_reason = KVM_EXIT_DEBUG;
			*r = 0;
			return true;
		}
	}

	if (unlikely(vcpu->arch.dr7 & DR7_BP_EN_MASK) &&
	    !(kvm_get_rflags(vcpu) & X86_EFLAGS_RF)) {
		unsigned long eip = kvm_get_linear_rip(vcpu);
		u32 dr6 = kvm_vcpu_check_hw_bp(eip, 0,
					   vcpu->arch.dr7,
					   vcpu->arch.db);

		if (dr6 != 0) {
			kvm_queue_exception_p(vcpu, DB_VECTOR, dr6);
			*r = 1;
			return true;
		}
	}

	return false;
}

static bool is_vmware_backdoor_opcode(struct x86_emulate_ctxt *ctxt)
{
	switch (ctxt->opcode_len) {
	case 1:
		switch (ctxt->b) {
		case 0xe4:	/* IN */
		case 0xe5:
		case 0xec:
		case 0xed:
		case 0xe6:	/* OUT */
		case 0xe7:
		case 0xee:
		case 0xef:
		case 0x6c:	/* INS */
		case 0x6d:
		case 0x6e:	/* OUTS */
		case 0x6f:
			return true;
		}
		break;
	case 2:
		switch (ctxt->b) {
		case 0x33:	/* RDPMC */
			return true;
		}
		break;
	}

	return false;
}

int x86_emulate_instruction(struct kvm_vcpu *vcpu, gpa_t cr2_or_gpa,
			    int emulation_type, void *insn, int insn_len)
{
	int r;
	struct x86_emulate_ctxt *ctxt = vcpu->arch.emulate_ctxt;
	bool writeback = true;
	bool write_fault_to_spt;

	if (unlikely(!kvm_x86_ops.can_emulate_instruction(vcpu, insn, insn_len)))
		return 1;

	vcpu->arch.l1tf_flush_l1d = true;

	/*
	 * Clear write_fault_to_shadow_pgtable here to ensure it is
	 * never reused.
	 */
	write_fault_to_spt = vcpu->arch.write_fault_to_shadow_pgtable;
	vcpu->arch.write_fault_to_shadow_pgtable = false;
	kvm_clear_exception_queue(vcpu);

	if (!(emulation_type & EMULTYPE_NO_DECODE)) {
		init_emulate_ctxt(vcpu);

		/*
		 * We will reenter on the same instruction since
		 * we do not set complete_userspace_io.  This does not
		 * handle watchpoints yet, those would be handled in
		 * the emulate_ops.
		 */
		if (!(emulation_type & EMULTYPE_SKIP) &&
		    kvm_vcpu_check_breakpoint(vcpu, &r))
			return r;

		ctxt->interruptibility = 0;
		ctxt->have_exception = false;
		ctxt->exception.vector = -1;
		ctxt->perm_ok = false;

		ctxt->ud = emulation_type & EMULTYPE_TRAP_UD;

		r = x86_decode_insn(ctxt, insn, insn_len);

		trace_kvm_emulate_insn_start(vcpu);
		++vcpu->stat.insn_emulation;
		if (r != EMULATION_OK)  {
			if ((emulation_type & EMULTYPE_TRAP_UD) ||
			    (emulation_type & EMULTYPE_TRAP_UD_FORCED)) {
				kvm_queue_exception(vcpu, UD_VECTOR);
				return 1;
			}
			if (reexecute_instruction(vcpu, cr2_or_gpa,
						  write_fault_to_spt,
						  emulation_type))
				return 1;
			if (ctxt->have_exception) {
				/*
				 * #UD should result in just EMULATION_FAILED, and trap-like
				 * exception should not be encountered during decode.
				 */
				WARN_ON_ONCE(ctxt->exception.vector == UD_VECTOR ||
					     exception_type(ctxt->exception.vector) == EXCPT_TRAP);
				inject_emulated_exception(vcpu);
				return 1;
			}
			return handle_emulation_failure(vcpu, emulation_type);
		}
	}

	if ((emulation_type & EMULTYPE_VMWARE_GP) &&
	    !is_vmware_backdoor_opcode(ctxt)) {
		kvm_queue_exception_e(vcpu, GP_VECTOR, 0);
		return 1;
	}

	/*
	 * Note, EMULTYPE_SKIP is intended for use *only* by vendor callbacks
	 * for kvm_skip_emulated_instruction().  The caller is responsible for
	 * updating interruptibility state and injecting single-step #DBs.
	 */
	if (emulation_type & EMULTYPE_SKIP) {
		kvm_rip_write(vcpu, ctxt->_eip);
		if (ctxt->eflags & X86_EFLAGS_RF)
			kvm_set_rflags(vcpu, ctxt->eflags & ~X86_EFLAGS_RF);
		return 1;
	}

	if (retry_instruction(ctxt, cr2_or_gpa, emulation_type))
		return 1;

	/* this is needed for vmware backdoor interface to work since it
	   changes registers values  during IO operation */
	if (vcpu->arch.emulate_regs_need_sync_from_vcpu) {
		vcpu->arch.emulate_regs_need_sync_from_vcpu = false;
		emulator_invalidate_register_cache(ctxt);
	}

restart:
	if (emulation_type & EMULTYPE_PF) {
		/* Save the faulting GPA (cr2) in the address field */
		ctxt->exception.address = cr2_or_gpa;

		/* With shadow page tables, cr2 contains a GVA or nGPA. */
		if (vcpu->arch.mmu->direct_map) {
			ctxt->gpa_available = true;
			ctxt->gpa_val = cr2_or_gpa;
		}
	} else {
		/* Sanitize the address out of an abundance of paranoia. */
		ctxt->exception.address = 0;
	}

	r = x86_emulate_insn(ctxt);

	if (r == EMULATION_INTERCEPTED)
		return 1;

	if (r == EMULATION_FAILED) {
		if (reexecute_instruction(vcpu, cr2_or_gpa, write_fault_to_spt,
					emulation_type))
			return 1;

		return handle_emulation_failure(vcpu, emulation_type);
	}

	if (ctxt->have_exception) {
		r = 1;
		if (inject_emulated_exception(vcpu))
			return r;
	} else if (vcpu->arch.pio.count) {
		if (!vcpu->arch.pio.in) {
			/* FIXME: return into emulator if single-stepping.  */
			vcpu->arch.pio.count = 0;
		} else {
			writeback = false;
			vcpu->arch.complete_userspace_io = complete_emulated_pio;
		}
		r = 0;
	} else if (vcpu->mmio_needed) {
		++vcpu->stat.mmio_exits;

		if (!vcpu->mmio_is_write)
			writeback = false;
		r = 0;
		vcpu->arch.complete_userspace_io = complete_emulated_mmio;
	} else if (r == EMULATION_RESTART)
		goto restart;
	else
		r = 1;

	if (writeback) {
		unsigned long rflags = kvm_x86_ops.get_rflags(vcpu);
		toggle_interruptibility(vcpu, ctxt->interruptibility);
		vcpu->arch.emulate_regs_need_sync_to_vcpu = false;
		if (!ctxt->have_exception ||
		    exception_type(ctxt->exception.vector) == EXCPT_TRAP) {
			kvm_rip_write(vcpu, ctxt->eip);
			if (r && (ctxt->tf || (vcpu->guest_debug & KVM_GUESTDBG_SINGLESTEP)))
				r = kvm_vcpu_do_singlestep(vcpu);
			if (kvm_x86_ops.update_emulated_instruction)
				kvm_x86_ops.update_emulated_instruction(vcpu);
			__kvm_set_rflags(vcpu, ctxt->eflags);
		}

		/*
		 * For STI, interrupts are shadowed; so KVM_REQ_EVENT will
		 * do nothing, and it will be requested again as soon as
		 * the shadow expires.  But we still need to check here,
		 * because POPF has no interrupt shadow.
		 */
		if (unlikely((ctxt->eflags & ~rflags) & X86_EFLAGS_IF))
			kvm_make_request(KVM_REQ_EVENT, vcpu);
	} else
		vcpu->arch.emulate_regs_need_sync_to_vcpu = true;

	return r;
}

int kvm_emulate_instruction(struct kvm_vcpu *vcpu, int emulation_type)
{
	return x86_emulate_instruction(vcpu, 0, emulation_type, NULL, 0);
}
EXPORT_SYMBOL_GPL(kvm_emulate_instruction);

int kvm_emulate_instruction_from_buffer(struct kvm_vcpu *vcpu,
					void *insn, int insn_len)
{
	return x86_emulate_instruction(vcpu, 0, 0, insn, insn_len);
}
EXPORT_SYMBOL_GPL(kvm_emulate_instruction_from_buffer);

static int complete_fast_pio_out_port_0x7e(struct kvm_vcpu *vcpu)
{
	vcpu->arch.pio.count = 0;
	return 1;
}

static int complete_fast_pio_out(struct kvm_vcpu *vcpu)
{
	vcpu->arch.pio.count = 0;

	if (unlikely(!kvm_is_linear_rip(vcpu, vcpu->arch.pio.linear_rip)))
		return 1;

	return kvm_skip_emulated_instruction(vcpu);
}

static int kvm_fast_pio_out(struct kvm_vcpu *vcpu, int size,
			    unsigned short port)
{
	unsigned long val = kvm_rax_read(vcpu);
	int ret = emulator_pio_out(vcpu, size, port, &val, 1);

	if (ret)
		return ret;

	/*
	 * Workaround userspace that relies on old KVM behavior of %rip being
	 * incremented prior to exiting to userspace to handle "OUT 0x7e".
	 */
	if (port == 0x7e &&
	    kvm_check_has_quirk(vcpu->kvm, KVM_X86_QUIRK_OUT_7E_INC_RIP)) {
		vcpu->arch.complete_userspace_io =
			complete_fast_pio_out_port_0x7e;
		kvm_skip_emulated_instruction(vcpu);
	} else {
		vcpu->arch.pio.linear_rip = kvm_get_linear_rip(vcpu);
		vcpu->arch.complete_userspace_io = complete_fast_pio_out;
	}
	return 0;
}

static int complete_fast_pio_in(struct kvm_vcpu *vcpu)
{
	unsigned long val;

	/* We should only ever be called with arch.pio.count equal to 1 */
	BUG_ON(vcpu->arch.pio.count != 1);

	if (unlikely(!kvm_is_linear_rip(vcpu, vcpu->arch.pio.linear_rip))) {
		vcpu->arch.pio.count = 0;
		return 1;
	}

	/* For size less than 4 we merge, else we zero extend */
	val = (vcpu->arch.pio.size < 4) ? kvm_rax_read(vcpu) : 0;

	/*
	 * Since vcpu->arch.pio.count == 1 let emulator_pio_in perform
	 * the copy and tracing
	 */
	emulator_pio_in(vcpu, vcpu->arch.pio.size, vcpu->arch.pio.port, &val, 1);
	kvm_rax_write(vcpu, val);

	return kvm_skip_emulated_instruction(vcpu);
}

static int kvm_fast_pio_in(struct kvm_vcpu *vcpu, int size,
			   unsigned short port)
{
	unsigned long val;
	int ret;

	/* For size less than 4 we merge, else we zero extend */
	val = (size < 4) ? kvm_rax_read(vcpu) : 0;

	ret = emulator_pio_in(vcpu, size, port, &val, 1);
	if (ret) {
		kvm_rax_write(vcpu, val);
		return ret;
	}

	vcpu->arch.pio.linear_rip = kvm_get_linear_rip(vcpu);
	vcpu->arch.complete_userspace_io = complete_fast_pio_in;

	return 0;
}

int kvm_fast_pio(struct kvm_vcpu *vcpu, int size, unsigned short port, int in)
{
	int ret;

	if (in)
		ret = kvm_fast_pio_in(vcpu, size, port);
	else
		ret = kvm_fast_pio_out(vcpu, size, port);
	return ret && kvm_skip_emulated_instruction(vcpu);
}
EXPORT_SYMBOL_GPL(kvm_fast_pio);

static int kvmclock_cpu_down_prep(unsigned int cpu)
{
	__this_cpu_write(cpu_tsc_khz, 0);
	return 0;
}

static void tsc_khz_changed(void *data)
{
	struct cpufreq_freqs *freq = data;
	unsigned long khz = 0;

	if (data)
		khz = freq->new;
	else if (!boot_cpu_has(X86_FEATURE_CONSTANT_TSC))
		khz = cpufreq_quick_get(raw_smp_processor_id());
	if (!khz)
		khz = tsc_khz;
	__this_cpu_write(cpu_tsc_khz, khz);
}

#ifdef CONFIG_X86_64
static void kvm_hyperv_tsc_notifier(void)
{
	struct kvm *kvm;
	struct kvm_vcpu *vcpu;
	int cpu;

	mutex_lock(&kvm_lock);
	list_for_each_entry(kvm, &vm_list, vm_list)
		kvm_make_mclock_inprogress_request(kvm);

	hyperv_stop_tsc_emulation();

	/* TSC frequency always matches when on Hyper-V */
	for_each_present_cpu(cpu)
		per_cpu(cpu_tsc_khz, cpu) = tsc_khz;
	kvm_max_guest_tsc_khz = tsc_khz;

	list_for_each_entry(kvm, &vm_list, vm_list) {
		struct kvm_arch *ka = &kvm->arch;

		spin_lock(&ka->pvclock_gtod_sync_lock);

		pvclock_update_vm_gtod_copy(kvm);

		kvm_for_each_vcpu(cpu, vcpu, kvm)
			kvm_make_request(KVM_REQ_CLOCK_UPDATE, vcpu);

		kvm_for_each_vcpu(cpu, vcpu, kvm)
			kvm_clear_request(KVM_REQ_MCLOCK_INPROGRESS, vcpu);

		spin_unlock(&ka->pvclock_gtod_sync_lock);
	}
	mutex_unlock(&kvm_lock);
}
#endif

static void __kvmclock_cpufreq_notifier(struct cpufreq_freqs *freq, int cpu)
{
	struct kvm *kvm;
	struct kvm_vcpu *vcpu;
	int i, send_ipi = 0;

	/*
	 * We allow guests to temporarily run on slowing clocks,
	 * provided we notify them after, or to run on accelerating
	 * clocks, provided we notify them before.  Thus time never
	 * goes backwards.
	 *
	 * However, we have a problem.  We can't atomically update
	 * the frequency of a given CPU from this function; it is
	 * merely a notifier, which can be called from any CPU.
	 * Changing the TSC frequency at arbitrary points in time
	 * requires a recomputation of local variables related to
	 * the TSC for each VCPU.  We must flag these local variables
	 * to be updated and be sure the update takes place with the
	 * new frequency before any guests proceed.
	 *
	 * Unfortunately, the combination of hotplug CPU and frequency
	 * change creates an intractable locking scenario; the order
	 * of when these callouts happen is undefined with respect to
	 * CPU hotplug, and they can race with each other.  As such,
	 * merely setting per_cpu(cpu_tsc_khz) = X during a hotadd is
	 * undefined; you can actually have a CPU frequency change take
	 * place in between the computation of X and the setting of the
	 * variable.  To protect against this problem, all updates of
	 * the per_cpu tsc_khz variable are done in an interrupt
	 * protected IPI, and all callers wishing to update the value
	 * must wait for a synchronous IPI to complete (which is trivial
	 * if the caller is on the CPU already).  This establishes the
	 * necessary total order on variable updates.
	 *
	 * Note that because a guest time update may take place
	 * anytime after the setting of the VCPU's request bit, the
	 * correct TSC value must be set before the request.  However,
	 * to ensure the update actually makes it to any guest which
	 * starts running in hardware virtualization between the set
	 * and the acquisition of the spinlock, we must also ping the
	 * CPU after setting the request bit.
	 *
	 */

	smp_call_function_single(cpu, tsc_khz_changed, freq, 1);

	mutex_lock(&kvm_lock);
	list_for_each_entry(kvm, &vm_list, vm_list) {
		kvm_for_each_vcpu(i, vcpu, kvm) {
			if (vcpu->cpu != cpu)
				continue;
			kvm_make_request(KVM_REQ_CLOCK_UPDATE, vcpu);
			if (vcpu->cpu != raw_smp_processor_id())
				send_ipi = 1;
		}
	}
	mutex_unlock(&kvm_lock);

	if (freq->old < freq->new && send_ipi) {
		/*
		 * We upscale the frequency.  Must make the guest
		 * doesn't see old kvmclock values while running with
		 * the new frequency, otherwise we risk the guest sees
		 * time go backwards.
		 *
		 * In case we update the frequency for another cpu
		 * (which might be in guest context) send an interrupt
		 * to kick the cpu out of guest context.  Next time
		 * guest context is entered kvmclock will be updated,
		 * so the guest will not see stale values.
		 */
		smp_call_function_single(cpu, tsc_khz_changed, freq, 1);
	}
}

static int kvmclock_cpufreq_notifier(struct notifier_block *nb, unsigned long val,
				     void *data)
{
	struct cpufreq_freqs *freq = data;
	int cpu;

	if (val == CPUFREQ_PRECHANGE && freq->old > freq->new)
		return 0;
	if (val == CPUFREQ_POSTCHANGE && freq->old < freq->new)
		return 0;

	for_each_cpu(cpu, freq->policy->cpus)
		__kvmclock_cpufreq_notifier(freq, cpu);

	return 0;
}

static struct notifier_block kvmclock_cpufreq_notifier_block = {
	.notifier_call  = kvmclock_cpufreq_notifier
};

static int kvmclock_cpu_online(unsigned int cpu)
{
	tsc_khz_changed(NULL);
	return 0;
}

static void kvm_timer_init(void)
{
	max_tsc_khz = tsc_khz;

	if (!boot_cpu_has(X86_FEATURE_CONSTANT_TSC)) {
#ifdef CONFIG_CPU_FREQ
		struct cpufreq_policy *policy;
		int cpu;

		cpu = get_cpu();
		policy = cpufreq_cpu_get(cpu);
		if (policy) {
			if (policy->cpuinfo.max_freq)
				max_tsc_khz = policy->cpuinfo.max_freq;
			cpufreq_cpu_put(policy);
		}
		put_cpu();
#endif
		cpufreq_register_notifier(&kvmclock_cpufreq_notifier_block,
					  CPUFREQ_TRANSITION_NOTIFIER);
	}

	cpuhp_setup_state(CPUHP_AP_X86_KVM_CLK_ONLINE, "x86/kvm/clk:online",
			  kvmclock_cpu_online, kvmclock_cpu_down_prep);
}

DEFINE_PER_CPU(struct kvm_vcpu *, current_vcpu);
EXPORT_PER_CPU_SYMBOL_GPL(current_vcpu);

int kvm_is_in_guest(void)
{
	return __this_cpu_read(current_vcpu) != NULL;
}

static int kvm_is_user_mode(void)
{
	int user_mode = 3;

	if (__this_cpu_read(current_vcpu))
		user_mode = kvm_x86_ops.get_cpl(__this_cpu_read(current_vcpu));

	return user_mode != 0;
}

static unsigned long kvm_get_guest_ip(void)
{
	unsigned long ip = 0;

	if (__this_cpu_read(current_vcpu))
		ip = kvm_rip_read(__this_cpu_read(current_vcpu));

	return ip;
}

static void kvm_handle_intel_pt_intr(void)
{
	struct kvm_vcpu *vcpu = __this_cpu_read(current_vcpu);

	kvm_make_request(KVM_REQ_PMI, vcpu);
	__set_bit(MSR_CORE_PERF_GLOBAL_OVF_CTRL_TRACE_TOPA_PMI_BIT,
			(unsigned long *)&vcpu->arch.pmu.global_status);
}

static struct perf_guest_info_callbacks kvm_guest_cbs = {
	.is_in_guest		= kvm_is_in_guest,
	.is_user_mode		= kvm_is_user_mode,
	.get_guest_ip		= kvm_get_guest_ip,
	.handle_intel_pt_intr	= kvm_handle_intel_pt_intr,
};

#ifdef CONFIG_X86_64
static void pvclock_gtod_update_fn(struct work_struct *work)
{
	struct kvm *kvm;

	struct kvm_vcpu *vcpu;
	int i;

	mutex_lock(&kvm_lock);
	list_for_each_entry(kvm, &vm_list, vm_list)
		kvm_for_each_vcpu(i, vcpu, kvm)
			kvm_make_request(KVM_REQ_MASTERCLOCK_UPDATE, vcpu);
	atomic_set(&kvm_guest_has_master_clock, 0);
	mutex_unlock(&kvm_lock);
}

static DECLARE_WORK(pvclock_gtod_work, pvclock_gtod_update_fn);

/*
 * Notification about pvclock gtod data update.
 */
static int pvclock_gtod_notify(struct notifier_block *nb, unsigned long unused,
			       void *priv)
{
	struct pvclock_gtod_data *gtod = &pvclock_gtod_data;
	struct timekeeper *tk = priv;

	update_pvclock_gtod(tk);

	/* disable master clock if host does not trust, or does not
	 * use, TSC based clocksource.
	 */
	if (!gtod_is_based_on_tsc(gtod->clock.vclock_mode) &&
	    atomic_read(&kvm_guest_has_master_clock) != 0)
		queue_work(system_long_wq, &pvclock_gtod_work);

	return 0;
}

static struct notifier_block pvclock_gtod_notifier = {
	.notifier_call = pvclock_gtod_notify,
};
#endif

int kvm_arch_init(void *opaque)
{
	struct kvm_x86_init_ops *ops = opaque;
	int r;

	if (kvm_x86_ops.hardware_enable) {
		printk(KERN_ERR "kvm: already loaded the other module\n");
		r = -EEXIST;
		goto out;
	}

	if (!ops->cpu_has_kvm_support()) {
		pr_err_ratelimited("kvm: no hardware support\n");
		r = -EOPNOTSUPP;
		goto out;
	}
	if (ops->disabled_by_bios()) {
		pr_err_ratelimited("kvm: disabled by bios\n");
		r = -EOPNOTSUPP;
		goto out;
	}

	/*
	 * KVM explicitly assumes that the guest has an FPU and
	 * FXSAVE/FXRSTOR. For example, the KVM_GET_FPU explicitly casts the
	 * vCPU's FPU state as a fxregs_state struct.
	 */
	if (!boot_cpu_has(X86_FEATURE_FPU) || !boot_cpu_has(X86_FEATURE_FXSR)) {
		printk(KERN_ERR "kvm: inadequate fpu\n");
		r = -EOPNOTSUPP;
		goto out;
	}

	r = -ENOMEM;
	x86_fpu_cache = kmem_cache_create("x86_fpu", sizeof(struct fpu),
					  __alignof__(struct fpu), SLAB_ACCOUNT,
					  NULL);
	if (!x86_fpu_cache) {
		printk(KERN_ERR "kvm: failed to allocate cache for x86 fpu\n");
		goto out;
	}

	x86_emulator_cache = kvm_alloc_emulator_cache();
	if (!x86_emulator_cache) {
		pr_err("kvm: failed to allocate cache for x86 emulator\n");
		goto out_free_x86_fpu_cache;
	}

	user_return_msrs = alloc_percpu(struct kvm_user_return_msrs);
	if (!user_return_msrs) {
		printk(KERN_ERR "kvm: failed to allocate percpu kvm_user_return_msrs\n");
		goto out_free_x86_emulator_cache;
	}

	r = kvm_mmu_module_init();
	if (r)
		goto out_free_percpu;

	kvm_mmu_set_mask_ptes(PT_USER_MASK, PT_ACCESSED_MASK,
			PT_DIRTY_MASK, PT64_NX_MASK, 0,
			PT_PRESENT_MASK, 0, sme_me_mask);
	kvm_timer_init();

	perf_register_guest_info_callbacks(&kvm_guest_cbs);

	if (boot_cpu_has(X86_FEATURE_XSAVE)) {
		host_xcr0 = xgetbv(XCR_XFEATURE_ENABLED_MASK);
		supported_xcr0 = host_xcr0 & KVM_SUPPORTED_XCR0;
	}

	kvm_lapic_init();
	if (pi_inject_timer == -1)
		pi_inject_timer = housekeeping_enabled(HK_FLAG_TIMER);
#ifdef CONFIG_X86_64
	pvclock_gtod_register_notifier(&pvclock_gtod_notifier);

	if (hypervisor_is_type(X86_HYPER_MS_HYPERV))
		set_hv_tscchange_cb(kvm_hyperv_tsc_notifier);
#endif

	return 0;

out_free_percpu:
	free_percpu(user_return_msrs);
out_free_x86_emulator_cache:
	kmem_cache_destroy(x86_emulator_cache);
out_free_x86_fpu_cache:
	kmem_cache_destroy(x86_fpu_cache);
out:
	return r;
}

void kvm_arch_exit(void)
{
#ifdef CONFIG_X86_64
	if (hypervisor_is_type(X86_HYPER_MS_HYPERV))
		clear_hv_tscchange_cb();
#endif
	kvm_lapic_exit();
	perf_unregister_guest_info_callbacks(&kvm_guest_cbs);

	if (!boot_cpu_has(X86_FEATURE_CONSTANT_TSC))
		cpufreq_unregister_notifier(&kvmclock_cpufreq_notifier_block,
					    CPUFREQ_TRANSITION_NOTIFIER);
	cpuhp_remove_state_nocalls(CPUHP_AP_X86_KVM_CLK_ONLINE);
#ifdef CONFIG_X86_64
	pvclock_gtod_unregister_notifier(&pvclock_gtod_notifier);
#endif
	kvm_x86_ops.hardware_enable = NULL;
	kvm_mmu_module_exit();
	free_percpu(user_return_msrs);
	kmem_cache_destroy(x86_fpu_cache);
}

int kvm_vcpu_halt(struct kvm_vcpu *vcpu)
{
	++vcpu->stat.halt_exits;
	if (lapic_in_kernel(vcpu)) {
		vcpu->arch.mp_state = KVM_MP_STATE_HALTED;
		return 1;
	} else {
		vcpu->run->exit_reason = KVM_EXIT_HLT;
		return 0;
	}
}
EXPORT_SYMBOL_GPL(kvm_vcpu_halt);

int kvm_emulate_halt(struct kvm_vcpu *vcpu)
{
	int ret = kvm_skip_emulated_instruction(vcpu);
	/*
	 * TODO: we might be squashing a GUESTDBG_SINGLESTEP-triggered
	 * KVM_EXIT_DEBUG here.
	 */
	return kvm_vcpu_halt(vcpu) && ret;
}
EXPORT_SYMBOL_GPL(kvm_emulate_halt);

#ifdef CONFIG_X86_64
static int kvm_pv_clock_pairing(struct kvm_vcpu *vcpu, gpa_t paddr,
			        unsigned long clock_type)
{
	struct kvm_clock_pairing clock_pairing;
	struct timespec64 ts;
	u64 cycle;
	int ret;

	if (clock_type != KVM_CLOCK_PAIRING_WALLCLOCK)
		return -KVM_EOPNOTSUPP;

	if (kvm_get_walltime_and_clockread(&ts, &cycle) == false)
		return -KVM_EOPNOTSUPP;

	clock_pairing.sec = ts.tv_sec;
	clock_pairing.nsec = ts.tv_nsec;
	clock_pairing.tsc = kvm_read_l1_tsc(vcpu, cycle);
	clock_pairing.flags = 0;
	memset(&clock_pairing.pad, 0, sizeof(clock_pairing.pad));

	ret = 0;
	if (kvm_write_guest(vcpu->kvm, paddr, &clock_pairing,
			    sizeof(struct kvm_clock_pairing)))
		ret = -KVM_EFAULT;

	return ret;
}
#endif

/*
 * kvm_pv_kick_cpu_op:  Kick a vcpu.
 *
 * @apicid - apicid of vcpu to be kicked.
 */
static void kvm_pv_kick_cpu_op(struct kvm *kvm, unsigned long flags, int apicid)
{
	struct kvm_lapic_irq lapic_irq;

	lapic_irq.shorthand = APIC_DEST_NOSHORT;
	lapic_irq.dest_mode = APIC_DEST_PHYSICAL;
	lapic_irq.level = 0;
	lapic_irq.dest_id = apicid;
	lapic_irq.msi_redir_hint = false;

	lapic_irq.delivery_mode = APIC_DM_REMRD;
	kvm_irq_delivery_to_apic(kvm, NULL, &lapic_irq, NULL);
}

bool kvm_apicv_activated(struct kvm *kvm)
{
	return (READ_ONCE(kvm->arch.apicv_inhibit_reasons) == 0);
}
EXPORT_SYMBOL_GPL(kvm_apicv_activated);

void kvm_apicv_init(struct kvm *kvm, bool enable)
{
	if (enable)
		clear_bit(APICV_INHIBIT_REASON_DISABLE,
			  &kvm->arch.apicv_inhibit_reasons);
	else
		set_bit(APICV_INHIBIT_REASON_DISABLE,
			&kvm->arch.apicv_inhibit_reasons);
}
EXPORT_SYMBOL_GPL(kvm_apicv_init);

static void kvm_sched_yield(struct kvm *kvm, unsigned long dest_id)
{
	struct kvm_vcpu *target = NULL;
	struct kvm_apic_map *map;

	rcu_read_lock();
	map = rcu_dereference(kvm->arch.apic_map);

	if (likely(map) && dest_id <= map->max_apic_id && map->phys_map[dest_id])
		target = map->phys_map[dest_id]->vcpu;

	rcu_read_unlock();

	if (target && READ_ONCE(target->ready))
		kvm_vcpu_yield_to(target);
}

int kvm_emulate_hypercall(struct kvm_vcpu *vcpu)
{
	unsigned long nr, a0, a1, a2, a3, ret;
	int op_64_bit;

	if (kvm_hv_hypercall_enabled(vcpu->kvm))
		return kvm_hv_hypercall(vcpu);

	nr = kvm_rax_read(vcpu);
	a0 = kvm_rbx_read(vcpu);
	a1 = kvm_rcx_read(vcpu);
	a2 = kvm_rdx_read(vcpu);
	a3 = kvm_rsi_read(vcpu);

	trace_kvm_hypercall(nr, a0, a1, a2, a3);

	op_64_bit = is_64_bit_mode(vcpu);
	if (!op_64_bit) {
		nr &= 0xFFFFFFFF;
		a0 &= 0xFFFFFFFF;
		a1 &= 0xFFFFFFFF;
		a2 &= 0xFFFFFFFF;
		a3 &= 0xFFFFFFFF;
	}

	if (kvm_x86_ops.get_cpl(vcpu) != 0) {
		ret = -KVM_EPERM;
		goto out;
	}

	ret = -KVM_ENOSYS;

	switch (nr) {
	case KVM_HC_VAPIC_POLL_IRQ:
		ret = 0;
		break;
	case KVM_HC_KICK_CPU:
		if (!guest_pv_has(vcpu, KVM_FEATURE_PV_UNHALT))
			break;

		kvm_pv_kick_cpu_op(vcpu->kvm, a0, a1);
		kvm_sched_yield(vcpu->kvm, a1);
		ret = 0;
		break;
#ifdef CONFIG_X86_64
	case KVM_HC_CLOCK_PAIRING:
		ret = kvm_pv_clock_pairing(vcpu, a0, a1);
		break;
#endif
	case KVM_HC_SEND_IPI:
		if (!guest_pv_has(vcpu, KVM_FEATURE_PV_SEND_IPI))
			break;

		ret = kvm_pv_send_ipi(vcpu->kvm, a0, a1, a2, a3, op_64_bit);
		break;
	case KVM_HC_SCHED_YIELD:
		if (!guest_pv_has(vcpu, KVM_FEATURE_PV_SCHED_YIELD))
			break;

		kvm_sched_yield(vcpu->kvm, a0);
		ret = 0;
		break;
	default:
		ret = -KVM_ENOSYS;
		break;
	}
out:
	if (!op_64_bit)
		ret = (u32)ret;
	kvm_rax_write(vcpu, ret);

	++vcpu->stat.hypercalls;
	return kvm_skip_emulated_instruction(vcpu);
}
EXPORT_SYMBOL_GPL(kvm_emulate_hypercall);

static int emulator_fix_hypercall(struct x86_emulate_ctxt *ctxt)
{
	struct kvm_vcpu *vcpu = emul_to_vcpu(ctxt);
	char instruction[3];
	unsigned long rip = kvm_rip_read(vcpu);

	kvm_x86_ops.patch_hypercall(vcpu, instruction);

	return emulator_write_emulated(ctxt, rip, instruction, 3,
		&ctxt->exception);
}

static int dm_request_for_irq_injection(struct kvm_vcpu *vcpu)
{
	return vcpu->run->request_interrupt_window &&
		likely(!pic_in_kernel(vcpu->kvm));
}

static void post_kvm_run_save(struct kvm_vcpu *vcpu)
{
	struct kvm_run *kvm_run = vcpu->run;

	kvm_run->if_flag = (kvm_get_rflags(vcpu) & X86_EFLAGS_IF) != 0;
	kvm_run->flags = is_smm(vcpu) ? KVM_RUN_X86_SMM : 0;
	kvm_run->cr8 = kvm_get_cr8(vcpu);
	kvm_run->apic_base = kvm_get_apic_base(vcpu);
	kvm_run->ready_for_interrupt_injection =
		pic_in_kernel(vcpu->kvm) ||
		kvm_vcpu_ready_for_interrupt_injection(vcpu);
}

static void update_cr8_intercept(struct kvm_vcpu *vcpu)
{
	int max_irr, tpr;

	if (!kvm_x86_ops.update_cr8_intercept)
		return;

	if (!lapic_in_kernel(vcpu))
		return;

	if (vcpu->arch.apicv_active)
		return;

	if (!vcpu->arch.apic->vapic_addr)
		max_irr = kvm_lapic_find_highest_irr(vcpu);
	else
		max_irr = -1;

	if (max_irr != -1)
		max_irr >>= 4;

	tpr = kvm_lapic_get_cr8(vcpu);

	kvm_x86_ops.update_cr8_intercept(vcpu, tpr, max_irr);
}

static void inject_pending_event(struct kvm_vcpu *vcpu, bool *req_immediate_exit)
{
	int r;
	bool can_inject = true;

	/* try to reinject previous events if any */

	if (vcpu->arch.exception.injected) {
		kvm_x86_ops.queue_exception(vcpu);
		can_inject = false;
	}
	/*
	 * Do not inject an NMI or interrupt if there is a pending
	 * exception.  Exceptions and interrupts are recognized at
	 * instruction boundaries, i.e. the start of an instruction.
	 * Trap-like exceptions, e.g. #DB, have higher priority than
	 * NMIs and interrupts, i.e. traps are recognized before an
	 * NMI/interrupt that's pending on the same instruction.
	 * Fault-like exceptions, e.g. #GP and #PF, are the lowest
	 * priority, but are only generated (pended) during instruction
	 * execution, i.e. a pending fault-like exception means the
	 * fault occurred on the *previous* instruction and must be
	 * serviced prior to recognizing any new events in order to
	 * fully complete the previous instruction.
	 */
	else if (!vcpu->arch.exception.pending) {
		if (vcpu->arch.nmi_injected) {
			kvm_x86_ops.set_nmi(vcpu);
			can_inject = false;
		} else if (vcpu->arch.interrupt.injected) {
			kvm_x86_ops.set_irq(vcpu);
			can_inject = false;
		}
	}

	WARN_ON_ONCE(vcpu->arch.exception.injected &&
		     vcpu->arch.exception.pending);

	/*
	 * Call check_nested_events() even if we reinjected a previous event
	 * in order for caller to determine if it should require immediate-exit
	 * from L2 to L1 due to pending L1 events which require exit
	 * from L2 to L1.
	 */
	if (is_guest_mode(vcpu)) {
		r = kvm_x86_ops.nested_ops->check_events(vcpu);
		if (r < 0)
			goto busy;
	}

	/* try to inject new event if pending */
	if (vcpu->arch.exception.pending) {
		trace_kvm_inj_exception(vcpu->arch.exception.nr,
					vcpu->arch.exception.has_error_code,
					vcpu->arch.exception.error_code);

		vcpu->arch.exception.pending = false;
		vcpu->arch.exception.injected = true;

		if (exception_type(vcpu->arch.exception.nr) == EXCPT_FAULT)
			__kvm_set_rflags(vcpu, kvm_get_rflags(vcpu) |
					     X86_EFLAGS_RF);

		if (vcpu->arch.exception.nr == DB_VECTOR) {
			kvm_deliver_exception_payload(vcpu);
			if (vcpu->arch.dr7 & DR7_GD) {
				vcpu->arch.dr7 &= ~DR7_GD;
				kvm_update_dr7(vcpu);
			}
		}

		kvm_x86_ops.queue_exception(vcpu);
		can_inject = false;
	}

	/*
	 * Finally, inject interrupt events.  If an event cannot be injected
	 * due to architectural conditions (e.g. IF=0) a window-open exit
	 * will re-request KVM_REQ_EVENT.  Sometimes however an event is pending
	 * and can architecturally be injected, but we cannot do it right now:
	 * an interrupt could have arrived just now and we have to inject it
	 * as a vmexit, or there could already an event in the queue, which is
	 * indicated by can_inject.  In that case we request an immediate exit
	 * in order to make progress and get back here for another iteration.
	 * The kvm_x86_ops hooks communicate this by returning -EBUSY.
	 */
	if (vcpu->arch.smi_pending) {
		r = can_inject ? kvm_x86_ops.smi_allowed(vcpu, true) : -EBUSY;
		if (r < 0)
			goto busy;
		if (r) {
			vcpu->arch.smi_pending = false;
			++vcpu->arch.smi_count;
			enter_smm(vcpu);
			can_inject = false;
		} else
			kvm_x86_ops.enable_smi_window(vcpu);
	}

	if (vcpu->arch.nmi_pending) {
		r = can_inject ? kvm_x86_ops.nmi_allowed(vcpu, true) : -EBUSY;
		if (r < 0)
			goto busy;
		if (r) {
			--vcpu->arch.nmi_pending;
			vcpu->arch.nmi_injected = true;
			kvm_x86_ops.set_nmi(vcpu);
			can_inject = false;
			WARN_ON(kvm_x86_ops.nmi_allowed(vcpu, true) < 0);
		}
		if (vcpu->arch.nmi_pending)
			kvm_x86_ops.enable_nmi_window(vcpu);
	}

	if (kvm_cpu_has_injectable_intr(vcpu)) {
		r = can_inject ? kvm_x86_ops.interrupt_allowed(vcpu, true) : -EBUSY;
		if (r < 0)
			goto busy;
		if (r) {
			kvm_queue_interrupt(vcpu, kvm_cpu_get_interrupt(vcpu), false);
			kvm_x86_ops.set_irq(vcpu);
			WARN_ON(kvm_x86_ops.interrupt_allowed(vcpu, true) < 0);
		}
		if (kvm_cpu_has_injectable_intr(vcpu))
			kvm_x86_ops.enable_irq_window(vcpu);
	}

	if (is_guest_mode(vcpu) &&
	    kvm_x86_ops.nested_ops->hv_timer_pending &&
	    kvm_x86_ops.nested_ops->hv_timer_pending(vcpu))
		*req_immediate_exit = true;

	WARN_ON(vcpu->arch.exception.pending);
	return;

busy:
	*req_immediate_exit = true;
	return;
}

static void process_nmi(struct kvm_vcpu *vcpu)
{
	unsigned limit = 2;

	/*
	 * x86 is limited to one NMI running, and one NMI pending after it.
	 * If an NMI is already in progress, limit further NMIs to just one.
	 * Otherwise, allow two (and we'll inject the first one immediately).
	 */
	if (kvm_x86_ops.get_nmi_mask(vcpu) || vcpu->arch.nmi_injected)
		limit = 1;

	vcpu->arch.nmi_pending += atomic_xchg(&vcpu->arch.nmi_queued, 0);
	vcpu->arch.nmi_pending = min(vcpu->arch.nmi_pending, limit);
	kvm_make_request(KVM_REQ_EVENT, vcpu);
}

static u32 enter_smm_get_segment_flags(struct kvm_segment *seg)
{
	u32 flags = 0;
	flags |= seg->g       << 23;
	flags |= seg->db      << 22;
	flags |= seg->l       << 21;
	flags |= seg->avl     << 20;
	flags |= seg->present << 15;
	flags |= seg->dpl     << 13;
	flags |= seg->s       << 12;
	flags |= seg->type    << 8;
	return flags;
}

static void enter_smm_save_seg_32(struct kvm_vcpu *vcpu, char *buf, int n)
{
	struct kvm_segment seg;
	int offset;

	kvm_get_segment(vcpu, &seg, n);
	put_smstate(u32, buf, 0x7fa8 + n * 4, seg.selector);

	if (n < 3)
		offset = 0x7f84 + n * 12;
	else
		offset = 0x7f2c + (n - 3) * 12;

	put_smstate(u32, buf, offset + 8, seg.base);
	put_smstate(u32, buf, offset + 4, seg.limit);
	put_smstate(u32, buf, offset, enter_smm_get_segment_flags(&seg));
}

#ifdef CONFIG_X86_64
static void enter_smm_save_seg_64(struct kvm_vcpu *vcpu, char *buf, int n)
{
	struct kvm_segment seg;
	int offset;
	u16 flags;

	kvm_get_segment(vcpu, &seg, n);
	offset = 0x7e00 + n * 16;

	flags = enter_smm_get_segment_flags(&seg) >> 8;
	put_smstate(u16, buf, offset, seg.selector);
	put_smstate(u16, buf, offset + 2, flags);
	put_smstate(u32, buf, offset + 4, seg.limit);
	put_smstate(u64, buf, offset + 8, seg.base);
}
#endif

static void enter_smm_save_state_32(struct kvm_vcpu *vcpu, char *buf)
{
	struct desc_ptr dt;
	struct kvm_segment seg;
	unsigned long val;
	int i;

	put_smstate(u32, buf, 0x7ffc, kvm_read_cr0(vcpu));
	put_smstate(u32, buf, 0x7ff8, kvm_read_cr3(vcpu));
	put_smstate(u32, buf, 0x7ff4, kvm_get_rflags(vcpu));
	put_smstate(u32, buf, 0x7ff0, kvm_rip_read(vcpu));

	for (i = 0; i < 8; i++)
		put_smstate(u32, buf, 0x7fd0 + i * 4, kvm_register_read(vcpu, i));

	kvm_get_dr(vcpu, 6, &val);
	put_smstate(u32, buf, 0x7fcc, (u32)val);
	kvm_get_dr(vcpu, 7, &val);
	put_smstate(u32, buf, 0x7fc8, (u32)val);

	kvm_get_segment(vcpu, &seg, VCPU_SREG_TR);
	put_smstate(u32, buf, 0x7fc4, seg.selector);
	put_smstate(u32, buf, 0x7f64, seg.base);
	put_smstate(u32, buf, 0x7f60, seg.limit);
	put_smstate(u32, buf, 0x7f5c, enter_smm_get_segment_flags(&seg));

	kvm_get_segment(vcpu, &seg, VCPU_SREG_LDTR);
	put_smstate(u32, buf, 0x7fc0, seg.selector);
	put_smstate(u32, buf, 0x7f80, seg.base);
	put_smstate(u32, buf, 0x7f7c, seg.limit);
	put_smstate(u32, buf, 0x7f78, enter_smm_get_segment_flags(&seg));

	kvm_x86_ops.get_gdt(vcpu, &dt);
	put_smstate(u32, buf, 0x7f74, dt.address);
	put_smstate(u32, buf, 0x7f70, dt.size);

	kvm_x86_ops.get_idt(vcpu, &dt);
	put_smstate(u32, buf, 0x7f58, dt.address);
	put_smstate(u32, buf, 0x7f54, dt.size);

	for (i = 0; i < 6; i++)
		enter_smm_save_seg_32(vcpu, buf, i);

	put_smstate(u32, buf, 0x7f14, kvm_read_cr4(vcpu));

	/* revision id */
	put_smstate(u32, buf, 0x7efc, 0x00020000);
	put_smstate(u32, buf, 0x7ef8, vcpu->arch.smbase);
}

#ifdef CONFIG_X86_64
static void enter_smm_save_state_64(struct kvm_vcpu *vcpu, char *buf)
{
	struct desc_ptr dt;
	struct kvm_segment seg;
	unsigned long val;
	int i;

	for (i = 0; i < 16; i++)
		put_smstate(u64, buf, 0x7ff8 - i * 8, kvm_register_read(vcpu, i));

	put_smstate(u64, buf, 0x7f78, kvm_rip_read(vcpu));
	put_smstate(u32, buf, 0x7f70, kvm_get_rflags(vcpu));

	kvm_get_dr(vcpu, 6, &val);
	put_smstate(u64, buf, 0x7f68, val);
	kvm_get_dr(vcpu, 7, &val);
	put_smstate(u64, buf, 0x7f60, val);

	put_smstate(u64, buf, 0x7f58, kvm_read_cr0(vcpu));
	put_smstate(u64, buf, 0x7f50, kvm_read_cr3(vcpu));
	put_smstate(u64, buf, 0x7f48, kvm_read_cr4(vcpu));

	put_smstate(u32, buf, 0x7f00, vcpu->arch.smbase);

	/* revision id */
	put_smstate(u32, buf, 0x7efc, 0x00020064);

	put_smstate(u64, buf, 0x7ed0, vcpu->arch.efer);

	kvm_get_segment(vcpu, &seg, VCPU_SREG_TR);
	put_smstate(u16, buf, 0x7e90, seg.selector);
	put_smstate(u16, buf, 0x7e92, enter_smm_get_segment_flags(&seg) >> 8);
	put_smstate(u32, buf, 0x7e94, seg.limit);
	put_smstate(u64, buf, 0x7e98, seg.base);

	kvm_x86_ops.get_idt(vcpu, &dt);
	put_smstate(u32, buf, 0x7e84, dt.size);
	put_smstate(u64, buf, 0x7e88, dt.address);

	kvm_get_segment(vcpu, &seg, VCPU_SREG_LDTR);
	put_smstate(u16, buf, 0x7e70, seg.selector);
	put_smstate(u16, buf, 0x7e72, enter_smm_get_segment_flags(&seg) >> 8);
	put_smstate(u32, buf, 0x7e74, seg.limit);
	put_smstate(u64, buf, 0x7e78, seg.base);

	kvm_x86_ops.get_gdt(vcpu, &dt);
	put_smstate(u32, buf, 0x7e64, dt.size);
	put_smstate(u64, buf, 0x7e68, dt.address);

	for (i = 0; i < 6; i++)
		enter_smm_save_seg_64(vcpu, buf, i);
}
#endif

static void enter_smm(struct kvm_vcpu *vcpu)
{
	struct kvm_segment cs, ds;
	struct desc_ptr dt;
	char buf[512];
	u32 cr0;

	trace_kvm_enter_smm(vcpu->vcpu_id, vcpu->arch.smbase, true);
	memset(buf, 0, 512);
#ifdef CONFIG_X86_64
	if (guest_cpuid_has(vcpu, X86_FEATURE_LM))
		enter_smm_save_state_64(vcpu, buf);
	else
#endif
		enter_smm_save_state_32(vcpu, buf);

	/*
	 * Give pre_enter_smm() a chance to make ISA-specific changes to the
	 * vCPU state (e.g. leave guest mode) after we've saved the state into
	 * the SMM state-save area.
	 */
	kvm_x86_ops.pre_enter_smm(vcpu, buf);

	vcpu->arch.hflags |= HF_SMM_MASK;
	kvm_vcpu_write_guest(vcpu, vcpu->arch.smbase + 0xfe00, buf, sizeof(buf));

	if (kvm_x86_ops.get_nmi_mask(vcpu))
		vcpu->arch.hflags |= HF_SMM_INSIDE_NMI_MASK;
	else
		kvm_x86_ops.set_nmi_mask(vcpu, true);

	kvm_set_rflags(vcpu, X86_EFLAGS_FIXED);
	kvm_rip_write(vcpu, 0x8000);

	cr0 = vcpu->arch.cr0 & ~(X86_CR0_PE | X86_CR0_EM | X86_CR0_TS | X86_CR0_PG);
	kvm_x86_ops.set_cr0(vcpu, cr0);
	vcpu->arch.cr0 = cr0;

	kvm_x86_ops.set_cr4(vcpu, 0);

	/* Undocumented: IDT limit is set to zero on entry to SMM.  */
	dt.address = dt.size = 0;
	kvm_x86_ops.set_idt(vcpu, &dt);

	__kvm_set_dr(vcpu, 7, DR7_FIXED_1);

	cs.selector = (vcpu->arch.smbase >> 4) & 0xffff;
	cs.base = vcpu->arch.smbase;

	ds.selector = 0;
	ds.base = 0;

	cs.limit    = ds.limit = 0xffffffff;
	cs.type     = ds.type = 0x3;
	cs.dpl      = ds.dpl = 0;
	cs.db       = ds.db = 0;
	cs.s        = ds.s = 1;
	cs.l        = ds.l = 0;
	cs.g        = ds.g = 1;
	cs.avl      = ds.avl = 0;
	cs.present  = ds.present = 1;
	cs.unusable = ds.unusable = 0;
	cs.padding  = ds.padding = 0;

	kvm_set_segment(vcpu, &cs, VCPU_SREG_CS);
	kvm_set_segment(vcpu, &ds, VCPU_SREG_DS);
	kvm_set_segment(vcpu, &ds, VCPU_SREG_ES);
	kvm_set_segment(vcpu, &ds, VCPU_SREG_FS);
	kvm_set_segment(vcpu, &ds, VCPU_SREG_GS);
	kvm_set_segment(vcpu, &ds, VCPU_SREG_SS);

#ifdef CONFIG_X86_64
	if (guest_cpuid_has(vcpu, X86_FEATURE_LM))
		kvm_x86_ops.set_efer(vcpu, 0);
#endif

	kvm_update_cpuid_runtime(vcpu);
	kvm_mmu_reset_context(vcpu);
}

static void process_smi(struct kvm_vcpu *vcpu)
{
	vcpu->arch.smi_pending = true;
	kvm_make_request(KVM_REQ_EVENT, vcpu);
}

void kvm_make_scan_ioapic_request_mask(struct kvm *kvm,
				       unsigned long *vcpu_bitmap)
{
	cpumask_var_t cpus;

	zalloc_cpumask_var(&cpus, GFP_ATOMIC);

	kvm_make_vcpus_request_mask(kvm, KVM_REQ_SCAN_IOAPIC,
				    NULL, vcpu_bitmap, cpus);

	free_cpumask_var(cpus);
}

void kvm_make_scan_ioapic_request(struct kvm *kvm)
{
	kvm_make_all_cpus_request(kvm, KVM_REQ_SCAN_IOAPIC);
}

void kvm_vcpu_update_apicv(struct kvm_vcpu *vcpu)
{
	if (!lapic_in_kernel(vcpu))
		return;

	vcpu->arch.apicv_active = kvm_apicv_activated(vcpu->kvm);
	kvm_apic_update_apicv(vcpu);
	kvm_x86_ops.refresh_apicv_exec_ctrl(vcpu);
}
EXPORT_SYMBOL_GPL(kvm_vcpu_update_apicv);

/*
 * NOTE: Do not hold any lock prior to calling this.
 *
 * In particular, kvm_request_apicv_update() expects kvm->srcu not to be
 * locked, because it calls __x86_set_memory_region() which does
 * synchronize_srcu(&kvm->srcu).
 */
void kvm_request_apicv_update(struct kvm *kvm, bool activate, ulong bit)
{
	struct kvm_vcpu *except;
	unsigned long old, new, expected;

	if (!kvm_x86_ops.check_apicv_inhibit_reasons ||
	    !kvm_x86_ops.check_apicv_inhibit_reasons(bit))
		return;

	old = READ_ONCE(kvm->arch.apicv_inhibit_reasons);
	do {
		expected = new = old;
		if (activate)
			__clear_bit(bit, &new);
		else
			__set_bit(bit, &new);
		if (new == old)
			break;
		old = cmpxchg(&kvm->arch.apicv_inhibit_reasons, expected, new);
	} while (old != expected);

	if (!!old == !!new)
		return;

	trace_kvm_apicv_update_request(activate, bit);
	if (kvm_x86_ops.pre_update_apicv_exec_ctrl)
		kvm_x86_ops.pre_update_apicv_exec_ctrl(kvm, activate);

	/*
	 * Sending request to update APICV for all other vcpus,
	 * while update the calling vcpu immediately instead of
	 * waiting for another #VMEXIT to handle the request.
	 */
	except = kvm_get_running_vcpu();
	kvm_make_all_cpus_request_except(kvm, KVM_REQ_APICV_UPDATE,
					 except);
	if (except)
		kvm_vcpu_update_apicv(except);
}
EXPORT_SYMBOL_GPL(kvm_request_apicv_update);

static void vcpu_scan_ioapic(struct kvm_vcpu *vcpu)
{
	if (!kvm_apic_present(vcpu))
		return;

	bitmap_zero(vcpu->arch.ioapic_handled_vectors, 256);

	if (irqchip_split(vcpu->kvm))
		kvm_scan_ioapic_routes(vcpu, vcpu->arch.ioapic_handled_vectors);
	else {
		if (vcpu->arch.apicv_active)
			kvm_x86_ops.sync_pir_to_irr(vcpu);
		if (ioapic_in_kernel(vcpu->kvm))
			kvm_ioapic_scan_entry(vcpu, vcpu->arch.ioapic_handled_vectors);
	}

	if (is_guest_mode(vcpu))
		vcpu->arch.load_eoi_exitmap_pending = true;
	else
		kvm_make_request(KVM_REQ_LOAD_EOI_EXITMAP, vcpu);
}

static void vcpu_load_eoi_exitmap(struct kvm_vcpu *vcpu)
{
	u64 eoi_exit_bitmap[4];

	if (!kvm_apic_hw_enabled(vcpu->arch.apic))
		return;

	bitmap_or((ulong *)eoi_exit_bitmap, vcpu->arch.ioapic_handled_vectors,
		  vcpu_to_synic(vcpu)->vec_bitmap, 256);
	kvm_x86_ops.load_eoi_exitmap(vcpu, eoi_exit_bitmap);
}

void kvm_arch_mmu_notifier_invalidate_range(struct kvm *kvm,
					    unsigned long start, unsigned long end)
{
	unsigned long apic_address;

	/*
	 * The physical address of apic access page is stored in the VMCS.
	 * Update it when it becomes invalid.
	 */
	apic_address = gfn_to_hva(kvm, APIC_DEFAULT_PHYS_BASE >> PAGE_SHIFT);
	if (start <= apic_address && apic_address < end)
		kvm_make_all_cpus_request(kvm, KVM_REQ_APIC_PAGE_RELOAD);
}

void kvm_vcpu_reload_apic_access_page(struct kvm_vcpu *vcpu)
{
	if (!lapic_in_kernel(vcpu))
		return;

	if (!kvm_x86_ops.set_apic_access_page_addr)
		return;

	kvm_x86_ops.set_apic_access_page_addr(vcpu);
}

void __kvm_request_immediate_exit(struct kvm_vcpu *vcpu)
{
	smp_send_reschedule(vcpu->cpu);
}
EXPORT_SYMBOL_GPL(__kvm_request_immediate_exit);

/*
 * Returns 1 to let vcpu_run() continue the guest execution loop without
 * exiting to the userspace.  Otherwise, the value will be returned to the
 * userspace.
 */
static int vcpu_enter_guest(struct kvm_vcpu *vcpu)
{
	int r;
	bool req_int_win =
		dm_request_for_irq_injection(vcpu) &&
		kvm_cpu_accept_dm_intr(vcpu);
	fastpath_t exit_fastpath;

	bool req_immediate_exit = false;

	if (kvm_request_pending(vcpu)) {
		if (kvm_check_request(KVM_REQ_GET_NESTED_STATE_PAGES, vcpu)) {
			if (unlikely(!kvm_x86_ops.nested_ops->get_nested_state_pages(vcpu))) {
				r = 0;
				goto out;
			}
		}
		if (kvm_check_request(KVM_REQ_MMU_RELOAD, vcpu))
			kvm_mmu_unload(vcpu);
		if (kvm_check_request(KVM_REQ_MIGRATE_TIMER, vcpu))
			__kvm_migrate_timers(vcpu);
		if (kvm_check_request(KVM_REQ_MASTERCLOCK_UPDATE, vcpu))
			kvm_gen_update_masterclock(vcpu->kvm);
		if (kvm_check_request(KVM_REQ_GLOBAL_CLOCK_UPDATE, vcpu))
			kvm_gen_kvmclock_update(vcpu);
		if (kvm_check_request(KVM_REQ_CLOCK_UPDATE, vcpu)) {
			r = kvm_guest_time_update(vcpu);
			if (unlikely(r))
				goto out;
		}
		if (kvm_check_request(KVM_REQ_MMU_SYNC, vcpu))
			kvm_mmu_sync_roots(vcpu);
		if (kvm_check_request(KVM_REQ_LOAD_MMU_PGD, vcpu))
			kvm_mmu_load_pgd(vcpu);
		if (kvm_check_request(KVM_REQ_TLB_FLUSH, vcpu)) {
			kvm_vcpu_flush_tlb_all(vcpu);

			/* Flushing all ASIDs flushes the current ASID... */
			kvm_clear_request(KVM_REQ_TLB_FLUSH_CURRENT, vcpu);
		}
		if (kvm_check_request(KVM_REQ_TLB_FLUSH_CURRENT, vcpu))
			kvm_vcpu_flush_tlb_current(vcpu);
		if (kvm_check_request(KVM_REQ_HV_TLB_FLUSH, vcpu))
			kvm_vcpu_flush_tlb_guest(vcpu);

		if (kvm_check_request(KVM_REQ_REPORT_TPR_ACCESS, vcpu)) {
			vcpu->run->exit_reason = KVM_EXIT_TPR_ACCESS;
			r = 0;
			goto out;
		}
		if (kvm_check_request(KVM_REQ_TRIPLE_FAULT, vcpu)) {
			vcpu->run->exit_reason = KVM_EXIT_SHUTDOWN;
			vcpu->mmio_needed = 0;
			r = 0;
			goto out;
		}
		if (kvm_check_request(KVM_REQ_APF_HALT, vcpu)) {
			/* Page is swapped out. Do synthetic halt */
			vcpu->arch.apf.halted = true;
			r = 1;
			goto out;
		}
		if (kvm_check_request(KVM_REQ_STEAL_UPDATE, vcpu))
			record_steal_time(vcpu);
		if (kvm_check_request(KVM_REQ_SMI, vcpu))
			process_smi(vcpu);
		if (kvm_check_request(KVM_REQ_NMI, vcpu))
			process_nmi(vcpu);
		if (kvm_check_request(KVM_REQ_PMU, vcpu))
			kvm_pmu_handle_event(vcpu);
		if (kvm_check_request(KVM_REQ_PMI, vcpu))
			kvm_pmu_deliver_pmi(vcpu);
		if (kvm_check_request(KVM_REQ_IOAPIC_EOI_EXIT, vcpu)) {
			BUG_ON(vcpu->arch.pending_ioapic_eoi > 255);
			if (test_bit(vcpu->arch.pending_ioapic_eoi,
				     vcpu->arch.ioapic_handled_vectors)) {
				vcpu->run->exit_reason = KVM_EXIT_IOAPIC_EOI;
				vcpu->run->eoi.vector =
						vcpu->arch.pending_ioapic_eoi;
				r = 0;
				goto out;
			}
		}
		if (kvm_check_request(KVM_REQ_SCAN_IOAPIC, vcpu))
			vcpu_scan_ioapic(vcpu);
		if (kvm_check_request(KVM_REQ_LOAD_EOI_EXITMAP, vcpu))
			vcpu_load_eoi_exitmap(vcpu);
		if (kvm_check_request(KVM_REQ_APIC_PAGE_RELOAD, vcpu))
			kvm_vcpu_reload_apic_access_page(vcpu);
		if (kvm_check_request(KVM_REQ_HV_CRASH, vcpu)) {
			vcpu->run->exit_reason = KVM_EXIT_SYSTEM_EVENT;
			vcpu->run->system_event.type = KVM_SYSTEM_EVENT_CRASH;
			r = 0;
			goto out;
		}
		if (kvm_check_request(KVM_REQ_HV_RESET, vcpu)) {
			vcpu->run->exit_reason = KVM_EXIT_SYSTEM_EVENT;
			vcpu->run->system_event.type = KVM_SYSTEM_EVENT_RESET;
			r = 0;
			goto out;
		}
		if (kvm_check_request(KVM_REQ_HV_EXIT, vcpu)) {
			vcpu->run->exit_reason = KVM_EXIT_HYPERV;
			vcpu->run->hyperv = vcpu->arch.hyperv.exit;
			r = 0;
			goto out;
		}

		/*
		 * KVM_REQ_HV_STIMER has to be processed after
		 * KVM_REQ_CLOCK_UPDATE, because Hyper-V SynIC timers
		 * depend on the guest clock being up-to-date
		 */
		if (kvm_check_request(KVM_REQ_HV_STIMER, vcpu))
			kvm_hv_process_stimers(vcpu);
		if (kvm_check_request(KVM_REQ_APICV_UPDATE, vcpu))
			kvm_vcpu_update_apicv(vcpu);
		if (kvm_check_request(KVM_REQ_APF_READY, vcpu))
			kvm_check_async_pf_completion(vcpu);
		if (kvm_check_request(KVM_REQ_MSR_FILTER_CHANGED, vcpu))
			kvm_x86_ops.msr_filter_changed(vcpu);
	}

	if (kvm_check_request(KVM_REQ_EVENT, vcpu) || req_int_win) {
		++vcpu->stat.req_event;
		kvm_apic_accept_events(vcpu);
		if (vcpu->arch.mp_state == KVM_MP_STATE_INIT_RECEIVED) {
			r = 1;
			goto out;
		}

		inject_pending_event(vcpu, &req_immediate_exit);
		if (req_int_win)
			kvm_x86_ops.enable_irq_window(vcpu);

		if (kvm_lapic_enabled(vcpu)) {
			update_cr8_intercept(vcpu);
			kvm_lapic_sync_to_vapic(vcpu);
		}
	}

	r = kvm_mmu_reload(vcpu);
	if (unlikely(r)) {
		goto cancel_injection;
	}

	preempt_disable();

	kvm_x86_ops.prepare_guest_switch(vcpu);

	/*
	 * Disable IRQs before setting IN_GUEST_MODE.  Posted interrupt
	 * IPI are then delayed after guest entry, which ensures that they
	 * result in virtual interrupt delivery.
	 */
	local_irq_disable();
	vcpu->mode = IN_GUEST_MODE;

	srcu_read_unlock(&vcpu->kvm->srcu, vcpu->srcu_idx);

	/*
	 * 1) We should set ->mode before checking ->requests.  Please see
	 * the comment in kvm_vcpu_exiting_guest_mode().
	 *
	 * 2) For APICv, we should set ->mode before checking PID.ON. This
	 * pairs with the memory barrier implicit in pi_test_and_set_on
	 * (see vmx_deliver_posted_interrupt).
	 *
	 * 3) This also orders the write to mode from any reads to the page
	 * tables done while the VCPU is running.  Please see the comment
	 * in kvm_flush_remote_tlbs.
	 */
	smp_mb__after_srcu_read_unlock();

	/*
	 * This handles the case where a posted interrupt was
	 * notified with kvm_vcpu_kick.
	 */
	if (kvm_lapic_enabled(vcpu) && vcpu->arch.apicv_active)
		kvm_x86_ops.sync_pir_to_irr(vcpu);

	if (kvm_vcpu_exit_request(vcpu)) {
		vcpu->mode = OUTSIDE_GUEST_MODE;
		smp_wmb();
		local_irq_enable();
		preempt_enable();
		vcpu->srcu_idx = srcu_read_lock(&vcpu->kvm->srcu);
		r = 1;
		goto cancel_injection;
	}

	if (req_immediate_exit) {
		kvm_make_request(KVM_REQ_EVENT, vcpu);
		kvm_x86_ops.request_immediate_exit(vcpu);
	}

	trace_kvm_entry(vcpu);

	fpregs_assert_state_consistent();
	if (test_thread_flag(TIF_NEED_FPU_LOAD))
		switch_fpu_return();

	if (unlikely(vcpu->arch.switch_db_regs)) {
		set_debugreg(0, 7);
		set_debugreg(vcpu->arch.eff_db[0], 0);
		set_debugreg(vcpu->arch.eff_db[1], 1);
		set_debugreg(vcpu->arch.eff_db[2], 2);
		set_debugreg(vcpu->arch.eff_db[3], 3);
		set_debugreg(vcpu->arch.dr6, 6);
		vcpu->arch.switch_db_regs &= ~KVM_DEBUGREG_RELOAD;
	}

	exit_fastpath = kvm_x86_ops.run(vcpu);

	/*
	 * Do this here before restoring debug registers on the host.  And
	 * since we do this before handling the vmexit, a DR access vmexit
	 * can (a) read the correct value of the debug registers, (b) set
	 * KVM_DEBUGREG_WONT_EXIT again.
	 */
	if (unlikely(vcpu->arch.switch_db_regs & KVM_DEBUGREG_WONT_EXIT)) {
		WARN_ON(vcpu->guest_debug & KVM_GUESTDBG_USE_HW_BP);
		kvm_x86_ops.sync_dirty_debug_regs(vcpu);
		kvm_update_dr0123(vcpu);
		kvm_update_dr7(vcpu);
		vcpu->arch.switch_db_regs &= ~KVM_DEBUGREG_RELOAD;
	}

	/*
	 * If the guest has used debug registers, at least dr7
	 * will be disabled while returning to the host.
	 * If we don't have active breakpoints in the host, we don't
	 * care about the messed up debug address registers. But if
	 * we have some of them active, restore the old state.
	 */
	if (hw_breakpoint_active())
		hw_breakpoint_restore();

	vcpu->arch.last_vmentry_cpu = vcpu->cpu;
	vcpu->arch.last_guest_tsc = kvm_read_l1_tsc(vcpu, rdtsc());

	vcpu->mode = OUTSIDE_GUEST_MODE;
	smp_wmb();

	kvm_x86_ops.handle_exit_irqoff(vcpu);

	/*
	 * Consume any pending interrupts, including the possible source of
	 * VM-Exit on SVM and any ticks that occur between VM-Exit and now.
	 * An instruction is required after local_irq_enable() to fully unblock
	 * interrupts on processors that implement an interrupt shadow, the
	 * stat.exits increment will do nicely.
	 */
	kvm_before_interrupt(vcpu);
	local_irq_enable();
	++vcpu->stat.exits;
	local_irq_disable();
	kvm_after_interrupt(vcpu);

	if (lapic_in_kernel(vcpu)) {
		s64 delta = vcpu->arch.apic->lapic_timer.advance_expire_delta;
		if (delta != S64_MIN) {
			trace_kvm_wait_lapic_expire(vcpu->vcpu_id, delta);
			vcpu->arch.apic->lapic_timer.advance_expire_delta = S64_MIN;
		}
	}

	local_irq_enable();
	preempt_enable();

	vcpu->srcu_idx = srcu_read_lock(&vcpu->kvm->srcu);

	/*
	 * Profile KVM exit RIPs:
	 */
	if (unlikely(prof_on == KVM_PROFILING)) {
		unsigned long rip = kvm_rip_read(vcpu);
		profile_hit(KVM_PROFILING, (void *)rip);
	}

	if (unlikely(vcpu->arch.tsc_always_catchup))
		kvm_make_request(KVM_REQ_CLOCK_UPDATE, vcpu);

	if (vcpu->arch.apic_attention)
		kvm_lapic_sync_from_vapic(vcpu);

	r = kvm_x86_ops.handle_exit(vcpu, exit_fastpath);
	return r;

cancel_injection:
	if (req_immediate_exit)
		kvm_make_request(KVM_REQ_EVENT, vcpu);
	kvm_x86_ops.cancel_injection(vcpu);
	if (unlikely(vcpu->arch.apic_attention))
		kvm_lapic_sync_from_vapic(vcpu);
out:
	return r;
}

static inline int vcpu_block(struct kvm *kvm, struct kvm_vcpu *vcpu)
{
	if (!kvm_arch_vcpu_runnable(vcpu) &&
	    (!kvm_x86_ops.pre_block || kvm_x86_ops.pre_block(vcpu) == 0)) {
		srcu_read_unlock(&kvm->srcu, vcpu->srcu_idx);
		kvm_vcpu_block(vcpu);
		vcpu->srcu_idx = srcu_read_lock(&kvm->srcu);

		if (kvm_x86_ops.post_block)
			kvm_x86_ops.post_block(vcpu);

		if (!kvm_check_request(KVM_REQ_UNHALT, vcpu))
			return 1;
	}

	kvm_apic_accept_events(vcpu);
	switch(vcpu->arch.mp_state) {
	case KVM_MP_STATE_HALTED:
		vcpu->arch.pv.pv_unhalted = false;
		vcpu->arch.mp_state =
			KVM_MP_STATE_RUNNABLE;
		fallthrough;
	case KVM_MP_STATE_RUNNABLE:
		vcpu->arch.apf.halted = false;
		break;
	case KVM_MP_STATE_INIT_RECEIVED:
		break;
	default:
		return -EINTR;
	}
	return 1;
}

static inline bool kvm_vcpu_running(struct kvm_vcpu *vcpu)
{
	if (is_guest_mode(vcpu))
		kvm_x86_ops.nested_ops->check_events(vcpu);

	return (vcpu->arch.mp_state == KVM_MP_STATE_RUNNABLE &&
		!vcpu->arch.apf.halted);
}

static int vcpu_run(struct kvm_vcpu *vcpu)
{
	int r;
	struct kvm *kvm = vcpu->kvm;

	vcpu->srcu_idx = srcu_read_lock(&kvm->srcu);
	vcpu->arch.l1tf_flush_l1d = true;

	for (;;) {
		if (kvm_vcpu_running(vcpu)) {
			r = vcpu_enter_guest(vcpu);
		} else {
			r = vcpu_block(kvm, vcpu);
		}

		if (r <= 0)
			break;

		kvm_clear_request(KVM_REQ_PENDING_TIMER, vcpu);
		if (kvm_cpu_has_pending_timer(vcpu))
			kvm_inject_pending_timer_irqs(vcpu);

		if (dm_request_for_irq_injection(vcpu) &&
			kvm_vcpu_ready_for_interrupt_injection(vcpu)) {
			r = 0;
			vcpu->run->exit_reason = KVM_EXIT_IRQ_WINDOW_OPEN;
			++vcpu->stat.request_irq_exits;
			break;
		}

		if (__xfer_to_guest_mode_work_pending()) {
			srcu_read_unlock(&kvm->srcu, vcpu->srcu_idx);
			r = xfer_to_guest_mode_handle_work(vcpu);
			if (r)
				return r;
			vcpu->srcu_idx = srcu_read_lock(&kvm->srcu);
		}
	}

	srcu_read_unlock(&kvm->srcu, vcpu->srcu_idx);

	return r;
}

static inline int complete_emulated_io(struct kvm_vcpu *vcpu)
{
	int r;

	vcpu->srcu_idx = srcu_read_lock(&vcpu->kvm->srcu);
	r = kvm_emulate_instruction(vcpu, EMULTYPE_NO_DECODE);
	srcu_read_unlock(&vcpu->kvm->srcu, vcpu->srcu_idx);
	return r;
}

static int complete_emulated_pio(struct kvm_vcpu *vcpu)
{
	BUG_ON(!vcpu->arch.pio.count);

	return complete_emulated_io(vcpu);
}

/*
 * Implements the following, as a state machine:
 *
 * read:
 *   for each fragment
 *     for each mmio piece in the fragment
 *       write gpa, len
 *       exit
 *       copy data
 *   execute insn
 *
 * write:
 *   for each fragment
 *     for each mmio piece in the fragment
 *       write gpa, len
 *       copy data
 *       exit
 */
static int complete_emulated_mmio(struct kvm_vcpu *vcpu)
{
	struct kvm_run *run = vcpu->run;
	struct kvm_mmio_fragment *frag;
	unsigned len;

	BUG_ON(!vcpu->mmio_needed);

	/* Complete previous fragment */
	frag = &vcpu->mmio_fragments[vcpu->mmio_cur_fragment];
	len = min(8u, frag->len);
	if (!vcpu->mmio_is_write)
		memcpy(frag->data, run->mmio.data, len);

	if (frag->len <= 8) {
		/* Switch to the next fragment. */
		frag++;
		vcpu->mmio_cur_fragment++;
	} else {
		/* Go forward to the next mmio piece. */
		frag->data += len;
		frag->gpa += len;
		frag->len -= len;
	}

	if (vcpu->mmio_cur_fragment >= vcpu->mmio_nr_fragments) {
		vcpu->mmio_needed = 0;

		/* FIXME: return into emulator if single-stepping.  */
		if (vcpu->mmio_is_write)
			return 1;
		vcpu->mmio_read_completed = 1;
		return complete_emulated_io(vcpu);
	}

	run->exit_reason = KVM_EXIT_MMIO;
	run->mmio.phys_addr = frag->gpa;
	if (vcpu->mmio_is_write)
		memcpy(run->mmio.data, frag->data, min(8u, frag->len));
	run->mmio.len = min(8u, frag->len);
	run->mmio.is_write = vcpu->mmio_is_write;
	vcpu->arch.complete_userspace_io = complete_emulated_mmio;
	return 0;
}

static void kvm_save_current_fpu(struct fpu *fpu)
{
	/*
	 * If the target FPU state is not resident in the CPU registers, just
	 * memcpy() from current, else save CPU state directly to the target.
	 */
	if (test_thread_flag(TIF_NEED_FPU_LOAD))
		memcpy(&fpu->state, &current->thread.fpu.state,
		       fpu_kernel_xstate_size);
	else
		copy_fpregs_to_fpstate(fpu);
}

/* Swap (qemu) user FPU context for the guest FPU context. */
static void kvm_load_guest_fpu(struct kvm_vcpu *vcpu)
{
	fpregs_lock();

	kvm_save_current_fpu(vcpu->arch.user_fpu);

	/* PKRU is separately restored in kvm_x86_ops.run.  */
	__copy_kernel_to_fpregs(&vcpu->arch.guest_fpu->state,
				~XFEATURE_MASK_PKRU);

	fpregs_mark_activate();
	fpregs_unlock();

	trace_kvm_fpu(1);
}

/* When vcpu_run ends, restore user space FPU context. */
static void kvm_put_guest_fpu(struct kvm_vcpu *vcpu)
{
	fpregs_lock();

	kvm_save_current_fpu(vcpu->arch.guest_fpu);

	copy_kernel_to_fpregs(&vcpu->arch.user_fpu->state);

	fpregs_mark_activate();
	fpregs_unlock();

	++vcpu->stat.fpu_reload;
	trace_kvm_fpu(0);
}

int kvm_arch_vcpu_ioctl_run(struct kvm_vcpu *vcpu)
{
	struct kvm_run *kvm_run = vcpu->run;
	int r;

	vcpu_load(vcpu);
	kvm_sigset_activate(vcpu);
	kvm_load_guest_fpu(vcpu);

	if (unlikely(vcpu->arch.mp_state == KVM_MP_STATE_UNINITIALIZED)) {
		if (kvm_run->immediate_exit) {
			r = -EINTR;
			goto out;
		}
		kvm_vcpu_block(vcpu);
		kvm_apic_accept_events(vcpu);
		kvm_clear_request(KVM_REQ_UNHALT, vcpu);
		r = -EAGAIN;
		if (signal_pending(current)) {
			r = -EINTR;
			kvm_run->exit_reason = KVM_EXIT_INTR;
			++vcpu->stat.signal_exits;
		}
		goto out;
	}

	if (kvm_run->kvm_valid_regs & ~KVM_SYNC_X86_VALID_FIELDS) {
		r = -EINVAL;
		goto out;
	}

	if (kvm_run->kvm_dirty_regs) {
		r = sync_regs(vcpu);
		if (r != 0)
			goto out;
	}

	/* re-sync apic's tpr */
	if (!lapic_in_kernel(vcpu)) {
		if (kvm_set_cr8(vcpu, kvm_run->cr8) != 0) {
			r = -EINVAL;
			goto out;
		}
	}

	if (unlikely(vcpu->arch.complete_userspace_io)) {
		int (*cui)(struct kvm_vcpu *) = vcpu->arch.complete_userspace_io;
		vcpu->arch.complete_userspace_io = NULL;
		r = cui(vcpu);
		if (r <= 0)
			goto out;
	} else
		WARN_ON(vcpu->arch.pio.count || vcpu->mmio_needed);

	if (kvm_run->immediate_exit)
		r = -EINTR;
	else
		r = vcpu_run(vcpu);

out:
	kvm_put_guest_fpu(vcpu);
	if (kvm_run->kvm_valid_regs)
		store_regs(vcpu);
	post_kvm_run_save(vcpu);
	kvm_sigset_deactivate(vcpu);

	vcpu_put(vcpu);
	return r;
}

static void __get_regs(struct kvm_vcpu *vcpu, struct kvm_regs *regs)
{
	if (vcpu->arch.emulate_regs_need_sync_to_vcpu) {
		/*
		 * We are here if userspace calls get_regs() in the middle of
		 * instruction emulation. Registers state needs to be copied
		 * back from emulation context to vcpu. Userspace shouldn't do
		 * that usually, but some bad designed PV devices (vmware
		 * backdoor interface) need this to work
		 */
		emulator_writeback_register_cache(vcpu->arch.emulate_ctxt);
		vcpu->arch.emulate_regs_need_sync_to_vcpu = false;
	}
	regs->rax = kvm_rax_read(vcpu);
	regs->rbx = kvm_rbx_read(vcpu);
	regs->rcx = kvm_rcx_read(vcpu);
	regs->rdx = kvm_rdx_read(vcpu);
	regs->rsi = kvm_rsi_read(vcpu);
	regs->rdi = kvm_rdi_read(vcpu);
	regs->rsp = kvm_rsp_read(vcpu);
	regs->rbp = kvm_rbp_read(vcpu);
#ifdef CONFIG_X86_64
	regs->r8 = kvm_r8_read(vcpu);
	regs->r9 = kvm_r9_read(vcpu);
	regs->r10 = kvm_r10_read(vcpu);
	regs->r11 = kvm_r11_read(vcpu);
	regs->r12 = kvm_r12_read(vcpu);
	regs->r13 = kvm_r13_read(vcpu);
	regs->r14 = kvm_r14_read(vcpu);
	regs->r15 = kvm_r15_read(vcpu);
#endif

	regs->rip = kvm_rip_read(vcpu);
	regs->rflags = kvm_get_rflags(vcpu);
}

int kvm_arch_vcpu_ioctl_get_regs(struct kvm_vcpu *vcpu, struct kvm_regs *regs)
{
	vcpu_load(vcpu);
	__get_regs(vcpu, regs);
	vcpu_put(vcpu);
	return 0;
}

static void __set_regs(struct kvm_vcpu *vcpu, struct kvm_regs *regs)
{
	vcpu->arch.emulate_regs_need_sync_from_vcpu = true;
	vcpu->arch.emulate_regs_need_sync_to_vcpu = false;

	kvm_rax_write(vcpu, regs->rax);
	kvm_rbx_write(vcpu, regs->rbx);
	kvm_rcx_write(vcpu, regs->rcx);
	kvm_rdx_write(vcpu, regs->rdx);
	kvm_rsi_write(vcpu, regs->rsi);
	kvm_rdi_write(vcpu, regs->rdi);
	kvm_rsp_write(vcpu, regs->rsp);
	kvm_rbp_write(vcpu, regs->rbp);
#ifdef CONFIG_X86_64
	kvm_r8_write(vcpu, regs->r8);
	kvm_r9_write(vcpu, regs->r9);
	kvm_r10_write(vcpu, regs->r10);
	kvm_r11_write(vcpu, regs->r11);
	kvm_r12_write(vcpu, regs->r12);
	kvm_r13_write(vcpu, regs->r13);
	kvm_r14_write(vcpu, regs->r14);
	kvm_r15_write(vcpu, regs->r15);
#endif

	kvm_rip_write(vcpu, regs->rip);
	kvm_set_rflags(vcpu, regs->rflags | X86_EFLAGS_FIXED);

	vcpu->arch.exception.pending = false;

	kvm_make_request(KVM_REQ_EVENT, vcpu);
}

int kvm_arch_vcpu_ioctl_set_regs(struct kvm_vcpu *vcpu, struct kvm_regs *regs)
{
	vcpu_load(vcpu);
	__set_regs(vcpu, regs);
	vcpu_put(vcpu);
	return 0;
}

void kvm_get_cs_db_l_bits(struct kvm_vcpu *vcpu, int *db, int *l)
{
	struct kvm_segment cs;

	kvm_get_segment(vcpu, &cs, VCPU_SREG_CS);
	*db = cs.db;
	*l = cs.l;
}
EXPORT_SYMBOL_GPL(kvm_get_cs_db_l_bits);

static void __get_sregs(struct kvm_vcpu *vcpu, struct kvm_sregs *sregs)
{
	struct desc_ptr dt;

	kvm_get_segment(vcpu, &sregs->cs, VCPU_SREG_CS);
	kvm_get_segment(vcpu, &sregs->ds, VCPU_SREG_DS);
	kvm_get_segment(vcpu, &sregs->es, VCPU_SREG_ES);
	kvm_get_segment(vcpu, &sregs->fs, VCPU_SREG_FS);
	kvm_get_segment(vcpu, &sregs->gs, VCPU_SREG_GS);
	kvm_get_segment(vcpu, &sregs->ss, VCPU_SREG_SS);

	kvm_get_segment(vcpu, &sregs->tr, VCPU_SREG_TR);
	kvm_get_segment(vcpu, &sregs->ldt, VCPU_SREG_LDTR);

	kvm_x86_ops.get_idt(vcpu, &dt);
	sregs->idt.limit = dt.size;
	sregs->idt.base = dt.address;
	kvm_x86_ops.get_gdt(vcpu, &dt);
	sregs->gdt.limit = dt.size;
	sregs->gdt.base = dt.address;

	sregs->cr0 = kvm_read_cr0(vcpu);
	sregs->cr2 = vcpu->arch.cr2;
	sregs->cr3 = kvm_read_cr3(vcpu);
	sregs->cr4 = kvm_read_cr4(vcpu);
	sregs->cr8 = kvm_get_cr8(vcpu);
	sregs->efer = vcpu->arch.efer;
	sregs->apic_base = kvm_get_apic_base(vcpu);

	memset(sregs->interrupt_bitmap, 0, sizeof(sregs->interrupt_bitmap));

	if (vcpu->arch.interrupt.injected && !vcpu->arch.interrupt.soft)
		set_bit(vcpu->arch.interrupt.nr,
			(unsigned long *)sregs->interrupt_bitmap);
}

int kvm_arch_vcpu_ioctl_get_sregs(struct kvm_vcpu *vcpu,
				  struct kvm_sregs *sregs)
{
	vcpu_load(vcpu);
	__get_sregs(vcpu, sregs);
	vcpu_put(vcpu);
	return 0;
}

int kvm_arch_vcpu_ioctl_get_mpstate(struct kvm_vcpu *vcpu,
				    struct kvm_mp_state *mp_state)
{
	vcpu_load(vcpu);
	if (kvm_mpx_supported())
		kvm_load_guest_fpu(vcpu);

	kvm_apic_accept_events(vcpu);
	if (vcpu->arch.mp_state == KVM_MP_STATE_HALTED &&
					vcpu->arch.pv.pv_unhalted)
		mp_state->mp_state = KVM_MP_STATE_RUNNABLE;
	else
		mp_state->mp_state = vcpu->arch.mp_state;

	if (kvm_mpx_supported())
		kvm_put_guest_fpu(vcpu);
	vcpu_put(vcpu);
	return 0;
}

int kvm_arch_vcpu_ioctl_set_mpstate(struct kvm_vcpu *vcpu,
				    struct kvm_mp_state *mp_state)
{
	int ret = -EINVAL;

	vcpu_load(vcpu);

	if (!lapic_in_kernel(vcpu) &&
	    mp_state->mp_state != KVM_MP_STATE_RUNNABLE)
		goto out;

	/*
	 * KVM_MP_STATE_INIT_RECEIVED means the processor is in
	 * INIT state; latched init should be reported using
	 * KVM_SET_VCPU_EVENTS, so reject it here.
	 */
	if ((kvm_vcpu_latch_init(vcpu) || vcpu->arch.smi_pending) &&
	    (mp_state->mp_state == KVM_MP_STATE_SIPI_RECEIVED ||
	     mp_state->mp_state == KVM_MP_STATE_INIT_RECEIVED))
		goto out;

	if (mp_state->mp_state == KVM_MP_STATE_SIPI_RECEIVED) {
		vcpu->arch.mp_state = KVM_MP_STATE_INIT_RECEIVED;
		set_bit(KVM_APIC_SIPI, &vcpu->arch.apic->pending_events);
	} else
		vcpu->arch.mp_state = mp_state->mp_state;
	kvm_make_request(KVM_REQ_EVENT, vcpu);

	ret = 0;
out:
	vcpu_put(vcpu);
	return ret;
}

int kvm_task_switch(struct kvm_vcpu *vcpu, u16 tss_selector, int idt_index,
		    int reason, bool has_error_code, u32 error_code)
{
	struct x86_emulate_ctxt *ctxt = vcpu->arch.emulate_ctxt;
	int ret;

	init_emulate_ctxt(vcpu);

	ret = emulator_task_switch(ctxt, tss_selector, idt_index, reason,
				   has_error_code, error_code);
	if (ret) {
		vcpu->run->exit_reason = KVM_EXIT_INTERNAL_ERROR;
		vcpu->run->internal.suberror = KVM_INTERNAL_ERROR_EMULATION;
		vcpu->run->internal.ndata = 0;
		return 0;
	}

	kvm_rip_write(vcpu, ctxt->eip);
	kvm_set_rflags(vcpu, ctxt->eflags);
	return 1;
}
EXPORT_SYMBOL_GPL(kvm_task_switch);

static int kvm_valid_sregs(struct kvm_vcpu *vcpu, struct kvm_sregs *sregs)
{
	if ((sregs->efer & EFER_LME) && (sregs->cr0 & X86_CR0_PG)) {
		/*
		 * When EFER.LME and CR0.PG are set, the processor is in
		 * 64-bit mode (though maybe in a 32-bit code segment).
		 * CR4.PAE and EFER.LMA must be set.
		 */
		if (!(sregs->cr4 & X86_CR4_PAE)
		    || !(sregs->efer & EFER_LMA))
			return -EINVAL;
	} else {
		/*
		 * Not in 64-bit mode: EFER.LMA is clear and the code
		 * segment cannot be 64-bit.
		 */
		if (sregs->efer & EFER_LMA || sregs->cs.l)
			return -EINVAL;
	}

	return kvm_valid_cr4(vcpu, sregs->cr4);
}

static int __set_sregs(struct kvm_vcpu *vcpu, struct kvm_sregs *sregs)
{
	struct msr_data apic_base_msr;
	int mmu_reset_needed = 0;
	int cpuid_update_needed = 0;
	int pending_vec, max_bits, idx;
	struct desc_ptr dt;
	int ret = -EINVAL;

	if (kvm_valid_sregs(vcpu, sregs))
		goto out;

	apic_base_msr.data = sregs->apic_base;
	apic_base_msr.host_initiated = true;
	if (kvm_set_apic_base(vcpu, &apic_base_msr))
		goto out;

	dt.size = sregs->idt.limit;
	dt.address = sregs->idt.base;
	kvm_x86_ops.set_idt(vcpu, &dt);
	dt.size = sregs->gdt.limit;
	dt.address = sregs->gdt.base;
	kvm_x86_ops.set_gdt(vcpu, &dt);

	vcpu->arch.cr2 = sregs->cr2;
	mmu_reset_needed |= kvm_read_cr3(vcpu) != sregs->cr3;
	vcpu->arch.cr3 = sregs->cr3;
	kvm_register_mark_available(vcpu, VCPU_EXREG_CR3);

	kvm_set_cr8(vcpu, sregs->cr8);

	mmu_reset_needed |= vcpu->arch.efer != sregs->efer;
	kvm_x86_ops.set_efer(vcpu, sregs->efer);

	mmu_reset_needed |= kvm_read_cr0(vcpu) != sregs->cr0;
	kvm_x86_ops.set_cr0(vcpu, sregs->cr0);
	vcpu->arch.cr0 = sregs->cr0;

	mmu_reset_needed |= kvm_read_cr4(vcpu) != sregs->cr4;
	cpuid_update_needed |= ((kvm_read_cr4(vcpu) ^ sregs->cr4) &
				(X86_CR4_OSXSAVE | X86_CR4_PKE));
	kvm_x86_ops.set_cr4(vcpu, sregs->cr4);
	if (cpuid_update_needed)
		kvm_update_cpuid_runtime(vcpu);

	idx = srcu_read_lock(&vcpu->kvm->srcu);
	if (is_pae_paging(vcpu)) {
		load_pdptrs(vcpu, vcpu->arch.walk_mmu, kvm_read_cr3(vcpu));
		mmu_reset_needed = 1;
	}
	srcu_read_unlock(&vcpu->kvm->srcu, idx);

	if (mmu_reset_needed)
		kvm_mmu_reset_context(vcpu);

	max_bits = KVM_NR_INTERRUPTS;
	pending_vec = find_first_bit(
		(const unsigned long *)sregs->interrupt_bitmap, max_bits);
	if (pending_vec < max_bits) {
		kvm_queue_interrupt(vcpu, pending_vec, false);
		pr_debug("Set back pending irq %d\n", pending_vec);
	}

	kvm_set_segment(vcpu, &sregs->cs, VCPU_SREG_CS);
	kvm_set_segment(vcpu, &sregs->ds, VCPU_SREG_DS);
	kvm_set_segment(vcpu, &sregs->es, VCPU_SREG_ES);
	kvm_set_segment(vcpu, &sregs->fs, VCPU_SREG_FS);
	kvm_set_segment(vcpu, &sregs->gs, VCPU_SREG_GS);
	kvm_set_segment(vcpu, &sregs->ss, VCPU_SREG_SS);

	kvm_set_segment(vcpu, &sregs->tr, VCPU_SREG_TR);
	kvm_set_segment(vcpu, &sregs->ldt, VCPU_SREG_LDTR);

	update_cr8_intercept(vcpu);

	/* Older userspace won't unhalt the vcpu on reset. */
	if (kvm_vcpu_is_bsp(vcpu) && kvm_rip_read(vcpu) == 0xfff0 &&
	    sregs->cs.selector == 0xf000 && sregs->cs.base == 0xffff0000 &&
	    !is_protmode(vcpu))
		vcpu->arch.mp_state = KVM_MP_STATE_RUNNABLE;

	kvm_make_request(KVM_REQ_EVENT, vcpu);

	ret = 0;
out:
	return ret;
}

int kvm_arch_vcpu_ioctl_set_sregs(struct kvm_vcpu *vcpu,
				  struct kvm_sregs *sregs)
{
	int ret;

	vcpu_load(vcpu);
	ret = __set_sregs(vcpu, sregs);
	vcpu_put(vcpu);
	return ret;
}

int kvm_arch_vcpu_ioctl_set_guest_debug(struct kvm_vcpu *vcpu,
					struct kvm_guest_debug *dbg)
{
	unsigned long rflags;
	int i, r;

	vcpu_load(vcpu);

	if (dbg->control & (KVM_GUESTDBG_INJECT_DB | KVM_GUESTDBG_INJECT_BP)) {
		r = -EBUSY;
		if (vcpu->arch.exception.pending)
			goto out;
		if (dbg->control & KVM_GUESTDBG_INJECT_DB)
			kvm_queue_exception(vcpu, DB_VECTOR);
		else
			kvm_queue_exception(vcpu, BP_VECTOR);
	}

	/*
	 * Read rflags as long as potentially injected trace flags are still
	 * filtered out.
	 */
	rflags = kvm_get_rflags(vcpu);

	vcpu->guest_debug = dbg->control;
	if (!(vcpu->guest_debug & KVM_GUESTDBG_ENABLE))
		vcpu->guest_debug = 0;

	if (vcpu->guest_debug & KVM_GUESTDBG_USE_HW_BP) {
		for (i = 0; i < KVM_NR_DB_REGS; ++i)
			vcpu->arch.eff_db[i] = dbg->arch.debugreg[i];
		vcpu->arch.guest_debug_dr7 = dbg->arch.debugreg[7];
	} else {
		for (i = 0; i < KVM_NR_DB_REGS; i++)
			vcpu->arch.eff_db[i] = vcpu->arch.db[i];
	}
	kvm_update_dr7(vcpu);

	if (vcpu->guest_debug & KVM_GUESTDBG_SINGLESTEP)
		vcpu->arch.singlestep_rip = kvm_rip_read(vcpu) +
			get_segment_base(vcpu, VCPU_SREG_CS);

	/*
	 * Trigger an rflags update that will inject or remove the trace
	 * flags.
	 */
	kvm_set_rflags(vcpu, rflags);

	kvm_x86_ops.update_exception_bitmap(vcpu);

	r = 0;

out:
	vcpu_put(vcpu);
	return r;
}

/*
 * Translate a guest virtual address to a guest physical address.
 */
int kvm_arch_vcpu_ioctl_translate(struct kvm_vcpu *vcpu,
				    struct kvm_translation *tr)
{
	unsigned long vaddr = tr->linear_address;
	gpa_t gpa;
	int idx;

	vcpu_load(vcpu);

	idx = srcu_read_lock(&vcpu->kvm->srcu);
	gpa = kvm_mmu_gva_to_gpa_system(vcpu, vaddr, NULL);
	srcu_read_unlock(&vcpu->kvm->srcu, idx);
	tr->physical_address = gpa;
	tr->valid = gpa != UNMAPPED_GVA;
	tr->writeable = 1;
	tr->usermode = 0;

	vcpu_put(vcpu);
	return 0;
}

int kvm_arch_vcpu_ioctl_get_fpu(struct kvm_vcpu *vcpu, struct kvm_fpu *fpu)
{
	struct fxregs_state *fxsave;

	vcpu_load(vcpu);

	fxsave = &vcpu->arch.guest_fpu->state.fxsave;
	memcpy(fpu->fpr, fxsave->st_space, 128);
	fpu->fcw = fxsave->cwd;
	fpu->fsw = fxsave->swd;
	fpu->ftwx = fxsave->twd;
	fpu->last_opcode = fxsave->fop;
	fpu->last_ip = fxsave->rip;
	fpu->last_dp = fxsave->rdp;
	memcpy(fpu->xmm, fxsave->xmm_space, sizeof(fxsave->xmm_space));

	vcpu_put(vcpu);
	return 0;
}

int kvm_arch_vcpu_ioctl_set_fpu(struct kvm_vcpu *vcpu, struct kvm_fpu *fpu)
{
	struct fxregs_state *fxsave;

	vcpu_load(vcpu);

	fxsave = &vcpu->arch.guest_fpu->state.fxsave;

	memcpy(fxsave->st_space, fpu->fpr, 128);
	fxsave->cwd = fpu->fcw;
	fxsave->swd = fpu->fsw;
	fxsave->twd = fpu->ftwx;
	fxsave->fop = fpu->last_opcode;
	fxsave->rip = fpu->last_ip;
	fxsave->rdp = fpu->last_dp;
	memcpy(fxsave->xmm_space, fpu->xmm, sizeof(fxsave->xmm_space));

	vcpu_put(vcpu);
	return 0;
}

static void store_regs(struct kvm_vcpu *vcpu)
{
	BUILD_BUG_ON(sizeof(struct kvm_sync_regs) > SYNC_REGS_SIZE_BYTES);

	if (vcpu->run->kvm_valid_regs & KVM_SYNC_X86_REGS)
		__get_regs(vcpu, &vcpu->run->s.regs.regs);

	if (vcpu->run->kvm_valid_regs & KVM_SYNC_X86_SREGS)
		__get_sregs(vcpu, &vcpu->run->s.regs.sregs);

	if (vcpu->run->kvm_valid_regs & KVM_SYNC_X86_EVENTS)
		kvm_vcpu_ioctl_x86_get_vcpu_events(
				vcpu, &vcpu->run->s.regs.events);
}

static int sync_regs(struct kvm_vcpu *vcpu)
{
	if (vcpu->run->kvm_dirty_regs & ~KVM_SYNC_X86_VALID_FIELDS)
		return -EINVAL;

	if (vcpu->run->kvm_dirty_regs & KVM_SYNC_X86_REGS) {
		__set_regs(vcpu, &vcpu->run->s.regs.regs);
		vcpu->run->kvm_dirty_regs &= ~KVM_SYNC_X86_REGS;
	}
	if (vcpu->run->kvm_dirty_regs & KVM_SYNC_X86_SREGS) {
		if (__set_sregs(vcpu, &vcpu->run->s.regs.sregs))
			return -EINVAL;
		vcpu->run->kvm_dirty_regs &= ~KVM_SYNC_X86_SREGS;
	}
	if (vcpu->run->kvm_dirty_regs & KVM_SYNC_X86_EVENTS) {
		if (kvm_vcpu_ioctl_x86_set_vcpu_events(
				vcpu, &vcpu->run->s.regs.events))
			return -EINVAL;
		vcpu->run->kvm_dirty_regs &= ~KVM_SYNC_X86_EVENTS;
	}

	return 0;
}

static void fx_init(struct kvm_vcpu *vcpu)
{
	fpstate_init(&vcpu->arch.guest_fpu->state);
	if (boot_cpu_has(X86_FEATURE_XSAVES))
		vcpu->arch.guest_fpu->state.xsave.header.xcomp_bv =
			host_xcr0 | XSTATE_COMPACTION_ENABLED;

	/*
	 * Ensure guest xcr0 is valid for loading
	 */
	vcpu->arch.xcr0 = XFEATURE_MASK_FP;

	vcpu->arch.cr0 |= X86_CR0_ET;
}

int kvm_arch_vcpu_precreate(struct kvm *kvm, unsigned int id)
{
	if (kvm_check_tsc_unstable() && atomic_read(&kvm->online_vcpus) != 0)
		pr_warn_once("kvm: SMP vm created on host with unstable TSC; "
			     "guest TSC will not be reliable\n");

	return 0;
}

int kvm_arch_vcpu_create(struct kvm_vcpu *vcpu)
{
	struct page *page;
	int r;

	if (!irqchip_in_kernel(vcpu->kvm) || kvm_vcpu_is_reset_bsp(vcpu))
		vcpu->arch.mp_state = KVM_MP_STATE_RUNNABLE;
	else
		vcpu->arch.mp_state = KVM_MP_STATE_UNINITIALIZED;

	kvm_set_tsc_khz(vcpu, max_tsc_khz);

	r = kvm_mmu_create(vcpu);
	if (r < 0)
		return r;

	if (irqchip_in_kernel(vcpu->kvm)) {
		r = kvm_create_lapic(vcpu, lapic_timer_advance_ns);
		if (r < 0)
			goto fail_mmu_destroy;
		if (kvm_apicv_activated(vcpu->kvm))
			vcpu->arch.apicv_active = true;
	} else
		static_key_slow_inc(&kvm_no_apic_vcpu);

	r = -ENOMEM;

	page = alloc_page(GFP_KERNEL | __GFP_ZERO);
	if (!page)
		goto fail_free_lapic;
	vcpu->arch.pio_data = page_address(page);

	vcpu->arch.mce_banks = kzalloc(KVM_MAX_MCE_BANKS * sizeof(u64) * 4,
				       GFP_KERNEL_ACCOUNT);
	if (!vcpu->arch.mce_banks)
		goto fail_free_pio_data;
	vcpu->arch.mcg_cap = KVM_MAX_MCE_BANKS;

	if (!zalloc_cpumask_var(&vcpu->arch.wbinvd_dirty_mask,
				GFP_KERNEL_ACCOUNT))
		goto fail_free_mce_banks;

	if (!alloc_emulate_ctxt(vcpu))
		goto free_wbinvd_dirty_mask;

	vcpu->arch.user_fpu = kmem_cache_zalloc(x86_fpu_cache,
						GFP_KERNEL_ACCOUNT);
	if (!vcpu->arch.user_fpu) {
		pr_err("kvm: failed to allocate userspace's fpu\n");
		goto free_emulate_ctxt;
	}

	vcpu->arch.guest_fpu = kmem_cache_zalloc(x86_fpu_cache,
						 GFP_KERNEL_ACCOUNT);
	if (!vcpu->arch.guest_fpu) {
		pr_err("kvm: failed to allocate vcpu's fpu\n");
		goto free_user_fpu;
	}
	fx_init(vcpu);

	vcpu->arch.maxphyaddr = cpuid_query_maxphyaddr(vcpu);

	vcpu->arch.pat = MSR_IA32_CR_PAT_DEFAULT;

	kvm_async_pf_hash_reset(vcpu);
	kvm_pmu_init(vcpu);

	vcpu->arch.pending_external_vector = -1;
	vcpu->arch.preempted_in_kernel = false;

	kvm_hv_vcpu_init(vcpu);

	r = kvm_x86_ops.vcpu_create(vcpu);
	if (r)
		goto free_guest_fpu;

	vcpu->arch.arch_capabilities = kvm_get_arch_capabilities();
	vcpu->arch.msr_platform_info = MSR_PLATFORM_INFO_CPUID_FAULT;
	kvm_vcpu_mtrr_init(vcpu);
	vcpu_load(vcpu);
	kvm_vcpu_reset(vcpu, false);
	kvm_init_mmu(vcpu, false);
	vcpu_put(vcpu);
	return 0;

free_guest_fpu:
	kmem_cache_free(x86_fpu_cache, vcpu->arch.guest_fpu);
free_user_fpu:
	kmem_cache_free(x86_fpu_cache, vcpu->arch.user_fpu);
free_emulate_ctxt:
	kmem_cache_free(x86_emulator_cache, vcpu->arch.emulate_ctxt);
free_wbinvd_dirty_mask:
	free_cpumask_var(vcpu->arch.wbinvd_dirty_mask);
fail_free_mce_banks:
	kfree(vcpu->arch.mce_banks);
fail_free_pio_data:
	free_page((unsigned long)vcpu->arch.pio_data);
fail_free_lapic:
	kvm_free_lapic(vcpu);
fail_mmu_destroy:
	kvm_mmu_destroy(vcpu);
	return r;
}

void kvm_arch_vcpu_postcreate(struct kvm_vcpu *vcpu)
{
	struct kvm *kvm = vcpu->kvm;

	kvm_hv_vcpu_postcreate(vcpu);

	if (mutex_lock_killable(&vcpu->mutex))
		return;
	vcpu_load(vcpu);
	kvm_synchronize_tsc(vcpu, 0);
	vcpu_put(vcpu);

	/* poll control enabled by default */
	vcpu->arch.msr_kvm_poll_control = 1;

	mutex_unlock(&vcpu->mutex);

	if (kvmclock_periodic_sync && vcpu->vcpu_idx == 0)
		schedule_delayed_work(&kvm->arch.kvmclock_sync_work,
						KVMCLOCK_SYNC_PERIOD);
}

void kvm_arch_vcpu_destroy(struct kvm_vcpu *vcpu)
{
	struct gfn_to_pfn_cache *cache = &vcpu->arch.st.cache;
	int idx;

	kvm_release_pfn(cache->pfn, cache->dirty, cache);

	kvmclock_reset(vcpu);

	kvm_x86_ops.vcpu_free(vcpu);

	kmem_cache_free(x86_emulator_cache, vcpu->arch.emulate_ctxt);
	free_cpumask_var(vcpu->arch.wbinvd_dirty_mask);
	kmem_cache_free(x86_fpu_cache, vcpu->arch.user_fpu);
	kmem_cache_free(x86_fpu_cache, vcpu->arch.guest_fpu);

	kvm_hv_vcpu_uninit(vcpu);
	kvm_pmu_destroy(vcpu);
	kfree(vcpu->arch.mce_banks);
	kvm_free_lapic(vcpu);
	idx = srcu_read_lock(&vcpu->kvm->srcu);
	kvm_mmu_destroy(vcpu);
	srcu_read_unlock(&vcpu->kvm->srcu, idx);
	free_page((unsigned long)vcpu->arch.pio_data);
	kvfree(vcpu->arch.cpuid_entries);
	if (!lapic_in_kernel(vcpu))
		static_key_slow_dec(&kvm_no_apic_vcpu);
}

void kvm_vcpu_reset(struct kvm_vcpu *vcpu, bool init_event)
{
	kvm_lapic_reset(vcpu, init_event);

	vcpu->arch.hflags = 0;

	vcpu->arch.smi_pending = 0;
	vcpu->arch.smi_count = 0;
	atomic_set(&vcpu->arch.nmi_queued, 0);
	vcpu->arch.nmi_pending = 0;
	vcpu->arch.nmi_injected = false;
	kvm_clear_interrupt_queue(vcpu);
	kvm_clear_exception_queue(vcpu);

	memset(vcpu->arch.db, 0, sizeof(vcpu->arch.db));
	kvm_update_dr0123(vcpu);
	vcpu->arch.dr6 = DR6_INIT;
	vcpu->arch.dr7 = DR7_FIXED_1;
	kvm_update_dr7(vcpu);

	vcpu->arch.cr2 = 0;

	kvm_make_request(KVM_REQ_EVENT, vcpu);
	vcpu->arch.apf.msr_en_val = 0;
	vcpu->arch.apf.msr_int_val = 0;
	vcpu->arch.st.msr_val = 0;

	kvmclock_reset(vcpu);

	kvm_clear_async_pf_completion_queue(vcpu);
	kvm_async_pf_hash_reset(vcpu);
	vcpu->arch.apf.halted = false;

	if (kvm_mpx_supported()) {
		void *mpx_state_buffer;

		/*
		 * To avoid have the INIT path from kvm_apic_has_events() that be
		 * called with loaded FPU and does not let userspace fix the state.
		 */
		if (init_event)
			kvm_put_guest_fpu(vcpu);
		mpx_state_buffer = get_xsave_addr(&vcpu->arch.guest_fpu->state.xsave,
					XFEATURE_BNDREGS);
		if (mpx_state_buffer)
			memset(mpx_state_buffer, 0, sizeof(struct mpx_bndreg_state));
		mpx_state_buffer = get_xsave_addr(&vcpu->arch.guest_fpu->state.xsave,
					XFEATURE_BNDCSR);
		if (mpx_state_buffer)
			memset(mpx_state_buffer, 0, sizeof(struct mpx_bndcsr));
		if (init_event)
			kvm_load_guest_fpu(vcpu);
	}

	if (!init_event) {
		kvm_pmu_reset(vcpu);
		vcpu->arch.smbase = 0x30000;

		vcpu->arch.msr_misc_features_enables = 0;

		vcpu->arch.xcr0 = XFEATURE_MASK_FP;
	}

	memset(vcpu->arch.regs, 0, sizeof(vcpu->arch.regs));
	vcpu->arch.regs_avail = ~0;
	vcpu->arch.regs_dirty = ~0;

	vcpu->arch.ia32_xss = 0;

	kvm_x86_ops.vcpu_reset(vcpu, init_event);
}

void kvm_vcpu_deliver_sipi_vector(struct kvm_vcpu *vcpu, u8 vector)
{
	struct kvm_segment cs;

	kvm_get_segment(vcpu, &cs, VCPU_SREG_CS);
	cs.selector = vector << 8;
	cs.base = vector << 12;
	kvm_set_segment(vcpu, &cs, VCPU_SREG_CS);
	kvm_rip_write(vcpu, 0);
}

int kvm_arch_hardware_enable(void)
{
	struct kvm *kvm;
	struct kvm_vcpu *vcpu;
	int i;
	int ret;
	u64 local_tsc;
	u64 max_tsc = 0;
	bool stable, backwards_tsc = false;

	kvm_user_return_msr_cpu_online();
	ret = kvm_x86_ops.hardware_enable();
	if (ret != 0)
		return ret;

	local_tsc = rdtsc();
	stable = !kvm_check_tsc_unstable();
	list_for_each_entry(kvm, &vm_list, vm_list) {
		kvm_for_each_vcpu(i, vcpu, kvm) {
			if (!stable && vcpu->cpu == smp_processor_id())
				kvm_make_request(KVM_REQ_CLOCK_UPDATE, vcpu);
			if (stable && vcpu->arch.last_host_tsc > local_tsc) {
				backwards_tsc = true;
				if (vcpu->arch.last_host_tsc > max_tsc)
					max_tsc = vcpu->arch.last_host_tsc;
			}
		}
	}

	/*
	 * Sometimes, even reliable TSCs go backwards.  This happens on
	 * platforms that reset TSC during suspend or hibernate actions, but
	 * maintain synchronization.  We must compensate.  Fortunately, we can
	 * detect that condition here, which happens early in CPU bringup,
	 * before any KVM threads can be running.  Unfortunately, we can't
	 * bring the TSCs fully up to date with real time, as we aren't yet far
	 * enough into CPU bringup that we know how much real time has actually
	 * elapsed; our helper function, ktime_get_boottime_ns() will be using boot
	 * variables that haven't been updated yet.
	 *
	 * So we simply find the maximum observed TSC above, then record the
	 * adjustment to TSC in each VCPU.  When the VCPU later gets loaded,
	 * the adjustment will be applied.  Note that we accumulate
	 * adjustments, in case multiple suspend cycles happen before some VCPU
	 * gets a chance to run again.  In the event that no KVM threads get a
	 * chance to run, we will miss the entire elapsed period, as we'll have
	 * reset last_host_tsc, so VCPUs will not have the TSC adjusted and may
	 * loose cycle time.  This isn't too big a deal, since the loss will be
	 * uniform across all VCPUs (not to mention the scenario is extremely
	 * unlikely). It is possible that a second hibernate recovery happens
	 * much faster than a first, causing the observed TSC here to be
	 * smaller; this would require additional padding adjustment, which is
	 * why we set last_host_tsc to the local tsc observed here.
	 *
	 * N.B. - this code below runs only on platforms with reliable TSC,
	 * as that is the only way backwards_tsc is set above.  Also note
	 * that this runs for ALL vcpus, which is not a bug; all VCPUs should
	 * have the same delta_cyc adjustment applied if backwards_tsc
	 * is detected.  Note further, this adjustment is only done once,
	 * as we reset last_host_tsc on all VCPUs to stop this from being
	 * called multiple times (one for each physical CPU bringup).
	 *
	 * Platforms with unreliable TSCs don't have to deal with this, they
	 * will be compensated by the logic in vcpu_load, which sets the TSC to
	 * catchup mode.  This will catchup all VCPUs to real time, but cannot
	 * guarantee that they stay in perfect synchronization.
	 */
	if (backwards_tsc) {
		u64 delta_cyc = max_tsc - local_tsc;
		list_for_each_entry(kvm, &vm_list, vm_list) {
			kvm->arch.backwards_tsc_observed = true;
			kvm_for_each_vcpu(i, vcpu, kvm) {
				vcpu->arch.tsc_offset_adjustment += delta_cyc;
				vcpu->arch.last_host_tsc = local_tsc;
				kvm_make_request(KVM_REQ_MASTERCLOCK_UPDATE, vcpu);
			}

			/*
			 * We have to disable TSC offset matching.. if you were
			 * booting a VM while issuing an S4 host suspend....
			 * you may have some problem.  Solving this issue is
			 * left as an exercise to the reader.
			 */
			kvm->arch.last_tsc_nsec = 0;
			kvm->arch.last_tsc_write = 0;
		}

	}
	return 0;
}

void kvm_arch_hardware_disable(void)
{
	kvm_x86_ops.hardware_disable();
	drop_user_return_notifiers();
}

int kvm_arch_hardware_setup(void *opaque)
{
	struct kvm_x86_init_ops *ops = opaque;
	int r;

	rdmsrl_safe(MSR_EFER, &host_efer);

	if (boot_cpu_has(X86_FEATURE_XSAVES))
		rdmsrl(MSR_IA32_XSS, host_xss);

	r = ops->hardware_setup();
	if (r != 0)
		return r;

	memcpy(&kvm_x86_ops, ops->runtime_ops, sizeof(kvm_x86_ops));

	if (!kvm_cpu_cap_has(X86_FEATURE_XSAVES))
		supported_xss = 0;

#define __kvm_cpu_cap_has(UNUSED_, f) kvm_cpu_cap_has(f)
	cr4_reserved_bits = __cr4_reserved_bits(__kvm_cpu_cap_has, UNUSED_);
#undef __kvm_cpu_cap_has

	if (kvm_has_tsc_control) {
		/*
		 * Make sure the user can only configure tsc_khz values that
		 * fit into a signed integer.
		 * A min value is not calculated because it will always
		 * be 1 on all machines.
		 */
		u64 max = min(0x7fffffffULL,
			      __scale_tsc(kvm_max_tsc_scaling_ratio, tsc_khz));
		kvm_max_guest_tsc_khz = max;

		kvm_default_tsc_scaling_ratio = 1ULL << kvm_tsc_scaling_ratio_frac_bits;
	}

	kvm_init_msr_list();
	return 0;
}

void kvm_arch_hardware_unsetup(void)
{
	kvm_x86_ops.hardware_unsetup();
}

int kvm_arch_check_processor_compat(void *opaque)
{
	struct cpuinfo_x86 *c = &cpu_data(smp_processor_id());
	struct kvm_x86_init_ops *ops = opaque;

	WARN_ON(!irqs_disabled());

	if (__cr4_reserved_bits(cpu_has, c) !=
	    __cr4_reserved_bits(cpu_has, &boot_cpu_data))
		return -EIO;

	return ops->check_processor_compatibility();
}

bool kvm_vcpu_is_reset_bsp(struct kvm_vcpu *vcpu)
{
	return vcpu->kvm->arch.bsp_vcpu_id == vcpu->vcpu_id;
}
EXPORT_SYMBOL_GPL(kvm_vcpu_is_reset_bsp);

bool kvm_vcpu_is_bsp(struct kvm_vcpu *vcpu)
{
	return (vcpu->arch.apic_base & MSR_IA32_APICBASE_BSP) != 0;
}

struct static_key kvm_no_apic_vcpu __read_mostly;
EXPORT_SYMBOL_GPL(kvm_no_apic_vcpu);

void kvm_arch_sched_in(struct kvm_vcpu *vcpu, int cpu)
{
	struct kvm_pmu *pmu = vcpu_to_pmu(vcpu);

	vcpu->arch.l1tf_flush_l1d = true;
	if (pmu->version && unlikely(pmu->event_count)) {
		pmu->need_cleanup = true;
		kvm_make_request(KVM_REQ_PMU, vcpu);
	}
	kvm_x86_ops.sched_in(vcpu, cpu);
}

void kvm_arch_free_vm(struct kvm *kvm)
{
	kfree(kvm->arch.hyperv.hv_pa_pg);
	vfree(kvm);
}


int kvm_arch_init_vm(struct kvm *kvm, unsigned long type)
{
	if (type)
		return -EINVAL;

	INIT_HLIST_HEAD(&kvm->arch.mask_notifier_list);
	INIT_LIST_HEAD(&kvm->arch.active_mmu_pages);
	INIT_LIST_HEAD(&kvm->arch.zapped_obsolete_pages);
	INIT_LIST_HEAD(&kvm->arch.lpage_disallowed_mmu_pages);
	INIT_LIST_HEAD(&kvm->arch.assigned_dev_head);
	atomic_set(&kvm->arch.noncoherent_dma_count, 0);

	/* Reserve bit 0 of irq_sources_bitmap for userspace irq source */
	set_bit(KVM_USERSPACE_IRQ_SOURCE_ID, &kvm->arch.irq_sources_bitmap);
	/* Reserve bit 1 of irq_sources_bitmap for irqfd-resampler */
	set_bit(KVM_IRQFD_RESAMPLE_IRQ_SOURCE_ID,
		&kvm->arch.irq_sources_bitmap);

	raw_spin_lock_init(&kvm->arch.tsc_write_lock);
	mutex_init(&kvm->arch.apic_map_lock);
	spin_lock_init(&kvm->arch.pvclock_gtod_sync_lock);

	kvm->arch.kvmclock_offset = -get_kvmclock_base_ns();
	pvclock_update_vm_gtod_copy(kvm);

	kvm->arch.guest_can_read_msr_platform_info = true;

	INIT_DELAYED_WORK(&kvm->arch.kvmclock_update_work, kvmclock_update_fn);
	INIT_DELAYED_WORK(&kvm->arch.kvmclock_sync_work, kvmclock_sync_fn);

	kvm_hv_init_vm(kvm);
	kvm_page_track_init(kvm);
	kvm_mmu_init_vm(kvm);

	return kvm_x86_ops.vm_init(kvm);
}

int kvm_arch_post_init_vm(struct kvm *kvm)
{
	return kvm_mmu_post_init_vm(kvm);
}

static void kvm_unload_vcpu_mmu(struct kvm_vcpu *vcpu)
{
	vcpu_load(vcpu);
	kvm_mmu_unload(vcpu);
	vcpu_put(vcpu);
}

static void kvm_free_vcpus(struct kvm *kvm)
{
	unsigned int i;
	struct kvm_vcpu *vcpu;

	/*
	 * Unpin any mmu pages first.
	 */
	kvm_for_each_vcpu(i, vcpu, kvm) {
		kvm_clear_async_pf_completion_queue(vcpu);
		kvm_unload_vcpu_mmu(vcpu);
	}
	kvm_for_each_vcpu(i, vcpu, kvm)
		kvm_vcpu_destroy(vcpu);

	mutex_lock(&kvm->lock);
	for (i = 0; i < atomic_read(&kvm->online_vcpus); i++)
		kvm->vcpus[i] = NULL;

	atomic_set(&kvm->online_vcpus, 0);
	mutex_unlock(&kvm->lock);
}

void kvm_arch_sync_events(struct kvm *kvm)
{
	cancel_delayed_work_sync(&kvm->arch.kvmclock_sync_work);
	cancel_delayed_work_sync(&kvm->arch.kvmclock_update_work);
	kvm_free_pit(kvm);
}

int __x86_set_memory_region(struct kvm *kvm, int id, gpa_t gpa, u32 size)
{
	int i, r;
	unsigned long hva, old_npages;
	struct kvm_memslots *slots = kvm_memslots(kvm);
	struct kvm_memory_slot *slot;

	/* Called with kvm->slots_lock held.  */
	if (WARN_ON(id >= KVM_MEM_SLOTS_NUM))
		return -EINVAL;

	slot = id_to_memslot(slots, id);
	if (size) {
		if (slot && slot->npages)
			return -EEXIST;

		/*
		 * MAP_SHARED to prevent internal slot pages from being moved
		 * by fork()/COW.
		 */
		hva = vm_mmap(NULL, 0, size, PROT_READ | PROT_WRITE,
			      MAP_SHARED | MAP_ANONYMOUS, 0);
		if (IS_ERR((void *)hva))
			return PTR_ERR((void *)hva);
	} else {
		if (!slot || !slot->npages)
			return 0;

		old_npages = slot->npages;
		hva = 0;
	}

	for (i = 0; i < KVM_ADDRESS_SPACE_NUM; i++) {
		struct kvm_userspace_memory_region m;

		m.slot = id | (i << 16);
		m.flags = 0;
		m.guest_phys_addr = gpa;
		m.userspace_addr = hva;
		m.memory_size = size;
		r = __kvm_set_memory_region(kvm, &m);
		if (r < 0)
			return r;
	}

	if (!size)
		vm_munmap(hva, old_npages * PAGE_SIZE);

	return 0;
}
EXPORT_SYMBOL_GPL(__x86_set_memory_region);

void kvm_arch_pre_destroy_vm(struct kvm *kvm)
{
	kvm_mmu_pre_destroy_vm(kvm);
}

void kvm_arch_destroy_vm(struct kvm *kvm)
{
	u32 i;

	if (current->mm == kvm->mm) {
		/*
		 * Free memory regions allocated on behalf of userspace,
		 * unless the the memory map has changed due to process exit
		 * or fd copying.
		 */
		mutex_lock(&kvm->slots_lock);
		__x86_set_memory_region(kvm, APIC_ACCESS_PAGE_PRIVATE_MEMSLOT,
					0, 0);
		__x86_set_memory_region(kvm, IDENTITY_PAGETABLE_PRIVATE_MEMSLOT,
					0, 0);
		__x86_set_memory_region(kvm, TSS_PRIVATE_MEMSLOT, 0, 0);
		mutex_unlock(&kvm->slots_lock);
	}
	if (kvm_x86_ops.vm_destroy)
		kvm_x86_ops.vm_destroy(kvm);
	for (i = 0; i < kvm->arch.msr_filter.count; i++)
		kfree(kvm->arch.msr_filter.ranges[i].bitmap);
	kvm_pic_destroy(kvm);
	kvm_ioapic_destroy(kvm);
	kvm_free_vcpus(kvm);
	kvfree(rcu_dereference_check(kvm->arch.apic_map, 1));
	kfree(srcu_dereference_check(kvm->arch.pmu_event_filter, &kvm->srcu, 1));
	kvm_mmu_uninit_vm(kvm);
	kvm_page_track_cleanup(kvm);
	kvm_hv_destroy_vm(kvm);
}

void kvm_arch_free_memslot(struct kvm *kvm, struct kvm_memory_slot *slot)
{
	int i;

	for (i = 0; i < KVM_NR_PAGE_SIZES; ++i) {
		kvfree(slot->arch.rmap[i]);
		slot->arch.rmap[i] = NULL;

		if (i == 0)
			continue;

		kvfree(slot->arch.lpage_info[i - 1]);
		slot->arch.lpage_info[i - 1] = NULL;
	}

	kvm_page_track_free_memslot(slot);
}

static int kvm_alloc_memslot_metadata(struct kvm_memory_slot *slot,
				      unsigned long npages)
{
	int i;

	/*
	 * Clear out the previous array pointers for the KVM_MR_MOVE case.  The
	 * old arrays will be freed by __kvm_set_memory_region() if installing
	 * the new memslot is successful.
	 */
	memset(&slot->arch, 0, sizeof(slot->arch));

	for (i = 0; i < KVM_NR_PAGE_SIZES; ++i) {
		struct kvm_lpage_info *linfo;
		unsigned long ugfn;
		int lpages;
		int level = i + 1;

		lpages = gfn_to_index(slot->base_gfn + npages - 1,
				      slot->base_gfn, level) + 1;

		slot->arch.rmap[i] =
			kvcalloc(lpages, sizeof(*slot->arch.rmap[i]),
				 GFP_KERNEL_ACCOUNT);
		if (!slot->arch.rmap[i])
			goto out_free;
		if (i == 0)
			continue;

		linfo = kvcalloc(lpages, sizeof(*linfo), GFP_KERNEL_ACCOUNT);
		if (!linfo)
			goto out_free;

		slot->arch.lpage_info[i - 1] = linfo;

		if (slot->base_gfn & (KVM_PAGES_PER_HPAGE(level) - 1))
			linfo[0].disallow_lpage = 1;
		if ((slot->base_gfn + npages) & (KVM_PAGES_PER_HPAGE(level) - 1))
			linfo[lpages - 1].disallow_lpage = 1;
		ugfn = slot->userspace_addr >> PAGE_SHIFT;
		/*
		 * If the gfn and userspace address are not aligned wrt each
		 * other, disable large page support for this slot.
		 */
		if ((slot->base_gfn ^ ugfn) & (KVM_PAGES_PER_HPAGE(level) - 1)) {
			unsigned long j;

			for (j = 0; j < lpages; ++j)
				linfo[j].disallow_lpage = 1;
		}
	}

	if (kvm_page_track_create_memslot(slot, npages))
		goto out_free;

	return 0;

out_free:
	for (i = 0; i < KVM_NR_PAGE_SIZES; ++i) {
		kvfree(slot->arch.rmap[i]);
		slot->arch.rmap[i] = NULL;
		if (i == 0)
			continue;

		kvfree(slot->arch.lpage_info[i - 1]);
		slot->arch.lpage_info[i - 1] = NULL;
	}
	return -ENOMEM;
}

void kvm_arch_memslots_updated(struct kvm *kvm, u64 gen)
{
	struct kvm_vcpu *vcpu;
	int i;

	/*
	 * memslots->generation has been incremented.
	 * mmio generation may have reached its maximum value.
	 */
	kvm_mmu_invalidate_mmio_sptes(kvm, gen);

	/* Force re-initialization of steal_time cache */
	kvm_for_each_vcpu(i, vcpu, kvm)
		kvm_vcpu_kick(vcpu);
}

int kvm_arch_prepare_memory_region(struct kvm *kvm,
				struct kvm_memory_slot *memslot,
				const struct kvm_userspace_memory_region *mem,
				enum kvm_mr_change change)
{
	if (change == KVM_MR_CREATE || change == KVM_MR_MOVE)
		return kvm_alloc_memslot_metadata(memslot,
						  mem->memory_size >> PAGE_SHIFT);
	return 0;
}

static void kvm_mmu_slot_apply_flags(struct kvm *kvm,
				     struct kvm_memory_slot *old,
				     struct kvm_memory_slot *new,
				     enum kvm_mr_change change)
{
	/*
	 * Nothing to do for RO slots or CREATE/MOVE/DELETE of a slot.
	 * See comments below.
	 */
	if ((change != KVM_MR_FLAGS_ONLY) || (new->flags & KVM_MEM_READONLY))
		return;

	/*
	 * Dirty logging tracks sptes in 4k granularity, meaning that large
	 * sptes have to be split.  If live migration is successful, the guest
	 * in the source machine will be destroyed and large sptes will be
	 * created in the destination. However, if the guest continues to run
	 * in the source machine (for example if live migration fails), small
	 * sptes will remain around and cause bad performance.
	 *
	 * Scan sptes if dirty logging has been stopped, dropping those
	 * which can be collapsed into a single large-page spte.  Later
	 * page faults will create the large-page sptes.
	 *
	 * There is no need to do this in any of the following cases:
	 * CREATE:      No dirty mappings will already exist.
	 * MOVE/DELETE: The old mappings will already have been cleaned up by
	 *		kvm_arch_flush_shadow_memslot()
	 */
	if ((old->flags & KVM_MEM_LOG_DIRTY_PAGES) &&
	    !(new->flags & KVM_MEM_LOG_DIRTY_PAGES))
		kvm_mmu_zap_collapsible_sptes(kvm, new);

	/*
	 * Enable or disable dirty logging for the slot.
	 *
	 * For KVM_MR_DELETE and KVM_MR_MOVE, the shadow pages of the old
	 * slot have been zapped so no dirty logging updates are needed for
	 * the old slot.
	 * For KVM_MR_CREATE and KVM_MR_MOVE, once the new slot is visible
	 * any mappings that might be created in it will consume the
	 * properties of the new slot and do not need to be updated here.
	 *
	 * When PML is enabled, the kvm_x86_ops dirty logging hooks are
	 * called to enable/disable dirty logging.
	 *
	 * When disabling dirty logging with PML enabled, the D-bit is set
	 * for sptes in the slot in order to prevent unnecessary GPA
	 * logging in the PML buffer (and potential PML buffer full VMEXIT).
	 * This guarantees leaving PML enabled for the guest's lifetime
	 * won't have any additional overhead from PML when the guest is
	 * running with dirty logging disabled.
	 *
	 * When enabling dirty logging, large sptes are write-protected
	 * so they can be split on first write.  New large sptes cannot
	 * be created for this slot until the end of the logging.
	 * See the comments in fast_page_fault().
	 * For small sptes, nothing is done if the dirty log is in the
	 * initial-all-set state.  Otherwise, depending on whether pml
	 * is enabled the D-bit or the W-bit will be cleared.
	 */
	if (new->flags & KVM_MEM_LOG_DIRTY_PAGES) {
		if (kvm_x86_ops.slot_enable_log_dirty) {
			kvm_x86_ops.slot_enable_log_dirty(kvm, new);
		} else {
			int level =
				kvm_dirty_log_manual_protect_and_init_set(kvm) ?
				PG_LEVEL_2M : PG_LEVEL_4K;

			/*
			 * If we're with initial-all-set, we don't need
			 * to write protect any small page because
			 * they're reported as dirty already.  However
			 * we still need to write-protect huge pages
			 * so that the page split can happen lazily on
			 * the first write to the huge page.
			 */
			kvm_mmu_slot_remove_write_access(kvm, new, level);
		}
	} else {
		if (kvm_x86_ops.slot_disable_log_dirty)
			kvm_x86_ops.slot_disable_log_dirty(kvm, new);
	}
}

void kvm_arch_commit_memory_region(struct kvm *kvm,
				const struct kvm_userspace_memory_region *mem,
				struct kvm_memory_slot *old,
				const struct kvm_memory_slot *new,
				enum kvm_mr_change change)
{
	if (!kvm->arch.n_requested_mmu_pages)
		kvm_mmu_change_mmu_pages(kvm,
				kvm_mmu_calculate_default_mmu_pages(kvm));

	/*
	 * FIXME: const-ify all uses of struct kvm_memory_slot.
	 */
	kvm_mmu_slot_apply_flags(kvm, old, (struct kvm_memory_slot *) new, change);

	/* Free the arrays associated with the old memslot. */
	if (change == KVM_MR_MOVE)
		kvm_arch_free_memslot(kvm, old);
}

void kvm_arch_flush_shadow_all(struct kvm *kvm)
{
	kvm_mmu_zap_all(kvm);
}

void kvm_arch_flush_shadow_memslot(struct kvm *kvm,
				   struct kvm_memory_slot *slot)
{
	kvm_page_track_flush_slot(kvm, slot);
}

static inline bool kvm_guest_apic_has_interrupt(struct kvm_vcpu *vcpu)
{
	return (is_guest_mode(vcpu) &&
			kvm_x86_ops.guest_apic_has_interrupt &&
			kvm_x86_ops.guest_apic_has_interrupt(vcpu));
}

static inline bool kvm_vcpu_has_events(struct kvm_vcpu *vcpu)
{
	if (!list_empty_careful(&vcpu->async_pf.done))
		return true;

	if (kvm_apic_has_events(vcpu))
		return true;

	if (vcpu->arch.pv.pv_unhalted)
		return true;

	if (vcpu->arch.exception.pending)
		return true;

	if (kvm_test_request(KVM_REQ_NMI, vcpu) ||
	    (vcpu->arch.nmi_pending &&
	     kvm_x86_ops.nmi_allowed(vcpu, false)))
		return true;

	if (kvm_test_request(KVM_REQ_SMI, vcpu) ||
	    (vcpu->arch.smi_pending &&
	     kvm_x86_ops.smi_allowed(vcpu, false)))
		return true;

	if (kvm_arch_interrupt_allowed(vcpu) &&
	    (kvm_cpu_has_interrupt(vcpu) ||
	    kvm_guest_apic_has_interrupt(vcpu)))
		return true;

	if (kvm_hv_has_stimer_pending(vcpu))
		return true;

	if (is_guest_mode(vcpu) &&
	    kvm_x86_ops.nested_ops->hv_timer_pending &&
	    kvm_x86_ops.nested_ops->hv_timer_pending(vcpu))
		return true;

	return false;
}

int kvm_arch_vcpu_runnable(struct kvm_vcpu *vcpu)
{
	return kvm_vcpu_running(vcpu) || kvm_vcpu_has_events(vcpu);
}

bool kvm_arch_dy_runnable(struct kvm_vcpu *vcpu)
{
	if (READ_ONCE(vcpu->arch.pv.pv_unhalted))
		return true;

	if (kvm_test_request(KVM_REQ_NMI, vcpu) ||
		kvm_test_request(KVM_REQ_SMI, vcpu) ||
		 kvm_test_request(KVM_REQ_EVENT, vcpu))
		return true;

	if (vcpu->arch.apicv_active && kvm_x86_ops.dy_apicv_has_pending_interrupt(vcpu))
		return true;

	return false;
}

bool kvm_arch_vcpu_in_kernel(struct kvm_vcpu *vcpu)
{
	return vcpu->arch.preempted_in_kernel;
}

int kvm_arch_vcpu_should_kick(struct kvm_vcpu *vcpu)
{
	return kvm_vcpu_exiting_guest_mode(vcpu) == IN_GUEST_MODE;
}

int kvm_arch_interrupt_allowed(struct kvm_vcpu *vcpu)
{
	return kvm_x86_ops.interrupt_allowed(vcpu, false);
}

unsigned long kvm_get_linear_rip(struct kvm_vcpu *vcpu)
{
	if (is_64_bit_mode(vcpu))
		return kvm_rip_read(vcpu);
	return (u32)(get_segment_base(vcpu, VCPU_SREG_CS) +
		     kvm_rip_read(vcpu));
}
EXPORT_SYMBOL_GPL(kvm_get_linear_rip);

bool kvm_is_linear_rip(struct kvm_vcpu *vcpu, unsigned long linear_rip)
{
	return kvm_get_linear_rip(vcpu) == linear_rip;
}
EXPORT_SYMBOL_GPL(kvm_is_linear_rip);

unsigned long kvm_get_rflags(struct kvm_vcpu *vcpu)
{
	unsigned long rflags;

	rflags = kvm_x86_ops.get_rflags(vcpu);
	if (vcpu->guest_debug & KVM_GUESTDBG_SINGLESTEP)
		rflags &= ~X86_EFLAGS_TF;
	return rflags;
}
EXPORT_SYMBOL_GPL(kvm_get_rflags);

static void __kvm_set_rflags(struct kvm_vcpu *vcpu, unsigned long rflags)
{
	if (vcpu->guest_debug & KVM_GUESTDBG_SINGLESTEP &&
	    kvm_is_linear_rip(vcpu, vcpu->arch.singlestep_rip))
		rflags |= X86_EFLAGS_TF;
	kvm_x86_ops.set_rflags(vcpu, rflags);
}

void kvm_set_rflags(struct kvm_vcpu *vcpu, unsigned long rflags)
{
	__kvm_set_rflags(vcpu, rflags);
	kvm_make_request(KVM_REQ_EVENT, vcpu);
}
EXPORT_SYMBOL_GPL(kvm_set_rflags);

void kvm_arch_async_page_ready(struct kvm_vcpu *vcpu, struct kvm_async_pf *work)
{
	int r;

	if ((vcpu->arch.mmu->direct_map != work->arch.direct_map) ||
	      work->wakeup_all)
		return;

	r = kvm_mmu_reload(vcpu);
	if (unlikely(r))
		return;

	if (!vcpu->arch.mmu->direct_map &&
	      work->arch.cr3 != vcpu->arch.mmu->get_guest_pgd(vcpu))
		return;

	kvm_mmu_do_page_fault(vcpu, work->cr2_or_gpa, 0, true);
}

static inline u32 kvm_async_pf_hash_fn(gfn_t gfn)
{
	BUILD_BUG_ON(!is_power_of_2(ASYNC_PF_PER_VCPU));

	return hash_32(gfn & 0xffffffff, order_base_2(ASYNC_PF_PER_VCPU));
}

static inline u32 kvm_async_pf_next_probe(u32 key)
{
	return (key + 1) & (ASYNC_PF_PER_VCPU - 1);
}

static void kvm_add_async_pf_gfn(struct kvm_vcpu *vcpu, gfn_t gfn)
{
	u32 key = kvm_async_pf_hash_fn(gfn);

	while (vcpu->arch.apf.gfns[key] != ~0)
		key = kvm_async_pf_next_probe(key);

	vcpu->arch.apf.gfns[key] = gfn;
}

static u32 kvm_async_pf_gfn_slot(struct kvm_vcpu *vcpu, gfn_t gfn)
{
	int i;
	u32 key = kvm_async_pf_hash_fn(gfn);

	for (i = 0; i < ASYNC_PF_PER_VCPU &&
		     (vcpu->arch.apf.gfns[key] != gfn &&
		      vcpu->arch.apf.gfns[key] != ~0); i++)
		key = kvm_async_pf_next_probe(key);

	return key;
}

bool kvm_find_async_pf_gfn(struct kvm_vcpu *vcpu, gfn_t gfn)
{
	return vcpu->arch.apf.gfns[kvm_async_pf_gfn_slot(vcpu, gfn)] == gfn;
}

static void kvm_del_async_pf_gfn(struct kvm_vcpu *vcpu, gfn_t gfn)
{
	u32 i, j, k;

	i = j = kvm_async_pf_gfn_slot(vcpu, gfn);

	if (WARN_ON_ONCE(vcpu->arch.apf.gfns[i] != gfn))
		return;

	while (true) {
		vcpu->arch.apf.gfns[i] = ~0;
		do {
			j = kvm_async_pf_next_probe(j);
			if (vcpu->arch.apf.gfns[j] == ~0)
				return;
			k = kvm_async_pf_hash_fn(vcpu->arch.apf.gfns[j]);
			/*
			 * k lies cyclically in ]i,j]
			 * |    i.k.j |
			 * |....j i.k.| or  |.k..j i...|
			 */
		} while ((i <= j) ? (i < k && k <= j) : (i < k || k <= j));
		vcpu->arch.apf.gfns[i] = vcpu->arch.apf.gfns[j];
		i = j;
	}
}

static inline int apf_put_user_notpresent(struct kvm_vcpu *vcpu)
{
	u32 reason = KVM_PV_REASON_PAGE_NOT_PRESENT;

	return kvm_write_guest_cached(vcpu->kvm, &vcpu->arch.apf.data, &reason,
				      sizeof(reason));
}

static inline int apf_put_user_ready(struct kvm_vcpu *vcpu, u32 token)
{
	unsigned int offset = offsetof(struct kvm_vcpu_pv_apf_data, token);

	return kvm_write_guest_offset_cached(vcpu->kvm, &vcpu->arch.apf.data,
					     &token, offset, sizeof(token));
}

static inline bool apf_pageready_slot_free(struct kvm_vcpu *vcpu)
{
	unsigned int offset = offsetof(struct kvm_vcpu_pv_apf_data, token);
	u32 val;

	if (kvm_read_guest_offset_cached(vcpu->kvm, &vcpu->arch.apf.data,
					 &val, offset, sizeof(val)))
		return false;

	return !val;
}

static bool kvm_can_deliver_async_pf(struct kvm_vcpu *vcpu)
{
	if (!vcpu->arch.apf.delivery_as_pf_vmexit && is_guest_mode(vcpu))
		return false;

	if (!kvm_pv_async_pf_enabled(vcpu) ||
	    (vcpu->arch.apf.send_user_only && kvm_x86_ops.get_cpl(vcpu) == 0))
		return false;

	return true;
}

bool kvm_can_do_async_pf(struct kvm_vcpu *vcpu)
{
	if (unlikely(!lapic_in_kernel(vcpu) ||
		     kvm_event_needs_reinjection(vcpu) ||
		     vcpu->arch.exception.pending))
		return false;

	if (kvm_hlt_in_guest(vcpu->kvm) && !kvm_can_deliver_async_pf(vcpu))
		return false;

	/*
	 * If interrupts are off we cannot even use an artificial
	 * halt state.
	 */
	return kvm_arch_interrupt_allowed(vcpu);
}

bool kvm_arch_async_page_not_present(struct kvm_vcpu *vcpu,
				     struct kvm_async_pf *work)
{
	struct x86_exception fault;

	trace_kvm_async_pf_not_present(work->arch.token, work->cr2_or_gpa);
	kvm_add_async_pf_gfn(vcpu, work->arch.gfn);

	if (kvm_can_deliver_async_pf(vcpu) &&
	    !apf_put_user_notpresent(vcpu)) {
		fault.vector = PF_VECTOR;
		fault.error_code_valid = true;
		fault.error_code = 0;
		fault.nested_page_fault = false;
		fault.address = work->arch.token;
		fault.async_page_fault = true;
		kvm_inject_page_fault(vcpu, &fault);
		return true;
	} else {
		/*
		 * It is not possible to deliver a paravirtualized asynchronous
		 * page fault, but putting the guest in an artificial halt state
		 * can be beneficial nevertheless: if an interrupt arrives, we
		 * can deliver it timely and perhaps the guest will schedule
		 * another process.  When the instruction that triggered a page
		 * fault is retried, hopefully the page will be ready in the host.
		 */
		kvm_make_request(KVM_REQ_APF_HALT, vcpu);
		return false;
	}
}

void kvm_arch_async_page_present(struct kvm_vcpu *vcpu,
				 struct kvm_async_pf *work)
{
	struct kvm_lapic_irq irq = {
		.delivery_mode = APIC_DM_FIXED,
		.vector = vcpu->arch.apf.vec
	};

	if (work->wakeup_all)
		work->arch.token = ~0; /* broadcast wakeup */
	else
		kvm_del_async_pf_gfn(vcpu, work->arch.gfn);
	trace_kvm_async_pf_ready(work->arch.token, work->cr2_or_gpa);

	if ((work->wakeup_all || work->notpresent_injected) &&
	    kvm_pv_async_pf_enabled(vcpu) &&
	    !apf_put_user_ready(vcpu, work->arch.token)) {
		vcpu->arch.apf.pageready_pending = true;
		kvm_apic_set_irq(vcpu, &irq, NULL);
	}

	vcpu->arch.apf.halted = false;
	vcpu->arch.mp_state = KVM_MP_STATE_RUNNABLE;
}

void kvm_arch_async_page_present_queued(struct kvm_vcpu *vcpu)
{
	kvm_make_request(KVM_REQ_APF_READY, vcpu);
	if (!vcpu->arch.apf.pageready_pending)
		kvm_vcpu_kick(vcpu);
}

bool kvm_arch_can_dequeue_async_page_present(struct kvm_vcpu *vcpu)
{
	if (!kvm_pv_async_pf_enabled(vcpu))
		return true;
	else
		return apf_pageready_slot_free(vcpu);
}

void kvm_arch_start_assignment(struct kvm *kvm)
{
	atomic_inc(&kvm->arch.assigned_device_count);
}
EXPORT_SYMBOL_GPL(kvm_arch_start_assignment);

void kvm_arch_end_assignment(struct kvm *kvm)
{
	atomic_dec(&kvm->arch.assigned_device_count);
}
EXPORT_SYMBOL_GPL(kvm_arch_end_assignment);

bool kvm_arch_has_assigned_device(struct kvm *kvm)
{
	return atomic_read(&kvm->arch.assigned_device_count);
}
EXPORT_SYMBOL_GPL(kvm_arch_has_assigned_device);

void kvm_arch_register_noncoherent_dma(struct kvm *kvm)
{
	atomic_inc(&kvm->arch.noncoherent_dma_count);
}
EXPORT_SYMBOL_GPL(kvm_arch_register_noncoherent_dma);

void kvm_arch_unregister_noncoherent_dma(struct kvm *kvm)
{
	atomic_dec(&kvm->arch.noncoherent_dma_count);
}
EXPORT_SYMBOL_GPL(kvm_arch_unregister_noncoherent_dma);

bool kvm_arch_has_noncoherent_dma(struct kvm *kvm)
{
	return atomic_read(&kvm->arch.noncoherent_dma_count);
}
EXPORT_SYMBOL_GPL(kvm_arch_has_noncoherent_dma);

bool kvm_arch_has_irq_bypass(void)
{
	return true;
}

int kvm_arch_irq_bypass_add_producer(struct irq_bypass_consumer *cons,
				      struct irq_bypass_producer *prod)
{
	struct kvm_kernel_irqfd *irqfd =
		container_of(cons, struct kvm_kernel_irqfd, consumer);
	int ret;

	irqfd->producer = prod;
	kvm_arch_start_assignment(irqfd->kvm);
	ret = kvm_x86_ops.update_pi_irte(irqfd->kvm,
					 prod->irq, irqfd->gsi, 1);

	if (ret)
		kvm_arch_end_assignment(irqfd->kvm);

	return ret;
}

void kvm_arch_irq_bypass_del_producer(struct irq_bypass_consumer *cons,
				      struct irq_bypass_producer *prod)
{
	int ret;
	struct kvm_kernel_irqfd *irqfd =
		container_of(cons, struct kvm_kernel_irqfd, consumer);

	WARN_ON(irqfd->producer != prod);
	irqfd->producer = NULL;

	/*
	 * When producer of consumer is unregistered, we change back to
	 * remapped mode, so we can re-use the current implementation
	 * when the irq is masked/disabled or the consumer side (KVM
	 * int this case doesn't want to receive the interrupts.
	*/
	ret = kvm_x86_ops.update_pi_irte(irqfd->kvm, prod->irq, irqfd->gsi, 0);
	if (ret)
		printk(KERN_INFO "irq bypass consumer (token %p) unregistration"
		       " fails: %d\n", irqfd->consumer.token, ret);

	kvm_arch_end_assignment(irqfd->kvm);
}

int kvm_arch_update_irqfd_routing(struct kvm *kvm, unsigned int host_irq,
				   uint32_t guest_irq, bool set)
{
	return kvm_x86_ops.update_pi_irte(kvm, host_irq, guest_irq, set);
}

bool kvm_vector_hashing_enabled(void)
{
	return vector_hashing;
}

bool kvm_arch_no_poll(struct kvm_vcpu *vcpu)
{
	return (vcpu->arch.msr_kvm_poll_control & 1) == 0;
}
EXPORT_SYMBOL_GPL(kvm_arch_no_poll);


int kvm_spec_ctrl_test_value(u64 value)
{
	/*
	 * test that setting IA32_SPEC_CTRL to given value
	 * is allowed by the host processor
	 */

	u64 saved_value;
	unsigned long flags;
	int ret = 0;

	local_irq_save(flags);

	if (rdmsrl_safe(MSR_IA32_SPEC_CTRL, &saved_value))
		ret = 1;
	else if (wrmsrl_safe(MSR_IA32_SPEC_CTRL, value))
		ret = 1;
	else
		wrmsrl(MSR_IA32_SPEC_CTRL, saved_value);

	local_irq_restore(flags);

	return ret;
}
EXPORT_SYMBOL_GPL(kvm_spec_ctrl_test_value);

void kvm_fixup_and_inject_pf_error(struct kvm_vcpu *vcpu, gva_t gva, u16 error_code)
{
	struct x86_exception fault;
	u32 access = error_code &
		(PFERR_WRITE_MASK | PFERR_FETCH_MASK | PFERR_USER_MASK);

	if (!(error_code & PFERR_PRESENT_MASK) ||
	    vcpu->arch.walk_mmu->gva_to_gpa(vcpu, gva, access, &fault) != UNMAPPED_GVA) {
		/*
		 * If vcpu->arch.walk_mmu->gva_to_gpa succeeded, the page
		 * tables probably do not match the TLB.  Just proceed
		 * with the error code that the processor gave.
		 */
		fault.vector = PF_VECTOR;
		fault.error_code_valid = true;
		fault.error_code = error_code;
		fault.nested_page_fault = false;
		fault.address = gva;
	}
	vcpu->arch.walk_mmu->inject_page_fault(vcpu, &fault);
}
EXPORT_SYMBOL_GPL(kvm_fixup_and_inject_pf_error);

/*
 * Handles kvm_read/write_guest_virt*() result and either injects #PF or returns
 * KVM_EXIT_INTERNAL_ERROR for cases not currently handled by KVM. Return value
 * indicates whether exit to userspace is needed.
 */
int kvm_handle_memory_failure(struct kvm_vcpu *vcpu, int r,
			      struct x86_exception *e)
{
	if (r == X86EMUL_PROPAGATE_FAULT) {
		kvm_inject_emulated_page_fault(vcpu, e);
		return 1;
	}

	/*
	 * In case kvm_read/write_guest_virt*() failed with X86EMUL_IO_NEEDED
	 * while handling a VMX instruction KVM could've handled the request
	 * correctly by exiting to userspace and performing I/O but there
	 * doesn't seem to be a real use-case behind such requests, just return
	 * KVM_EXIT_INTERNAL_ERROR for now.
	 */
	vcpu->run->exit_reason = KVM_EXIT_INTERNAL_ERROR;
	vcpu->run->internal.suberror = KVM_INTERNAL_ERROR_EMULATION;
	vcpu->run->internal.ndata = 0;

	return 0;
}
EXPORT_SYMBOL_GPL(kvm_handle_memory_failure);

int kvm_handle_invpcid(struct kvm_vcpu *vcpu, unsigned long type, gva_t gva)
{
	bool pcid_enabled;
	struct x86_exception e;
	unsigned i;
	unsigned long roots_to_free = 0;
	struct {
		u64 pcid;
		u64 gla;
	} operand;
	int r;

	r = kvm_read_guest_virt(vcpu, gva, &operand, sizeof(operand), &e);
	if (r != X86EMUL_CONTINUE)
		return kvm_handle_memory_failure(vcpu, r, &e);

	if (operand.pcid >> 12 != 0) {
		kvm_inject_gp(vcpu, 0);
		return 1;
	}

	pcid_enabled = kvm_read_cr4_bits(vcpu, X86_CR4_PCIDE);

	switch (type) {
	case INVPCID_TYPE_INDIV_ADDR:
		if ((!pcid_enabled && (operand.pcid != 0)) ||
		    is_noncanonical_address(operand.gla, vcpu)) {
			kvm_inject_gp(vcpu, 0);
			return 1;
		}
		kvm_mmu_invpcid_gva(vcpu, operand.gla, operand.pcid);
		return kvm_skip_emulated_instruction(vcpu);

	case INVPCID_TYPE_SINGLE_CTXT:
		if (!pcid_enabled && (operand.pcid != 0)) {
			kvm_inject_gp(vcpu, 0);
			return 1;
		}

		if (kvm_get_active_pcid(vcpu) == operand.pcid) {
			kvm_mmu_sync_roots(vcpu);
			kvm_make_request(KVM_REQ_TLB_FLUSH_CURRENT, vcpu);
		}

		for (i = 0; i < KVM_MMU_NUM_PREV_ROOTS; i++)
			if (kvm_get_pcid(vcpu, vcpu->arch.mmu->prev_roots[i].pgd)
			    == operand.pcid)
				roots_to_free |= KVM_MMU_ROOT_PREVIOUS(i);

		kvm_mmu_free_roots(vcpu, vcpu->arch.mmu, roots_to_free);
		/*
		 * If neither the current cr3 nor any of the prev_roots use the
		 * given PCID, then nothing needs to be done here because a
		 * resync will happen anyway before switching to any other CR3.
		 */

		return kvm_skip_emulated_instruction(vcpu);

	case INVPCID_TYPE_ALL_NON_GLOBAL:
		/*
		 * Currently, KVM doesn't mark global entries in the shadow
		 * page tables, so a non-global flush just degenerates to a
		 * global flush. If needed, we could optimize this later by
		 * keeping track of global entries in shadow page tables.
		 */

		fallthrough;
	case INVPCID_TYPE_ALL_INCL_GLOBAL:
		kvm_mmu_unload(vcpu);
		return kvm_skip_emulated_instruction(vcpu);

	default:
		BUG(); /* We have already checked above that type <= 3 */
	}
}
EXPORT_SYMBOL_GPL(kvm_handle_invpcid);

EXPORT_TRACEPOINT_SYMBOL_GPL(kvm_exit);
EXPORT_TRACEPOINT_SYMBOL_GPL(kvm_fast_mmio);
EXPORT_TRACEPOINT_SYMBOL_GPL(kvm_inj_virq);
EXPORT_TRACEPOINT_SYMBOL_GPL(kvm_page_fault);
EXPORT_TRACEPOINT_SYMBOL_GPL(kvm_msr);
EXPORT_TRACEPOINT_SYMBOL_GPL(kvm_cr);
EXPORT_TRACEPOINT_SYMBOL_GPL(kvm_nested_vmrun);
EXPORT_TRACEPOINT_SYMBOL_GPL(kvm_nested_vmexit);
EXPORT_TRACEPOINT_SYMBOL_GPL(kvm_nested_vmexit_inject);
EXPORT_TRACEPOINT_SYMBOL_GPL(kvm_nested_intr_vmexit);
EXPORT_TRACEPOINT_SYMBOL_GPL(kvm_nested_vmenter_failed);
EXPORT_TRACEPOINT_SYMBOL_GPL(kvm_invlpga);
EXPORT_TRACEPOINT_SYMBOL_GPL(kvm_skinit);
EXPORT_TRACEPOINT_SYMBOL_GPL(kvm_nested_intercepts);
EXPORT_TRACEPOINT_SYMBOL_GPL(kvm_write_tsc_offset);
EXPORT_TRACEPOINT_SYMBOL_GPL(kvm_ple_window_update);
EXPORT_TRACEPOINT_SYMBOL_GPL(kvm_pml_full);
EXPORT_TRACEPOINT_SYMBOL_GPL(kvm_pi_irte_update);
EXPORT_TRACEPOINT_SYMBOL_GPL(kvm_avic_unaccelerated_access);
EXPORT_TRACEPOINT_SYMBOL_GPL(kvm_avic_incomplete_ipi);
EXPORT_TRACEPOINT_SYMBOL_GPL(kvm_avic_ga_log);
EXPORT_TRACEPOINT_SYMBOL_GPL(kvm_apicv_update_request);<|MERGE_RESOLUTION|>--- conflicted
+++ resolved
@@ -271,11 +271,7 @@
 	} else {
 		kvm_debug_ratelimited("unhandled %s: 0x%x data 0x%llx\n",
 				      op, msr, data);
-<<<<<<< HEAD
-		return -ENOENT;
-=======
 		return false;
->>>>>>> 88a06d6f
 	}
 }
 
