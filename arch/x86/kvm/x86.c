// SPDX-License-Identifier: GPL-2.0-only
/*
 * Kernel-based Virtual Machine driver for Linux
 *
 * derived from drivers/kvm/kvm_main.c
 *
 * Copyright (C) 2006 Qumranet, Inc.
 * Copyright (C) 2008 Qumranet, Inc.
 * Copyright IBM Corporation, 2008
 * Copyright 2010 Red Hat, Inc. and/or its affiliates.
 *
 * Authors:
 *   Avi Kivity   <avi@qumranet.com>
 *   Yaniv Kamay  <yaniv@qumranet.com>
 *   Amit Shah    <amit.shah@qumranet.com>
 *   Ben-Ami Yassour <benami@il.ibm.com>
 */

#include <linux/kvm_host.h>
#include "irq.h"
#include "mmu.h"
#include "i8254.h"
#include "tss.h"
#include "kvm_cache_regs.h"
#include "x86.h"
#include "cpuid.h"
#include "pmu.h"
#include "hyperv.h"

#include <linux/clocksource.h>
#include <linux/interrupt.h>
#include <linux/kvm.h>
#include <linux/fs.h>
#include <linux/vmalloc.h>
#include <linux/export.h>
#include <linux/moduleparam.h>
#include <linux/mman.h>
#include <linux/highmem.h>
#include <linux/iommu.h>
#include <linux/intel-iommu.h>
#include <linux/cpufreq.h>
#include <linux/user-return-notifier.h>
#include <linux/srcu.h>
#include <linux/slab.h>
#include <linux/perf_event.h>
#include <linux/uaccess.h>
#include <linux/hash.h>
#include <linux/pci.h>
#include <linux/timekeeper_internal.h>
#include <linux/pvclock_gtod.h>
#include <linux/kvm_irqfd.h>
#include <linux/irqbypass.h>
#include <linux/sched/stat.h>
#include <linux/sched/isolation.h>
#include <linux/mem_encrypt.h>

#include <trace/events/kvm.h>

#include <asm/debugreg.h>
#include <asm/msr.h>
#include <asm/desc.h>
#include <asm/mce.h>
#include <linux/kernel_stat.h>
#include <asm/fpu/internal.h> /* Ugh! */
#include <asm/pvclock.h>
#include <asm/div64.h>
#include <asm/irq_remapping.h>
#include <asm/mshyperv.h>
#include <asm/hypervisor.h>
#include <asm/intel_pt.h>
#include <clocksource/hyperv_timer.h>

#define CREATE_TRACE_POINTS
#include "trace.h"

#define MAX_IO_MSRS 256
#define KVM_MAX_MCE_BANKS 32
u64 __read_mostly kvm_mce_cap_supported = MCG_CTL_P | MCG_SER_P;
EXPORT_SYMBOL_GPL(kvm_mce_cap_supported);

#define emul_to_vcpu(ctxt) \
	container_of(ctxt, struct kvm_vcpu, arch.emulate_ctxt)

/* EFER defaults:
 * - enable syscall per default because its emulated by KVM
 * - enable LME and LMA per default on 64 bit KVM
 */
#ifdef CONFIG_X86_64
static
u64 __read_mostly efer_reserved_bits = ~((u64)(EFER_SCE | EFER_LME | EFER_LMA));
#else
static u64 __read_mostly efer_reserved_bits = ~((u64)EFER_SCE);
#endif

#define VM_STAT(x, ...) offsetof(struct kvm, stat.x), KVM_STAT_VM, ## __VA_ARGS__
#define VCPU_STAT(x, ...) offsetof(struct kvm_vcpu, stat.x), KVM_STAT_VCPU, ## __VA_ARGS__

#define KVM_X2APIC_API_VALID_FLAGS (KVM_X2APIC_API_USE_32BIT_IDS | \
                                    KVM_X2APIC_API_DISABLE_BROADCAST_QUIRK)

static void update_cr8_intercept(struct kvm_vcpu *vcpu);
static void process_nmi(struct kvm_vcpu *vcpu);
static void enter_smm(struct kvm_vcpu *vcpu);
static void __kvm_set_rflags(struct kvm_vcpu *vcpu, unsigned long rflags);
static void store_regs(struct kvm_vcpu *vcpu);
static int sync_regs(struct kvm_vcpu *vcpu);

struct kvm_x86_ops *kvm_x86_ops __read_mostly;
EXPORT_SYMBOL_GPL(kvm_x86_ops);

static bool __read_mostly ignore_msrs = 0;
module_param(ignore_msrs, bool, S_IRUGO | S_IWUSR);

static bool __read_mostly report_ignored_msrs = true;
module_param(report_ignored_msrs, bool, S_IRUGO | S_IWUSR);

unsigned int min_timer_period_us = 200;
module_param(min_timer_period_us, uint, S_IRUGO | S_IWUSR);

static bool __read_mostly kvmclock_periodic_sync = true;
module_param(kvmclock_periodic_sync, bool, S_IRUGO);

bool __read_mostly kvm_has_tsc_control;
EXPORT_SYMBOL_GPL(kvm_has_tsc_control);
u32  __read_mostly kvm_max_guest_tsc_khz;
EXPORT_SYMBOL_GPL(kvm_max_guest_tsc_khz);
u8   __read_mostly kvm_tsc_scaling_ratio_frac_bits;
EXPORT_SYMBOL_GPL(kvm_tsc_scaling_ratio_frac_bits);
u64  __read_mostly kvm_max_tsc_scaling_ratio;
EXPORT_SYMBOL_GPL(kvm_max_tsc_scaling_ratio);
u64 __read_mostly kvm_default_tsc_scaling_ratio;
EXPORT_SYMBOL_GPL(kvm_default_tsc_scaling_ratio);

/* tsc tolerance in parts per million - default to 1/2 of the NTP threshold */
static u32 __read_mostly tsc_tolerance_ppm = 250;
module_param(tsc_tolerance_ppm, uint, S_IRUGO | S_IWUSR);

/*
 * lapic timer advance (tscdeadline mode only) in nanoseconds.  '-1' enables
 * adaptive tuning starting from default advancment of 1000ns.  '0' disables
 * advancement entirely.  Any other value is used as-is and disables adaptive
 * tuning, i.e. allows priveleged userspace to set an exact advancement time.
 */
static int __read_mostly lapic_timer_advance_ns = -1;
module_param(lapic_timer_advance_ns, int, S_IRUGO | S_IWUSR);

static bool __read_mostly vector_hashing = true;
module_param(vector_hashing, bool, S_IRUGO);

bool __read_mostly enable_vmware_backdoor = false;
module_param(enable_vmware_backdoor, bool, S_IRUGO);
EXPORT_SYMBOL_GPL(enable_vmware_backdoor);

static bool __read_mostly force_emulation_prefix = false;
module_param(force_emulation_prefix, bool, S_IRUGO);

int __read_mostly pi_inject_timer = -1;
module_param(pi_inject_timer, bint, S_IRUGO | S_IWUSR);

#define KVM_NR_SHARED_MSRS 16

struct kvm_shared_msrs_global {
	int nr;
	u32 msrs[KVM_NR_SHARED_MSRS];
};

struct kvm_shared_msrs {
	struct user_return_notifier urn;
	bool registered;
	struct kvm_shared_msr_values {
		u64 host;
		u64 curr;
	} values[KVM_NR_SHARED_MSRS];
};

static struct kvm_shared_msrs_global __read_mostly shared_msrs_global;
static struct kvm_shared_msrs __percpu *shared_msrs;

struct kvm_stats_debugfs_item debugfs_entries[] = {
	{ "pf_fixed", VCPU_STAT(pf_fixed) },
	{ "pf_guest", VCPU_STAT(pf_guest) },
	{ "tlb_flush", VCPU_STAT(tlb_flush) },
	{ "invlpg", VCPU_STAT(invlpg) },
	{ "exits", VCPU_STAT(exits) },
	{ "io_exits", VCPU_STAT(io_exits) },
	{ "mmio_exits", VCPU_STAT(mmio_exits) },
	{ "signal_exits", VCPU_STAT(signal_exits) },
	{ "irq_window", VCPU_STAT(irq_window_exits) },
	{ "nmi_window", VCPU_STAT(nmi_window_exits) },
	{ "halt_exits", VCPU_STAT(halt_exits) },
	{ "halt_successful_poll", VCPU_STAT(halt_successful_poll) },
	{ "halt_attempted_poll", VCPU_STAT(halt_attempted_poll) },
	{ "halt_poll_invalid", VCPU_STAT(halt_poll_invalid) },
	{ "halt_wakeup", VCPU_STAT(halt_wakeup) },
	{ "hypercalls", VCPU_STAT(hypercalls) },
	{ "request_irq", VCPU_STAT(request_irq_exits) },
	{ "irq_exits", VCPU_STAT(irq_exits) },
	{ "host_state_reload", VCPU_STAT(host_state_reload) },
	{ "fpu_reload", VCPU_STAT(fpu_reload) },
	{ "insn_emulation", VCPU_STAT(insn_emulation) },
	{ "insn_emulation_fail", VCPU_STAT(insn_emulation_fail) },
	{ "irq_injections", VCPU_STAT(irq_injections) },
	{ "nmi_injections", VCPU_STAT(nmi_injections) },
	{ "req_event", VCPU_STAT(req_event) },
	{ "l1d_flush", VCPU_STAT(l1d_flush) },
	{ "mmu_shadow_zapped", VM_STAT(mmu_shadow_zapped) },
	{ "mmu_pte_write", VM_STAT(mmu_pte_write) },
	{ "mmu_pte_updated", VM_STAT(mmu_pte_updated) },
	{ "mmu_pde_zapped", VM_STAT(mmu_pde_zapped) },
	{ "mmu_flooded", VM_STAT(mmu_flooded) },
	{ "mmu_recycled", VM_STAT(mmu_recycled) },
	{ "mmu_cache_miss", VM_STAT(mmu_cache_miss) },
	{ "mmu_unsync", VM_STAT(mmu_unsync) },
	{ "remote_tlb_flush", VM_STAT(remote_tlb_flush) },
	{ "largepages", VM_STAT(lpages, .mode = 0444) },
<<<<<<< HEAD
=======
	{ "nx_largepages_splitted", VM_STAT(nx_lpage_splits, .mode = 0444) },
>>>>>>> 00dc9e7d
	{ "max_mmu_page_hash_collisions",
		VM_STAT(max_mmu_page_hash_collisions) },
	{ NULL }
};

u64 __read_mostly host_xcr0;

struct kmem_cache *x86_fpu_cache;
EXPORT_SYMBOL_GPL(x86_fpu_cache);

static int emulator_fix_hypercall(struct x86_emulate_ctxt *ctxt);

static inline void kvm_async_pf_hash_reset(struct kvm_vcpu *vcpu)
{
	int i;
	for (i = 0; i < roundup_pow_of_two(ASYNC_PF_PER_VCPU); i++)
		vcpu->arch.apf.gfns[i] = ~0;
}

static void kvm_on_user_return(struct user_return_notifier *urn)
{
	unsigned slot;
	struct kvm_shared_msrs *locals
		= container_of(urn, struct kvm_shared_msrs, urn);
	struct kvm_shared_msr_values *values;
	unsigned long flags;

	/*
	 * Disabling irqs at this point since the following code could be
	 * interrupted and executed through kvm_arch_hardware_disable()
	 */
	local_irq_save(flags);
	if (locals->registered) {
		locals->registered = false;
		user_return_notifier_unregister(urn);
	}
	local_irq_restore(flags);
	for (slot = 0; slot < shared_msrs_global.nr; ++slot) {
		values = &locals->values[slot];
		if (values->host != values->curr) {
			wrmsrl(shared_msrs_global.msrs[slot], values->host);
			values->curr = values->host;
		}
	}
}

static void shared_msr_update(unsigned slot, u32 msr)
{
	u64 value;
	unsigned int cpu = smp_processor_id();
	struct kvm_shared_msrs *smsr = per_cpu_ptr(shared_msrs, cpu);

	/* only read, and nobody should modify it at this time,
	 * so don't need lock */
	if (slot >= shared_msrs_global.nr) {
		printk(KERN_ERR "kvm: invalid MSR slot!");
		return;
	}
	rdmsrl_safe(msr, &value);
	smsr->values[slot].host = value;
	smsr->values[slot].curr = value;
}

void kvm_define_shared_msr(unsigned slot, u32 msr)
{
	BUG_ON(slot >= KVM_NR_SHARED_MSRS);
	shared_msrs_global.msrs[slot] = msr;
	if (slot >= shared_msrs_global.nr)
		shared_msrs_global.nr = slot + 1;
}
EXPORT_SYMBOL_GPL(kvm_define_shared_msr);

static void kvm_shared_msr_cpu_online(void)
{
	unsigned i;

	for (i = 0; i < shared_msrs_global.nr; ++i)
		shared_msr_update(i, shared_msrs_global.msrs[i]);
}

int kvm_set_shared_msr(unsigned slot, u64 value, u64 mask)
{
	unsigned int cpu = smp_processor_id();
	struct kvm_shared_msrs *smsr = per_cpu_ptr(shared_msrs, cpu);
	int err;

	if (((value ^ smsr->values[slot].curr) & mask) == 0)
		return 0;
	smsr->values[slot].curr = value;
	err = wrmsrl_safe(shared_msrs_global.msrs[slot], value);
	if (err)
		return 1;

	if (!smsr->registered) {
		smsr->urn.on_user_return = kvm_on_user_return;
		user_return_notifier_register(&smsr->urn);
		smsr->registered = true;
	}
	return 0;
}
EXPORT_SYMBOL_GPL(kvm_set_shared_msr);

static void drop_user_return_notifiers(void)
{
	unsigned int cpu = smp_processor_id();
	struct kvm_shared_msrs *smsr = per_cpu_ptr(shared_msrs, cpu);

	if (smsr->registered)
		kvm_on_user_return(&smsr->urn);
}

u64 kvm_get_apic_base(struct kvm_vcpu *vcpu)
{
	return vcpu->arch.apic_base;
}
EXPORT_SYMBOL_GPL(kvm_get_apic_base);

enum lapic_mode kvm_get_apic_mode(struct kvm_vcpu *vcpu)
{
	return kvm_apic_mode(kvm_get_apic_base(vcpu));
}
EXPORT_SYMBOL_GPL(kvm_get_apic_mode);

int kvm_set_apic_base(struct kvm_vcpu *vcpu, struct msr_data *msr_info)
{
	enum lapic_mode old_mode = kvm_get_apic_mode(vcpu);
	enum lapic_mode new_mode = kvm_apic_mode(msr_info->data);
	u64 reserved_bits = ((~0ULL) << cpuid_maxphyaddr(vcpu)) | 0x2ff |
		(guest_cpuid_has(vcpu, X86_FEATURE_X2APIC) ? 0 : X2APIC_ENABLE);

	if ((msr_info->data & reserved_bits) != 0 || new_mode == LAPIC_MODE_INVALID)
		return 1;
	if (!msr_info->host_initiated) {
		if (old_mode == LAPIC_MODE_X2APIC && new_mode == LAPIC_MODE_XAPIC)
			return 1;
		if (old_mode == LAPIC_MODE_DISABLED && new_mode == LAPIC_MODE_X2APIC)
			return 1;
	}

	kvm_lapic_set_base(vcpu, msr_info->data);
	return 0;
}
EXPORT_SYMBOL_GPL(kvm_set_apic_base);

asmlinkage __visible void kvm_spurious_fault(void)
{
	/* Fault while not rebooting.  We want the trace. */
	BUG_ON(!kvm_rebooting);
}
EXPORT_SYMBOL_GPL(kvm_spurious_fault);

#define EXCPT_BENIGN		0
#define EXCPT_CONTRIBUTORY	1
#define EXCPT_PF		2

static int exception_class(int vector)
{
	switch (vector) {
	case PF_VECTOR:
		return EXCPT_PF;
	case DE_VECTOR:
	case TS_VECTOR:
	case NP_VECTOR:
	case SS_VECTOR:
	case GP_VECTOR:
		return EXCPT_CONTRIBUTORY;
	default:
		break;
	}
	return EXCPT_BENIGN;
}

#define EXCPT_FAULT		0
#define EXCPT_TRAP		1
#define EXCPT_ABORT		2
#define EXCPT_INTERRUPT		3

static int exception_type(int vector)
{
	unsigned int mask;

	if (WARN_ON(vector > 31 || vector == NMI_VECTOR))
		return EXCPT_INTERRUPT;

	mask = 1 << vector;

	/* #DB is trap, as instruction watchpoints are handled elsewhere */
	if (mask & ((1 << DB_VECTOR) | (1 << BP_VECTOR) | (1 << OF_VECTOR)))
		return EXCPT_TRAP;

	if (mask & ((1 << DF_VECTOR) | (1 << MC_VECTOR)))
		return EXCPT_ABORT;

	/* Reserved exceptions will result in fault */
	return EXCPT_FAULT;
}

void kvm_deliver_exception_payload(struct kvm_vcpu *vcpu)
{
	unsigned nr = vcpu->arch.exception.nr;
	bool has_payload = vcpu->arch.exception.has_payload;
	unsigned long payload = vcpu->arch.exception.payload;

	if (!has_payload)
		return;

	switch (nr) {
	case DB_VECTOR:
		/*
		 * "Certain debug exceptions may clear bit 0-3.  The
		 * remaining contents of the DR6 register are never
		 * cleared by the processor".
		 */
		vcpu->arch.dr6 &= ~DR_TRAP_BITS;
		/*
		 * DR6.RTM is set by all #DB exceptions that don't clear it.
		 */
		vcpu->arch.dr6 |= DR6_RTM;
		vcpu->arch.dr6 |= payload;
		/*
		 * Bit 16 should be set in the payload whenever the #DB
		 * exception should clear DR6.RTM. This makes the payload
		 * compatible with the pending debug exceptions under VMX.
		 * Though not currently documented in the SDM, this also
		 * makes the payload compatible with the exit qualification
		 * for #DB exceptions under VMX.
		 */
		vcpu->arch.dr6 ^= payload & DR6_RTM;
		break;
	case PF_VECTOR:
		vcpu->arch.cr2 = payload;
		break;
	}

	vcpu->arch.exception.has_payload = false;
	vcpu->arch.exception.payload = 0;
}
EXPORT_SYMBOL_GPL(kvm_deliver_exception_payload);

static void kvm_multiple_exception(struct kvm_vcpu *vcpu,
		unsigned nr, bool has_error, u32 error_code,
	        bool has_payload, unsigned long payload, bool reinject)
{
	u32 prev_nr;
	int class1, class2;

	kvm_make_request(KVM_REQ_EVENT, vcpu);

	if (!vcpu->arch.exception.pending && !vcpu->arch.exception.injected) {
	queue:
		if (has_error && !is_protmode(vcpu))
			has_error = false;
		if (reinject) {
			/*
			 * On vmentry, vcpu->arch.exception.pending is only
			 * true if an event injection was blocked by
			 * nested_run_pending.  In that case, however,
			 * vcpu_enter_guest requests an immediate exit,
			 * and the guest shouldn't proceed far enough to
			 * need reinjection.
			 */
			WARN_ON_ONCE(vcpu->arch.exception.pending);
			vcpu->arch.exception.injected = true;
			if (WARN_ON_ONCE(has_payload)) {
				/*
				 * A reinjected event has already
				 * delivered its payload.
				 */
				has_payload = false;
				payload = 0;
			}
		} else {
			vcpu->arch.exception.pending = true;
			vcpu->arch.exception.injected = false;
		}
		vcpu->arch.exception.has_error_code = has_error;
		vcpu->arch.exception.nr = nr;
		vcpu->arch.exception.error_code = error_code;
		vcpu->arch.exception.has_payload = has_payload;
		vcpu->arch.exception.payload = payload;
		/*
		 * In guest mode, payload delivery should be deferred,
		 * so that the L1 hypervisor can intercept #PF before
		 * CR2 is modified (or intercept #DB before DR6 is
		 * modified under nVMX).  However, for ABI
		 * compatibility with KVM_GET_VCPU_EVENTS and
		 * KVM_SET_VCPU_EVENTS, we can't delay payload
		 * delivery unless userspace has enabled this
		 * functionality via the per-VM capability,
		 * KVM_CAP_EXCEPTION_PAYLOAD.
		 */
		if (!vcpu->kvm->arch.exception_payload_enabled ||
		    !is_guest_mode(vcpu))
			kvm_deliver_exception_payload(vcpu);
		return;
	}

	/* to check exception */
	prev_nr = vcpu->arch.exception.nr;
	if (prev_nr == DF_VECTOR) {
		/* triple fault -> shutdown */
		kvm_make_request(KVM_REQ_TRIPLE_FAULT, vcpu);
		return;
	}
	class1 = exception_class(prev_nr);
	class2 = exception_class(nr);
	if ((class1 == EXCPT_CONTRIBUTORY && class2 == EXCPT_CONTRIBUTORY)
		|| (class1 == EXCPT_PF && class2 != EXCPT_BENIGN)) {
		/*
		 * Generate double fault per SDM Table 5-5.  Set
		 * exception.pending = true so that the double fault
		 * can trigger a nested vmexit.
		 */
		vcpu->arch.exception.pending = true;
		vcpu->arch.exception.injected = false;
		vcpu->arch.exception.has_error_code = true;
		vcpu->arch.exception.nr = DF_VECTOR;
		vcpu->arch.exception.error_code = 0;
		vcpu->arch.exception.has_payload = false;
		vcpu->arch.exception.payload = 0;
	} else
		/* replace previous exception with a new one in a hope
		   that instruction re-execution will regenerate lost
		   exception */
		goto queue;
}

void kvm_queue_exception(struct kvm_vcpu *vcpu, unsigned nr)
{
	kvm_multiple_exception(vcpu, nr, false, 0, false, 0, false);
}
EXPORT_SYMBOL_GPL(kvm_queue_exception);

void kvm_requeue_exception(struct kvm_vcpu *vcpu, unsigned nr)
{
	kvm_multiple_exception(vcpu, nr, false, 0, false, 0, true);
}
EXPORT_SYMBOL_GPL(kvm_requeue_exception);

static void kvm_queue_exception_p(struct kvm_vcpu *vcpu, unsigned nr,
				  unsigned long payload)
{
	kvm_multiple_exception(vcpu, nr, false, 0, true, payload, false);
}

static void kvm_queue_exception_e_p(struct kvm_vcpu *vcpu, unsigned nr,
				    u32 error_code, unsigned long payload)
{
	kvm_multiple_exception(vcpu, nr, true, error_code,
			       true, payload, false);
}

int kvm_complete_insn_gp(struct kvm_vcpu *vcpu, int err)
{
	if (err)
		kvm_inject_gp(vcpu, 0);
	else
		return kvm_skip_emulated_instruction(vcpu);

	return 1;
}
EXPORT_SYMBOL_GPL(kvm_complete_insn_gp);

void kvm_inject_page_fault(struct kvm_vcpu *vcpu, struct x86_exception *fault)
{
	++vcpu->stat.pf_guest;
	vcpu->arch.exception.nested_apf =
		is_guest_mode(vcpu) && fault->async_page_fault;
	if (vcpu->arch.exception.nested_apf) {
		vcpu->arch.apf.nested_apf_token = fault->address;
		kvm_queue_exception_e(vcpu, PF_VECTOR, fault->error_code);
	} else {
		kvm_queue_exception_e_p(vcpu, PF_VECTOR, fault->error_code,
					fault->address);
	}
}
EXPORT_SYMBOL_GPL(kvm_inject_page_fault);

static bool kvm_propagate_fault(struct kvm_vcpu *vcpu, struct x86_exception *fault)
{
	if (mmu_is_nested(vcpu) && !fault->nested_page_fault)
		vcpu->arch.nested_mmu.inject_page_fault(vcpu, fault);
	else
		vcpu->arch.mmu->inject_page_fault(vcpu, fault);

	return fault->nested_page_fault;
}

void kvm_inject_nmi(struct kvm_vcpu *vcpu)
{
	atomic_inc(&vcpu->arch.nmi_queued);
	kvm_make_request(KVM_REQ_NMI, vcpu);
}
EXPORT_SYMBOL_GPL(kvm_inject_nmi);

void kvm_queue_exception_e(struct kvm_vcpu *vcpu, unsigned nr, u32 error_code)
{
	kvm_multiple_exception(vcpu, nr, true, error_code, false, 0, false);
}
EXPORT_SYMBOL_GPL(kvm_queue_exception_e);

void kvm_requeue_exception_e(struct kvm_vcpu *vcpu, unsigned nr, u32 error_code)
{
	kvm_multiple_exception(vcpu, nr, true, error_code, false, 0, true);
}
EXPORT_SYMBOL_GPL(kvm_requeue_exception_e);

/*
 * Checks if cpl <= required_cpl; if true, return true.  Otherwise queue
 * a #GP and return false.
 */
bool kvm_require_cpl(struct kvm_vcpu *vcpu, int required_cpl)
{
	if (kvm_x86_ops->get_cpl(vcpu) <= required_cpl)
		return true;
	kvm_queue_exception_e(vcpu, GP_VECTOR, 0);
	return false;
}
EXPORT_SYMBOL_GPL(kvm_require_cpl);

bool kvm_require_dr(struct kvm_vcpu *vcpu, int dr)
{
	if ((dr != 4 && dr != 5) || !kvm_read_cr4_bits(vcpu, X86_CR4_DE))
		return true;

	kvm_queue_exception(vcpu, UD_VECTOR);
	return false;
}
EXPORT_SYMBOL_GPL(kvm_require_dr);

/*
 * This function will be used to read from the physical memory of the currently
 * running guest. The difference to kvm_vcpu_read_guest_page is that this function
 * can read from guest physical or from the guest's guest physical memory.
 */
int kvm_read_guest_page_mmu(struct kvm_vcpu *vcpu, struct kvm_mmu *mmu,
			    gfn_t ngfn, void *data, int offset, int len,
			    u32 access)
{
	struct x86_exception exception;
	gfn_t real_gfn;
	gpa_t ngpa;

	ngpa     = gfn_to_gpa(ngfn);
	real_gfn = mmu->translate_gpa(vcpu, ngpa, access, &exception);
	if (real_gfn == UNMAPPED_GVA)
		return -EFAULT;

	real_gfn = gpa_to_gfn(real_gfn);

	return kvm_vcpu_read_guest_page(vcpu, real_gfn, data, offset, len);
}
EXPORT_SYMBOL_GPL(kvm_read_guest_page_mmu);

static int kvm_read_nested_guest_page(struct kvm_vcpu *vcpu, gfn_t gfn,
			       void *data, int offset, int len, u32 access)
{
	return kvm_read_guest_page_mmu(vcpu, vcpu->arch.walk_mmu, gfn,
				       data, offset, len, access);
}

static inline u64 pdptr_rsvd_bits(struct kvm_vcpu *vcpu)
{
	return rsvd_bits(cpuid_maxphyaddr(vcpu), 63) | rsvd_bits(5, 8) |
	       rsvd_bits(1, 2);
}

/*
 * Load the pae pdptrs.  Return 1 if they are all valid, 0 otherwise.
 */
int load_pdptrs(struct kvm_vcpu *vcpu, struct kvm_mmu *mmu, unsigned long cr3)
{
	gfn_t pdpt_gfn = cr3 >> PAGE_SHIFT;
	unsigned offset = ((cr3 & (PAGE_SIZE-1)) >> 5) << 2;
	int i;
	int ret;
	u64 pdpte[ARRAY_SIZE(mmu->pdptrs)];

	ret = kvm_read_guest_page_mmu(vcpu, mmu, pdpt_gfn, pdpte,
				      offset * sizeof(u64), sizeof(pdpte),
				      PFERR_USER_MASK|PFERR_WRITE_MASK);
	if (ret < 0) {
		ret = 0;
		goto out;
	}
	for (i = 0; i < ARRAY_SIZE(pdpte); ++i) {
		if ((pdpte[i] & PT_PRESENT_MASK) &&
		    (pdpte[i] & pdptr_rsvd_bits(vcpu))) {
			ret = 0;
			goto out;
		}
	}
	ret = 1;

	memcpy(mmu->pdptrs, pdpte, sizeof(mmu->pdptrs));
	__set_bit(VCPU_EXREG_PDPTR,
		  (unsigned long *)&vcpu->arch.regs_avail);
	__set_bit(VCPU_EXREG_PDPTR,
		  (unsigned long *)&vcpu->arch.regs_dirty);
out:

	return ret;
}
EXPORT_SYMBOL_GPL(load_pdptrs);

bool pdptrs_changed(struct kvm_vcpu *vcpu)
{
	u64 pdpte[ARRAY_SIZE(vcpu->arch.walk_mmu->pdptrs)];
	bool changed = true;
	int offset;
	gfn_t gfn;
	int r;

	if (!is_pae_paging(vcpu))
		return false;

	if (!test_bit(VCPU_EXREG_PDPTR,
		      (unsigned long *)&vcpu->arch.regs_avail))
		return true;

	gfn = (kvm_read_cr3(vcpu) & 0xffffffe0ul) >> PAGE_SHIFT;
	offset = (kvm_read_cr3(vcpu) & 0xffffffe0ul) & (PAGE_SIZE - 1);
	r = kvm_read_nested_guest_page(vcpu, gfn, pdpte, offset, sizeof(pdpte),
				       PFERR_USER_MASK | PFERR_WRITE_MASK);
	if (r < 0)
		goto out;
	changed = memcmp(pdpte, vcpu->arch.walk_mmu->pdptrs, sizeof(pdpte)) != 0;
out:

	return changed;
}
EXPORT_SYMBOL_GPL(pdptrs_changed);

int kvm_set_cr0(struct kvm_vcpu *vcpu, unsigned long cr0)
{
	unsigned long old_cr0 = kvm_read_cr0(vcpu);
	unsigned long update_bits = X86_CR0_PG | X86_CR0_WP;

	cr0 |= X86_CR0_ET;

#ifdef CONFIG_X86_64
	if (cr0 & 0xffffffff00000000UL)
		return 1;
#endif

	cr0 &= ~CR0_RESERVED_BITS;

	if ((cr0 & X86_CR0_NW) && !(cr0 & X86_CR0_CD))
		return 1;

	if ((cr0 & X86_CR0_PG) && !(cr0 & X86_CR0_PE))
		return 1;

	if (!is_paging(vcpu) && (cr0 & X86_CR0_PG)) {
#ifdef CONFIG_X86_64
		if ((vcpu->arch.efer & EFER_LME)) {
			int cs_db, cs_l;

			if (!is_pae(vcpu))
				return 1;
			kvm_x86_ops->get_cs_db_l_bits(vcpu, &cs_db, &cs_l);
			if (cs_l)
				return 1;
		} else
#endif
		if (is_pae(vcpu) && !load_pdptrs(vcpu, vcpu->arch.walk_mmu,
						 kvm_read_cr3(vcpu)))
			return 1;
	}

	if (!(cr0 & X86_CR0_PG) && kvm_read_cr4_bits(vcpu, X86_CR4_PCIDE))
		return 1;

	kvm_x86_ops->set_cr0(vcpu, cr0);

	if ((cr0 ^ old_cr0) & X86_CR0_PG) {
		kvm_clear_async_pf_completion_queue(vcpu);
		kvm_async_pf_hash_reset(vcpu);
	}

	if ((cr0 ^ old_cr0) & update_bits)
		kvm_mmu_reset_context(vcpu);

	if (((cr0 ^ old_cr0) & X86_CR0_CD) &&
	    kvm_arch_has_noncoherent_dma(vcpu->kvm) &&
	    !kvm_check_has_quirk(vcpu->kvm, KVM_X86_QUIRK_CD_NW_CLEARED))
		kvm_zap_gfn_range(vcpu->kvm, 0, ~0ULL);

	return 0;
}
EXPORT_SYMBOL_GPL(kvm_set_cr0);

void kvm_lmsw(struct kvm_vcpu *vcpu, unsigned long msw)
{
	(void)kvm_set_cr0(vcpu, kvm_read_cr0_bits(vcpu, ~0x0eul) | (msw & 0x0f));
}
EXPORT_SYMBOL_GPL(kvm_lmsw);

void kvm_load_guest_xcr0(struct kvm_vcpu *vcpu)
{
	if (kvm_read_cr4_bits(vcpu, X86_CR4_OSXSAVE) &&
			!vcpu->guest_xcr0_loaded) {
		/* kvm_set_xcr() also depends on this */
		if (vcpu->arch.xcr0 != host_xcr0)
			xsetbv(XCR_XFEATURE_ENABLED_MASK, vcpu->arch.xcr0);
		vcpu->guest_xcr0_loaded = 1;
	}
}
EXPORT_SYMBOL_GPL(kvm_load_guest_xcr0);

void kvm_put_guest_xcr0(struct kvm_vcpu *vcpu)
{
	if (vcpu->guest_xcr0_loaded) {
		if (vcpu->arch.xcr0 != host_xcr0)
			xsetbv(XCR_XFEATURE_ENABLED_MASK, host_xcr0);
		vcpu->guest_xcr0_loaded = 0;
	}
}
EXPORT_SYMBOL_GPL(kvm_put_guest_xcr0);

static int __kvm_set_xcr(struct kvm_vcpu *vcpu, u32 index, u64 xcr)
{
	u64 xcr0 = xcr;
	u64 old_xcr0 = vcpu->arch.xcr0;
	u64 valid_bits;

	/* Only support XCR_XFEATURE_ENABLED_MASK(xcr0) now  */
	if (index != XCR_XFEATURE_ENABLED_MASK)
		return 1;
	if (!(xcr0 & XFEATURE_MASK_FP))
		return 1;
	if ((xcr0 & XFEATURE_MASK_YMM) && !(xcr0 & XFEATURE_MASK_SSE))
		return 1;

	/*
	 * Do not allow the guest to set bits that we do not support
	 * saving.  However, xcr0 bit 0 is always set, even if the
	 * emulated CPU does not support XSAVE (see fx_init).
	 */
	valid_bits = vcpu->arch.guest_supported_xcr0 | XFEATURE_MASK_FP;
	if (xcr0 & ~valid_bits)
		return 1;

	if ((!(xcr0 & XFEATURE_MASK_BNDREGS)) !=
	    (!(xcr0 & XFEATURE_MASK_BNDCSR)))
		return 1;

	if (xcr0 & XFEATURE_MASK_AVX512) {
		if (!(xcr0 & XFEATURE_MASK_YMM))
			return 1;
		if ((xcr0 & XFEATURE_MASK_AVX512) != XFEATURE_MASK_AVX512)
			return 1;
	}
	vcpu->arch.xcr0 = xcr0;

	if ((xcr0 ^ old_xcr0) & XFEATURE_MASK_EXTEND)
		kvm_update_cpuid(vcpu);
	return 0;
}

int kvm_set_xcr(struct kvm_vcpu *vcpu, u32 index, u64 xcr)
{
	if (kvm_x86_ops->get_cpl(vcpu) != 0 ||
	    __kvm_set_xcr(vcpu, index, xcr)) {
		kvm_inject_gp(vcpu, 0);
		return 1;
	}
	return 0;
}
EXPORT_SYMBOL_GPL(kvm_set_xcr);

static int kvm_valid_cr4(struct kvm_vcpu *vcpu, unsigned long cr4)
{
	if (cr4 & CR4_RESERVED_BITS)
		return -EINVAL;

	if (!guest_cpuid_has(vcpu, X86_FEATURE_XSAVE) && (cr4 & X86_CR4_OSXSAVE))
		return -EINVAL;

	if (!guest_cpuid_has(vcpu, X86_FEATURE_SMEP) && (cr4 & X86_CR4_SMEP))
		return -EINVAL;

	if (!guest_cpuid_has(vcpu, X86_FEATURE_SMAP) && (cr4 & X86_CR4_SMAP))
		return -EINVAL;

	if (!guest_cpuid_has(vcpu, X86_FEATURE_FSGSBASE) && (cr4 & X86_CR4_FSGSBASE))
		return -EINVAL;

	if (!guest_cpuid_has(vcpu, X86_FEATURE_PKU) && (cr4 & X86_CR4_PKE))
		return -EINVAL;

	if (!guest_cpuid_has(vcpu, X86_FEATURE_LA57) && (cr4 & X86_CR4_LA57))
		return -EINVAL;

	if (!guest_cpuid_has(vcpu, X86_FEATURE_UMIP) && (cr4 & X86_CR4_UMIP))
		return -EINVAL;

	return 0;
}

int kvm_set_cr4(struct kvm_vcpu *vcpu, unsigned long cr4)
{
	unsigned long old_cr4 = kvm_read_cr4(vcpu);
	unsigned long pdptr_bits = X86_CR4_PGE | X86_CR4_PSE | X86_CR4_PAE |
				   X86_CR4_SMEP | X86_CR4_SMAP | X86_CR4_PKE;

	if (kvm_valid_cr4(vcpu, cr4))
		return 1;

	if (is_long_mode(vcpu)) {
		if (!(cr4 & X86_CR4_PAE))
			return 1;
	} else if (is_paging(vcpu) && (cr4 & X86_CR4_PAE)
		   && ((cr4 ^ old_cr4) & pdptr_bits)
		   && !load_pdptrs(vcpu, vcpu->arch.walk_mmu,
				   kvm_read_cr3(vcpu)))
		return 1;

	if ((cr4 & X86_CR4_PCIDE) && !(old_cr4 & X86_CR4_PCIDE)) {
		if (!guest_cpuid_has(vcpu, X86_FEATURE_PCID))
			return 1;

		/* PCID can not be enabled when cr3[11:0]!=000H or EFER.LMA=0 */
		if ((kvm_read_cr3(vcpu) & X86_CR3_PCID_MASK) || !is_long_mode(vcpu))
			return 1;
	}

	if (kvm_x86_ops->set_cr4(vcpu, cr4))
		return 1;

	if (((cr4 ^ old_cr4) & pdptr_bits) ||
	    (!(cr4 & X86_CR4_PCIDE) && (old_cr4 & X86_CR4_PCIDE)))
		kvm_mmu_reset_context(vcpu);

	if ((cr4 ^ old_cr4) & (X86_CR4_OSXSAVE | X86_CR4_PKE))
		kvm_update_cpuid(vcpu);

	return 0;
}
EXPORT_SYMBOL_GPL(kvm_set_cr4);

int kvm_set_cr3(struct kvm_vcpu *vcpu, unsigned long cr3)
{
	bool skip_tlb_flush = false;
#ifdef CONFIG_X86_64
	bool pcid_enabled = kvm_read_cr4_bits(vcpu, X86_CR4_PCIDE);

	if (pcid_enabled) {
		skip_tlb_flush = cr3 & X86_CR3_PCID_NOFLUSH;
		cr3 &= ~X86_CR3_PCID_NOFLUSH;
	}
#endif

	if (cr3 == kvm_read_cr3(vcpu) && !pdptrs_changed(vcpu)) {
		if (!skip_tlb_flush) {
			kvm_mmu_sync_roots(vcpu);
			kvm_make_request(KVM_REQ_TLB_FLUSH, vcpu);
		}
		return 0;
	}

	if (is_long_mode(vcpu) &&
	    (cr3 & rsvd_bits(cpuid_maxphyaddr(vcpu), 63)))
		return 1;
	else if (is_pae_paging(vcpu) &&
		 !load_pdptrs(vcpu, vcpu->arch.walk_mmu, cr3))
		return 1;

	kvm_mmu_new_cr3(vcpu, cr3, skip_tlb_flush);
	vcpu->arch.cr3 = cr3;
	__set_bit(VCPU_EXREG_CR3, (ulong *)&vcpu->arch.regs_avail);

	return 0;
}
EXPORT_SYMBOL_GPL(kvm_set_cr3);

int kvm_set_cr8(struct kvm_vcpu *vcpu, unsigned long cr8)
{
	if (cr8 & CR8_RESERVED_BITS)
		return 1;
	if (lapic_in_kernel(vcpu))
		kvm_lapic_set_tpr(vcpu, cr8);
	else
		vcpu->arch.cr8 = cr8;
	return 0;
}
EXPORT_SYMBOL_GPL(kvm_set_cr8);

unsigned long kvm_get_cr8(struct kvm_vcpu *vcpu)
{
	if (lapic_in_kernel(vcpu))
		return kvm_lapic_get_cr8(vcpu);
	else
		return vcpu->arch.cr8;
}
EXPORT_SYMBOL_GPL(kvm_get_cr8);

static void kvm_update_dr0123(struct kvm_vcpu *vcpu)
{
	int i;

	if (!(vcpu->guest_debug & KVM_GUESTDBG_USE_HW_BP)) {
		for (i = 0; i < KVM_NR_DB_REGS; i++)
			vcpu->arch.eff_db[i] = vcpu->arch.db[i];
		vcpu->arch.switch_db_regs |= KVM_DEBUGREG_RELOAD;
	}
}

static void kvm_update_dr6(struct kvm_vcpu *vcpu)
{
	if (!(vcpu->guest_debug & KVM_GUESTDBG_USE_HW_BP))
		kvm_x86_ops->set_dr6(vcpu, vcpu->arch.dr6);
}

static void kvm_update_dr7(struct kvm_vcpu *vcpu)
{
	unsigned long dr7;

	if (vcpu->guest_debug & KVM_GUESTDBG_USE_HW_BP)
		dr7 = vcpu->arch.guest_debug_dr7;
	else
		dr7 = vcpu->arch.dr7;
	kvm_x86_ops->set_dr7(vcpu, dr7);
	vcpu->arch.switch_db_regs &= ~KVM_DEBUGREG_BP_ENABLED;
	if (dr7 & DR7_BP_EN_MASK)
		vcpu->arch.switch_db_regs |= KVM_DEBUGREG_BP_ENABLED;
}

static u64 kvm_dr6_fixed(struct kvm_vcpu *vcpu)
{
	u64 fixed = DR6_FIXED_1;

	if (!guest_cpuid_has(vcpu, X86_FEATURE_RTM))
		fixed |= DR6_RTM;
	return fixed;
}

static int __kvm_set_dr(struct kvm_vcpu *vcpu, int dr, unsigned long val)
{
	switch (dr) {
	case 0 ... 3:
		vcpu->arch.db[dr] = val;
		if (!(vcpu->guest_debug & KVM_GUESTDBG_USE_HW_BP))
			vcpu->arch.eff_db[dr] = val;
		break;
	case 4:
		/* fall through */
	case 6:
		if (val & 0xffffffff00000000ULL)
			return -1; /* #GP */
		vcpu->arch.dr6 = (val & DR6_VOLATILE) | kvm_dr6_fixed(vcpu);
		kvm_update_dr6(vcpu);
		break;
	case 5:
		/* fall through */
	default: /* 7 */
		if (val & 0xffffffff00000000ULL)
			return -1; /* #GP */
		vcpu->arch.dr7 = (val & DR7_VOLATILE) | DR7_FIXED_1;
		kvm_update_dr7(vcpu);
		break;
	}

	return 0;
}

int kvm_set_dr(struct kvm_vcpu *vcpu, int dr, unsigned long val)
{
	if (__kvm_set_dr(vcpu, dr, val)) {
		kvm_inject_gp(vcpu, 0);
		return 1;
	}
	return 0;
}
EXPORT_SYMBOL_GPL(kvm_set_dr);

int kvm_get_dr(struct kvm_vcpu *vcpu, int dr, unsigned long *val)
{
	switch (dr) {
	case 0 ... 3:
		*val = vcpu->arch.db[dr];
		break;
	case 4:
		/* fall through */
	case 6:
		if (vcpu->guest_debug & KVM_GUESTDBG_USE_HW_BP)
			*val = vcpu->arch.dr6;
		else
			*val = kvm_x86_ops->get_dr6(vcpu);
		break;
	case 5:
		/* fall through */
	default: /* 7 */
		*val = vcpu->arch.dr7;
		break;
	}
	return 0;
}
EXPORT_SYMBOL_GPL(kvm_get_dr);

bool kvm_rdpmc(struct kvm_vcpu *vcpu)
{
	u32 ecx = kvm_rcx_read(vcpu);
	u64 data;
	int err;

	err = kvm_pmu_rdpmc(vcpu, ecx, &data);
	if (err)
		return err;
	kvm_rax_write(vcpu, (u32)data);
	kvm_rdx_write(vcpu, data >> 32);
	return err;
}
EXPORT_SYMBOL_GPL(kvm_rdpmc);

/*
 * List of msr numbers which we expose to userspace through KVM_GET_MSRS
 * and KVM_SET_MSRS, and KVM_GET_MSR_INDEX_LIST.
 *
 * The three MSR lists(msrs_to_save, emulated_msrs, msr_based_features)
 * extract the supported MSRs from the related const lists.
 * msrs_to_save is selected from the msrs_to_save_all to reflect the
 * capabilities of the host cpu. This capabilities test skips MSRs that are
 * kvm-specific. Those are put in emulated_msrs_all; filtering of emulated_msrs
 * may depend on host virtualization features rather than host cpu features.
 */

static const u32 msrs_to_save_all[] = {
	MSR_IA32_SYSENTER_CS, MSR_IA32_SYSENTER_ESP, MSR_IA32_SYSENTER_EIP,
	MSR_STAR,
#ifdef CONFIG_X86_64
	MSR_CSTAR, MSR_KERNEL_GS_BASE, MSR_SYSCALL_MASK, MSR_LSTAR,
#endif
	MSR_IA32_TSC, MSR_IA32_CR_PAT, MSR_VM_HSAVE_PA,
	MSR_IA32_FEATURE_CONTROL, MSR_IA32_BNDCFGS, MSR_TSC_AUX,
	MSR_IA32_SPEC_CTRL,
	MSR_IA32_RTIT_CTL, MSR_IA32_RTIT_STATUS, MSR_IA32_RTIT_CR3_MATCH,
	MSR_IA32_RTIT_OUTPUT_BASE, MSR_IA32_RTIT_OUTPUT_MASK,
	MSR_IA32_RTIT_ADDR0_A, MSR_IA32_RTIT_ADDR0_B,
	MSR_IA32_RTIT_ADDR1_A, MSR_IA32_RTIT_ADDR1_B,
	MSR_IA32_RTIT_ADDR2_A, MSR_IA32_RTIT_ADDR2_B,
	MSR_IA32_RTIT_ADDR3_A, MSR_IA32_RTIT_ADDR3_B,
	MSR_IA32_UMWAIT_CONTROL,

	MSR_ARCH_PERFMON_FIXED_CTR0, MSR_ARCH_PERFMON_FIXED_CTR1,
	MSR_ARCH_PERFMON_FIXED_CTR0 + 2, MSR_ARCH_PERFMON_FIXED_CTR0 + 3,
	MSR_CORE_PERF_FIXED_CTR_CTRL, MSR_CORE_PERF_GLOBAL_STATUS,
	MSR_CORE_PERF_GLOBAL_CTRL, MSR_CORE_PERF_GLOBAL_OVF_CTRL,
	MSR_ARCH_PERFMON_PERFCTR0, MSR_ARCH_PERFMON_PERFCTR1,
	MSR_ARCH_PERFMON_PERFCTR0 + 2, MSR_ARCH_PERFMON_PERFCTR0 + 3,
	MSR_ARCH_PERFMON_PERFCTR0 + 4, MSR_ARCH_PERFMON_PERFCTR0 + 5,
	MSR_ARCH_PERFMON_PERFCTR0 + 6, MSR_ARCH_PERFMON_PERFCTR0 + 7,
	MSR_ARCH_PERFMON_PERFCTR0 + 8, MSR_ARCH_PERFMON_PERFCTR0 + 9,
	MSR_ARCH_PERFMON_PERFCTR0 + 10, MSR_ARCH_PERFMON_PERFCTR0 + 11,
	MSR_ARCH_PERFMON_PERFCTR0 + 12, MSR_ARCH_PERFMON_PERFCTR0 + 13,
	MSR_ARCH_PERFMON_PERFCTR0 + 14, MSR_ARCH_PERFMON_PERFCTR0 + 15,
	MSR_ARCH_PERFMON_PERFCTR0 + 16, MSR_ARCH_PERFMON_PERFCTR0 + 17,
	MSR_ARCH_PERFMON_EVENTSEL0, MSR_ARCH_PERFMON_EVENTSEL1,
	MSR_ARCH_PERFMON_EVENTSEL0 + 2, MSR_ARCH_PERFMON_EVENTSEL0 + 3,
	MSR_ARCH_PERFMON_EVENTSEL0 + 4, MSR_ARCH_PERFMON_EVENTSEL0 + 5,
	MSR_ARCH_PERFMON_EVENTSEL0 + 6, MSR_ARCH_PERFMON_EVENTSEL0 + 7,
	MSR_ARCH_PERFMON_EVENTSEL0 + 8, MSR_ARCH_PERFMON_EVENTSEL0 + 9,
	MSR_ARCH_PERFMON_EVENTSEL0 + 10, MSR_ARCH_PERFMON_EVENTSEL0 + 11,
	MSR_ARCH_PERFMON_EVENTSEL0 + 12, MSR_ARCH_PERFMON_EVENTSEL0 + 13,
	MSR_ARCH_PERFMON_EVENTSEL0 + 14, MSR_ARCH_PERFMON_EVENTSEL0 + 15,
	MSR_ARCH_PERFMON_EVENTSEL0 + 16, MSR_ARCH_PERFMON_EVENTSEL0 + 17,
};

static u32 msrs_to_save[ARRAY_SIZE(msrs_to_save_all)];
static unsigned num_msrs_to_save;

static const u32 emulated_msrs_all[] = {
	MSR_KVM_SYSTEM_TIME, MSR_KVM_WALL_CLOCK,
	MSR_KVM_SYSTEM_TIME_NEW, MSR_KVM_WALL_CLOCK_NEW,
	HV_X64_MSR_GUEST_OS_ID, HV_X64_MSR_HYPERCALL,
	HV_X64_MSR_TIME_REF_COUNT, HV_X64_MSR_REFERENCE_TSC,
	HV_X64_MSR_TSC_FREQUENCY, HV_X64_MSR_APIC_FREQUENCY,
	HV_X64_MSR_CRASH_P0, HV_X64_MSR_CRASH_P1, HV_X64_MSR_CRASH_P2,
	HV_X64_MSR_CRASH_P3, HV_X64_MSR_CRASH_P4, HV_X64_MSR_CRASH_CTL,
	HV_X64_MSR_RESET,
	HV_X64_MSR_VP_INDEX,
	HV_X64_MSR_VP_RUNTIME,
	HV_X64_MSR_SCONTROL,
	HV_X64_MSR_STIMER0_CONFIG,
	HV_X64_MSR_VP_ASSIST_PAGE,
	HV_X64_MSR_REENLIGHTENMENT_CONTROL, HV_X64_MSR_TSC_EMULATION_CONTROL,
	HV_X64_MSR_TSC_EMULATION_STATUS,

	MSR_KVM_ASYNC_PF_EN, MSR_KVM_STEAL_TIME,
	MSR_KVM_PV_EOI_EN,

	MSR_IA32_TSC_ADJUST,
	MSR_IA32_TSCDEADLINE,
	MSR_IA32_ARCH_CAPABILITIES,
	MSR_IA32_MISC_ENABLE,
	MSR_IA32_MCG_STATUS,
	MSR_IA32_MCG_CTL,
	MSR_IA32_MCG_EXT_CTL,
	MSR_IA32_SMBASE,
	MSR_SMI_COUNT,
	MSR_PLATFORM_INFO,
	MSR_MISC_FEATURES_ENABLES,
	MSR_AMD64_VIRT_SPEC_CTRL,
	MSR_IA32_POWER_CTL,

	/*
	 * The following list leaves out MSRs whose values are determined
	 * by arch/x86/kvm/vmx/nested.c based on CPUID or other MSRs.
	 * We always support the "true" VMX control MSRs, even if the host
	 * processor does not, so I am putting these registers here rather
	 * than in msrs_to_save_all.
	 */
	MSR_IA32_VMX_BASIC,
	MSR_IA32_VMX_TRUE_PINBASED_CTLS,
	MSR_IA32_VMX_TRUE_PROCBASED_CTLS,
	MSR_IA32_VMX_TRUE_EXIT_CTLS,
	MSR_IA32_VMX_TRUE_ENTRY_CTLS,
	MSR_IA32_VMX_MISC,
	MSR_IA32_VMX_CR0_FIXED0,
	MSR_IA32_VMX_CR4_FIXED0,
	MSR_IA32_VMX_VMCS_ENUM,
	MSR_IA32_VMX_PROCBASED_CTLS2,
	MSR_IA32_VMX_EPT_VPID_CAP,
	MSR_IA32_VMX_VMFUNC,

	MSR_K7_HWCR,
	MSR_KVM_POLL_CONTROL,
};

static u32 emulated_msrs[ARRAY_SIZE(emulated_msrs_all)];
static unsigned num_emulated_msrs;

/*
 * List of msr numbers which are used to expose MSR-based features that
 * can be used by a hypervisor to validate requested CPU features.
 */
static const u32 msr_based_features_all[] = {
	MSR_IA32_VMX_BASIC,
	MSR_IA32_VMX_TRUE_PINBASED_CTLS,
	MSR_IA32_VMX_PINBASED_CTLS,
	MSR_IA32_VMX_TRUE_PROCBASED_CTLS,
	MSR_IA32_VMX_PROCBASED_CTLS,
	MSR_IA32_VMX_TRUE_EXIT_CTLS,
	MSR_IA32_VMX_EXIT_CTLS,
	MSR_IA32_VMX_TRUE_ENTRY_CTLS,
	MSR_IA32_VMX_ENTRY_CTLS,
	MSR_IA32_VMX_MISC,
	MSR_IA32_VMX_CR0_FIXED0,
	MSR_IA32_VMX_CR0_FIXED1,
	MSR_IA32_VMX_CR4_FIXED0,
	MSR_IA32_VMX_CR4_FIXED1,
	MSR_IA32_VMX_VMCS_ENUM,
	MSR_IA32_VMX_PROCBASED_CTLS2,
	MSR_IA32_VMX_EPT_VPID_CAP,
	MSR_IA32_VMX_VMFUNC,

	MSR_F10H_DECFG,
	MSR_IA32_UCODE_REV,
	MSR_IA32_ARCH_CAPABILITIES,
};

static u32 msr_based_features[ARRAY_SIZE(msr_based_features_all)];
static unsigned int num_msr_based_features;

static u64 kvm_get_arch_capabilities(void)
{
	u64 data = 0;

	if (boot_cpu_has(X86_FEATURE_ARCH_CAPABILITIES))
		rdmsrl(MSR_IA32_ARCH_CAPABILITIES, data);

	/*
	 * If nx_huge_pages is enabled, KVM's shadow paging will ensure that
	 * the nested hypervisor runs with NX huge pages.  If it is not,
	 * L1 is anyway vulnerable to ITLB_MULTIHIT explots from other
	 * L1 guests, so it need not worry about its own (L2) guests.
	 */
	data |= ARCH_CAP_PSCHANGE_MC_NO;

	/*
	 * If we're doing cache flushes (either "always" or "cond")
	 * we will do one whenever the guest does a vmlaunch/vmresume.
	 * If an outer hypervisor is doing the cache flush for us
	 * (VMENTER_L1D_FLUSH_NESTED_VM), we can safely pass that
	 * capability to the guest too, and if EPT is disabled we're not
	 * vulnerable.  Overall, only VMENTER_L1D_FLUSH_NEVER will
	 * require a nested hypervisor to do a flush of its own.
	 */
	if (l1tf_vmx_mitigation != VMENTER_L1D_FLUSH_NEVER)
		data |= ARCH_CAP_SKIP_VMENTRY_L1DFLUSH;

	if (!boot_cpu_has_bug(X86_BUG_CPU_MELTDOWN))
		data |= ARCH_CAP_RDCL_NO;
	if (!boot_cpu_has_bug(X86_BUG_SPEC_STORE_BYPASS))
		data |= ARCH_CAP_SSB_NO;
	if (!boot_cpu_has_bug(X86_BUG_MDS))
		data |= ARCH_CAP_MDS_NO;

<<<<<<< HEAD
=======
	/*
	 * On TAA affected systems, export MDS_NO=0 when:
	 *	- TSX is enabled on the host, i.e. X86_FEATURE_RTM=1.
	 *	- Updated microcode is present. This is detected by
	 *	  the presence of ARCH_CAP_TSX_CTRL_MSR and ensures
	 *	  that VERW clears CPU buffers.
	 *
	 * When MDS_NO=0 is exported, guests deploy clear CPU buffer
	 * mitigation and don't complain:
	 *
	 *	"Vulnerable: Clear CPU buffers attempted, no microcode"
	 *
	 * If TSX is disabled on the system, guests are also mitigated against
	 * TAA and clear CPU buffer mitigation is not required for guests.
	 */
	if (boot_cpu_has_bug(X86_BUG_TAA) && boot_cpu_has(X86_FEATURE_RTM) &&
	    (data & ARCH_CAP_TSX_CTRL_MSR))
		data &= ~ARCH_CAP_MDS_NO;

>>>>>>> 00dc9e7d
	return data;
}

static int kvm_get_msr_feature(struct kvm_msr_entry *msr)
{
	switch (msr->index) {
	case MSR_IA32_ARCH_CAPABILITIES:
		msr->data = kvm_get_arch_capabilities();
		break;
	case MSR_IA32_UCODE_REV:
		rdmsrl_safe(msr->index, &msr->data);
		break;
	default:
		if (kvm_x86_ops->get_msr_feature(msr))
			return 1;
	}
	return 0;
}

static int do_get_msr_feature(struct kvm_vcpu *vcpu, unsigned index, u64 *data)
{
	struct kvm_msr_entry msr;
	int r;

	msr.index = index;
	r = kvm_get_msr_feature(&msr);
	if (r)
		return r;

	*data = msr.data;

	return 0;
}

static bool __kvm_valid_efer(struct kvm_vcpu *vcpu, u64 efer)
{
	if (efer & EFER_FFXSR && !guest_cpuid_has(vcpu, X86_FEATURE_FXSR_OPT))
		return false;

	if (efer & EFER_SVME && !guest_cpuid_has(vcpu, X86_FEATURE_SVM))
		return false;

	if (efer & (EFER_LME | EFER_LMA) &&
	    !guest_cpuid_has(vcpu, X86_FEATURE_LM))
		return false;

	if (efer & EFER_NX && !guest_cpuid_has(vcpu, X86_FEATURE_NX))
		return false;

	return true;

}
bool kvm_valid_efer(struct kvm_vcpu *vcpu, u64 efer)
{
	if (efer & efer_reserved_bits)
		return false;

	return __kvm_valid_efer(vcpu, efer);
}
EXPORT_SYMBOL_GPL(kvm_valid_efer);

static int set_efer(struct kvm_vcpu *vcpu, struct msr_data *msr_info)
{
	u64 old_efer = vcpu->arch.efer;
	u64 efer = msr_info->data;

	if (efer & efer_reserved_bits)
		return 1;

	if (!msr_info->host_initiated) {
		if (!__kvm_valid_efer(vcpu, efer))
			return 1;

		if (is_paging(vcpu) &&
		    (vcpu->arch.efer & EFER_LME) != (efer & EFER_LME))
			return 1;
	}

	efer &= ~EFER_LMA;
	efer |= vcpu->arch.efer & EFER_LMA;

	kvm_x86_ops->set_efer(vcpu, efer);

	/* Update reserved bits */
	if ((efer ^ old_efer) & EFER_NX)
		kvm_mmu_reset_context(vcpu);

	return 0;
}

void kvm_enable_efer_bits(u64 mask)
{
       efer_reserved_bits &= ~mask;
}
EXPORT_SYMBOL_GPL(kvm_enable_efer_bits);

/*
 * Write @data into the MSR specified by @index.  Select MSR specific fault
 * checks are bypassed if @host_initiated is %true.
 * Returns 0 on success, non-0 otherwise.
 * Assumes vcpu_load() was already called.
 */
static int __kvm_set_msr(struct kvm_vcpu *vcpu, u32 index, u64 data,
			 bool host_initiated)
{
	struct msr_data msr;

	switch (index) {
	case MSR_FS_BASE:
	case MSR_GS_BASE:
	case MSR_KERNEL_GS_BASE:
	case MSR_CSTAR:
	case MSR_LSTAR:
		if (is_noncanonical_address(data, vcpu))
			return 1;
		break;
	case MSR_IA32_SYSENTER_EIP:
	case MSR_IA32_SYSENTER_ESP:
		/*
		 * IA32_SYSENTER_ESP and IA32_SYSENTER_EIP cause #GP if
		 * non-canonical address is written on Intel but not on
		 * AMD (which ignores the top 32-bits, because it does
		 * not implement 64-bit SYSENTER).
		 *
		 * 64-bit code should hence be able to write a non-canonical
		 * value on AMD.  Making the address canonical ensures that
		 * vmentry does not fail on Intel after writing a non-canonical
		 * value, and that something deterministic happens if the guest
		 * invokes 64-bit SYSENTER.
		 */
		data = get_canonical(data, vcpu_virt_addr_bits(vcpu));
	}

	msr.data = data;
	msr.index = index;
	msr.host_initiated = host_initiated;

	return kvm_x86_ops->set_msr(vcpu, &msr);
}

/*
 * Read the MSR specified by @index into @data.  Select MSR specific fault
 * checks are bypassed if @host_initiated is %true.
 * Returns 0 on success, non-0 otherwise.
 * Assumes vcpu_load() was already called.
 */
static int __kvm_get_msr(struct kvm_vcpu *vcpu, u32 index, u64 *data,
			 bool host_initiated)
{
	struct msr_data msr;
	int ret;

	msr.index = index;
	msr.host_initiated = host_initiated;

	ret = kvm_x86_ops->get_msr(vcpu, &msr);
	if (!ret)
		*data = msr.data;
	return ret;
}

int kvm_get_msr(struct kvm_vcpu *vcpu, u32 index, u64 *data)
{
	return __kvm_get_msr(vcpu, index, data, false);
}
EXPORT_SYMBOL_GPL(kvm_get_msr);

int kvm_set_msr(struct kvm_vcpu *vcpu, u32 index, u64 data)
{
	return __kvm_set_msr(vcpu, index, data, false);
}
EXPORT_SYMBOL_GPL(kvm_set_msr);

int kvm_emulate_rdmsr(struct kvm_vcpu *vcpu)
{
	u32 ecx = kvm_rcx_read(vcpu);
	u64 data;

	if (kvm_get_msr(vcpu, ecx, &data)) {
		trace_kvm_msr_read_ex(ecx);
		kvm_inject_gp(vcpu, 0);
		return 1;
	}

	trace_kvm_msr_read(ecx, data);

	kvm_rax_write(vcpu, data & -1u);
	kvm_rdx_write(vcpu, (data >> 32) & -1u);
	return kvm_skip_emulated_instruction(vcpu);
}
EXPORT_SYMBOL_GPL(kvm_emulate_rdmsr);

int kvm_emulate_wrmsr(struct kvm_vcpu *vcpu)
{
	u32 ecx = kvm_rcx_read(vcpu);
	u64 data = kvm_read_edx_eax(vcpu);

	if (kvm_set_msr(vcpu, ecx, data)) {
		trace_kvm_msr_write_ex(ecx, data);
		kvm_inject_gp(vcpu, 0);
		return 1;
	}

	trace_kvm_msr_write(ecx, data);
	return kvm_skip_emulated_instruction(vcpu);
}
EXPORT_SYMBOL_GPL(kvm_emulate_wrmsr);

/*
 * Adapt set_msr() to msr_io()'s calling convention
 */
static int do_get_msr(struct kvm_vcpu *vcpu, unsigned index, u64 *data)
{
	return __kvm_get_msr(vcpu, index, data, true);
}

static int do_set_msr(struct kvm_vcpu *vcpu, unsigned index, u64 *data)
{
	return __kvm_set_msr(vcpu, index, *data, true);
}

#ifdef CONFIG_X86_64
struct pvclock_gtod_data {
	seqcount_t	seq;

	struct { /* extract of a clocksource struct */
		int vclock_mode;
		u64	cycle_last;
		u64	mask;
		u32	mult;
		u32	shift;
	} clock;

	u64		boot_ns;
	u64		nsec_base;
	u64		wall_time_sec;
};

static struct pvclock_gtod_data pvclock_gtod_data;

static void update_pvclock_gtod(struct timekeeper *tk)
{
	struct pvclock_gtod_data *vdata = &pvclock_gtod_data;
	u64 boot_ns;

	boot_ns = ktime_to_ns(ktime_add(tk->tkr_mono.base, tk->offs_boot));

	write_seqcount_begin(&vdata->seq);

	/* copy pvclock gtod data */
	vdata->clock.vclock_mode	= tk->tkr_mono.clock->archdata.vclock_mode;
	vdata->clock.cycle_last		= tk->tkr_mono.cycle_last;
	vdata->clock.mask		= tk->tkr_mono.mask;
	vdata->clock.mult		= tk->tkr_mono.mult;
	vdata->clock.shift		= tk->tkr_mono.shift;

	vdata->boot_ns			= boot_ns;
	vdata->nsec_base		= tk->tkr_mono.xtime_nsec;

	vdata->wall_time_sec            = tk->xtime_sec;

	write_seqcount_end(&vdata->seq);
}
#endif

void kvm_set_pending_timer(struct kvm_vcpu *vcpu)
{
	kvm_make_request(KVM_REQ_PENDING_TIMER, vcpu);
	kvm_vcpu_kick(vcpu);
}

static void kvm_write_wall_clock(struct kvm *kvm, gpa_t wall_clock)
{
	int version;
	int r;
	struct pvclock_wall_clock wc;
	struct timespec64 boot;

	if (!wall_clock)
		return;

	r = kvm_read_guest(kvm, wall_clock, &version, sizeof(version));
	if (r)
		return;

	if (version & 1)
		++version;  /* first time write, random junk */

	++version;

	if (kvm_write_guest(kvm, wall_clock, &version, sizeof(version)))
		return;

	/*
	 * The guest calculates current wall clock time by adding
	 * system time (updated by kvm_guest_time_update below) to the
	 * wall clock specified here.  guest system time equals host
	 * system time for us, thus we must fill in host boot time here.
	 */
	getboottime64(&boot);

	if (kvm->arch.kvmclock_offset) {
		struct timespec64 ts = ns_to_timespec64(kvm->arch.kvmclock_offset);
		boot = timespec64_sub(boot, ts);
	}
	wc.sec = (u32)boot.tv_sec; /* overflow in 2106 guest time */
	wc.nsec = boot.tv_nsec;
	wc.version = version;

	kvm_write_guest(kvm, wall_clock, &wc, sizeof(wc));

	version++;
	kvm_write_guest(kvm, wall_clock, &version, sizeof(version));
}

static uint32_t div_frac(uint32_t dividend, uint32_t divisor)
{
	do_shl32_div32(dividend, divisor);
	return dividend;
}

static void kvm_get_time_scale(uint64_t scaled_hz, uint64_t base_hz,
			       s8 *pshift, u32 *pmultiplier)
{
	uint64_t scaled64;
	int32_t  shift = 0;
	uint64_t tps64;
	uint32_t tps32;

	tps64 = base_hz;
	scaled64 = scaled_hz;
	while (tps64 > scaled64*2 || tps64 & 0xffffffff00000000ULL) {
		tps64 >>= 1;
		shift--;
	}

	tps32 = (uint32_t)tps64;
	while (tps32 <= scaled64 || scaled64 & 0xffffffff00000000ULL) {
		if (scaled64 & 0xffffffff00000000ULL || tps32 & 0x80000000)
			scaled64 >>= 1;
		else
			tps32 <<= 1;
		shift++;
	}

	*pshift = shift;
	*pmultiplier = div_frac(scaled64, tps32);
}

#ifdef CONFIG_X86_64
static atomic_t kvm_guest_has_master_clock = ATOMIC_INIT(0);
#endif

static DEFINE_PER_CPU(unsigned long, cpu_tsc_khz);
static unsigned long max_tsc_khz;

static u32 adjust_tsc_khz(u32 khz, s32 ppm)
{
	u64 v = (u64)khz * (1000000 + ppm);
	do_div(v, 1000000);
	return v;
}

static int set_tsc_khz(struct kvm_vcpu *vcpu, u32 user_tsc_khz, bool scale)
{
	u64 ratio;

	/* Guest TSC same frequency as host TSC? */
	if (!scale) {
		vcpu->arch.tsc_scaling_ratio = kvm_default_tsc_scaling_ratio;
		return 0;
	}

	/* TSC scaling supported? */
	if (!kvm_has_tsc_control) {
		if (user_tsc_khz > tsc_khz) {
			vcpu->arch.tsc_catchup = 1;
			vcpu->arch.tsc_always_catchup = 1;
			return 0;
		} else {
			pr_warn_ratelimited("user requested TSC rate below hardware speed\n");
			return -1;
		}
	}

	/* TSC scaling required  - calculate ratio */
	ratio = mul_u64_u32_div(1ULL << kvm_tsc_scaling_ratio_frac_bits,
				user_tsc_khz, tsc_khz);

	if (ratio == 0 || ratio >= kvm_max_tsc_scaling_ratio) {
		pr_warn_ratelimited("Invalid TSC scaling ratio - virtual-tsc-khz=%u\n",
			            user_tsc_khz);
		return -1;
	}

	vcpu->arch.tsc_scaling_ratio = ratio;
	return 0;
}

static int kvm_set_tsc_khz(struct kvm_vcpu *vcpu, u32 user_tsc_khz)
{
	u32 thresh_lo, thresh_hi;
	int use_scaling = 0;

	/* tsc_khz can be zero if TSC calibration fails */
	if (user_tsc_khz == 0) {
		/* set tsc_scaling_ratio to a safe value */
		vcpu->arch.tsc_scaling_ratio = kvm_default_tsc_scaling_ratio;
		return -1;
	}

	/* Compute a scale to convert nanoseconds in TSC cycles */
	kvm_get_time_scale(user_tsc_khz * 1000LL, NSEC_PER_SEC,
			   &vcpu->arch.virtual_tsc_shift,
			   &vcpu->arch.virtual_tsc_mult);
	vcpu->arch.virtual_tsc_khz = user_tsc_khz;

	/*
	 * Compute the variation in TSC rate which is acceptable
	 * within the range of tolerance and decide if the
	 * rate being applied is within that bounds of the hardware
	 * rate.  If so, no scaling or compensation need be done.
	 */
	thresh_lo = adjust_tsc_khz(tsc_khz, -tsc_tolerance_ppm);
	thresh_hi = adjust_tsc_khz(tsc_khz, tsc_tolerance_ppm);
	if (user_tsc_khz < thresh_lo || user_tsc_khz > thresh_hi) {
		pr_debug("kvm: requested TSC rate %u falls outside tolerance [%u,%u]\n", user_tsc_khz, thresh_lo, thresh_hi);
		use_scaling = 1;
	}
	return set_tsc_khz(vcpu, user_tsc_khz, use_scaling);
}

static u64 compute_guest_tsc(struct kvm_vcpu *vcpu, s64 kernel_ns)
{
	u64 tsc = pvclock_scale_delta(kernel_ns-vcpu->arch.this_tsc_nsec,
				      vcpu->arch.virtual_tsc_mult,
				      vcpu->arch.virtual_tsc_shift);
	tsc += vcpu->arch.this_tsc_write;
	return tsc;
}

static inline int gtod_is_based_on_tsc(int mode)
{
	return mode == VCLOCK_TSC || mode == VCLOCK_HVCLOCK;
}

static void kvm_track_tsc_matching(struct kvm_vcpu *vcpu)
{
#ifdef CONFIG_X86_64
	bool vcpus_matched;
	struct kvm_arch *ka = &vcpu->kvm->arch;
	struct pvclock_gtod_data *gtod = &pvclock_gtod_data;

	vcpus_matched = (ka->nr_vcpus_matched_tsc + 1 ==
			 atomic_read(&vcpu->kvm->online_vcpus));

	/*
	 * Once the masterclock is enabled, always perform request in
	 * order to update it.
	 *
	 * In order to enable masterclock, the host clocksource must be TSC
	 * and the vcpus need to have matched TSCs.  When that happens,
	 * perform request to enable masterclock.
	 */
	if (ka->use_master_clock ||
	    (gtod_is_based_on_tsc(gtod->clock.vclock_mode) && vcpus_matched))
		kvm_make_request(KVM_REQ_MASTERCLOCK_UPDATE, vcpu);

	trace_kvm_track_tsc(vcpu->vcpu_id, ka->nr_vcpus_matched_tsc,
			    atomic_read(&vcpu->kvm->online_vcpus),
		            ka->use_master_clock, gtod->clock.vclock_mode);
#endif
}

static void update_ia32_tsc_adjust_msr(struct kvm_vcpu *vcpu, s64 offset)
{
	u64 curr_offset = kvm_x86_ops->read_l1_tsc_offset(vcpu);
	vcpu->arch.ia32_tsc_adjust_msr += offset - curr_offset;
}

/*
 * Multiply tsc by a fixed point number represented by ratio.
 *
 * The most significant 64-N bits (mult) of ratio represent the
 * integral part of the fixed point number; the remaining N bits
 * (frac) represent the fractional part, ie. ratio represents a fixed
 * point number (mult + frac * 2^(-N)).
 *
 * N equals to kvm_tsc_scaling_ratio_frac_bits.
 */
static inline u64 __scale_tsc(u64 ratio, u64 tsc)
{
	return mul_u64_u64_shr(tsc, ratio, kvm_tsc_scaling_ratio_frac_bits);
}

u64 kvm_scale_tsc(struct kvm_vcpu *vcpu, u64 tsc)
{
	u64 _tsc = tsc;
	u64 ratio = vcpu->arch.tsc_scaling_ratio;

	if (ratio != kvm_default_tsc_scaling_ratio)
		_tsc = __scale_tsc(ratio, tsc);

	return _tsc;
}
EXPORT_SYMBOL_GPL(kvm_scale_tsc);

static u64 kvm_compute_tsc_offset(struct kvm_vcpu *vcpu, u64 target_tsc)
{
	u64 tsc;

	tsc = kvm_scale_tsc(vcpu, rdtsc());

	return target_tsc - tsc;
}

u64 kvm_read_l1_tsc(struct kvm_vcpu *vcpu, u64 host_tsc)
{
	u64 tsc_offset = kvm_x86_ops->read_l1_tsc_offset(vcpu);

	return tsc_offset + kvm_scale_tsc(vcpu, host_tsc);
}
EXPORT_SYMBOL_GPL(kvm_read_l1_tsc);

static void kvm_vcpu_write_tsc_offset(struct kvm_vcpu *vcpu, u64 offset)
{
	vcpu->arch.tsc_offset = kvm_x86_ops->write_l1_tsc_offset(vcpu, offset);
}

static inline bool kvm_check_tsc_unstable(void)
{
#ifdef CONFIG_X86_64
	/*
	 * TSC is marked unstable when we're running on Hyper-V,
	 * 'TSC page' clocksource is good.
	 */
	if (pvclock_gtod_data.clock.vclock_mode == VCLOCK_HVCLOCK)
		return false;
#endif
	return check_tsc_unstable();
}

void kvm_write_tsc(struct kvm_vcpu *vcpu, struct msr_data *msr)
{
	struct kvm *kvm = vcpu->kvm;
	u64 offset, ns, elapsed;
	unsigned long flags;
	bool matched;
	bool already_matched;
	u64 data = msr->data;
	bool synchronizing = false;

	raw_spin_lock_irqsave(&kvm->arch.tsc_write_lock, flags);
	offset = kvm_compute_tsc_offset(vcpu, data);
	ns = ktime_get_boottime_ns();
	elapsed = ns - kvm->arch.last_tsc_nsec;

	if (vcpu->arch.virtual_tsc_khz) {
		if (data == 0 && msr->host_initiated) {
			/*
			 * detection of vcpu initialization -- need to sync
			 * with other vCPUs. This particularly helps to keep
			 * kvm_clock stable after CPU hotplug
			 */
			synchronizing = true;
		} else {
			u64 tsc_exp = kvm->arch.last_tsc_write +
						nsec_to_cycles(vcpu, elapsed);
			u64 tsc_hz = vcpu->arch.virtual_tsc_khz * 1000LL;
			/*
			 * Special case: TSC write with a small delta (1 second)
			 * of virtual cycle time against real time is
			 * interpreted as an attempt to synchronize the CPU.
			 */
			synchronizing = data < tsc_exp + tsc_hz &&
					data + tsc_hz > tsc_exp;
		}
	}

	/*
	 * For a reliable TSC, we can match TSC offsets, and for an unstable
	 * TSC, we add elapsed time in this computation.  We could let the
	 * compensation code attempt to catch up if we fall behind, but
	 * it's better to try to match offsets from the beginning.
         */
	if (synchronizing &&
	    vcpu->arch.virtual_tsc_khz == kvm->arch.last_tsc_khz) {
		if (!kvm_check_tsc_unstable()) {
			offset = kvm->arch.cur_tsc_offset;
		} else {
			u64 delta = nsec_to_cycles(vcpu, elapsed);
			data += delta;
			offset = kvm_compute_tsc_offset(vcpu, data);
		}
		matched = true;
		already_matched = (vcpu->arch.this_tsc_generation == kvm->arch.cur_tsc_generation);
	} else {
		/*
		 * We split periods of matched TSC writes into generations.
		 * For each generation, we track the original measured
		 * nanosecond time, offset, and write, so if TSCs are in
		 * sync, we can match exact offset, and if not, we can match
		 * exact software computation in compute_guest_tsc()
		 *
		 * These values are tracked in kvm->arch.cur_xxx variables.
		 */
		kvm->arch.cur_tsc_generation++;
		kvm->arch.cur_tsc_nsec = ns;
		kvm->arch.cur_tsc_write = data;
		kvm->arch.cur_tsc_offset = offset;
		matched = false;
	}

	/*
	 * We also track th most recent recorded KHZ, write and time to
	 * allow the matching interval to be extended at each write.
	 */
	kvm->arch.last_tsc_nsec = ns;
	kvm->arch.last_tsc_write = data;
	kvm->arch.last_tsc_khz = vcpu->arch.virtual_tsc_khz;

	vcpu->arch.last_guest_tsc = data;

	/* Keep track of which generation this VCPU has synchronized to */
	vcpu->arch.this_tsc_generation = kvm->arch.cur_tsc_generation;
	vcpu->arch.this_tsc_nsec = kvm->arch.cur_tsc_nsec;
	vcpu->arch.this_tsc_write = kvm->arch.cur_tsc_write;

	if (!msr->host_initiated && guest_cpuid_has(vcpu, X86_FEATURE_TSC_ADJUST))
		update_ia32_tsc_adjust_msr(vcpu, offset);

	kvm_vcpu_write_tsc_offset(vcpu, offset);
	raw_spin_unlock_irqrestore(&kvm->arch.tsc_write_lock, flags);

	spin_lock(&kvm->arch.pvclock_gtod_sync_lock);
	if (!matched) {
		kvm->arch.nr_vcpus_matched_tsc = 0;
	} else if (!already_matched) {
		kvm->arch.nr_vcpus_matched_tsc++;
	}

	kvm_track_tsc_matching(vcpu);
	spin_unlock(&kvm->arch.pvclock_gtod_sync_lock);
}

EXPORT_SYMBOL_GPL(kvm_write_tsc);

static inline void adjust_tsc_offset_guest(struct kvm_vcpu *vcpu,
					   s64 adjustment)
{
	u64 tsc_offset = kvm_x86_ops->read_l1_tsc_offset(vcpu);
	kvm_vcpu_write_tsc_offset(vcpu, tsc_offset + adjustment);
}

static inline void adjust_tsc_offset_host(struct kvm_vcpu *vcpu, s64 adjustment)
{
	if (vcpu->arch.tsc_scaling_ratio != kvm_default_tsc_scaling_ratio)
		WARN_ON(adjustment < 0);
	adjustment = kvm_scale_tsc(vcpu, (u64) adjustment);
	adjust_tsc_offset_guest(vcpu, adjustment);
}

#ifdef CONFIG_X86_64

static u64 read_tsc(void)
{
	u64 ret = (u64)rdtsc_ordered();
	u64 last = pvclock_gtod_data.clock.cycle_last;

	if (likely(ret >= last))
		return ret;

	/*
	 * GCC likes to generate cmov here, but this branch is extremely
	 * predictable (it's just a function of time and the likely is
	 * very likely) and there's a data dependence, so force GCC
	 * to generate a branch instead.  I don't barrier() because
	 * we don't actually need a barrier, and if this function
	 * ever gets inlined it will generate worse code.
	 */
	asm volatile ("");
	return last;
}

static inline u64 vgettsc(u64 *tsc_timestamp, int *mode)
{
	long v;
	struct pvclock_gtod_data *gtod = &pvclock_gtod_data;
	u64 tsc_pg_val;

	switch (gtod->clock.vclock_mode) {
	case VCLOCK_HVCLOCK:
		tsc_pg_val = hv_read_tsc_page_tsc(hv_get_tsc_page(),
						  tsc_timestamp);
		if (tsc_pg_val != U64_MAX) {
			/* TSC page valid */
			*mode = VCLOCK_HVCLOCK;
			v = (tsc_pg_val - gtod->clock.cycle_last) &
				gtod->clock.mask;
		} else {
			/* TSC page invalid */
			*mode = VCLOCK_NONE;
		}
		break;
	case VCLOCK_TSC:
		*mode = VCLOCK_TSC;
		*tsc_timestamp = read_tsc();
		v = (*tsc_timestamp - gtod->clock.cycle_last) &
			gtod->clock.mask;
		break;
	default:
		*mode = VCLOCK_NONE;
	}

	if (*mode == VCLOCK_NONE)
		*tsc_timestamp = v = 0;

	return v * gtod->clock.mult;
}

static int do_monotonic_boot(s64 *t, u64 *tsc_timestamp)
{
	struct pvclock_gtod_data *gtod = &pvclock_gtod_data;
	unsigned long seq;
	int mode;
	u64 ns;

	do {
		seq = read_seqcount_begin(&gtod->seq);
		ns = gtod->nsec_base;
		ns += vgettsc(tsc_timestamp, &mode);
		ns >>= gtod->clock.shift;
		ns += gtod->boot_ns;
	} while (unlikely(read_seqcount_retry(&gtod->seq, seq)));
	*t = ns;

	return mode;
}

static int do_realtime(struct timespec64 *ts, u64 *tsc_timestamp)
{
	struct pvclock_gtod_data *gtod = &pvclock_gtod_data;
	unsigned long seq;
	int mode;
	u64 ns;

	do {
		seq = read_seqcount_begin(&gtod->seq);
		ts->tv_sec = gtod->wall_time_sec;
		ns = gtod->nsec_base;
		ns += vgettsc(tsc_timestamp, &mode);
		ns >>= gtod->clock.shift;
	} while (unlikely(read_seqcount_retry(&gtod->seq, seq)));

	ts->tv_sec += __iter_div_u64_rem(ns, NSEC_PER_SEC, &ns);
	ts->tv_nsec = ns;

	return mode;
}

/* returns true if host is using TSC based clocksource */
static bool kvm_get_time_and_clockread(s64 *kernel_ns, u64 *tsc_timestamp)
{
	/* checked again under seqlock below */
	if (!gtod_is_based_on_tsc(pvclock_gtod_data.clock.vclock_mode))
		return false;

	return gtod_is_based_on_tsc(do_monotonic_boot(kernel_ns,
						      tsc_timestamp));
}

/* returns true if host is using TSC based clocksource */
static bool kvm_get_walltime_and_clockread(struct timespec64 *ts,
					   u64 *tsc_timestamp)
{
	/* checked again under seqlock below */
	if (!gtod_is_based_on_tsc(pvclock_gtod_data.clock.vclock_mode))
		return false;

	return gtod_is_based_on_tsc(do_realtime(ts, tsc_timestamp));
}
#endif

/*
 *
 * Assuming a stable TSC across physical CPUS, and a stable TSC
 * across virtual CPUs, the following condition is possible.
 * Each numbered line represents an event visible to both
 * CPUs at the next numbered event.
 *
 * "timespecX" represents host monotonic time. "tscX" represents
 * RDTSC value.
 *
 * 		VCPU0 on CPU0		|	VCPU1 on CPU1
 *
 * 1.  read timespec0,tsc0
 * 2.					| timespec1 = timespec0 + N
 * 					| tsc1 = tsc0 + M
 * 3. transition to guest		| transition to guest
 * 4. ret0 = timespec0 + (rdtsc - tsc0) |
 * 5.				        | ret1 = timespec1 + (rdtsc - tsc1)
 * 				        | ret1 = timespec0 + N + (rdtsc - (tsc0 + M))
 *
 * Since ret0 update is visible to VCPU1 at time 5, to obey monotonicity:
 *
 * 	- ret0 < ret1
 *	- timespec0 + (rdtsc - tsc0) < timespec0 + N + (rdtsc - (tsc0 + M))
 *		...
 *	- 0 < N - M => M < N
 *
 * That is, when timespec0 != timespec1, M < N. Unfortunately that is not
 * always the case (the difference between two distinct xtime instances
 * might be smaller then the difference between corresponding TSC reads,
 * when updating guest vcpus pvclock areas).
 *
 * To avoid that problem, do not allow visibility of distinct
 * system_timestamp/tsc_timestamp values simultaneously: use a master
 * copy of host monotonic time values. Update that master copy
 * in lockstep.
 *
 * Rely on synchronization of host TSCs and guest TSCs for monotonicity.
 *
 */

static void pvclock_update_vm_gtod_copy(struct kvm *kvm)
{
#ifdef CONFIG_X86_64
	struct kvm_arch *ka = &kvm->arch;
	int vclock_mode;
	bool host_tsc_clocksource, vcpus_matched;

	vcpus_matched = (ka->nr_vcpus_matched_tsc + 1 ==
			atomic_read(&kvm->online_vcpus));

	/*
	 * If the host uses TSC clock, then passthrough TSC as stable
	 * to the guest.
	 */
	host_tsc_clocksource = kvm_get_time_and_clockread(
					&ka->master_kernel_ns,
					&ka->master_cycle_now);

	ka->use_master_clock = host_tsc_clocksource && vcpus_matched
				&& !ka->backwards_tsc_observed
				&& !ka->boot_vcpu_runs_old_kvmclock;

	if (ka->use_master_clock)
		atomic_set(&kvm_guest_has_master_clock, 1);

	vclock_mode = pvclock_gtod_data.clock.vclock_mode;
	trace_kvm_update_master_clock(ka->use_master_clock, vclock_mode,
					vcpus_matched);
#endif
}

void kvm_make_mclock_inprogress_request(struct kvm *kvm)
{
	kvm_make_all_cpus_request(kvm, KVM_REQ_MCLOCK_INPROGRESS);
}

static void kvm_gen_update_masterclock(struct kvm *kvm)
{
#ifdef CONFIG_X86_64
	int i;
	struct kvm_vcpu *vcpu;
	struct kvm_arch *ka = &kvm->arch;

	spin_lock(&ka->pvclock_gtod_sync_lock);
	kvm_make_mclock_inprogress_request(kvm);
	/* no guest entries from this point */
	pvclock_update_vm_gtod_copy(kvm);

	kvm_for_each_vcpu(i, vcpu, kvm)
		kvm_make_request(KVM_REQ_CLOCK_UPDATE, vcpu);

	/* guest entries allowed */
	kvm_for_each_vcpu(i, vcpu, kvm)
		kvm_clear_request(KVM_REQ_MCLOCK_INPROGRESS, vcpu);

	spin_unlock(&ka->pvclock_gtod_sync_lock);
#endif
}

u64 get_kvmclock_ns(struct kvm *kvm)
{
	struct kvm_arch *ka = &kvm->arch;
	struct pvclock_vcpu_time_info hv_clock;
	u64 ret;

	spin_lock(&ka->pvclock_gtod_sync_lock);
	if (!ka->use_master_clock) {
		spin_unlock(&ka->pvclock_gtod_sync_lock);
		return ktime_get_boottime_ns() + ka->kvmclock_offset;
	}

	hv_clock.tsc_timestamp = ka->master_cycle_now;
	hv_clock.system_time = ka->master_kernel_ns + ka->kvmclock_offset;
	spin_unlock(&ka->pvclock_gtod_sync_lock);

	/* both __this_cpu_read() and rdtsc() should be on the same cpu */
	get_cpu();

	if (__this_cpu_read(cpu_tsc_khz)) {
		kvm_get_time_scale(NSEC_PER_SEC, __this_cpu_read(cpu_tsc_khz) * 1000LL,
				   &hv_clock.tsc_shift,
				   &hv_clock.tsc_to_system_mul);
		ret = __pvclock_read_cycles(&hv_clock, rdtsc());
	} else
		ret = ktime_get_boottime_ns() + ka->kvmclock_offset;

	put_cpu();

	return ret;
}

static void kvm_setup_pvclock_page(struct kvm_vcpu *v)
{
	struct kvm_vcpu_arch *vcpu = &v->arch;
	struct pvclock_vcpu_time_info guest_hv_clock;

	if (unlikely(kvm_read_guest_cached(v->kvm, &vcpu->pv_time,
		&guest_hv_clock, sizeof(guest_hv_clock))))
		return;

	/* This VCPU is paused, but it's legal for a guest to read another
	 * VCPU's kvmclock, so we really have to follow the specification where
	 * it says that version is odd if data is being modified, and even after
	 * it is consistent.
	 *
	 * Version field updates must be kept separate.  This is because
	 * kvm_write_guest_cached might use a "rep movs" instruction, and
	 * writes within a string instruction are weakly ordered.  So there
	 * are three writes overall.
	 *
	 * As a small optimization, only write the version field in the first
	 * and third write.  The vcpu->pv_time cache is still valid, because the
	 * version field is the first in the struct.
	 */
	BUILD_BUG_ON(offsetof(struct pvclock_vcpu_time_info, version) != 0);

	if (guest_hv_clock.version & 1)
		++guest_hv_clock.version;  /* first time write, random junk */

	vcpu->hv_clock.version = guest_hv_clock.version + 1;
	kvm_write_guest_cached(v->kvm, &vcpu->pv_time,
				&vcpu->hv_clock,
				sizeof(vcpu->hv_clock.version));

	smp_wmb();

	/* retain PVCLOCK_GUEST_STOPPED if set in guest copy */
	vcpu->hv_clock.flags |= (guest_hv_clock.flags & PVCLOCK_GUEST_STOPPED);

	if (vcpu->pvclock_set_guest_stopped_request) {
		vcpu->hv_clock.flags |= PVCLOCK_GUEST_STOPPED;
		vcpu->pvclock_set_guest_stopped_request = false;
	}

	trace_kvm_pvclock_update(v->vcpu_id, &vcpu->hv_clock);

	kvm_write_guest_cached(v->kvm, &vcpu->pv_time,
				&vcpu->hv_clock,
				sizeof(vcpu->hv_clock));

	smp_wmb();

	vcpu->hv_clock.version++;
	kvm_write_guest_cached(v->kvm, &vcpu->pv_time,
				&vcpu->hv_clock,
				sizeof(vcpu->hv_clock.version));
}

static int kvm_guest_time_update(struct kvm_vcpu *v)
{
	unsigned long flags, tgt_tsc_khz;
	struct kvm_vcpu_arch *vcpu = &v->arch;
	struct kvm_arch *ka = &v->kvm->arch;
	s64 kernel_ns;
	u64 tsc_timestamp, host_tsc;
	u8 pvclock_flags;
	bool use_master_clock;

	kernel_ns = 0;
	host_tsc = 0;

	/*
	 * If the host uses TSC clock, then passthrough TSC as stable
	 * to the guest.
	 */
	spin_lock(&ka->pvclock_gtod_sync_lock);
	use_master_clock = ka->use_master_clock;
	if (use_master_clock) {
		host_tsc = ka->master_cycle_now;
		kernel_ns = ka->master_kernel_ns;
	}
	spin_unlock(&ka->pvclock_gtod_sync_lock);

	/* Keep irq disabled to prevent changes to the clock */
	local_irq_save(flags);
	tgt_tsc_khz = __this_cpu_read(cpu_tsc_khz);
	if (unlikely(tgt_tsc_khz == 0)) {
		local_irq_restore(flags);
		kvm_make_request(KVM_REQ_CLOCK_UPDATE, v);
		return 1;
	}
	if (!use_master_clock) {
		host_tsc = rdtsc();
		kernel_ns = ktime_get_boottime_ns();
	}

	tsc_timestamp = kvm_read_l1_tsc(v, host_tsc);

	/*
	 * We may have to catch up the TSC to match elapsed wall clock
	 * time for two reasons, even if kvmclock is used.
	 *   1) CPU could have been running below the maximum TSC rate
	 *   2) Broken TSC compensation resets the base at each VCPU
	 *      entry to avoid unknown leaps of TSC even when running
	 *      again on the same CPU.  This may cause apparent elapsed
	 *      time to disappear, and the guest to stand still or run
	 *	very slowly.
	 */
	if (vcpu->tsc_catchup) {
		u64 tsc = compute_guest_tsc(v, kernel_ns);
		if (tsc > tsc_timestamp) {
			adjust_tsc_offset_guest(v, tsc - tsc_timestamp);
			tsc_timestamp = tsc;
		}
	}

	local_irq_restore(flags);

	/* With all the info we got, fill in the values */

	if (kvm_has_tsc_control)
		tgt_tsc_khz = kvm_scale_tsc(v, tgt_tsc_khz);

	if (unlikely(vcpu->hw_tsc_khz != tgt_tsc_khz)) {
		kvm_get_time_scale(NSEC_PER_SEC, tgt_tsc_khz * 1000LL,
				   &vcpu->hv_clock.tsc_shift,
				   &vcpu->hv_clock.tsc_to_system_mul);
		vcpu->hw_tsc_khz = tgt_tsc_khz;
	}

	vcpu->hv_clock.tsc_timestamp = tsc_timestamp;
	vcpu->hv_clock.system_time = kernel_ns + v->kvm->arch.kvmclock_offset;
	vcpu->last_guest_tsc = tsc_timestamp;

	/* If the host uses TSC clocksource, then it is stable */
	pvclock_flags = 0;
	if (use_master_clock)
		pvclock_flags |= PVCLOCK_TSC_STABLE_BIT;

	vcpu->hv_clock.flags = pvclock_flags;

	if (vcpu->pv_time_enabled)
		kvm_setup_pvclock_page(v);
	if (v == kvm_get_vcpu(v->kvm, 0))
		kvm_hv_setup_tsc_page(v->kvm, &vcpu->hv_clock);
	return 0;
}

/*
 * kvmclock updates which are isolated to a given vcpu, such as
 * vcpu->cpu migration, should not allow system_timestamp from
 * the rest of the vcpus to remain static. Otherwise ntp frequency
 * correction applies to one vcpu's system_timestamp but not
 * the others.
 *
 * So in those cases, request a kvmclock update for all vcpus.
 * We need to rate-limit these requests though, as they can
 * considerably slow guests that have a large number of vcpus.
 * The time for a remote vcpu to update its kvmclock is bound
 * by the delay we use to rate-limit the updates.
 */

#define KVMCLOCK_UPDATE_DELAY msecs_to_jiffies(100)

static void kvmclock_update_fn(struct work_struct *work)
{
	int i;
	struct delayed_work *dwork = to_delayed_work(work);
	struct kvm_arch *ka = container_of(dwork, struct kvm_arch,
					   kvmclock_update_work);
	struct kvm *kvm = container_of(ka, struct kvm, arch);
	struct kvm_vcpu *vcpu;

	kvm_for_each_vcpu(i, vcpu, kvm) {
		kvm_make_request(KVM_REQ_CLOCK_UPDATE, vcpu);
		kvm_vcpu_kick(vcpu);
	}
}

static void kvm_gen_kvmclock_update(struct kvm_vcpu *v)
{
	struct kvm *kvm = v->kvm;

	kvm_make_request(KVM_REQ_CLOCK_UPDATE, v);
	schedule_delayed_work(&kvm->arch.kvmclock_update_work,
					KVMCLOCK_UPDATE_DELAY);
}

#define KVMCLOCK_SYNC_PERIOD (300 * HZ)

static void kvmclock_sync_fn(struct work_struct *work)
{
	struct delayed_work *dwork = to_delayed_work(work);
	struct kvm_arch *ka = container_of(dwork, struct kvm_arch,
					   kvmclock_sync_work);
	struct kvm *kvm = container_of(ka, struct kvm, arch);

	if (!kvmclock_periodic_sync)
		return;

	schedule_delayed_work(&kvm->arch.kvmclock_update_work, 0);
	schedule_delayed_work(&kvm->arch.kvmclock_sync_work,
					KVMCLOCK_SYNC_PERIOD);
}

/*
 * On AMD, HWCR[McStatusWrEn] controls whether setting MCi_STATUS results in #GP.
 */
static bool can_set_mci_status(struct kvm_vcpu *vcpu)
{
	/* McStatusWrEn enabled? */
	if (guest_cpuid_is_amd(vcpu))
		return !!(vcpu->arch.msr_hwcr & BIT_ULL(18));

	return false;
}

static int set_msr_mce(struct kvm_vcpu *vcpu, struct msr_data *msr_info)
{
	u64 mcg_cap = vcpu->arch.mcg_cap;
	unsigned bank_num = mcg_cap & 0xff;
	u32 msr = msr_info->index;
	u64 data = msr_info->data;

	switch (msr) {
	case MSR_IA32_MCG_STATUS:
		vcpu->arch.mcg_status = data;
		break;
	case MSR_IA32_MCG_CTL:
		if (!(mcg_cap & MCG_CTL_P) &&
		    (data || !msr_info->host_initiated))
			return 1;
		if (data != 0 && data != ~(u64)0)
			return 1;
		vcpu->arch.mcg_ctl = data;
		break;
	default:
		if (msr >= MSR_IA32_MC0_CTL &&
		    msr < MSR_IA32_MCx_CTL(bank_num)) {
			u32 offset = msr - MSR_IA32_MC0_CTL;
			/* only 0 or all 1s can be written to IA32_MCi_CTL
			 * some Linux kernels though clear bit 10 in bank 4 to
			 * workaround a BIOS/GART TBL issue on AMD K8s, ignore
			 * this to avoid an uncatched #GP in the guest
			 */
			if ((offset & 0x3) == 0 &&
			    data != 0 && (data | (1 << 10)) != ~(u64)0)
				return -1;

			/* MCi_STATUS */
			if (!msr_info->host_initiated &&
			    (offset & 0x3) == 1 && data != 0) {
				if (!can_set_mci_status(vcpu))
					return -1;
			}

			vcpu->arch.mce_banks[offset] = data;
			break;
		}
		return 1;
	}
	return 0;
}

static int xen_hvm_config(struct kvm_vcpu *vcpu, u64 data)
{
	struct kvm *kvm = vcpu->kvm;
	int lm = is_long_mode(vcpu);
	u8 *blob_addr = lm ? (u8 *)(long)kvm->arch.xen_hvm_config.blob_addr_64
		: (u8 *)(long)kvm->arch.xen_hvm_config.blob_addr_32;
	u8 blob_size = lm ? kvm->arch.xen_hvm_config.blob_size_64
		: kvm->arch.xen_hvm_config.blob_size_32;
	u32 page_num = data & ~PAGE_MASK;
	u64 page_addr = data & PAGE_MASK;
	u8 *page;
	int r;

	r = -E2BIG;
	if (page_num >= blob_size)
		goto out;
	r = -ENOMEM;
	page = memdup_user(blob_addr + (page_num * PAGE_SIZE), PAGE_SIZE);
	if (IS_ERR(page)) {
		r = PTR_ERR(page);
		goto out;
	}
	if (kvm_vcpu_write_guest(vcpu, page_addr, page, PAGE_SIZE))
		goto out_free;
	r = 0;
out_free:
	kfree(page);
out:
	return r;
}

static int kvm_pv_enable_async_pf(struct kvm_vcpu *vcpu, u64 data)
{
	gpa_t gpa = data & ~0x3f;

	/* Bits 3:5 are reserved, Should be zero */
	if (data & 0x38)
		return 1;

	vcpu->arch.apf.msr_val = data;

	if (!(data & KVM_ASYNC_PF_ENABLED)) {
		kvm_clear_async_pf_completion_queue(vcpu);
		kvm_async_pf_hash_reset(vcpu);
		return 0;
	}

	if (kvm_gfn_to_hva_cache_init(vcpu->kvm, &vcpu->arch.apf.data, gpa,
					sizeof(u32)))
		return 1;

	vcpu->arch.apf.send_user_only = !(data & KVM_ASYNC_PF_SEND_ALWAYS);
	vcpu->arch.apf.delivery_as_pf_vmexit = data & KVM_ASYNC_PF_DELIVERY_AS_PF_VMEXIT;
	kvm_async_pf_wakeup_all(vcpu);
	return 0;
}

static void kvmclock_reset(struct kvm_vcpu *vcpu)
{
	vcpu->arch.pv_time_enabled = false;
	vcpu->arch.time = 0;
}

static void kvm_vcpu_flush_tlb(struct kvm_vcpu *vcpu, bool invalidate_gpa)
{
	++vcpu->stat.tlb_flush;
	kvm_x86_ops->tlb_flush(vcpu, invalidate_gpa);
}

static void record_steal_time(struct kvm_vcpu *vcpu)
{
	if (!(vcpu->arch.st.msr_val & KVM_MSR_ENABLED))
		return;

	if (unlikely(kvm_read_guest_cached(vcpu->kvm, &vcpu->arch.st.stime,
		&vcpu->arch.st.steal, sizeof(struct kvm_steal_time))))
		return;

	/*
	 * Doing a TLB flush here, on the guest's behalf, can avoid
	 * expensive IPIs.
	 */
	trace_kvm_pv_tlb_flush(vcpu->vcpu_id,
		vcpu->arch.st.steal.preempted & KVM_VCPU_FLUSH_TLB);
	if (xchg(&vcpu->arch.st.steal.preempted, 0) & KVM_VCPU_FLUSH_TLB)
		kvm_vcpu_flush_tlb(vcpu, false);

	if (vcpu->arch.st.steal.version & 1)
		vcpu->arch.st.steal.version += 1;  /* first time write, random junk */

	vcpu->arch.st.steal.version += 1;

	kvm_write_guest_cached(vcpu->kvm, &vcpu->arch.st.stime,
		&vcpu->arch.st.steal, sizeof(struct kvm_steal_time));

	smp_wmb();

	vcpu->arch.st.steal.steal += current->sched_info.run_delay -
		vcpu->arch.st.last_steal;
	vcpu->arch.st.last_steal = current->sched_info.run_delay;

	kvm_write_guest_cached(vcpu->kvm, &vcpu->arch.st.stime,
		&vcpu->arch.st.steal, sizeof(struct kvm_steal_time));

	smp_wmb();

	vcpu->arch.st.steal.version += 1;

	kvm_write_guest_cached(vcpu->kvm, &vcpu->arch.st.stime,
		&vcpu->arch.st.steal, sizeof(struct kvm_steal_time));
}

int kvm_set_msr_common(struct kvm_vcpu *vcpu, struct msr_data *msr_info)
{
	bool pr = false;
	u32 msr = msr_info->index;
	u64 data = msr_info->data;

	switch (msr) {
	case MSR_AMD64_NB_CFG:
	case MSR_IA32_UCODE_WRITE:
	case MSR_VM_HSAVE_PA:
	case MSR_AMD64_PATCH_LOADER:
	case MSR_AMD64_BU_CFG2:
	case MSR_AMD64_DC_CFG:
	case MSR_F15H_EX_CFG:
		break;

	case MSR_IA32_UCODE_REV:
		if (msr_info->host_initiated)
			vcpu->arch.microcode_version = data;
		break;
	case MSR_IA32_ARCH_CAPABILITIES:
		if (!msr_info->host_initiated)
			return 1;
		vcpu->arch.arch_capabilities = data;
		break;
	case MSR_EFER:
		return set_efer(vcpu, msr_info);
	case MSR_K7_HWCR:
		data &= ~(u64)0x40;	/* ignore flush filter disable */
		data &= ~(u64)0x100;	/* ignore ignne emulation enable */
		data &= ~(u64)0x8;	/* ignore TLB cache disable */

		/* Handle McStatusWrEn */
		if (data == BIT_ULL(18)) {
			vcpu->arch.msr_hwcr = data;
		} else if (data != 0) {
			vcpu_unimpl(vcpu, "unimplemented HWCR wrmsr: 0x%llx\n",
				    data);
			return 1;
		}
		break;
	case MSR_FAM10H_MMIO_CONF_BASE:
		if (data != 0) {
			vcpu_unimpl(vcpu, "unimplemented MMIO_CONF_BASE wrmsr: "
				    "0x%llx\n", data);
			return 1;
		}
		break;
	case MSR_IA32_DEBUGCTLMSR:
		if (!data) {
			/* We support the non-activated case already */
			break;
		} else if (data & ~(DEBUGCTLMSR_LBR | DEBUGCTLMSR_BTF)) {
			/* Values other than LBR and BTF are vendor-specific,
			   thus reserved and should throw a #GP */
			return 1;
		}
		vcpu_unimpl(vcpu, "%s: MSR_IA32_DEBUGCTLMSR 0x%llx, nop\n",
			    __func__, data);
		break;
	case 0x200 ... 0x2ff:
		return kvm_mtrr_set_msr(vcpu, msr, data);
	case MSR_IA32_APICBASE:
		return kvm_set_apic_base(vcpu, msr_info);
	case APIC_BASE_MSR ... APIC_BASE_MSR + 0x3ff:
		return kvm_x2apic_msr_write(vcpu, msr, data);
	case MSR_IA32_TSCDEADLINE:
		kvm_set_lapic_tscdeadline_msr(vcpu, data);
		break;
	case MSR_IA32_TSC_ADJUST:
		if (guest_cpuid_has(vcpu, X86_FEATURE_TSC_ADJUST)) {
			if (!msr_info->host_initiated) {
				s64 adj = data - vcpu->arch.ia32_tsc_adjust_msr;
				adjust_tsc_offset_guest(vcpu, adj);
			}
			vcpu->arch.ia32_tsc_adjust_msr = data;
		}
		break;
	case MSR_IA32_MISC_ENABLE:
		if (!kvm_check_has_quirk(vcpu->kvm, KVM_X86_QUIRK_MISC_ENABLE_NO_MWAIT) &&
		    ((vcpu->arch.ia32_misc_enable_msr ^ data) & MSR_IA32_MISC_ENABLE_MWAIT)) {
			if (!guest_cpuid_has(vcpu, X86_FEATURE_XMM3))
				return 1;
			vcpu->arch.ia32_misc_enable_msr = data;
			kvm_update_cpuid(vcpu);
		} else {
			vcpu->arch.ia32_misc_enable_msr = data;
		}
		break;
	case MSR_IA32_SMBASE:
		if (!msr_info->host_initiated)
			return 1;
		vcpu->arch.smbase = data;
		break;
	case MSR_IA32_POWER_CTL:
		vcpu->arch.msr_ia32_power_ctl = data;
		break;
	case MSR_IA32_TSC:
		kvm_write_tsc(vcpu, msr_info);
		break;
	case MSR_SMI_COUNT:
		if (!msr_info->host_initiated)
			return 1;
		vcpu->arch.smi_count = data;
		break;
	case MSR_KVM_WALL_CLOCK_NEW:
	case MSR_KVM_WALL_CLOCK:
		vcpu->kvm->arch.wall_clock = data;
		kvm_write_wall_clock(vcpu->kvm, data);
		break;
	case MSR_KVM_SYSTEM_TIME_NEW:
	case MSR_KVM_SYSTEM_TIME: {
		struct kvm_arch *ka = &vcpu->kvm->arch;

		if (vcpu->vcpu_id == 0 && !msr_info->host_initiated) {
			bool tmp = (msr == MSR_KVM_SYSTEM_TIME);

			if (ka->boot_vcpu_runs_old_kvmclock != tmp)
				kvm_make_request(KVM_REQ_MASTERCLOCK_UPDATE, vcpu);

			ka->boot_vcpu_runs_old_kvmclock = tmp;
		}

		vcpu->arch.time = data;
		kvm_make_request(KVM_REQ_GLOBAL_CLOCK_UPDATE, vcpu);

		/* we verify if the enable bit is set... */
		vcpu->arch.pv_time_enabled = false;
		if (!(data & 1))
			break;

		if (!kvm_gfn_to_hva_cache_init(vcpu->kvm,
		     &vcpu->arch.pv_time, data & ~1ULL,
		     sizeof(struct pvclock_vcpu_time_info)))
			vcpu->arch.pv_time_enabled = true;

		break;
	}
	case MSR_KVM_ASYNC_PF_EN:
		if (kvm_pv_enable_async_pf(vcpu, data))
			return 1;
		break;
	case MSR_KVM_STEAL_TIME:

		if (unlikely(!sched_info_on()))
			return 1;

		if (data & KVM_STEAL_RESERVED_MASK)
			return 1;

		if (kvm_gfn_to_hva_cache_init(vcpu->kvm, &vcpu->arch.st.stime,
						data & KVM_STEAL_VALID_BITS,
						sizeof(struct kvm_steal_time)))
			return 1;

		vcpu->arch.st.msr_val = data;

		if (!(data & KVM_MSR_ENABLED))
			break;

		kvm_make_request(KVM_REQ_STEAL_UPDATE, vcpu);

		break;
	case MSR_KVM_PV_EOI_EN:
		if (kvm_lapic_enable_pv_eoi(vcpu, data, sizeof(u8)))
			return 1;
		break;

	case MSR_KVM_POLL_CONTROL:
		/* only enable bit supported */
		if (data & (-1ULL << 1))
			return 1;

		vcpu->arch.msr_kvm_poll_control = data;
		break;

	case MSR_IA32_MCG_CTL:
	case MSR_IA32_MCG_STATUS:
	case MSR_IA32_MC0_CTL ... MSR_IA32_MCx_CTL(KVM_MAX_MCE_BANKS) - 1:
		return set_msr_mce(vcpu, msr_info);

	case MSR_K7_PERFCTR0 ... MSR_K7_PERFCTR3:
	case MSR_P6_PERFCTR0 ... MSR_P6_PERFCTR1:
		pr = true; /* fall through */
	case MSR_K7_EVNTSEL0 ... MSR_K7_EVNTSEL3:
	case MSR_P6_EVNTSEL0 ... MSR_P6_EVNTSEL1:
		if (kvm_pmu_is_valid_msr(vcpu, msr))
			return kvm_pmu_set_msr(vcpu, msr_info);

		if (pr || data != 0)
			vcpu_unimpl(vcpu, "disabled perfctr wrmsr: "
				    "0x%x data 0x%llx\n", msr, data);
		break;
	case MSR_K7_CLK_CTL:
		/*
		 * Ignore all writes to this no longer documented MSR.
		 * Writes are only relevant for old K7 processors,
		 * all pre-dating SVM, but a recommended workaround from
		 * AMD for these chips. It is possible to specify the
		 * affected processor models on the command line, hence
		 * the need to ignore the workaround.
		 */
		break;
	case HV_X64_MSR_GUEST_OS_ID ... HV_X64_MSR_SINT15:
	case HV_X64_MSR_CRASH_P0 ... HV_X64_MSR_CRASH_P4:
	case HV_X64_MSR_CRASH_CTL:
	case HV_X64_MSR_STIMER0_CONFIG ... HV_X64_MSR_STIMER3_COUNT:
	case HV_X64_MSR_REENLIGHTENMENT_CONTROL:
	case HV_X64_MSR_TSC_EMULATION_CONTROL:
	case HV_X64_MSR_TSC_EMULATION_STATUS:
		return kvm_hv_set_msr_common(vcpu, msr, data,
					     msr_info->host_initiated);
	case MSR_IA32_BBL_CR_CTL3:
		/* Drop writes to this legacy MSR -- see rdmsr
		 * counterpart for further detail.
		 */
		if (report_ignored_msrs)
			vcpu_unimpl(vcpu, "ignored wrmsr: 0x%x data 0x%llx\n",
				msr, data);
		break;
	case MSR_AMD64_OSVW_ID_LENGTH:
		if (!guest_cpuid_has(vcpu, X86_FEATURE_OSVW))
			return 1;
		vcpu->arch.osvw.length = data;
		break;
	case MSR_AMD64_OSVW_STATUS:
		if (!guest_cpuid_has(vcpu, X86_FEATURE_OSVW))
			return 1;
		vcpu->arch.osvw.status = data;
		break;
	case MSR_PLATFORM_INFO:
		if (!msr_info->host_initiated ||
		    (!(data & MSR_PLATFORM_INFO_CPUID_FAULT) &&
		     cpuid_fault_enabled(vcpu)))
			return 1;
		vcpu->arch.msr_platform_info = data;
		break;
	case MSR_MISC_FEATURES_ENABLES:
		if (data & ~MSR_MISC_FEATURES_ENABLES_CPUID_FAULT ||
		    (data & MSR_MISC_FEATURES_ENABLES_CPUID_FAULT &&
		     !supports_cpuid_fault(vcpu)))
			return 1;
		vcpu->arch.msr_misc_features_enables = data;
		break;
	default:
		if (msr && (msr == vcpu->kvm->arch.xen_hvm_config.msr))
			return xen_hvm_config(vcpu, data);
		if (kvm_pmu_is_valid_msr(vcpu, msr))
			return kvm_pmu_set_msr(vcpu, msr_info);
		if (!ignore_msrs) {
			vcpu_debug_ratelimited(vcpu, "unhandled wrmsr: 0x%x data 0x%llx\n",
				    msr, data);
			return 1;
		} else {
			if (report_ignored_msrs)
				vcpu_unimpl(vcpu,
					"ignored wrmsr: 0x%x data 0x%llx\n",
					msr, data);
			break;
		}
	}
	return 0;
}
EXPORT_SYMBOL_GPL(kvm_set_msr_common);

static int get_msr_mce(struct kvm_vcpu *vcpu, u32 msr, u64 *pdata, bool host)
{
	u64 data;
	u64 mcg_cap = vcpu->arch.mcg_cap;
	unsigned bank_num = mcg_cap & 0xff;

	switch (msr) {
	case MSR_IA32_P5_MC_ADDR:
	case MSR_IA32_P5_MC_TYPE:
		data = 0;
		break;
	case MSR_IA32_MCG_CAP:
		data = vcpu->arch.mcg_cap;
		break;
	case MSR_IA32_MCG_CTL:
		if (!(mcg_cap & MCG_CTL_P) && !host)
			return 1;
		data = vcpu->arch.mcg_ctl;
		break;
	case MSR_IA32_MCG_STATUS:
		data = vcpu->arch.mcg_status;
		break;
	default:
		if (msr >= MSR_IA32_MC0_CTL &&
		    msr < MSR_IA32_MCx_CTL(bank_num)) {
			u32 offset = msr - MSR_IA32_MC0_CTL;
			data = vcpu->arch.mce_banks[offset];
			break;
		}
		return 1;
	}
	*pdata = data;
	return 0;
}

int kvm_get_msr_common(struct kvm_vcpu *vcpu, struct msr_data *msr_info)
{
	switch (msr_info->index) {
	case MSR_IA32_PLATFORM_ID:
	case MSR_IA32_EBL_CR_POWERON:
	case MSR_IA32_DEBUGCTLMSR:
	case MSR_IA32_LASTBRANCHFROMIP:
	case MSR_IA32_LASTBRANCHTOIP:
	case MSR_IA32_LASTINTFROMIP:
	case MSR_IA32_LASTINTTOIP:
	case MSR_K8_SYSCFG:
	case MSR_K8_TSEG_ADDR:
	case MSR_K8_TSEG_MASK:
	case MSR_VM_HSAVE_PA:
	case MSR_K8_INT_PENDING_MSG:
	case MSR_AMD64_NB_CFG:
	case MSR_FAM10H_MMIO_CONF_BASE:
	case MSR_AMD64_BU_CFG2:
	case MSR_IA32_PERF_CTL:
	case MSR_AMD64_DC_CFG:
	case MSR_F15H_EX_CFG:
		msr_info->data = 0;
		break;
	case MSR_F15H_PERF_CTL0 ... MSR_F15H_PERF_CTR5:
	case MSR_K7_EVNTSEL0 ... MSR_K7_EVNTSEL3:
	case MSR_K7_PERFCTR0 ... MSR_K7_PERFCTR3:
	case MSR_P6_PERFCTR0 ... MSR_P6_PERFCTR1:
	case MSR_P6_EVNTSEL0 ... MSR_P6_EVNTSEL1:
		if (kvm_pmu_is_valid_msr(vcpu, msr_info->index))
			return kvm_pmu_get_msr(vcpu, msr_info->index, &msr_info->data);
		msr_info->data = 0;
		break;
	case MSR_IA32_UCODE_REV:
		msr_info->data = vcpu->arch.microcode_version;
		break;
	case MSR_IA32_ARCH_CAPABILITIES:
		if (!msr_info->host_initiated &&
		    !guest_cpuid_has(vcpu, X86_FEATURE_ARCH_CAPABILITIES))
			return 1;
		msr_info->data = vcpu->arch.arch_capabilities;
		break;
	case MSR_IA32_POWER_CTL:
		msr_info->data = vcpu->arch.msr_ia32_power_ctl;
		break;
	case MSR_IA32_TSC:
		msr_info->data = kvm_scale_tsc(vcpu, rdtsc()) + vcpu->arch.tsc_offset;
		break;
	case MSR_MTRRcap:
	case 0x200 ... 0x2ff:
		return kvm_mtrr_get_msr(vcpu, msr_info->index, &msr_info->data);
	case 0xcd: /* fsb frequency */
		msr_info->data = 3;
		break;
		/*
		 * MSR_EBC_FREQUENCY_ID
		 * Conservative value valid for even the basic CPU models.
		 * Models 0,1: 000 in bits 23:21 indicating a bus speed of
		 * 100MHz, model 2 000 in bits 18:16 indicating 100MHz,
		 * and 266MHz for model 3, or 4. Set Core Clock
		 * Frequency to System Bus Frequency Ratio to 1 (bits
		 * 31:24) even though these are only valid for CPU
		 * models > 2, however guests may end up dividing or
		 * multiplying by zero otherwise.
		 */
	case MSR_EBC_FREQUENCY_ID:
		msr_info->data = 1 << 24;
		break;
	case MSR_IA32_APICBASE:
		msr_info->data = kvm_get_apic_base(vcpu);
		break;
	case APIC_BASE_MSR ... APIC_BASE_MSR + 0x3ff:
		return kvm_x2apic_msr_read(vcpu, msr_info->index, &msr_info->data);
		break;
	case MSR_IA32_TSCDEADLINE:
		msr_info->data = kvm_get_lapic_tscdeadline_msr(vcpu);
		break;
	case MSR_IA32_TSC_ADJUST:
		msr_info->data = (u64)vcpu->arch.ia32_tsc_adjust_msr;
		break;
	case MSR_IA32_MISC_ENABLE:
		msr_info->data = vcpu->arch.ia32_misc_enable_msr;
		break;
	case MSR_IA32_SMBASE:
		if (!msr_info->host_initiated)
			return 1;
		msr_info->data = vcpu->arch.smbase;
		break;
	case MSR_SMI_COUNT:
		msr_info->data = vcpu->arch.smi_count;
		break;
	case MSR_IA32_PERF_STATUS:
		/* TSC increment by tick */
		msr_info->data = 1000ULL;
		/* CPU multiplier */
		msr_info->data |= (((uint64_t)4ULL) << 40);
		break;
	case MSR_EFER:
		msr_info->data = vcpu->arch.efer;
		break;
	case MSR_KVM_WALL_CLOCK:
	case MSR_KVM_WALL_CLOCK_NEW:
		msr_info->data = vcpu->kvm->arch.wall_clock;
		break;
	case MSR_KVM_SYSTEM_TIME:
	case MSR_KVM_SYSTEM_TIME_NEW:
		msr_info->data = vcpu->arch.time;
		break;
	case MSR_KVM_ASYNC_PF_EN:
		msr_info->data = vcpu->arch.apf.msr_val;
		break;
	case MSR_KVM_STEAL_TIME:
		msr_info->data = vcpu->arch.st.msr_val;
		break;
	case MSR_KVM_PV_EOI_EN:
		msr_info->data = vcpu->arch.pv_eoi.msr_val;
		break;
	case MSR_KVM_POLL_CONTROL:
		msr_info->data = vcpu->arch.msr_kvm_poll_control;
		break;
	case MSR_IA32_P5_MC_ADDR:
	case MSR_IA32_P5_MC_TYPE:
	case MSR_IA32_MCG_CAP:
	case MSR_IA32_MCG_CTL:
	case MSR_IA32_MCG_STATUS:
	case MSR_IA32_MC0_CTL ... MSR_IA32_MCx_CTL(KVM_MAX_MCE_BANKS) - 1:
		return get_msr_mce(vcpu, msr_info->index, &msr_info->data,
				   msr_info->host_initiated);
	case MSR_K7_CLK_CTL:
		/*
		 * Provide expected ramp-up count for K7. All other
		 * are set to zero, indicating minimum divisors for
		 * every field.
		 *
		 * This prevents guest kernels on AMD host with CPU
		 * type 6, model 8 and higher from exploding due to
		 * the rdmsr failing.
		 */
		msr_info->data = 0x20000000;
		break;
	case HV_X64_MSR_GUEST_OS_ID ... HV_X64_MSR_SINT15:
	case HV_X64_MSR_CRASH_P0 ... HV_X64_MSR_CRASH_P4:
	case HV_X64_MSR_CRASH_CTL:
	case HV_X64_MSR_STIMER0_CONFIG ... HV_X64_MSR_STIMER3_COUNT:
	case HV_X64_MSR_REENLIGHTENMENT_CONTROL:
	case HV_X64_MSR_TSC_EMULATION_CONTROL:
	case HV_X64_MSR_TSC_EMULATION_STATUS:
		return kvm_hv_get_msr_common(vcpu,
					     msr_info->index, &msr_info->data,
					     msr_info->host_initiated);
		break;
	case MSR_IA32_BBL_CR_CTL3:
		/* This legacy MSR exists but isn't fully documented in current
		 * silicon.  It is however accessed by winxp in very narrow
		 * scenarios where it sets bit #19, itself documented as
		 * a "reserved" bit.  Best effort attempt to source coherent
		 * read data here should the balance of the register be
		 * interpreted by the guest:
		 *
		 * L2 cache control register 3: 64GB range, 256KB size,
		 * enabled, latency 0x1, configured
		 */
		msr_info->data = 0xbe702111;
		break;
	case MSR_AMD64_OSVW_ID_LENGTH:
		if (!guest_cpuid_has(vcpu, X86_FEATURE_OSVW))
			return 1;
		msr_info->data = vcpu->arch.osvw.length;
		break;
	case MSR_AMD64_OSVW_STATUS:
		if (!guest_cpuid_has(vcpu, X86_FEATURE_OSVW))
			return 1;
		msr_info->data = vcpu->arch.osvw.status;
		break;
	case MSR_PLATFORM_INFO:
		if (!msr_info->host_initiated &&
		    !vcpu->kvm->arch.guest_can_read_msr_platform_info)
			return 1;
		msr_info->data = vcpu->arch.msr_platform_info;
		break;
	case MSR_MISC_FEATURES_ENABLES:
		msr_info->data = vcpu->arch.msr_misc_features_enables;
		break;
	case MSR_K7_HWCR:
		msr_info->data = vcpu->arch.msr_hwcr;
		break;
	default:
		if (kvm_pmu_is_valid_msr(vcpu, msr_info->index))
			return kvm_pmu_get_msr(vcpu, msr_info->index, &msr_info->data);
		if (!ignore_msrs) {
			vcpu_debug_ratelimited(vcpu, "unhandled rdmsr: 0x%x\n",
					       msr_info->index);
			return 1;
		} else {
			if (report_ignored_msrs)
				vcpu_unimpl(vcpu, "ignored rdmsr: 0x%x\n",
					msr_info->index);
			msr_info->data = 0;
		}
		break;
	}
	return 0;
}
EXPORT_SYMBOL_GPL(kvm_get_msr_common);

/*
 * Read or write a bunch of msrs. All parameters are kernel addresses.
 *
 * @return number of msrs set successfully.
 */
static int __msr_io(struct kvm_vcpu *vcpu, struct kvm_msrs *msrs,
		    struct kvm_msr_entry *entries,
		    int (*do_msr)(struct kvm_vcpu *vcpu,
				  unsigned index, u64 *data))
{
	int i;

	for (i = 0; i < msrs->nmsrs; ++i)
		if (do_msr(vcpu, entries[i].index, &entries[i].data))
			break;

	return i;
}

/*
 * Read or write a bunch of msrs. Parameters are user addresses.
 *
 * @return number of msrs set successfully.
 */
static int msr_io(struct kvm_vcpu *vcpu, struct kvm_msrs __user *user_msrs,
		  int (*do_msr)(struct kvm_vcpu *vcpu,
				unsigned index, u64 *data),
		  int writeback)
{
	struct kvm_msrs msrs;
	struct kvm_msr_entry *entries;
	int r, n;
	unsigned size;

	r = -EFAULT;
	if (copy_from_user(&msrs, user_msrs, sizeof(msrs)))
		goto out;

	r = -E2BIG;
	if (msrs.nmsrs >= MAX_IO_MSRS)
		goto out;

	size = sizeof(struct kvm_msr_entry) * msrs.nmsrs;
	entries = memdup_user(user_msrs->entries, size);
	if (IS_ERR(entries)) {
		r = PTR_ERR(entries);
		goto out;
	}

	r = n = __msr_io(vcpu, &msrs, entries, do_msr);
	if (r < 0)
		goto out_free;

	r = -EFAULT;
	if (writeback && copy_to_user(user_msrs->entries, entries, size))
		goto out_free;

	r = n;

out_free:
	kfree(entries);
out:
	return r;
}

static inline bool kvm_can_mwait_in_guest(void)
{
	return boot_cpu_has(X86_FEATURE_MWAIT) &&
		!boot_cpu_has_bug(X86_BUG_MONITOR) &&
		boot_cpu_has(X86_FEATURE_ARAT);
}

int kvm_vm_ioctl_check_extension(struct kvm *kvm, long ext)
{
	int r = 0;

	switch (ext) {
	case KVM_CAP_IRQCHIP:
	case KVM_CAP_HLT:
	case KVM_CAP_MMU_SHADOW_CACHE_CONTROL:
	case KVM_CAP_SET_TSS_ADDR:
	case KVM_CAP_EXT_CPUID:
	case KVM_CAP_EXT_EMUL_CPUID:
	case KVM_CAP_CLOCKSOURCE:
	case KVM_CAP_PIT:
	case KVM_CAP_NOP_IO_DELAY:
	case KVM_CAP_MP_STATE:
	case KVM_CAP_SYNC_MMU:
	case KVM_CAP_USER_NMI:
	case KVM_CAP_REINJECT_CONTROL:
	case KVM_CAP_IRQ_INJECT_STATUS:
	case KVM_CAP_IOEVENTFD:
	case KVM_CAP_IOEVENTFD_NO_LENGTH:
	case KVM_CAP_PIT2:
	case KVM_CAP_PIT_STATE2:
	case KVM_CAP_SET_IDENTITY_MAP_ADDR:
	case KVM_CAP_XEN_HVM:
	case KVM_CAP_VCPU_EVENTS:
	case KVM_CAP_HYPERV:
	case KVM_CAP_HYPERV_VAPIC:
	case KVM_CAP_HYPERV_SPIN:
	case KVM_CAP_HYPERV_SYNIC:
	case KVM_CAP_HYPERV_SYNIC2:
	case KVM_CAP_HYPERV_VP_INDEX:
	case KVM_CAP_HYPERV_EVENTFD:
	case KVM_CAP_HYPERV_TLBFLUSH:
	case KVM_CAP_HYPERV_SEND_IPI:
	case KVM_CAP_HYPERV_CPUID:
	case KVM_CAP_PCI_SEGMENT:
	case KVM_CAP_DEBUGREGS:
	case KVM_CAP_X86_ROBUST_SINGLESTEP:
	case KVM_CAP_XSAVE:
	case KVM_CAP_ASYNC_PF:
	case KVM_CAP_GET_TSC_KHZ:
	case KVM_CAP_KVMCLOCK_CTRL:
	case KVM_CAP_READONLY_MEM:
	case KVM_CAP_HYPERV_TIME:
	case KVM_CAP_IOAPIC_POLARITY_IGNORED:
	case KVM_CAP_TSC_DEADLINE_TIMER:
	case KVM_CAP_DISABLE_QUIRKS:
	case KVM_CAP_SET_BOOT_CPU_ID:
 	case KVM_CAP_SPLIT_IRQCHIP:
	case KVM_CAP_IMMEDIATE_EXIT:
	case KVM_CAP_PMU_EVENT_FILTER:
	case KVM_CAP_GET_MSR_FEATURES:
	case KVM_CAP_MSR_PLATFORM_INFO:
	case KVM_CAP_EXCEPTION_PAYLOAD:
		r = 1;
		break;
	case KVM_CAP_SYNC_REGS:
		r = KVM_SYNC_X86_VALID_FIELDS;
		break;
	case KVM_CAP_ADJUST_CLOCK:
		r = KVM_CLOCK_TSC_STABLE;
		break;
	case KVM_CAP_X86_DISABLE_EXITS:
		r |=  KVM_X86_DISABLE_EXITS_HLT | KVM_X86_DISABLE_EXITS_PAUSE |
		      KVM_X86_DISABLE_EXITS_CSTATE;
		if(kvm_can_mwait_in_guest())
			r |= KVM_X86_DISABLE_EXITS_MWAIT;
		break;
	case KVM_CAP_X86_SMM:
		/* SMBASE is usually relocated above 1M on modern chipsets,
		 * and SMM handlers might indeed rely on 4G segment limits,
		 * so do not report SMM to be available if real mode is
		 * emulated via vm86 mode.  Still, do not go to great lengths
		 * to avoid userspace's usage of the feature, because it is a
		 * fringe case that is not enabled except via specific settings
		 * of the module parameters.
		 */
		r = kvm_x86_ops->has_emulated_msr(MSR_IA32_SMBASE);
		break;
	case KVM_CAP_VAPIC:
		r = !kvm_x86_ops->cpu_has_accelerated_tpr();
		break;
	case KVM_CAP_NR_VCPUS:
		r = KVM_SOFT_MAX_VCPUS;
		break;
	case KVM_CAP_MAX_VCPUS:
		r = KVM_MAX_VCPUS;
		break;
	case KVM_CAP_MAX_VCPU_ID:
		r = KVM_MAX_VCPU_ID;
		break;
	case KVM_CAP_PV_MMU:	/* obsolete */
		r = 0;
		break;
	case KVM_CAP_MCE:
		r = KVM_MAX_MCE_BANKS;
		break;
	case KVM_CAP_XCRS:
		r = boot_cpu_has(X86_FEATURE_XSAVE);
		break;
	case KVM_CAP_TSC_CONTROL:
		r = kvm_has_tsc_control;
		break;
	case KVM_CAP_X2APIC_API:
		r = KVM_X2APIC_API_VALID_FLAGS;
		break;
	case KVM_CAP_NESTED_STATE:
		r = kvm_x86_ops->get_nested_state ?
			kvm_x86_ops->get_nested_state(NULL, NULL, 0) : 0;
		break;
	case KVM_CAP_HYPERV_DIRECT_TLBFLUSH:
		r = kvm_x86_ops->enable_direct_tlbflush != NULL;
		break;
	case KVM_CAP_HYPERV_ENLIGHTENED_VMCS:
		r = kvm_x86_ops->nested_enable_evmcs != NULL;
		break;
	default:
		break;
	}
	return r;

}

long kvm_arch_dev_ioctl(struct file *filp,
			unsigned int ioctl, unsigned long arg)
{
	void __user *argp = (void __user *)arg;
	long r;

	switch (ioctl) {
	case KVM_GET_MSR_INDEX_LIST: {
		struct kvm_msr_list __user *user_msr_list = argp;
		struct kvm_msr_list msr_list;
		unsigned n;

		r = -EFAULT;
		if (copy_from_user(&msr_list, user_msr_list, sizeof(msr_list)))
			goto out;
		n = msr_list.nmsrs;
		msr_list.nmsrs = num_msrs_to_save + num_emulated_msrs;
		if (copy_to_user(user_msr_list, &msr_list, sizeof(msr_list)))
			goto out;
		r = -E2BIG;
		if (n < msr_list.nmsrs)
			goto out;
		r = -EFAULT;
		if (copy_to_user(user_msr_list->indices, &msrs_to_save,
				 num_msrs_to_save * sizeof(u32)))
			goto out;
		if (copy_to_user(user_msr_list->indices + num_msrs_to_save,
				 &emulated_msrs,
				 num_emulated_msrs * sizeof(u32)))
			goto out;
		r = 0;
		break;
	}
	case KVM_GET_SUPPORTED_CPUID:
	case KVM_GET_EMULATED_CPUID: {
		struct kvm_cpuid2 __user *cpuid_arg = argp;
		struct kvm_cpuid2 cpuid;

		r = -EFAULT;
		if (copy_from_user(&cpuid, cpuid_arg, sizeof(cpuid)))
			goto out;

		r = kvm_dev_ioctl_get_cpuid(&cpuid, cpuid_arg->entries,
					    ioctl);
		if (r)
			goto out;

		r = -EFAULT;
		if (copy_to_user(cpuid_arg, &cpuid, sizeof(cpuid)))
			goto out;
		r = 0;
		break;
	}
	case KVM_X86_GET_MCE_CAP_SUPPORTED: {
		r = -EFAULT;
		if (copy_to_user(argp, &kvm_mce_cap_supported,
				 sizeof(kvm_mce_cap_supported)))
			goto out;
		r = 0;
		break;
	case KVM_GET_MSR_FEATURE_INDEX_LIST: {
		struct kvm_msr_list __user *user_msr_list = argp;
		struct kvm_msr_list msr_list;
		unsigned int n;

		r = -EFAULT;
		if (copy_from_user(&msr_list, user_msr_list, sizeof(msr_list)))
			goto out;
		n = msr_list.nmsrs;
		msr_list.nmsrs = num_msr_based_features;
		if (copy_to_user(user_msr_list, &msr_list, sizeof(msr_list)))
			goto out;
		r = -E2BIG;
		if (n < msr_list.nmsrs)
			goto out;
		r = -EFAULT;
		if (copy_to_user(user_msr_list->indices, &msr_based_features,
				 num_msr_based_features * sizeof(u32)))
			goto out;
		r = 0;
		break;
	}
	case KVM_GET_MSRS:
		r = msr_io(NULL, argp, do_get_msr_feature, 1);
		break;
	}
	default:
		r = -EINVAL;
	}
out:
	return r;
}

static void wbinvd_ipi(void *garbage)
{
	wbinvd();
}

static bool need_emulate_wbinvd(struct kvm_vcpu *vcpu)
{
	return kvm_arch_has_noncoherent_dma(vcpu->kvm);
}

void kvm_arch_vcpu_load(struct kvm_vcpu *vcpu, int cpu)
{
	/* Address WBINVD may be executed by guest */
	if (need_emulate_wbinvd(vcpu)) {
		if (kvm_x86_ops->has_wbinvd_exit())
			cpumask_set_cpu(cpu, vcpu->arch.wbinvd_dirty_mask);
		else if (vcpu->cpu != -1 && vcpu->cpu != cpu)
			smp_call_function_single(vcpu->cpu,
					wbinvd_ipi, NULL, 1);
	}

	kvm_x86_ops->vcpu_load(vcpu, cpu);

	fpregs_assert_state_consistent();
	if (test_thread_flag(TIF_NEED_FPU_LOAD))
		switch_fpu_return();

	/* Apply any externally detected TSC adjustments (due to suspend) */
	if (unlikely(vcpu->arch.tsc_offset_adjustment)) {
		adjust_tsc_offset_host(vcpu, vcpu->arch.tsc_offset_adjustment);
		vcpu->arch.tsc_offset_adjustment = 0;
		kvm_make_request(KVM_REQ_CLOCK_UPDATE, vcpu);
	}

	if (unlikely(vcpu->cpu != cpu) || kvm_check_tsc_unstable()) {
		s64 tsc_delta = !vcpu->arch.last_host_tsc ? 0 :
				rdtsc() - vcpu->arch.last_host_tsc;
		if (tsc_delta < 0)
			mark_tsc_unstable("KVM discovered backwards TSC");

		if (kvm_check_tsc_unstable()) {
			u64 offset = kvm_compute_tsc_offset(vcpu,
						vcpu->arch.last_guest_tsc);
			kvm_vcpu_write_tsc_offset(vcpu, offset);
			vcpu->arch.tsc_catchup = 1;
		}

		if (kvm_lapic_hv_timer_in_use(vcpu))
			kvm_lapic_restart_hv_timer(vcpu);

		/*
		 * On a host with synchronized TSC, there is no need to update
		 * kvmclock on vcpu->cpu migration
		 */
		if (!vcpu->kvm->arch.use_master_clock || vcpu->cpu == -1)
			kvm_make_request(KVM_REQ_GLOBAL_CLOCK_UPDATE, vcpu);
		if (vcpu->cpu != cpu)
			kvm_make_request(KVM_REQ_MIGRATE_TIMER, vcpu);
		vcpu->cpu = cpu;
	}

	kvm_make_request(KVM_REQ_STEAL_UPDATE, vcpu);
}

static void kvm_steal_time_set_preempted(struct kvm_vcpu *vcpu)
{
	if (!(vcpu->arch.st.msr_val & KVM_MSR_ENABLED))
		return;

	vcpu->arch.st.steal.preempted = KVM_VCPU_PREEMPTED;

	kvm_write_guest_offset_cached(vcpu->kvm, &vcpu->arch.st.stime,
			&vcpu->arch.st.steal.preempted,
			offsetof(struct kvm_steal_time, preempted),
			sizeof(vcpu->arch.st.steal.preempted));
}

void kvm_arch_vcpu_put(struct kvm_vcpu *vcpu)
{
	int idx;

	if (vcpu->preempted)
		vcpu->arch.preempted_in_kernel = !kvm_x86_ops->get_cpl(vcpu);

	/*
	 * Disable page faults because we're in atomic context here.
	 * kvm_write_guest_offset_cached() would call might_fault()
	 * that relies on pagefault_disable() to tell if there's a
	 * bug. NOTE: the write to guest memory may not go through if
	 * during postcopy live migration or if there's heavy guest
	 * paging.
	 */
	pagefault_disable();
	/*
	 * kvm_memslots() will be called by
	 * kvm_write_guest_offset_cached() so take the srcu lock.
	 */
	idx = srcu_read_lock(&vcpu->kvm->srcu);
	kvm_steal_time_set_preempted(vcpu);
	srcu_read_unlock(&vcpu->kvm->srcu, idx);
	pagefault_enable();
	kvm_x86_ops->vcpu_put(vcpu);
	vcpu->arch.last_host_tsc = rdtsc();
	/*
	 * If userspace has set any breakpoints or watchpoints, dr6 is restored
	 * on every vmexit, but if not, we might have a stale dr6 from the
	 * guest. do_debug expects dr6 to be cleared after it runs, do the same.
	 */
	set_debugreg(0, 6);
}

static int kvm_vcpu_ioctl_get_lapic(struct kvm_vcpu *vcpu,
				    struct kvm_lapic_state *s)
{
	if (vcpu->arch.apicv_active)
		kvm_x86_ops->sync_pir_to_irr(vcpu);

	return kvm_apic_get_state(vcpu, s);
}

static int kvm_vcpu_ioctl_set_lapic(struct kvm_vcpu *vcpu,
				    struct kvm_lapic_state *s)
{
	int r;

	r = kvm_apic_set_state(vcpu, s);
	if (r)
		return r;
	update_cr8_intercept(vcpu);

	return 0;
}

static int kvm_cpu_accept_dm_intr(struct kvm_vcpu *vcpu)
{
	return (!lapic_in_kernel(vcpu) ||
		kvm_apic_accept_pic_intr(vcpu));
}

/*
 * if userspace requested an interrupt window, check that the
 * interrupt window is open.
 *
 * No need to exit to userspace if we already have an interrupt queued.
 */
static int kvm_vcpu_ready_for_interrupt_injection(struct kvm_vcpu *vcpu)
{
	return kvm_arch_interrupt_allowed(vcpu) &&
		!kvm_cpu_has_interrupt(vcpu) &&
		!kvm_event_needs_reinjection(vcpu) &&
		kvm_cpu_accept_dm_intr(vcpu);
}

static int kvm_vcpu_ioctl_interrupt(struct kvm_vcpu *vcpu,
				    struct kvm_interrupt *irq)
{
	if (irq->irq >= KVM_NR_INTERRUPTS)
		return -EINVAL;

	if (!irqchip_in_kernel(vcpu->kvm)) {
		kvm_queue_interrupt(vcpu, irq->irq, false);
		kvm_make_request(KVM_REQ_EVENT, vcpu);
		return 0;
	}

	/*
	 * With in-kernel LAPIC, we only use this to inject EXTINT, so
	 * fail for in-kernel 8259.
	 */
	if (pic_in_kernel(vcpu->kvm))
		return -ENXIO;

	if (vcpu->arch.pending_external_vector != -1)
		return -EEXIST;

	vcpu->arch.pending_external_vector = irq->irq;
	kvm_make_request(KVM_REQ_EVENT, vcpu);
	return 0;
}

static int kvm_vcpu_ioctl_nmi(struct kvm_vcpu *vcpu)
{
	kvm_inject_nmi(vcpu);

	return 0;
}

static int kvm_vcpu_ioctl_smi(struct kvm_vcpu *vcpu)
{
	kvm_make_request(KVM_REQ_SMI, vcpu);

	return 0;
}

static int vcpu_ioctl_tpr_access_reporting(struct kvm_vcpu *vcpu,
					   struct kvm_tpr_access_ctl *tac)
{
	if (tac->flags)
		return -EINVAL;
	vcpu->arch.tpr_access_reporting = !!tac->enabled;
	return 0;
}

static int kvm_vcpu_ioctl_x86_setup_mce(struct kvm_vcpu *vcpu,
					u64 mcg_cap)
{
	int r;
	unsigned bank_num = mcg_cap & 0xff, bank;

	r = -EINVAL;
	if (!bank_num || bank_num >= KVM_MAX_MCE_BANKS)
		goto out;
	if (mcg_cap & ~(kvm_mce_cap_supported | 0xff | 0xff0000))
		goto out;
	r = 0;
	vcpu->arch.mcg_cap = mcg_cap;
	/* Init IA32_MCG_CTL to all 1s */
	if (mcg_cap & MCG_CTL_P)
		vcpu->arch.mcg_ctl = ~(u64)0;
	/* Init IA32_MCi_CTL to all 1s */
	for (bank = 0; bank < bank_num; bank++)
		vcpu->arch.mce_banks[bank*4] = ~(u64)0;

	kvm_x86_ops->setup_mce(vcpu);
out:
	return r;
}

static int kvm_vcpu_ioctl_x86_set_mce(struct kvm_vcpu *vcpu,
				      struct kvm_x86_mce *mce)
{
	u64 mcg_cap = vcpu->arch.mcg_cap;
	unsigned bank_num = mcg_cap & 0xff;
	u64 *banks = vcpu->arch.mce_banks;

	if (mce->bank >= bank_num || !(mce->status & MCI_STATUS_VAL))
		return -EINVAL;
	/*
	 * if IA32_MCG_CTL is not all 1s, the uncorrected error
	 * reporting is disabled
	 */
	if ((mce->status & MCI_STATUS_UC) && (mcg_cap & MCG_CTL_P) &&
	    vcpu->arch.mcg_ctl != ~(u64)0)
		return 0;
	banks += 4 * mce->bank;
	/*
	 * if IA32_MCi_CTL is not all 1s, the uncorrected error
	 * reporting is disabled for the bank
	 */
	if ((mce->status & MCI_STATUS_UC) && banks[0] != ~(u64)0)
		return 0;
	if (mce->status & MCI_STATUS_UC) {
		if ((vcpu->arch.mcg_status & MCG_STATUS_MCIP) ||
		    !kvm_read_cr4_bits(vcpu, X86_CR4_MCE)) {
			kvm_make_request(KVM_REQ_TRIPLE_FAULT, vcpu);
			return 0;
		}
		if (banks[1] & MCI_STATUS_VAL)
			mce->status |= MCI_STATUS_OVER;
		banks[2] = mce->addr;
		banks[3] = mce->misc;
		vcpu->arch.mcg_status = mce->mcg_status;
		banks[1] = mce->status;
		kvm_queue_exception(vcpu, MC_VECTOR);
	} else if (!(banks[1] & MCI_STATUS_VAL)
		   || !(banks[1] & MCI_STATUS_UC)) {
		if (banks[1] & MCI_STATUS_VAL)
			mce->status |= MCI_STATUS_OVER;
		banks[2] = mce->addr;
		banks[3] = mce->misc;
		banks[1] = mce->status;
	} else
		banks[1] |= MCI_STATUS_OVER;
	return 0;
}

static void kvm_vcpu_ioctl_x86_get_vcpu_events(struct kvm_vcpu *vcpu,
					       struct kvm_vcpu_events *events)
{
	process_nmi(vcpu);

	/*
	 * The API doesn't provide the instruction length for software
	 * exceptions, so don't report them. As long as the guest RIP
	 * isn't advanced, we should expect to encounter the exception
	 * again.
	 */
	if (kvm_exception_is_soft(vcpu->arch.exception.nr)) {
		events->exception.injected = 0;
		events->exception.pending = 0;
	} else {
		events->exception.injected = vcpu->arch.exception.injected;
		events->exception.pending = vcpu->arch.exception.pending;
		/*
		 * For ABI compatibility, deliberately conflate
		 * pending and injected exceptions when
		 * KVM_CAP_EXCEPTION_PAYLOAD isn't enabled.
		 */
		if (!vcpu->kvm->arch.exception_payload_enabled)
			events->exception.injected |=
				vcpu->arch.exception.pending;
	}
	events->exception.nr = vcpu->arch.exception.nr;
	events->exception.has_error_code = vcpu->arch.exception.has_error_code;
	events->exception.error_code = vcpu->arch.exception.error_code;
	events->exception_has_payload = vcpu->arch.exception.has_payload;
	events->exception_payload = vcpu->arch.exception.payload;

	events->interrupt.injected =
		vcpu->arch.interrupt.injected && !vcpu->arch.interrupt.soft;
	events->interrupt.nr = vcpu->arch.interrupt.nr;
	events->interrupt.soft = 0;
	events->interrupt.shadow = kvm_x86_ops->get_interrupt_shadow(vcpu);

	events->nmi.injected = vcpu->arch.nmi_injected;
	events->nmi.pending = vcpu->arch.nmi_pending != 0;
	events->nmi.masked = kvm_x86_ops->get_nmi_mask(vcpu);
	events->nmi.pad = 0;

	events->sipi_vector = 0; /* never valid when reporting to user space */

	events->smi.smm = is_smm(vcpu);
	events->smi.pending = vcpu->arch.smi_pending;
	events->smi.smm_inside_nmi =
		!!(vcpu->arch.hflags & HF_SMM_INSIDE_NMI_MASK);
	events->smi.latched_init = kvm_lapic_latched_init(vcpu);

	events->flags = (KVM_VCPUEVENT_VALID_NMI_PENDING
			 | KVM_VCPUEVENT_VALID_SHADOW
			 | KVM_VCPUEVENT_VALID_SMM);
	if (vcpu->kvm->arch.exception_payload_enabled)
		events->flags |= KVM_VCPUEVENT_VALID_PAYLOAD;

	memset(&events->reserved, 0, sizeof(events->reserved));
}

static void kvm_smm_changed(struct kvm_vcpu *vcpu);

static int kvm_vcpu_ioctl_x86_set_vcpu_events(struct kvm_vcpu *vcpu,
					      struct kvm_vcpu_events *events)
{
	if (events->flags & ~(KVM_VCPUEVENT_VALID_NMI_PENDING
			      | KVM_VCPUEVENT_VALID_SIPI_VECTOR
			      | KVM_VCPUEVENT_VALID_SHADOW
			      | KVM_VCPUEVENT_VALID_SMM
			      | KVM_VCPUEVENT_VALID_PAYLOAD))
		return -EINVAL;

	if (events->flags & KVM_VCPUEVENT_VALID_PAYLOAD) {
		if (!vcpu->kvm->arch.exception_payload_enabled)
			return -EINVAL;
		if (events->exception.pending)
			events->exception.injected = 0;
		else
			events->exception_has_payload = 0;
	} else {
		events->exception.pending = 0;
		events->exception_has_payload = 0;
	}

	if ((events->exception.injected || events->exception.pending) &&
	    (events->exception.nr > 31 || events->exception.nr == NMI_VECTOR))
		return -EINVAL;

	/* INITs are latched while in SMM */
	if (events->flags & KVM_VCPUEVENT_VALID_SMM &&
	    (events->smi.smm || events->smi.pending) &&
	    vcpu->arch.mp_state == KVM_MP_STATE_INIT_RECEIVED)
		return -EINVAL;

	process_nmi(vcpu);
	vcpu->arch.exception.injected = events->exception.injected;
	vcpu->arch.exception.pending = events->exception.pending;
	vcpu->arch.exception.nr = events->exception.nr;
	vcpu->arch.exception.has_error_code = events->exception.has_error_code;
	vcpu->arch.exception.error_code = events->exception.error_code;
	vcpu->arch.exception.has_payload = events->exception_has_payload;
	vcpu->arch.exception.payload = events->exception_payload;

	vcpu->arch.interrupt.injected = events->interrupt.injected;
	vcpu->arch.interrupt.nr = events->interrupt.nr;
	vcpu->arch.interrupt.soft = events->interrupt.soft;
	if (events->flags & KVM_VCPUEVENT_VALID_SHADOW)
		kvm_x86_ops->set_interrupt_shadow(vcpu,
						  events->interrupt.shadow);

	vcpu->arch.nmi_injected = events->nmi.injected;
	if (events->flags & KVM_VCPUEVENT_VALID_NMI_PENDING)
		vcpu->arch.nmi_pending = events->nmi.pending;
	kvm_x86_ops->set_nmi_mask(vcpu, events->nmi.masked);

	if (events->flags & KVM_VCPUEVENT_VALID_SIPI_VECTOR &&
	    lapic_in_kernel(vcpu))
		vcpu->arch.apic->sipi_vector = events->sipi_vector;

	if (events->flags & KVM_VCPUEVENT_VALID_SMM) {
		if (!!(vcpu->arch.hflags & HF_SMM_MASK) != events->smi.smm) {
			if (events->smi.smm)
				vcpu->arch.hflags |= HF_SMM_MASK;
			else
				vcpu->arch.hflags &= ~HF_SMM_MASK;
			kvm_smm_changed(vcpu);
		}

		vcpu->arch.smi_pending = events->smi.pending;

		if (events->smi.smm) {
			if (events->smi.smm_inside_nmi)
				vcpu->arch.hflags |= HF_SMM_INSIDE_NMI_MASK;
			else
				vcpu->arch.hflags &= ~HF_SMM_INSIDE_NMI_MASK;
			if (lapic_in_kernel(vcpu)) {
				if (events->smi.latched_init)
					set_bit(KVM_APIC_INIT, &vcpu->arch.apic->pending_events);
				else
					clear_bit(KVM_APIC_INIT, &vcpu->arch.apic->pending_events);
			}
		}
	}

	kvm_make_request(KVM_REQ_EVENT, vcpu);

	return 0;
}

static void kvm_vcpu_ioctl_x86_get_debugregs(struct kvm_vcpu *vcpu,
					     struct kvm_debugregs *dbgregs)
{
	unsigned long val;

	memcpy(dbgregs->db, vcpu->arch.db, sizeof(vcpu->arch.db));
	kvm_get_dr(vcpu, 6, &val);
	dbgregs->dr6 = val;
	dbgregs->dr7 = vcpu->arch.dr7;
	dbgregs->flags = 0;
	memset(&dbgregs->reserved, 0, sizeof(dbgregs->reserved));
}

static int kvm_vcpu_ioctl_x86_set_debugregs(struct kvm_vcpu *vcpu,
					    struct kvm_debugregs *dbgregs)
{
	if (dbgregs->flags)
		return -EINVAL;

	if (dbgregs->dr6 & ~0xffffffffull)
		return -EINVAL;
	if (dbgregs->dr7 & ~0xffffffffull)
		return -EINVAL;

	memcpy(vcpu->arch.db, dbgregs->db, sizeof(vcpu->arch.db));
	kvm_update_dr0123(vcpu);
	vcpu->arch.dr6 = dbgregs->dr6;
	kvm_update_dr6(vcpu);
	vcpu->arch.dr7 = dbgregs->dr7;
	kvm_update_dr7(vcpu);

	return 0;
}

#define XSTATE_COMPACTION_ENABLED (1ULL << 63)

static void fill_xsave(u8 *dest, struct kvm_vcpu *vcpu)
{
	struct xregs_state *xsave = &vcpu->arch.guest_fpu->state.xsave;
	u64 xstate_bv = xsave->header.xfeatures;
	u64 valid;

	/*
	 * Copy legacy XSAVE area, to avoid complications with CPUID
	 * leaves 0 and 1 in the loop below.
	 */
	memcpy(dest, xsave, XSAVE_HDR_OFFSET);

	/* Set XSTATE_BV */
	xstate_bv &= vcpu->arch.guest_supported_xcr0 | XFEATURE_MASK_FPSSE;
	*(u64 *)(dest + XSAVE_HDR_OFFSET) = xstate_bv;

	/*
	 * Copy each region from the possibly compacted offset to the
	 * non-compacted offset.
	 */
	valid = xstate_bv & ~XFEATURE_MASK_FPSSE;
	while (valid) {
		u64 xfeature_mask = valid & -valid;
		int xfeature_nr = fls64(xfeature_mask) - 1;
		void *src = get_xsave_addr(xsave, xfeature_nr);

		if (src) {
			u32 size, offset, ecx, edx;
			cpuid_count(XSTATE_CPUID, xfeature_nr,
				    &size, &offset, &ecx, &edx);
			if (xfeature_nr == XFEATURE_PKRU)
				memcpy(dest + offset, &vcpu->arch.pkru,
				       sizeof(vcpu->arch.pkru));
			else
				memcpy(dest + offset, src, size);

		}

		valid -= xfeature_mask;
	}
}

static void load_xsave(struct kvm_vcpu *vcpu, u8 *src)
{
	struct xregs_state *xsave = &vcpu->arch.guest_fpu->state.xsave;
	u64 xstate_bv = *(u64 *)(src + XSAVE_HDR_OFFSET);
	u64 valid;

	/*
	 * Copy legacy XSAVE area, to avoid complications with CPUID
	 * leaves 0 and 1 in the loop below.
	 */
	memcpy(xsave, src, XSAVE_HDR_OFFSET);

	/* Set XSTATE_BV and possibly XCOMP_BV.  */
	xsave->header.xfeatures = xstate_bv;
	if (boot_cpu_has(X86_FEATURE_XSAVES))
		xsave->header.xcomp_bv = host_xcr0 | XSTATE_COMPACTION_ENABLED;

	/*
	 * Copy each region from the non-compacted offset to the
	 * possibly compacted offset.
	 */
	valid = xstate_bv & ~XFEATURE_MASK_FPSSE;
	while (valid) {
		u64 xfeature_mask = valid & -valid;
		int xfeature_nr = fls64(xfeature_mask) - 1;
		void *dest = get_xsave_addr(xsave, xfeature_nr);

		if (dest) {
			u32 size, offset, ecx, edx;
			cpuid_count(XSTATE_CPUID, xfeature_nr,
				    &size, &offset, &ecx, &edx);
			if (xfeature_nr == XFEATURE_PKRU)
				memcpy(&vcpu->arch.pkru, src + offset,
				       sizeof(vcpu->arch.pkru));
			else
				memcpy(dest, src + offset, size);
		}

		valid -= xfeature_mask;
	}
}

static void kvm_vcpu_ioctl_x86_get_xsave(struct kvm_vcpu *vcpu,
					 struct kvm_xsave *guest_xsave)
{
	if (boot_cpu_has(X86_FEATURE_XSAVE)) {
		memset(guest_xsave, 0, sizeof(struct kvm_xsave));
		fill_xsave((u8 *) guest_xsave->region, vcpu);
	} else {
		memcpy(guest_xsave->region,
			&vcpu->arch.guest_fpu->state.fxsave,
			sizeof(struct fxregs_state));
		*(u64 *)&guest_xsave->region[XSAVE_HDR_OFFSET / sizeof(u32)] =
			XFEATURE_MASK_FPSSE;
	}
}

#define XSAVE_MXCSR_OFFSET 24

static int kvm_vcpu_ioctl_x86_set_xsave(struct kvm_vcpu *vcpu,
					struct kvm_xsave *guest_xsave)
{
	u64 xstate_bv =
		*(u64 *)&guest_xsave->region[XSAVE_HDR_OFFSET / sizeof(u32)];
	u32 mxcsr = *(u32 *)&guest_xsave->region[XSAVE_MXCSR_OFFSET / sizeof(u32)];

	if (boot_cpu_has(X86_FEATURE_XSAVE)) {
		/*
		 * Here we allow setting states that are not present in
		 * CPUID leaf 0xD, index 0, EDX:EAX.  This is for compatibility
		 * with old userspace.
		 */
		if (xstate_bv & ~kvm_supported_xcr0() ||
			mxcsr & ~mxcsr_feature_mask)
			return -EINVAL;
		load_xsave(vcpu, (u8 *)guest_xsave->region);
	} else {
		if (xstate_bv & ~XFEATURE_MASK_FPSSE ||
			mxcsr & ~mxcsr_feature_mask)
			return -EINVAL;
		memcpy(&vcpu->arch.guest_fpu->state.fxsave,
			guest_xsave->region, sizeof(struct fxregs_state));
	}
	return 0;
}

static void kvm_vcpu_ioctl_x86_get_xcrs(struct kvm_vcpu *vcpu,
					struct kvm_xcrs *guest_xcrs)
{
	if (!boot_cpu_has(X86_FEATURE_XSAVE)) {
		guest_xcrs->nr_xcrs = 0;
		return;
	}

	guest_xcrs->nr_xcrs = 1;
	guest_xcrs->flags = 0;
	guest_xcrs->xcrs[0].xcr = XCR_XFEATURE_ENABLED_MASK;
	guest_xcrs->xcrs[0].value = vcpu->arch.xcr0;
}

static int kvm_vcpu_ioctl_x86_set_xcrs(struct kvm_vcpu *vcpu,
				       struct kvm_xcrs *guest_xcrs)
{
	int i, r = 0;

	if (!boot_cpu_has(X86_FEATURE_XSAVE))
		return -EINVAL;

	if (guest_xcrs->nr_xcrs > KVM_MAX_XCRS || guest_xcrs->flags)
		return -EINVAL;

	for (i = 0; i < guest_xcrs->nr_xcrs; i++)
		/* Only support XCR0 currently */
		if (guest_xcrs->xcrs[i].xcr == XCR_XFEATURE_ENABLED_MASK) {
			r = __kvm_set_xcr(vcpu, XCR_XFEATURE_ENABLED_MASK,
				guest_xcrs->xcrs[i].value);
			break;
		}
	if (r)
		r = -EINVAL;
	return r;
}

/*
 * kvm_set_guest_paused() indicates to the guest kernel that it has been
 * stopped by the hypervisor.  This function will be called from the host only.
 * EINVAL is returned when the host attempts to set the flag for a guest that
 * does not support pv clocks.
 */
static int kvm_set_guest_paused(struct kvm_vcpu *vcpu)
{
	if (!vcpu->arch.pv_time_enabled)
		return -EINVAL;
	vcpu->arch.pvclock_set_guest_stopped_request = true;
	kvm_make_request(KVM_REQ_CLOCK_UPDATE, vcpu);
	return 0;
}

static int kvm_vcpu_ioctl_enable_cap(struct kvm_vcpu *vcpu,
				     struct kvm_enable_cap *cap)
{
	int r;
	uint16_t vmcs_version;
	void __user *user_ptr;

	if (cap->flags)
		return -EINVAL;

	switch (cap->cap) {
	case KVM_CAP_HYPERV_SYNIC2:
		if (cap->args[0])
			return -EINVAL;
		/* fall through */

	case KVM_CAP_HYPERV_SYNIC:
		if (!irqchip_in_kernel(vcpu->kvm))
			return -EINVAL;
		return kvm_hv_activate_synic(vcpu, cap->cap ==
					     KVM_CAP_HYPERV_SYNIC2);
	case KVM_CAP_HYPERV_ENLIGHTENED_VMCS:
		if (!kvm_x86_ops->nested_enable_evmcs)
			return -ENOTTY;
		r = kvm_x86_ops->nested_enable_evmcs(vcpu, &vmcs_version);
		if (!r) {
			user_ptr = (void __user *)(uintptr_t)cap->args[0];
			if (copy_to_user(user_ptr, &vmcs_version,
					 sizeof(vmcs_version)))
				r = -EFAULT;
		}
		return r;
	case KVM_CAP_HYPERV_DIRECT_TLBFLUSH:
		if (!kvm_x86_ops->enable_direct_tlbflush)
			return -ENOTTY;

		return kvm_x86_ops->enable_direct_tlbflush(vcpu);

	default:
		return -EINVAL;
	}
}

long kvm_arch_vcpu_ioctl(struct file *filp,
			 unsigned int ioctl, unsigned long arg)
{
	struct kvm_vcpu *vcpu = filp->private_data;
	void __user *argp = (void __user *)arg;
	int r;
	union {
		struct kvm_lapic_state *lapic;
		struct kvm_xsave *xsave;
		struct kvm_xcrs *xcrs;
		void *buffer;
	} u;

	vcpu_load(vcpu);

	u.buffer = NULL;
	switch (ioctl) {
	case KVM_GET_LAPIC: {
		r = -EINVAL;
		if (!lapic_in_kernel(vcpu))
			goto out;
		u.lapic = kzalloc(sizeof(struct kvm_lapic_state),
				GFP_KERNEL_ACCOUNT);

		r = -ENOMEM;
		if (!u.lapic)
			goto out;
		r = kvm_vcpu_ioctl_get_lapic(vcpu, u.lapic);
		if (r)
			goto out;
		r = -EFAULT;
		if (copy_to_user(argp, u.lapic, sizeof(struct kvm_lapic_state)))
			goto out;
		r = 0;
		break;
	}
	case KVM_SET_LAPIC: {
		r = -EINVAL;
		if (!lapic_in_kernel(vcpu))
			goto out;
		u.lapic = memdup_user(argp, sizeof(*u.lapic));
		if (IS_ERR(u.lapic)) {
			r = PTR_ERR(u.lapic);
			goto out_nofree;
		}

		r = kvm_vcpu_ioctl_set_lapic(vcpu, u.lapic);
		break;
	}
	case KVM_INTERRUPT: {
		struct kvm_interrupt irq;

		r = -EFAULT;
		if (copy_from_user(&irq, argp, sizeof(irq)))
			goto out;
		r = kvm_vcpu_ioctl_interrupt(vcpu, &irq);
		break;
	}
	case KVM_NMI: {
		r = kvm_vcpu_ioctl_nmi(vcpu);
		break;
	}
	case KVM_SMI: {
		r = kvm_vcpu_ioctl_smi(vcpu);
		break;
	}
	case KVM_SET_CPUID: {
		struct kvm_cpuid __user *cpuid_arg = argp;
		struct kvm_cpuid cpuid;

		r = -EFAULT;
		if (copy_from_user(&cpuid, cpuid_arg, sizeof(cpuid)))
			goto out;
		r = kvm_vcpu_ioctl_set_cpuid(vcpu, &cpuid, cpuid_arg->entries);
		break;
	}
	case KVM_SET_CPUID2: {
		struct kvm_cpuid2 __user *cpuid_arg = argp;
		struct kvm_cpuid2 cpuid;

		r = -EFAULT;
		if (copy_from_user(&cpuid, cpuid_arg, sizeof(cpuid)))
			goto out;
		r = kvm_vcpu_ioctl_set_cpuid2(vcpu, &cpuid,
					      cpuid_arg->entries);
		break;
	}
	case KVM_GET_CPUID2: {
		struct kvm_cpuid2 __user *cpuid_arg = argp;
		struct kvm_cpuid2 cpuid;

		r = -EFAULT;
		if (copy_from_user(&cpuid, cpuid_arg, sizeof(cpuid)))
			goto out;
		r = kvm_vcpu_ioctl_get_cpuid2(vcpu, &cpuid,
					      cpuid_arg->entries);
		if (r)
			goto out;
		r = -EFAULT;
		if (copy_to_user(cpuid_arg, &cpuid, sizeof(cpuid)))
			goto out;
		r = 0;
		break;
	}
	case KVM_GET_MSRS: {
		int idx = srcu_read_lock(&vcpu->kvm->srcu);
		r = msr_io(vcpu, argp, do_get_msr, 1);
		srcu_read_unlock(&vcpu->kvm->srcu, idx);
		break;
	}
	case KVM_SET_MSRS: {
		int idx = srcu_read_lock(&vcpu->kvm->srcu);
		r = msr_io(vcpu, argp, do_set_msr, 0);
		srcu_read_unlock(&vcpu->kvm->srcu, idx);
		break;
	}
	case KVM_TPR_ACCESS_REPORTING: {
		struct kvm_tpr_access_ctl tac;

		r = -EFAULT;
		if (copy_from_user(&tac, argp, sizeof(tac)))
			goto out;
		r = vcpu_ioctl_tpr_access_reporting(vcpu, &tac);
		if (r)
			goto out;
		r = -EFAULT;
		if (copy_to_user(argp, &tac, sizeof(tac)))
			goto out;
		r = 0;
		break;
	};
	case KVM_SET_VAPIC_ADDR: {
		struct kvm_vapic_addr va;
		int idx;

		r = -EINVAL;
		if (!lapic_in_kernel(vcpu))
			goto out;
		r = -EFAULT;
		if (copy_from_user(&va, argp, sizeof(va)))
			goto out;
		idx = srcu_read_lock(&vcpu->kvm->srcu);
		r = kvm_lapic_set_vapic_addr(vcpu, va.vapic_addr);
		srcu_read_unlock(&vcpu->kvm->srcu, idx);
		break;
	}
	case KVM_X86_SETUP_MCE: {
		u64 mcg_cap;

		r = -EFAULT;
		if (copy_from_user(&mcg_cap, argp, sizeof(mcg_cap)))
			goto out;
		r = kvm_vcpu_ioctl_x86_setup_mce(vcpu, mcg_cap);
		break;
	}
	case KVM_X86_SET_MCE: {
		struct kvm_x86_mce mce;

		r = -EFAULT;
		if (copy_from_user(&mce, argp, sizeof(mce)))
			goto out;
		r = kvm_vcpu_ioctl_x86_set_mce(vcpu, &mce);
		break;
	}
	case KVM_GET_VCPU_EVENTS: {
		struct kvm_vcpu_events events;

		kvm_vcpu_ioctl_x86_get_vcpu_events(vcpu, &events);

		r = -EFAULT;
		if (copy_to_user(argp, &events, sizeof(struct kvm_vcpu_events)))
			break;
		r = 0;
		break;
	}
	case KVM_SET_VCPU_EVENTS: {
		struct kvm_vcpu_events events;

		r = -EFAULT;
		if (copy_from_user(&events, argp, sizeof(struct kvm_vcpu_events)))
			break;

		r = kvm_vcpu_ioctl_x86_set_vcpu_events(vcpu, &events);
		break;
	}
	case KVM_GET_DEBUGREGS: {
		struct kvm_debugregs dbgregs;

		kvm_vcpu_ioctl_x86_get_debugregs(vcpu, &dbgregs);

		r = -EFAULT;
		if (copy_to_user(argp, &dbgregs,
				 sizeof(struct kvm_debugregs)))
			break;
		r = 0;
		break;
	}
	case KVM_SET_DEBUGREGS: {
		struct kvm_debugregs dbgregs;

		r = -EFAULT;
		if (copy_from_user(&dbgregs, argp,
				   sizeof(struct kvm_debugregs)))
			break;

		r = kvm_vcpu_ioctl_x86_set_debugregs(vcpu, &dbgregs);
		break;
	}
	case KVM_GET_XSAVE: {
		u.xsave = kzalloc(sizeof(struct kvm_xsave), GFP_KERNEL_ACCOUNT);
		r = -ENOMEM;
		if (!u.xsave)
			break;

		kvm_vcpu_ioctl_x86_get_xsave(vcpu, u.xsave);

		r = -EFAULT;
		if (copy_to_user(argp, u.xsave, sizeof(struct kvm_xsave)))
			break;
		r = 0;
		break;
	}
	case KVM_SET_XSAVE: {
		u.xsave = memdup_user(argp, sizeof(*u.xsave));
		if (IS_ERR(u.xsave)) {
			r = PTR_ERR(u.xsave);
			goto out_nofree;
		}

		r = kvm_vcpu_ioctl_x86_set_xsave(vcpu, u.xsave);
		break;
	}
	case KVM_GET_XCRS: {
		u.xcrs = kzalloc(sizeof(struct kvm_xcrs), GFP_KERNEL_ACCOUNT);
		r = -ENOMEM;
		if (!u.xcrs)
			break;

		kvm_vcpu_ioctl_x86_get_xcrs(vcpu, u.xcrs);

		r = -EFAULT;
		if (copy_to_user(argp, u.xcrs,
				 sizeof(struct kvm_xcrs)))
			break;
		r = 0;
		break;
	}
	case KVM_SET_XCRS: {
		u.xcrs = memdup_user(argp, sizeof(*u.xcrs));
		if (IS_ERR(u.xcrs)) {
			r = PTR_ERR(u.xcrs);
			goto out_nofree;
		}

		r = kvm_vcpu_ioctl_x86_set_xcrs(vcpu, u.xcrs);
		break;
	}
	case KVM_SET_TSC_KHZ: {
		u32 user_tsc_khz;

		r = -EINVAL;
		user_tsc_khz = (u32)arg;

		if (user_tsc_khz >= kvm_max_guest_tsc_khz)
			goto out;

		if (user_tsc_khz == 0)
			user_tsc_khz = tsc_khz;

		if (!kvm_set_tsc_khz(vcpu, user_tsc_khz))
			r = 0;

		goto out;
	}
	case KVM_GET_TSC_KHZ: {
		r = vcpu->arch.virtual_tsc_khz;
		goto out;
	}
	case KVM_KVMCLOCK_CTRL: {
		r = kvm_set_guest_paused(vcpu);
		goto out;
	}
	case KVM_ENABLE_CAP: {
		struct kvm_enable_cap cap;

		r = -EFAULT;
		if (copy_from_user(&cap, argp, sizeof(cap)))
			goto out;
		r = kvm_vcpu_ioctl_enable_cap(vcpu, &cap);
		break;
	}
	case KVM_GET_NESTED_STATE: {
		struct kvm_nested_state __user *user_kvm_nested_state = argp;
		u32 user_data_size;

		r = -EINVAL;
		if (!kvm_x86_ops->get_nested_state)
			break;

		BUILD_BUG_ON(sizeof(user_data_size) != sizeof(user_kvm_nested_state->size));
		r = -EFAULT;
		if (get_user(user_data_size, &user_kvm_nested_state->size))
			break;

		r = kvm_x86_ops->get_nested_state(vcpu, user_kvm_nested_state,
						  user_data_size);
		if (r < 0)
			break;

		if (r > user_data_size) {
			if (put_user(r, &user_kvm_nested_state->size))
				r = -EFAULT;
			else
				r = -E2BIG;
			break;
		}

		r = 0;
		break;
	}
	case KVM_SET_NESTED_STATE: {
		struct kvm_nested_state __user *user_kvm_nested_state = argp;
		struct kvm_nested_state kvm_state;

		r = -EINVAL;
		if (!kvm_x86_ops->set_nested_state)
			break;

		r = -EFAULT;
		if (copy_from_user(&kvm_state, user_kvm_nested_state, sizeof(kvm_state)))
			break;

		r = -EINVAL;
		if (kvm_state.size < sizeof(kvm_state))
			break;

		if (kvm_state.flags &
		    ~(KVM_STATE_NESTED_RUN_PENDING | KVM_STATE_NESTED_GUEST_MODE
		      | KVM_STATE_NESTED_EVMCS))
			break;

		/* nested_run_pending implies guest_mode.  */
		if ((kvm_state.flags & KVM_STATE_NESTED_RUN_PENDING)
		    && !(kvm_state.flags & KVM_STATE_NESTED_GUEST_MODE))
			break;

		r = kvm_x86_ops->set_nested_state(vcpu, user_kvm_nested_state, &kvm_state);
		break;
	}
	case KVM_GET_SUPPORTED_HV_CPUID: {
		struct kvm_cpuid2 __user *cpuid_arg = argp;
		struct kvm_cpuid2 cpuid;

		r = -EFAULT;
		if (copy_from_user(&cpuid, cpuid_arg, sizeof(cpuid)))
			goto out;

		r = kvm_vcpu_ioctl_get_hv_cpuid(vcpu, &cpuid,
						cpuid_arg->entries);
		if (r)
			goto out;

		r = -EFAULT;
		if (copy_to_user(cpuid_arg, &cpuid, sizeof(cpuid)))
			goto out;
		r = 0;
		break;
	}
	default:
		r = -EINVAL;
	}
out:
	kfree(u.buffer);
out_nofree:
	vcpu_put(vcpu);
	return r;
}

vm_fault_t kvm_arch_vcpu_fault(struct kvm_vcpu *vcpu, struct vm_fault *vmf)
{
	return VM_FAULT_SIGBUS;
}

static int kvm_vm_ioctl_set_tss_addr(struct kvm *kvm, unsigned long addr)
{
	int ret;

	if (addr > (unsigned int)(-3 * PAGE_SIZE))
		return -EINVAL;
	ret = kvm_x86_ops->set_tss_addr(kvm, addr);
	return ret;
}

static int kvm_vm_ioctl_set_identity_map_addr(struct kvm *kvm,
					      u64 ident_addr)
{
	return kvm_x86_ops->set_identity_map_addr(kvm, ident_addr);
}

static int kvm_vm_ioctl_set_nr_mmu_pages(struct kvm *kvm,
					 unsigned long kvm_nr_mmu_pages)
{
	if (kvm_nr_mmu_pages < KVM_MIN_ALLOC_MMU_PAGES)
		return -EINVAL;

	mutex_lock(&kvm->slots_lock);

	kvm_mmu_change_mmu_pages(kvm, kvm_nr_mmu_pages);
	kvm->arch.n_requested_mmu_pages = kvm_nr_mmu_pages;

	mutex_unlock(&kvm->slots_lock);
	return 0;
}

static unsigned long kvm_vm_ioctl_get_nr_mmu_pages(struct kvm *kvm)
{
	return kvm->arch.n_max_mmu_pages;
}

static int kvm_vm_ioctl_get_irqchip(struct kvm *kvm, struct kvm_irqchip *chip)
{
	struct kvm_pic *pic = kvm->arch.vpic;
	int r;

	r = 0;
	switch (chip->chip_id) {
	case KVM_IRQCHIP_PIC_MASTER:
		memcpy(&chip->chip.pic, &pic->pics[0],
			sizeof(struct kvm_pic_state));
		break;
	case KVM_IRQCHIP_PIC_SLAVE:
		memcpy(&chip->chip.pic, &pic->pics[1],
			sizeof(struct kvm_pic_state));
		break;
	case KVM_IRQCHIP_IOAPIC:
		kvm_get_ioapic(kvm, &chip->chip.ioapic);
		break;
	default:
		r = -EINVAL;
		break;
	}
	return r;
}

static int kvm_vm_ioctl_set_irqchip(struct kvm *kvm, struct kvm_irqchip *chip)
{
	struct kvm_pic *pic = kvm->arch.vpic;
	int r;

	r = 0;
	switch (chip->chip_id) {
	case KVM_IRQCHIP_PIC_MASTER:
		spin_lock(&pic->lock);
		memcpy(&pic->pics[0], &chip->chip.pic,
			sizeof(struct kvm_pic_state));
		spin_unlock(&pic->lock);
		break;
	case KVM_IRQCHIP_PIC_SLAVE:
		spin_lock(&pic->lock);
		memcpy(&pic->pics[1], &chip->chip.pic,
			sizeof(struct kvm_pic_state));
		spin_unlock(&pic->lock);
		break;
	case KVM_IRQCHIP_IOAPIC:
		kvm_set_ioapic(kvm, &chip->chip.ioapic);
		break;
	default:
		r = -EINVAL;
		break;
	}
	kvm_pic_update_irq(pic);
	return r;
}

static int kvm_vm_ioctl_get_pit(struct kvm *kvm, struct kvm_pit_state *ps)
{
	struct kvm_kpit_state *kps = &kvm->arch.vpit->pit_state;

	BUILD_BUG_ON(sizeof(*ps) != sizeof(kps->channels));

	mutex_lock(&kps->lock);
	memcpy(ps, &kps->channels, sizeof(*ps));
	mutex_unlock(&kps->lock);
	return 0;
}

static int kvm_vm_ioctl_set_pit(struct kvm *kvm, struct kvm_pit_state *ps)
{
	int i;
	struct kvm_pit *pit = kvm->arch.vpit;

	mutex_lock(&pit->pit_state.lock);
	memcpy(&pit->pit_state.channels, ps, sizeof(*ps));
	for (i = 0; i < 3; i++)
		kvm_pit_load_count(pit, i, ps->channels[i].count, 0);
	mutex_unlock(&pit->pit_state.lock);
	return 0;
}

static int kvm_vm_ioctl_get_pit2(struct kvm *kvm, struct kvm_pit_state2 *ps)
{
	mutex_lock(&kvm->arch.vpit->pit_state.lock);
	memcpy(ps->channels, &kvm->arch.vpit->pit_state.channels,
		sizeof(ps->channels));
	ps->flags = kvm->arch.vpit->pit_state.flags;
	mutex_unlock(&kvm->arch.vpit->pit_state.lock);
	memset(&ps->reserved, 0, sizeof(ps->reserved));
	return 0;
}

static int kvm_vm_ioctl_set_pit2(struct kvm *kvm, struct kvm_pit_state2 *ps)
{
	int start = 0;
	int i;
	u32 prev_legacy, cur_legacy;
	struct kvm_pit *pit = kvm->arch.vpit;

	mutex_lock(&pit->pit_state.lock);
	prev_legacy = pit->pit_state.flags & KVM_PIT_FLAGS_HPET_LEGACY;
	cur_legacy = ps->flags & KVM_PIT_FLAGS_HPET_LEGACY;
	if (!prev_legacy && cur_legacy)
		start = 1;
	memcpy(&pit->pit_state.channels, &ps->channels,
	       sizeof(pit->pit_state.channels));
	pit->pit_state.flags = ps->flags;
	for (i = 0; i < 3; i++)
		kvm_pit_load_count(pit, i, pit->pit_state.channels[i].count,
				   start && i == 0);
	mutex_unlock(&pit->pit_state.lock);
	return 0;
}

static int kvm_vm_ioctl_reinject(struct kvm *kvm,
				 struct kvm_reinject_control *control)
{
	struct kvm_pit *pit = kvm->arch.vpit;

	if (!pit)
		return -ENXIO;

	/* pit->pit_state.lock was overloaded to prevent userspace from getting
	 * an inconsistent state after running multiple KVM_REINJECT_CONTROL
	 * ioctls in parallel.  Use a separate lock if that ioctl isn't rare.
	 */
	mutex_lock(&pit->pit_state.lock);
	kvm_pit_set_reinject(pit, control->pit_reinject);
	mutex_unlock(&pit->pit_state.lock);

	return 0;
}

/**
 * kvm_vm_ioctl_get_dirty_log - get and clear the log of dirty pages in a slot
 * @kvm: kvm instance
 * @log: slot id and address to which we copy the log
 *
 * Steps 1-4 below provide general overview of dirty page logging. See
 * kvm_get_dirty_log_protect() function description for additional details.
 *
 * We call kvm_get_dirty_log_protect() to handle steps 1-3, upon return we
 * always flush the TLB (step 4) even if previous step failed  and the dirty
 * bitmap may be corrupt. Regardless of previous outcome the KVM logging API
 * does not preclude user space subsequent dirty log read. Flushing TLB ensures
 * writes will be marked dirty for next log read.
 *
 *   1. Take a snapshot of the bit and clear it if needed.
 *   2. Write protect the corresponding page.
 *   3. Copy the snapshot to the userspace.
 *   4. Flush TLB's if needed.
 */
int kvm_vm_ioctl_get_dirty_log(struct kvm *kvm, struct kvm_dirty_log *log)
{
	bool flush = false;
	int r;

	mutex_lock(&kvm->slots_lock);

	/*
	 * Flush potentially hardware-cached dirty pages to dirty_bitmap.
	 */
	if (kvm_x86_ops->flush_log_dirty)
		kvm_x86_ops->flush_log_dirty(kvm);

	r = kvm_get_dirty_log_protect(kvm, log, &flush);

	/*
	 * All the TLBs can be flushed out of mmu lock, see the comments in
	 * kvm_mmu_slot_remove_write_access().
	 */
	lockdep_assert_held(&kvm->slots_lock);
	if (flush)
		kvm_flush_remote_tlbs(kvm);

	mutex_unlock(&kvm->slots_lock);
	return r;
}

int kvm_vm_ioctl_clear_dirty_log(struct kvm *kvm, struct kvm_clear_dirty_log *log)
{
	bool flush = false;
	int r;

	mutex_lock(&kvm->slots_lock);

	/*
	 * Flush potentially hardware-cached dirty pages to dirty_bitmap.
	 */
	if (kvm_x86_ops->flush_log_dirty)
		kvm_x86_ops->flush_log_dirty(kvm);

	r = kvm_clear_dirty_log_protect(kvm, log, &flush);

	/*
	 * All the TLBs can be flushed out of mmu lock, see the comments in
	 * kvm_mmu_slot_remove_write_access().
	 */
	lockdep_assert_held(&kvm->slots_lock);
	if (flush)
		kvm_flush_remote_tlbs(kvm);

	mutex_unlock(&kvm->slots_lock);
	return r;
}

int kvm_vm_ioctl_irq_line(struct kvm *kvm, struct kvm_irq_level *irq_event,
			bool line_status)
{
	if (!irqchip_in_kernel(kvm))
		return -ENXIO;

	irq_event->status = kvm_set_irq(kvm, KVM_USERSPACE_IRQ_SOURCE_ID,
					irq_event->irq, irq_event->level,
					line_status);
	return 0;
}

int kvm_vm_ioctl_enable_cap(struct kvm *kvm,
			    struct kvm_enable_cap *cap)
{
	int r;

	if (cap->flags)
		return -EINVAL;

	switch (cap->cap) {
	case KVM_CAP_DISABLE_QUIRKS:
		kvm->arch.disabled_quirks = cap->args[0];
		r = 0;
		break;
	case KVM_CAP_SPLIT_IRQCHIP: {
		mutex_lock(&kvm->lock);
		r = -EINVAL;
		if (cap->args[0] > MAX_NR_RESERVED_IOAPIC_PINS)
			goto split_irqchip_unlock;
		r = -EEXIST;
		if (irqchip_in_kernel(kvm))
			goto split_irqchip_unlock;
		if (kvm->created_vcpus)
			goto split_irqchip_unlock;
		r = kvm_setup_empty_irq_routing(kvm);
		if (r)
			goto split_irqchip_unlock;
		/* Pairs with irqchip_in_kernel. */
		smp_wmb();
		kvm->arch.irqchip_mode = KVM_IRQCHIP_SPLIT;
		kvm->arch.nr_reserved_ioapic_pins = cap->args[0];
		r = 0;
split_irqchip_unlock:
		mutex_unlock(&kvm->lock);
		break;
	}
	case KVM_CAP_X2APIC_API:
		r = -EINVAL;
		if (cap->args[0] & ~KVM_X2APIC_API_VALID_FLAGS)
			break;

		if (cap->args[0] & KVM_X2APIC_API_USE_32BIT_IDS)
			kvm->arch.x2apic_format = true;
		if (cap->args[0] & KVM_X2APIC_API_DISABLE_BROADCAST_QUIRK)
			kvm->arch.x2apic_broadcast_quirk_disabled = true;

		r = 0;
		break;
	case KVM_CAP_X86_DISABLE_EXITS:
		r = -EINVAL;
		if (cap->args[0] & ~KVM_X86_DISABLE_VALID_EXITS)
			break;

		if ((cap->args[0] & KVM_X86_DISABLE_EXITS_MWAIT) &&
			kvm_can_mwait_in_guest())
			kvm->arch.mwait_in_guest = true;
		if (cap->args[0] & KVM_X86_DISABLE_EXITS_HLT)
			kvm->arch.hlt_in_guest = true;
		if (cap->args[0] & KVM_X86_DISABLE_EXITS_PAUSE)
			kvm->arch.pause_in_guest = true;
		if (cap->args[0] & KVM_X86_DISABLE_EXITS_CSTATE)
			kvm->arch.cstate_in_guest = true;
		r = 0;
		break;
	case KVM_CAP_MSR_PLATFORM_INFO:
		kvm->arch.guest_can_read_msr_platform_info = cap->args[0];
		r = 0;
		break;
	case KVM_CAP_EXCEPTION_PAYLOAD:
		kvm->arch.exception_payload_enabled = cap->args[0];
		r = 0;
		break;
	default:
		r = -EINVAL;
		break;
	}
	return r;
}

long kvm_arch_vm_ioctl(struct file *filp,
		       unsigned int ioctl, unsigned long arg)
{
	struct kvm *kvm = filp->private_data;
	void __user *argp = (void __user *)arg;
	int r = -ENOTTY;
	/*
	 * This union makes it completely explicit to gcc-3.x
	 * that these two variables' stack usage should be
	 * combined, not added together.
	 */
	union {
		struct kvm_pit_state ps;
		struct kvm_pit_state2 ps2;
		struct kvm_pit_config pit_config;
	} u;

	switch (ioctl) {
	case KVM_SET_TSS_ADDR:
		r = kvm_vm_ioctl_set_tss_addr(kvm, arg);
		break;
	case KVM_SET_IDENTITY_MAP_ADDR: {
		u64 ident_addr;

		mutex_lock(&kvm->lock);
		r = -EINVAL;
		if (kvm->created_vcpus)
			goto set_identity_unlock;
		r = -EFAULT;
		if (copy_from_user(&ident_addr, argp, sizeof(ident_addr)))
			goto set_identity_unlock;
		r = kvm_vm_ioctl_set_identity_map_addr(kvm, ident_addr);
set_identity_unlock:
		mutex_unlock(&kvm->lock);
		break;
	}
	case KVM_SET_NR_MMU_PAGES:
		r = kvm_vm_ioctl_set_nr_mmu_pages(kvm, arg);
		break;
	case KVM_GET_NR_MMU_PAGES:
		r = kvm_vm_ioctl_get_nr_mmu_pages(kvm);
		break;
	case KVM_CREATE_IRQCHIP: {
		mutex_lock(&kvm->lock);

		r = -EEXIST;
		if (irqchip_in_kernel(kvm))
			goto create_irqchip_unlock;

		r = -EINVAL;
		if (kvm->created_vcpus)
			goto create_irqchip_unlock;

		r = kvm_pic_init(kvm);
		if (r)
			goto create_irqchip_unlock;

		r = kvm_ioapic_init(kvm);
		if (r) {
			kvm_pic_destroy(kvm);
			goto create_irqchip_unlock;
		}

		r = kvm_setup_default_irq_routing(kvm);
		if (r) {
			kvm_ioapic_destroy(kvm);
			kvm_pic_destroy(kvm);
			goto create_irqchip_unlock;
		}
		/* Write kvm->irq_routing before enabling irqchip_in_kernel. */
		smp_wmb();
		kvm->arch.irqchip_mode = KVM_IRQCHIP_KERNEL;
	create_irqchip_unlock:
		mutex_unlock(&kvm->lock);
		break;
	}
	case KVM_CREATE_PIT:
		u.pit_config.flags = KVM_PIT_SPEAKER_DUMMY;
		goto create_pit;
	case KVM_CREATE_PIT2:
		r = -EFAULT;
		if (copy_from_user(&u.pit_config, argp,
				   sizeof(struct kvm_pit_config)))
			goto out;
	create_pit:
		mutex_lock(&kvm->lock);
		r = -EEXIST;
		if (kvm->arch.vpit)
			goto create_pit_unlock;
		r = -ENOMEM;
		kvm->arch.vpit = kvm_create_pit(kvm, u.pit_config.flags);
		if (kvm->arch.vpit)
			r = 0;
	create_pit_unlock:
		mutex_unlock(&kvm->lock);
		break;
	case KVM_GET_IRQCHIP: {
		/* 0: PIC master, 1: PIC slave, 2: IOAPIC */
		struct kvm_irqchip *chip;

		chip = memdup_user(argp, sizeof(*chip));
		if (IS_ERR(chip)) {
			r = PTR_ERR(chip);
			goto out;
		}

		r = -ENXIO;
		if (!irqchip_kernel(kvm))
			goto get_irqchip_out;
		r = kvm_vm_ioctl_get_irqchip(kvm, chip);
		if (r)
			goto get_irqchip_out;
		r = -EFAULT;
		if (copy_to_user(argp, chip, sizeof(*chip)))
			goto get_irqchip_out;
		r = 0;
	get_irqchip_out:
		kfree(chip);
		break;
	}
	case KVM_SET_IRQCHIP: {
		/* 0: PIC master, 1: PIC slave, 2: IOAPIC */
		struct kvm_irqchip *chip;

		chip = memdup_user(argp, sizeof(*chip));
		if (IS_ERR(chip)) {
			r = PTR_ERR(chip);
			goto out;
		}

		r = -ENXIO;
		if (!irqchip_kernel(kvm))
			goto set_irqchip_out;
		r = kvm_vm_ioctl_set_irqchip(kvm, chip);
		if (r)
			goto set_irqchip_out;
		r = 0;
	set_irqchip_out:
		kfree(chip);
		break;
	}
	case KVM_GET_PIT: {
		r = -EFAULT;
		if (copy_from_user(&u.ps, argp, sizeof(struct kvm_pit_state)))
			goto out;
		r = -ENXIO;
		if (!kvm->arch.vpit)
			goto out;
		r = kvm_vm_ioctl_get_pit(kvm, &u.ps);
		if (r)
			goto out;
		r = -EFAULT;
		if (copy_to_user(argp, &u.ps, sizeof(struct kvm_pit_state)))
			goto out;
		r = 0;
		break;
	}
	case KVM_SET_PIT: {
		r = -EFAULT;
		if (copy_from_user(&u.ps, argp, sizeof(u.ps)))
			goto out;
		r = -ENXIO;
		if (!kvm->arch.vpit)
			goto out;
		r = kvm_vm_ioctl_set_pit(kvm, &u.ps);
		break;
	}
	case KVM_GET_PIT2: {
		r = -ENXIO;
		if (!kvm->arch.vpit)
			goto out;
		r = kvm_vm_ioctl_get_pit2(kvm, &u.ps2);
		if (r)
			goto out;
		r = -EFAULT;
		if (copy_to_user(argp, &u.ps2, sizeof(u.ps2)))
			goto out;
		r = 0;
		break;
	}
	case KVM_SET_PIT2: {
		r = -EFAULT;
		if (copy_from_user(&u.ps2, argp, sizeof(u.ps2)))
			goto out;
		r = -ENXIO;
		if (!kvm->arch.vpit)
			goto out;
		r = kvm_vm_ioctl_set_pit2(kvm, &u.ps2);
		break;
	}
	case KVM_REINJECT_CONTROL: {
		struct kvm_reinject_control control;
		r =  -EFAULT;
		if (copy_from_user(&control, argp, sizeof(control)))
			goto out;
		r = kvm_vm_ioctl_reinject(kvm, &control);
		break;
	}
	case KVM_SET_BOOT_CPU_ID:
		r = 0;
		mutex_lock(&kvm->lock);
		if (kvm->created_vcpus)
			r = -EBUSY;
		else
			kvm->arch.bsp_vcpu_id = arg;
		mutex_unlock(&kvm->lock);
		break;
	case KVM_XEN_HVM_CONFIG: {
		struct kvm_xen_hvm_config xhc;
		r = -EFAULT;
		if (copy_from_user(&xhc, argp, sizeof(xhc)))
			goto out;
		r = -EINVAL;
		if (xhc.flags)
			goto out;
		memcpy(&kvm->arch.xen_hvm_config, &xhc, sizeof(xhc));
		r = 0;
		break;
	}
	case KVM_SET_CLOCK: {
		struct kvm_clock_data user_ns;
		u64 now_ns;

		r = -EFAULT;
		if (copy_from_user(&user_ns, argp, sizeof(user_ns)))
			goto out;

		r = -EINVAL;
		if (user_ns.flags)
			goto out;

		r = 0;
		/*
		 * TODO: userspace has to take care of races with VCPU_RUN, so
		 * kvm_gen_update_masterclock() can be cut down to locked
		 * pvclock_update_vm_gtod_copy().
		 */
		kvm_gen_update_masterclock(kvm);
		now_ns = get_kvmclock_ns(kvm);
		kvm->arch.kvmclock_offset += user_ns.clock - now_ns;
		kvm_make_all_cpus_request(kvm, KVM_REQ_CLOCK_UPDATE);
		break;
	}
	case KVM_GET_CLOCK: {
		struct kvm_clock_data user_ns;
		u64 now_ns;

		now_ns = get_kvmclock_ns(kvm);
		user_ns.clock = now_ns;
		user_ns.flags = kvm->arch.use_master_clock ? KVM_CLOCK_TSC_STABLE : 0;
		memset(&user_ns.pad, 0, sizeof(user_ns.pad));

		r = -EFAULT;
		if (copy_to_user(argp, &user_ns, sizeof(user_ns)))
			goto out;
		r = 0;
		break;
	}
	case KVM_MEMORY_ENCRYPT_OP: {
		r = -ENOTTY;
		if (kvm_x86_ops->mem_enc_op)
			r = kvm_x86_ops->mem_enc_op(kvm, argp);
		break;
	}
	case KVM_MEMORY_ENCRYPT_REG_REGION: {
		struct kvm_enc_region region;

		r = -EFAULT;
		if (copy_from_user(&region, argp, sizeof(region)))
			goto out;

		r = -ENOTTY;
		if (kvm_x86_ops->mem_enc_reg_region)
			r = kvm_x86_ops->mem_enc_reg_region(kvm, &region);
		break;
	}
	case KVM_MEMORY_ENCRYPT_UNREG_REGION: {
		struct kvm_enc_region region;

		r = -EFAULT;
		if (copy_from_user(&region, argp, sizeof(region)))
			goto out;

		r = -ENOTTY;
		if (kvm_x86_ops->mem_enc_unreg_region)
			r = kvm_x86_ops->mem_enc_unreg_region(kvm, &region);
		break;
	}
	case KVM_HYPERV_EVENTFD: {
		struct kvm_hyperv_eventfd hvevfd;

		r = -EFAULT;
		if (copy_from_user(&hvevfd, argp, sizeof(hvevfd)))
			goto out;
		r = kvm_vm_ioctl_hv_eventfd(kvm, &hvevfd);
		break;
	}
	case KVM_SET_PMU_EVENT_FILTER:
		r = kvm_vm_ioctl_set_pmu_event_filter(kvm, argp);
		break;
	default:
		r = -ENOTTY;
	}
out:
	return r;
}

static void kvm_init_msr_list(void)
{
	struct x86_pmu_capability x86_pmu;
	u32 dummy[2];
	unsigned i;

	BUILD_BUG_ON_MSG(INTEL_PMC_MAX_FIXED != 4,
			 "Please update the fixed PMCs in msrs_to_saved_all[]");

	perf_get_x86_pmu_capability(&x86_pmu);

<<<<<<< HEAD
	BUILD_BUG_ON_MSG(INTEL_PMC_MAX_FIXED != 4,
			 "Please update the fixed PMCs in msrs_to_save[]");

	perf_get_x86_pmu_capability(&x86_pmu);

	for (i = j = 0; i < ARRAY_SIZE(msrs_to_save); i++) {
		if (rdmsr_safe(msrs_to_save[i], &dummy[0], &dummy[1]) < 0)
=======
	num_msrs_to_save = 0;
	num_emulated_msrs = 0;
	num_msr_based_features = 0;

	for (i = 0; i < ARRAY_SIZE(msrs_to_save_all); i++) {
		if (rdmsr_safe(msrs_to_save_all[i], &dummy[0], &dummy[1]) < 0)
>>>>>>> 00dc9e7d
			continue;

		/*
		 * Even MSRs that are valid in the host may not be exposed
		 * to the guests in some cases.
		 */
		switch (msrs_to_save_all[i]) {
		case MSR_IA32_BNDCFGS:
			if (!kvm_mpx_supported())
				continue;
			break;
		case MSR_TSC_AUX:
			if (!kvm_x86_ops->rdtscp_supported())
				continue;
			break;
		case MSR_IA32_RTIT_CTL:
		case MSR_IA32_RTIT_STATUS:
			if (!kvm_x86_ops->pt_supported())
				continue;
			break;
		case MSR_IA32_RTIT_CR3_MATCH:
			if (!kvm_x86_ops->pt_supported() ||
			    !intel_pt_validate_hw_cap(PT_CAP_cr3_filtering))
				continue;
			break;
		case MSR_IA32_RTIT_OUTPUT_BASE:
		case MSR_IA32_RTIT_OUTPUT_MASK:
			if (!kvm_x86_ops->pt_supported() ||
				(!intel_pt_validate_hw_cap(PT_CAP_topa_output) &&
				 !intel_pt_validate_hw_cap(PT_CAP_single_range_output)))
				continue;
			break;
		case MSR_IA32_RTIT_ADDR0_A ... MSR_IA32_RTIT_ADDR3_B: {
			if (!kvm_x86_ops->pt_supported() ||
				msrs_to_save_all[i] - MSR_IA32_RTIT_ADDR0_A >=
				intel_pt_validate_hw_cap(PT_CAP_num_address_ranges) * 2)
				continue;
			break;
		case MSR_ARCH_PERFMON_PERFCTR0 ... MSR_ARCH_PERFMON_PERFCTR0 + 17:
<<<<<<< HEAD
			if (msrs_to_save[i] - MSR_ARCH_PERFMON_PERFCTR0 >=
=======
			if (msrs_to_save_all[i] - MSR_ARCH_PERFMON_PERFCTR0 >=
>>>>>>> 00dc9e7d
			    min(INTEL_PMC_MAX_GENERIC, x86_pmu.num_counters_gp))
				continue;
			break;
		case MSR_ARCH_PERFMON_EVENTSEL0 ... MSR_ARCH_PERFMON_EVENTSEL0 + 17:
<<<<<<< HEAD
			if (msrs_to_save[i] - MSR_ARCH_PERFMON_EVENTSEL0 >=
=======
			if (msrs_to_save_all[i] - MSR_ARCH_PERFMON_EVENTSEL0 >=
>>>>>>> 00dc9e7d
			    min(INTEL_PMC_MAX_GENERIC, x86_pmu.num_counters_gp))
				continue;
		}
		default:
			break;
		}

		msrs_to_save[num_msrs_to_save++] = msrs_to_save_all[i];
	}

	for (i = 0; i < ARRAY_SIZE(emulated_msrs_all); i++) {
		if (!kvm_x86_ops->has_emulated_msr(emulated_msrs_all[i]))
			continue;

		emulated_msrs[num_emulated_msrs++] = emulated_msrs_all[i];
	}

	for (i = 0; i < ARRAY_SIZE(msr_based_features_all); i++) {
		struct kvm_msr_entry msr;

		msr.index = msr_based_features_all[i];
		if (kvm_get_msr_feature(&msr))
			continue;

		msr_based_features[num_msr_based_features++] = msr_based_features_all[i];
	}
}

static int vcpu_mmio_write(struct kvm_vcpu *vcpu, gpa_t addr, int len,
			   const void *v)
{
	int handled = 0;
	int n;

	do {
		n = min(len, 8);
		if (!(lapic_in_kernel(vcpu) &&
		      !kvm_iodevice_write(vcpu, &vcpu->arch.apic->dev, addr, n, v))
		    && kvm_io_bus_write(vcpu, KVM_MMIO_BUS, addr, n, v))
			break;
		handled += n;
		addr += n;
		len -= n;
		v += n;
	} while (len);

	return handled;
}

static int vcpu_mmio_read(struct kvm_vcpu *vcpu, gpa_t addr, int len, void *v)
{
	int handled = 0;
	int n;

	do {
		n = min(len, 8);
		if (!(lapic_in_kernel(vcpu) &&
		      !kvm_iodevice_read(vcpu, &vcpu->arch.apic->dev,
					 addr, n, v))
		    && kvm_io_bus_read(vcpu, KVM_MMIO_BUS, addr, n, v))
			break;
		trace_kvm_mmio(KVM_TRACE_MMIO_READ, n, addr, v);
		handled += n;
		addr += n;
		len -= n;
		v += n;
	} while (len);

	return handled;
}

static void kvm_set_segment(struct kvm_vcpu *vcpu,
			struct kvm_segment *var, int seg)
{
	kvm_x86_ops->set_segment(vcpu, var, seg);
}

void kvm_get_segment(struct kvm_vcpu *vcpu,
		     struct kvm_segment *var, int seg)
{
	kvm_x86_ops->get_segment(vcpu, var, seg);
}

gpa_t translate_nested_gpa(struct kvm_vcpu *vcpu, gpa_t gpa, u32 access,
			   struct x86_exception *exception)
{
	gpa_t t_gpa;

	BUG_ON(!mmu_is_nested(vcpu));

	/* NPT walks are always user-walks */
	access |= PFERR_USER_MASK;
	t_gpa  = vcpu->arch.mmu->gva_to_gpa(vcpu, gpa, access, exception);

	return t_gpa;
}

gpa_t kvm_mmu_gva_to_gpa_read(struct kvm_vcpu *vcpu, gva_t gva,
			      struct x86_exception *exception)
{
	u32 access = (kvm_x86_ops->get_cpl(vcpu) == 3) ? PFERR_USER_MASK : 0;
	return vcpu->arch.walk_mmu->gva_to_gpa(vcpu, gva, access, exception);
}

 gpa_t kvm_mmu_gva_to_gpa_fetch(struct kvm_vcpu *vcpu, gva_t gva,
				struct x86_exception *exception)
{
	u32 access = (kvm_x86_ops->get_cpl(vcpu) == 3) ? PFERR_USER_MASK : 0;
	access |= PFERR_FETCH_MASK;
	return vcpu->arch.walk_mmu->gva_to_gpa(vcpu, gva, access, exception);
}

gpa_t kvm_mmu_gva_to_gpa_write(struct kvm_vcpu *vcpu, gva_t gva,
			       struct x86_exception *exception)
{
	u32 access = (kvm_x86_ops->get_cpl(vcpu) == 3) ? PFERR_USER_MASK : 0;
	access |= PFERR_WRITE_MASK;
	return vcpu->arch.walk_mmu->gva_to_gpa(vcpu, gva, access, exception);
}

/* uses this to access any guest's mapped memory without checking CPL */
gpa_t kvm_mmu_gva_to_gpa_system(struct kvm_vcpu *vcpu, gva_t gva,
				struct x86_exception *exception)
{
	return vcpu->arch.walk_mmu->gva_to_gpa(vcpu, gva, 0, exception);
}

static int kvm_read_guest_virt_helper(gva_t addr, void *val, unsigned int bytes,
				      struct kvm_vcpu *vcpu, u32 access,
				      struct x86_exception *exception)
{
	void *data = val;
	int r = X86EMUL_CONTINUE;

	while (bytes) {
		gpa_t gpa = vcpu->arch.walk_mmu->gva_to_gpa(vcpu, addr, access,
							    exception);
		unsigned offset = addr & (PAGE_SIZE-1);
		unsigned toread = min(bytes, (unsigned)PAGE_SIZE - offset);
		int ret;

		if (gpa == UNMAPPED_GVA)
			return X86EMUL_PROPAGATE_FAULT;
		ret = kvm_vcpu_read_guest_page(vcpu, gpa >> PAGE_SHIFT, data,
					       offset, toread);
		if (ret < 0) {
			r = X86EMUL_IO_NEEDED;
			goto out;
		}

		bytes -= toread;
		data += toread;
		addr += toread;
	}
out:
	return r;
}

/* used for instruction fetching */
static int kvm_fetch_guest_virt(struct x86_emulate_ctxt *ctxt,
				gva_t addr, void *val, unsigned int bytes,
				struct x86_exception *exception)
{
	struct kvm_vcpu *vcpu = emul_to_vcpu(ctxt);
	u32 access = (kvm_x86_ops->get_cpl(vcpu) == 3) ? PFERR_USER_MASK : 0;
	unsigned offset;
	int ret;

	/* Inline kvm_read_guest_virt_helper for speed.  */
	gpa_t gpa = vcpu->arch.walk_mmu->gva_to_gpa(vcpu, addr, access|PFERR_FETCH_MASK,
						    exception);
	if (unlikely(gpa == UNMAPPED_GVA))
		return X86EMUL_PROPAGATE_FAULT;

	offset = addr & (PAGE_SIZE-1);
	if (WARN_ON(offset + bytes > PAGE_SIZE))
		bytes = (unsigned)PAGE_SIZE - offset;
	ret = kvm_vcpu_read_guest_page(vcpu, gpa >> PAGE_SHIFT, val,
				       offset, bytes);
	if (unlikely(ret < 0))
		return X86EMUL_IO_NEEDED;

	return X86EMUL_CONTINUE;
}

int kvm_read_guest_virt(struct kvm_vcpu *vcpu,
			       gva_t addr, void *val, unsigned int bytes,
			       struct x86_exception *exception)
{
	u32 access = (kvm_x86_ops->get_cpl(vcpu) == 3) ? PFERR_USER_MASK : 0;

	/*
	 * FIXME: this should call handle_emulation_failure if X86EMUL_IO_NEEDED
	 * is returned, but our callers are not ready for that and they blindly
	 * call kvm_inject_page_fault.  Ensure that they at least do not leak
	 * uninitialized kernel stack memory into cr2 and error code.
	 */
	memset(exception, 0, sizeof(*exception));
	return kvm_read_guest_virt_helper(addr, val, bytes, vcpu, access,
					  exception);
}
EXPORT_SYMBOL_GPL(kvm_read_guest_virt);

static int emulator_read_std(struct x86_emulate_ctxt *ctxt,
			     gva_t addr, void *val, unsigned int bytes,
			     struct x86_exception *exception, bool system)
{
	struct kvm_vcpu *vcpu = emul_to_vcpu(ctxt);
	u32 access = 0;

	if (!system && kvm_x86_ops->get_cpl(vcpu) == 3)
		access |= PFERR_USER_MASK;

	return kvm_read_guest_virt_helper(addr, val, bytes, vcpu, access, exception);
}

static int kvm_read_guest_phys_system(struct x86_emulate_ctxt *ctxt,
		unsigned long addr, void *val, unsigned int bytes)
{
	struct kvm_vcpu *vcpu = emul_to_vcpu(ctxt);
	int r = kvm_vcpu_read_guest(vcpu, addr, val, bytes);

	return r < 0 ? X86EMUL_IO_NEEDED : X86EMUL_CONTINUE;
}

static int kvm_write_guest_virt_helper(gva_t addr, void *val, unsigned int bytes,
				      struct kvm_vcpu *vcpu, u32 access,
				      struct x86_exception *exception)
{
	void *data = val;
	int r = X86EMUL_CONTINUE;

	while (bytes) {
		gpa_t gpa =  vcpu->arch.walk_mmu->gva_to_gpa(vcpu, addr,
							     access,
							     exception);
		unsigned offset = addr & (PAGE_SIZE-1);
		unsigned towrite = min(bytes, (unsigned)PAGE_SIZE - offset);
		int ret;

		if (gpa == UNMAPPED_GVA)
			return X86EMUL_PROPAGATE_FAULT;
		ret = kvm_vcpu_write_guest(vcpu, gpa, data, towrite);
		if (ret < 0) {
			r = X86EMUL_IO_NEEDED;
			goto out;
		}

		bytes -= towrite;
		data += towrite;
		addr += towrite;
	}
out:
	return r;
}

static int emulator_write_std(struct x86_emulate_ctxt *ctxt, gva_t addr, void *val,
			      unsigned int bytes, struct x86_exception *exception,
			      bool system)
{
	struct kvm_vcpu *vcpu = emul_to_vcpu(ctxt);
	u32 access = PFERR_WRITE_MASK;

	if (!system && kvm_x86_ops->get_cpl(vcpu) == 3)
		access |= PFERR_USER_MASK;

	return kvm_write_guest_virt_helper(addr, val, bytes, vcpu,
					   access, exception);
}

int kvm_write_guest_virt_system(struct kvm_vcpu *vcpu, gva_t addr, void *val,
				unsigned int bytes, struct x86_exception *exception)
{
	/* kvm_write_guest_virt_system can pull in tons of pages. */
	vcpu->arch.l1tf_flush_l1d = true;

	/*
	 * FIXME: this should call handle_emulation_failure if X86EMUL_IO_NEEDED
	 * is returned, but our callers are not ready for that and they blindly
	 * call kvm_inject_page_fault.  Ensure that they at least do not leak
	 * uninitialized kernel stack memory into cr2 and error code.
	 */
	memset(exception, 0, sizeof(*exception));
	return kvm_write_guest_virt_helper(addr, val, bytes, vcpu,
					   PFERR_WRITE_MASK, exception);
}
EXPORT_SYMBOL_GPL(kvm_write_guest_virt_system);

int handle_ud(struct kvm_vcpu *vcpu)
{
	int emul_type = EMULTYPE_TRAP_UD;
	char sig[5]; /* ud2; .ascii "kvm" */
	struct x86_exception e;

	if (force_emulation_prefix &&
	    kvm_read_guest_virt(vcpu, kvm_get_linear_rip(vcpu),
				sig, sizeof(sig), &e) == 0 &&
	    memcmp(sig, "\xf\xbkvm", sizeof(sig)) == 0) {
		kvm_rip_write(vcpu, kvm_rip_read(vcpu) + sizeof(sig));
		emul_type = EMULTYPE_TRAP_UD_FORCED;
	}

	return kvm_emulate_instruction(vcpu, emul_type);
}
EXPORT_SYMBOL_GPL(handle_ud);

static int vcpu_is_mmio_gpa(struct kvm_vcpu *vcpu, unsigned long gva,
			    gpa_t gpa, bool write)
{
	/* For APIC access vmexit */
	if ((gpa & PAGE_MASK) == APIC_DEFAULT_PHYS_BASE)
		return 1;

	if (vcpu_match_mmio_gpa(vcpu, gpa)) {
		trace_vcpu_match_mmio(gva, gpa, write, true);
		return 1;
	}

	return 0;
}

static int vcpu_mmio_gva_to_gpa(struct kvm_vcpu *vcpu, unsigned long gva,
				gpa_t *gpa, struct x86_exception *exception,
				bool write)
{
	u32 access = ((kvm_x86_ops->get_cpl(vcpu) == 3) ? PFERR_USER_MASK : 0)
		| (write ? PFERR_WRITE_MASK : 0);

	/*
	 * currently PKRU is only applied to ept enabled guest so
	 * there is no pkey in EPT page table for L1 guest or EPT
	 * shadow page table for L2 guest.
	 */
	if (vcpu_match_mmio_gva(vcpu, gva)
	    && !permission_fault(vcpu, vcpu->arch.walk_mmu,
				 vcpu->arch.mmio_access, 0, access)) {
		*gpa = vcpu->arch.mmio_gfn << PAGE_SHIFT |
					(gva & (PAGE_SIZE - 1));
		trace_vcpu_match_mmio(gva, *gpa, write, false);
		return 1;
	}

	*gpa = vcpu->arch.walk_mmu->gva_to_gpa(vcpu, gva, access, exception);

	if (*gpa == UNMAPPED_GVA)
		return -1;

	return vcpu_is_mmio_gpa(vcpu, gva, *gpa, write);
}

int emulator_write_phys(struct kvm_vcpu *vcpu, gpa_t gpa,
			const void *val, int bytes)
{
	int ret;

	ret = kvm_vcpu_write_guest(vcpu, gpa, val, bytes);
	if (ret < 0)
		return 0;
	kvm_page_track_write(vcpu, gpa, val, bytes);
	return 1;
}

struct read_write_emulator_ops {
	int (*read_write_prepare)(struct kvm_vcpu *vcpu, void *val,
				  int bytes);
	int (*read_write_emulate)(struct kvm_vcpu *vcpu, gpa_t gpa,
				  void *val, int bytes);
	int (*read_write_mmio)(struct kvm_vcpu *vcpu, gpa_t gpa,
			       int bytes, void *val);
	int (*read_write_exit_mmio)(struct kvm_vcpu *vcpu, gpa_t gpa,
				    void *val, int bytes);
	bool write;
};

static int read_prepare(struct kvm_vcpu *vcpu, void *val, int bytes)
{
	if (vcpu->mmio_read_completed) {
		trace_kvm_mmio(KVM_TRACE_MMIO_READ, bytes,
			       vcpu->mmio_fragments[0].gpa, val);
		vcpu->mmio_read_completed = 0;
		return 1;
	}

	return 0;
}

static int read_emulate(struct kvm_vcpu *vcpu, gpa_t gpa,
			void *val, int bytes)
{
	return !kvm_vcpu_read_guest(vcpu, gpa, val, bytes);
}

static int write_emulate(struct kvm_vcpu *vcpu, gpa_t gpa,
			 void *val, int bytes)
{
	return emulator_write_phys(vcpu, gpa, val, bytes);
}

static int write_mmio(struct kvm_vcpu *vcpu, gpa_t gpa, int bytes, void *val)
{
	trace_kvm_mmio(KVM_TRACE_MMIO_WRITE, bytes, gpa, val);
	return vcpu_mmio_write(vcpu, gpa, bytes, val);
}

static int read_exit_mmio(struct kvm_vcpu *vcpu, gpa_t gpa,
			  void *val, int bytes)
{
	trace_kvm_mmio(KVM_TRACE_MMIO_READ_UNSATISFIED, bytes, gpa, NULL);
	return X86EMUL_IO_NEEDED;
}

static int write_exit_mmio(struct kvm_vcpu *vcpu, gpa_t gpa,
			   void *val, int bytes)
{
	struct kvm_mmio_fragment *frag = &vcpu->mmio_fragments[0];

	memcpy(vcpu->run->mmio.data, frag->data, min(8u, frag->len));
	return X86EMUL_CONTINUE;
}

static const struct read_write_emulator_ops read_emultor = {
	.read_write_prepare = read_prepare,
	.read_write_emulate = read_emulate,
	.read_write_mmio = vcpu_mmio_read,
	.read_write_exit_mmio = read_exit_mmio,
};

static const struct read_write_emulator_ops write_emultor = {
	.read_write_emulate = write_emulate,
	.read_write_mmio = write_mmio,
	.read_write_exit_mmio = write_exit_mmio,
	.write = true,
};

static int emulator_read_write_onepage(unsigned long addr, void *val,
				       unsigned int bytes,
				       struct x86_exception *exception,
				       struct kvm_vcpu *vcpu,
				       const struct read_write_emulator_ops *ops)
{
	gpa_t gpa;
	int handled, ret;
	bool write = ops->write;
	struct kvm_mmio_fragment *frag;
	struct x86_emulate_ctxt *ctxt = &vcpu->arch.emulate_ctxt;

	/*
	 * If the exit was due to a NPF we may already have a GPA.
	 * If the GPA is present, use it to avoid the GVA to GPA table walk.
	 * Note, this cannot be used on string operations since string
	 * operation using rep will only have the initial GPA from the NPF
	 * occurred.
	 */
	if (vcpu->arch.gpa_available &&
	    emulator_can_use_gpa(ctxt) &&
	    (addr & ~PAGE_MASK) == (vcpu->arch.gpa_val & ~PAGE_MASK)) {
		gpa = vcpu->arch.gpa_val;
		ret = vcpu_is_mmio_gpa(vcpu, addr, gpa, write);
	} else {
		ret = vcpu_mmio_gva_to_gpa(vcpu, addr, &gpa, exception, write);
		if (ret < 0)
			return X86EMUL_PROPAGATE_FAULT;
	}

	if (!ret && ops->read_write_emulate(vcpu, gpa, val, bytes))
		return X86EMUL_CONTINUE;

	/*
	 * Is this MMIO handled locally?
	 */
	handled = ops->read_write_mmio(vcpu, gpa, bytes, val);
	if (handled == bytes)
		return X86EMUL_CONTINUE;

	gpa += handled;
	bytes -= handled;
	val += handled;

	WARN_ON(vcpu->mmio_nr_fragments >= KVM_MAX_MMIO_FRAGMENTS);
	frag = &vcpu->mmio_fragments[vcpu->mmio_nr_fragments++];
	frag->gpa = gpa;
	frag->data = val;
	frag->len = bytes;
	return X86EMUL_CONTINUE;
}

static int emulator_read_write(struct x86_emulate_ctxt *ctxt,
			unsigned long addr,
			void *val, unsigned int bytes,
			struct x86_exception *exception,
			const struct read_write_emulator_ops *ops)
{
	struct kvm_vcpu *vcpu = emul_to_vcpu(ctxt);
	gpa_t gpa;
	int rc;

	if (ops->read_write_prepare &&
		  ops->read_write_prepare(vcpu, val, bytes))
		return X86EMUL_CONTINUE;

	vcpu->mmio_nr_fragments = 0;

	/* Crossing a page boundary? */
	if (((addr + bytes - 1) ^ addr) & PAGE_MASK) {
		int now;

		now = -addr & ~PAGE_MASK;
		rc = emulator_read_write_onepage(addr, val, now, exception,
						 vcpu, ops);

		if (rc != X86EMUL_CONTINUE)
			return rc;
		addr += now;
		if (ctxt->mode != X86EMUL_MODE_PROT64)
			addr = (u32)addr;
		val += now;
		bytes -= now;
	}

	rc = emulator_read_write_onepage(addr, val, bytes, exception,
					 vcpu, ops);
	if (rc != X86EMUL_CONTINUE)
		return rc;

	if (!vcpu->mmio_nr_fragments)
		return rc;

	gpa = vcpu->mmio_fragments[0].gpa;

	vcpu->mmio_needed = 1;
	vcpu->mmio_cur_fragment = 0;

	vcpu->run->mmio.len = min(8u, vcpu->mmio_fragments[0].len);
	vcpu->run->mmio.is_write = vcpu->mmio_is_write = ops->write;
	vcpu->run->exit_reason = KVM_EXIT_MMIO;
	vcpu->run->mmio.phys_addr = gpa;

	return ops->read_write_exit_mmio(vcpu, gpa, val, bytes);
}

static int emulator_read_emulated(struct x86_emulate_ctxt *ctxt,
				  unsigned long addr,
				  void *val,
				  unsigned int bytes,
				  struct x86_exception *exception)
{
	return emulator_read_write(ctxt, addr, val, bytes,
				   exception, &read_emultor);
}

static int emulator_write_emulated(struct x86_emulate_ctxt *ctxt,
			    unsigned long addr,
			    const void *val,
			    unsigned int bytes,
			    struct x86_exception *exception)
{
	return emulator_read_write(ctxt, addr, (void *)val, bytes,
				   exception, &write_emultor);
}

#define CMPXCHG_TYPE(t, ptr, old, new) \
	(cmpxchg((t *)(ptr), *(t *)(old), *(t *)(new)) == *(t *)(old))

#ifdef CONFIG_X86_64
#  define CMPXCHG64(ptr, old, new) CMPXCHG_TYPE(u64, ptr, old, new)
#else
#  define CMPXCHG64(ptr, old, new) \
	(cmpxchg64((u64 *)(ptr), *(u64 *)(old), *(u64 *)(new)) == *(u64 *)(old))
#endif

static int emulator_cmpxchg_emulated(struct x86_emulate_ctxt *ctxt,
				     unsigned long addr,
				     const void *old,
				     const void *new,
				     unsigned int bytes,
				     struct x86_exception *exception)
{
	struct kvm_host_map map;
	struct kvm_vcpu *vcpu = emul_to_vcpu(ctxt);
	gpa_t gpa;
	char *kaddr;
	bool exchanged;

	/* guests cmpxchg8b have to be emulated atomically */
	if (bytes > 8 || (bytes & (bytes - 1)))
		goto emul_write;

	gpa = kvm_mmu_gva_to_gpa_write(vcpu, addr, NULL);

	if (gpa == UNMAPPED_GVA ||
	    (gpa & PAGE_MASK) == APIC_DEFAULT_PHYS_BASE)
		goto emul_write;

	if (((gpa + bytes - 1) & PAGE_MASK) != (gpa & PAGE_MASK))
		goto emul_write;

	if (kvm_vcpu_map(vcpu, gpa_to_gfn(gpa), &map))
		goto emul_write;

	kaddr = map.hva + offset_in_page(gpa);

	switch (bytes) {
	case 1:
		exchanged = CMPXCHG_TYPE(u8, kaddr, old, new);
		break;
	case 2:
		exchanged = CMPXCHG_TYPE(u16, kaddr, old, new);
		break;
	case 4:
		exchanged = CMPXCHG_TYPE(u32, kaddr, old, new);
		break;
	case 8:
		exchanged = CMPXCHG64(kaddr, old, new);
		break;
	default:
		BUG();
	}

	kvm_vcpu_unmap(vcpu, &map, true);

	if (!exchanged)
		return X86EMUL_CMPXCHG_FAILED;

	kvm_page_track_write(vcpu, gpa, new, bytes);

	return X86EMUL_CONTINUE;

emul_write:
	printk_once(KERN_WARNING "kvm: emulating exchange as write\n");

	return emulator_write_emulated(ctxt, addr, new, bytes, exception);
}

static int kernel_pio(struct kvm_vcpu *vcpu, void *pd)
{
	int r = 0, i;

	for (i = 0; i < vcpu->arch.pio.count; i++) {
		if (vcpu->arch.pio.in)
			r = kvm_io_bus_read(vcpu, KVM_PIO_BUS, vcpu->arch.pio.port,
					    vcpu->arch.pio.size, pd);
		else
			r = kvm_io_bus_write(vcpu, KVM_PIO_BUS,
					     vcpu->arch.pio.port, vcpu->arch.pio.size,
					     pd);
		if (r)
			break;
		pd += vcpu->arch.pio.size;
	}
	return r;
}

static int emulator_pio_in_out(struct kvm_vcpu *vcpu, int size,
			       unsigned short port, void *val,
			       unsigned int count, bool in)
{
	vcpu->arch.pio.port = port;
	vcpu->arch.pio.in = in;
	vcpu->arch.pio.count  = count;
	vcpu->arch.pio.size = size;

	if (!kernel_pio(vcpu, vcpu->arch.pio_data)) {
		vcpu->arch.pio.count = 0;
		return 1;
	}

	vcpu->run->exit_reason = KVM_EXIT_IO;
	vcpu->run->io.direction = in ? KVM_EXIT_IO_IN : KVM_EXIT_IO_OUT;
	vcpu->run->io.size = size;
	vcpu->run->io.data_offset = KVM_PIO_PAGE_OFFSET * PAGE_SIZE;
	vcpu->run->io.count = count;
	vcpu->run->io.port = port;

	return 0;
}

static int emulator_pio_in_emulated(struct x86_emulate_ctxt *ctxt,
				    int size, unsigned short port, void *val,
				    unsigned int count)
{
	struct kvm_vcpu *vcpu = emul_to_vcpu(ctxt);
	int ret;

	if (vcpu->arch.pio.count)
		goto data_avail;

	memset(vcpu->arch.pio_data, 0, size * count);

	ret = emulator_pio_in_out(vcpu, size, port, val, count, true);
	if (ret) {
data_avail:
		memcpy(val, vcpu->arch.pio_data, size * count);
		trace_kvm_pio(KVM_PIO_IN, port, size, count, vcpu->arch.pio_data);
		vcpu->arch.pio.count = 0;
		return 1;
	}

	return 0;
}

static int emulator_pio_out_emulated(struct x86_emulate_ctxt *ctxt,
				     int size, unsigned short port,
				     const void *val, unsigned int count)
{
	struct kvm_vcpu *vcpu = emul_to_vcpu(ctxt);

	memcpy(vcpu->arch.pio_data, val, size * count);
	trace_kvm_pio(KVM_PIO_OUT, port, size, count, vcpu->arch.pio_data);
	return emulator_pio_in_out(vcpu, size, port, (void *)val, count, false);
}

static unsigned long get_segment_base(struct kvm_vcpu *vcpu, int seg)
{
	return kvm_x86_ops->get_segment_base(vcpu, seg);
}

static void emulator_invlpg(struct x86_emulate_ctxt *ctxt, ulong address)
{
	kvm_mmu_invlpg(emul_to_vcpu(ctxt), address);
}

static int kvm_emulate_wbinvd_noskip(struct kvm_vcpu *vcpu)
{
	if (!need_emulate_wbinvd(vcpu))
		return X86EMUL_CONTINUE;

	if (kvm_x86_ops->has_wbinvd_exit()) {
		int cpu = get_cpu();

		cpumask_set_cpu(cpu, vcpu->arch.wbinvd_dirty_mask);
		smp_call_function_many(vcpu->arch.wbinvd_dirty_mask,
				wbinvd_ipi, NULL, 1);
		put_cpu();
		cpumask_clear(vcpu->arch.wbinvd_dirty_mask);
	} else
		wbinvd();
	return X86EMUL_CONTINUE;
}

int kvm_emulate_wbinvd(struct kvm_vcpu *vcpu)
{
	kvm_emulate_wbinvd_noskip(vcpu);
	return kvm_skip_emulated_instruction(vcpu);
}
EXPORT_SYMBOL_GPL(kvm_emulate_wbinvd);



static void emulator_wbinvd(struct x86_emulate_ctxt *ctxt)
{
	kvm_emulate_wbinvd_noskip(emul_to_vcpu(ctxt));
}

static int emulator_get_dr(struct x86_emulate_ctxt *ctxt, int dr,
			   unsigned long *dest)
{
	return kvm_get_dr(emul_to_vcpu(ctxt), dr, dest);
}

static int emulator_set_dr(struct x86_emulate_ctxt *ctxt, int dr,
			   unsigned long value)
{

	return __kvm_set_dr(emul_to_vcpu(ctxt), dr, value);
}

static u64 mk_cr_64(u64 curr_cr, u32 new_val)
{
	return (curr_cr & ~((1ULL << 32) - 1)) | new_val;
}

static unsigned long emulator_get_cr(struct x86_emulate_ctxt *ctxt, int cr)
{
	struct kvm_vcpu *vcpu = emul_to_vcpu(ctxt);
	unsigned long value;

	switch (cr) {
	case 0:
		value = kvm_read_cr0(vcpu);
		break;
	case 2:
		value = vcpu->arch.cr2;
		break;
	case 3:
		value = kvm_read_cr3(vcpu);
		break;
	case 4:
		value = kvm_read_cr4(vcpu);
		break;
	case 8:
		value = kvm_get_cr8(vcpu);
		break;
	default:
		kvm_err("%s: unexpected cr %u\n", __func__, cr);
		return 0;
	}

	return value;
}

static int emulator_set_cr(struct x86_emulate_ctxt *ctxt, int cr, ulong val)
{
	struct kvm_vcpu *vcpu = emul_to_vcpu(ctxt);
	int res = 0;

	switch (cr) {
	case 0:
		res = kvm_set_cr0(vcpu, mk_cr_64(kvm_read_cr0(vcpu), val));
		break;
	case 2:
		vcpu->arch.cr2 = val;
		break;
	case 3:
		res = kvm_set_cr3(vcpu, val);
		break;
	case 4:
		res = kvm_set_cr4(vcpu, mk_cr_64(kvm_read_cr4(vcpu), val));
		break;
	case 8:
		res = kvm_set_cr8(vcpu, val);
		break;
	default:
		kvm_err("%s: unexpected cr %u\n", __func__, cr);
		res = -1;
	}

	return res;
}

static int emulator_get_cpl(struct x86_emulate_ctxt *ctxt)
{
	return kvm_x86_ops->get_cpl(emul_to_vcpu(ctxt));
}

static void emulator_get_gdt(struct x86_emulate_ctxt *ctxt, struct desc_ptr *dt)
{
	kvm_x86_ops->get_gdt(emul_to_vcpu(ctxt), dt);
}

static void emulator_get_idt(struct x86_emulate_ctxt *ctxt, struct desc_ptr *dt)
{
	kvm_x86_ops->get_idt(emul_to_vcpu(ctxt), dt);
}

static void emulator_set_gdt(struct x86_emulate_ctxt *ctxt, struct desc_ptr *dt)
{
	kvm_x86_ops->set_gdt(emul_to_vcpu(ctxt), dt);
}

static void emulator_set_idt(struct x86_emulate_ctxt *ctxt, struct desc_ptr *dt)
{
	kvm_x86_ops->set_idt(emul_to_vcpu(ctxt), dt);
}

static unsigned long emulator_get_cached_segment_base(
	struct x86_emulate_ctxt *ctxt, int seg)
{
	return get_segment_base(emul_to_vcpu(ctxt), seg);
}

static bool emulator_get_segment(struct x86_emulate_ctxt *ctxt, u16 *selector,
				 struct desc_struct *desc, u32 *base3,
				 int seg)
{
	struct kvm_segment var;

	kvm_get_segment(emul_to_vcpu(ctxt), &var, seg);
	*selector = var.selector;

	if (var.unusable) {
		memset(desc, 0, sizeof(*desc));
		if (base3)
			*base3 = 0;
		return false;
	}

	if (var.g)
		var.limit >>= 12;
	set_desc_limit(desc, var.limit);
	set_desc_base(desc, (unsigned long)var.base);
#ifdef CONFIG_X86_64
	if (base3)
		*base3 = var.base >> 32;
#endif
	desc->type = var.type;
	desc->s = var.s;
	desc->dpl = var.dpl;
	desc->p = var.present;
	desc->avl = var.avl;
	desc->l = var.l;
	desc->d = var.db;
	desc->g = var.g;

	return true;
}

static void emulator_set_segment(struct x86_emulate_ctxt *ctxt, u16 selector,
				 struct desc_struct *desc, u32 base3,
				 int seg)
{
	struct kvm_vcpu *vcpu = emul_to_vcpu(ctxt);
	struct kvm_segment var;

	var.selector = selector;
	var.base = get_desc_base(desc);
#ifdef CONFIG_X86_64
	var.base |= ((u64)base3) << 32;
#endif
	var.limit = get_desc_limit(desc);
	if (desc->g)
		var.limit = (var.limit << 12) | 0xfff;
	var.type = desc->type;
	var.dpl = desc->dpl;
	var.db = desc->d;
	var.s = desc->s;
	var.l = desc->l;
	var.g = desc->g;
	var.avl = desc->avl;
	var.present = desc->p;
	var.unusable = !var.present;
	var.padding = 0;

	kvm_set_segment(vcpu, &var, seg);
	return;
}

static int emulator_get_msr(struct x86_emulate_ctxt *ctxt,
			    u32 msr_index, u64 *pdata)
{
	return kvm_get_msr(emul_to_vcpu(ctxt), msr_index, pdata);
}

static int emulator_set_msr(struct x86_emulate_ctxt *ctxt,
			    u32 msr_index, u64 data)
{
	return kvm_set_msr(emul_to_vcpu(ctxt), msr_index, data);
}

static u64 emulator_get_smbase(struct x86_emulate_ctxt *ctxt)
{
	struct kvm_vcpu *vcpu = emul_to_vcpu(ctxt);

	return vcpu->arch.smbase;
}

static void emulator_set_smbase(struct x86_emulate_ctxt *ctxt, u64 smbase)
{
	struct kvm_vcpu *vcpu = emul_to_vcpu(ctxt);

	vcpu->arch.smbase = smbase;
}

static int emulator_check_pmc(struct x86_emulate_ctxt *ctxt,
			      u32 pmc)
{
	return kvm_pmu_is_valid_msr_idx(emul_to_vcpu(ctxt), pmc);
}

static int emulator_read_pmc(struct x86_emulate_ctxt *ctxt,
			     u32 pmc, u64 *pdata)
{
	return kvm_pmu_rdpmc(emul_to_vcpu(ctxt), pmc, pdata);
}

static void emulator_halt(struct x86_emulate_ctxt *ctxt)
{
	emul_to_vcpu(ctxt)->arch.halt_request = 1;
}

static int emulator_intercept(struct x86_emulate_ctxt *ctxt,
			      struct x86_instruction_info *info,
			      enum x86_intercept_stage stage)
{
	return kvm_x86_ops->check_intercept(emul_to_vcpu(ctxt), info, stage);
}

static bool emulator_get_cpuid(struct x86_emulate_ctxt *ctxt,
			u32 *eax, u32 *ebx, u32 *ecx, u32 *edx, bool check_limit)
{
	return kvm_cpuid(emul_to_vcpu(ctxt), eax, ebx, ecx, edx, check_limit);
}

static ulong emulator_read_gpr(struct x86_emulate_ctxt *ctxt, unsigned reg)
{
	return kvm_register_read(emul_to_vcpu(ctxt), reg);
}

static void emulator_write_gpr(struct x86_emulate_ctxt *ctxt, unsigned reg, ulong val)
{
	kvm_register_write(emul_to_vcpu(ctxt), reg, val);
}

static void emulator_set_nmi_mask(struct x86_emulate_ctxt *ctxt, bool masked)
{
	kvm_x86_ops->set_nmi_mask(emul_to_vcpu(ctxt), masked);
}

static unsigned emulator_get_hflags(struct x86_emulate_ctxt *ctxt)
{
	return emul_to_vcpu(ctxt)->arch.hflags;
}

static void emulator_set_hflags(struct x86_emulate_ctxt *ctxt, unsigned emul_flags)
{
	emul_to_vcpu(ctxt)->arch.hflags = emul_flags;
}

static int emulator_pre_leave_smm(struct x86_emulate_ctxt *ctxt,
				  const char *smstate)
{
	return kvm_x86_ops->pre_leave_smm(emul_to_vcpu(ctxt), smstate);
}

static void emulator_post_leave_smm(struct x86_emulate_ctxt *ctxt)
{
	kvm_smm_changed(emul_to_vcpu(ctxt));
}

static int emulator_set_xcr(struct x86_emulate_ctxt *ctxt, u32 index, u64 xcr)
{
	return __kvm_set_xcr(emul_to_vcpu(ctxt), index, xcr);
}

static const struct x86_emulate_ops emulate_ops = {
	.read_gpr            = emulator_read_gpr,
	.write_gpr           = emulator_write_gpr,
	.read_std            = emulator_read_std,
	.write_std           = emulator_write_std,
	.read_phys           = kvm_read_guest_phys_system,
	.fetch               = kvm_fetch_guest_virt,
	.read_emulated       = emulator_read_emulated,
	.write_emulated      = emulator_write_emulated,
	.cmpxchg_emulated    = emulator_cmpxchg_emulated,
	.invlpg              = emulator_invlpg,
	.pio_in_emulated     = emulator_pio_in_emulated,
	.pio_out_emulated    = emulator_pio_out_emulated,
	.get_segment         = emulator_get_segment,
	.set_segment         = emulator_set_segment,
	.get_cached_segment_base = emulator_get_cached_segment_base,
	.get_gdt             = emulator_get_gdt,
	.get_idt	     = emulator_get_idt,
	.set_gdt             = emulator_set_gdt,
	.set_idt	     = emulator_set_idt,
	.get_cr              = emulator_get_cr,
	.set_cr              = emulator_set_cr,
	.cpl                 = emulator_get_cpl,
	.get_dr              = emulator_get_dr,
	.set_dr              = emulator_set_dr,
	.get_smbase          = emulator_get_smbase,
	.set_smbase          = emulator_set_smbase,
	.set_msr             = emulator_set_msr,
	.get_msr             = emulator_get_msr,
	.check_pmc	     = emulator_check_pmc,
	.read_pmc            = emulator_read_pmc,
	.halt                = emulator_halt,
	.wbinvd              = emulator_wbinvd,
	.fix_hypercall       = emulator_fix_hypercall,
	.intercept           = emulator_intercept,
	.get_cpuid           = emulator_get_cpuid,
	.set_nmi_mask        = emulator_set_nmi_mask,
	.get_hflags          = emulator_get_hflags,
	.set_hflags          = emulator_set_hflags,
	.pre_leave_smm       = emulator_pre_leave_smm,
	.post_leave_smm      = emulator_post_leave_smm,
	.set_xcr             = emulator_set_xcr,
};

static void toggle_interruptibility(struct kvm_vcpu *vcpu, u32 mask)
{
	u32 int_shadow = kvm_x86_ops->get_interrupt_shadow(vcpu);
	/*
	 * an sti; sti; sequence only disable interrupts for the first
	 * instruction. So, if the last instruction, be it emulated or
	 * not, left the system with the INT_STI flag enabled, it
	 * means that the last instruction is an sti. We should not
	 * leave the flag on in this case. The same goes for mov ss
	 */
	if (int_shadow & mask)
		mask = 0;
	if (unlikely(int_shadow || mask)) {
		kvm_x86_ops->set_interrupt_shadow(vcpu, mask);
		if (!mask)
			kvm_make_request(KVM_REQ_EVENT, vcpu);
	}
}

static bool inject_emulated_exception(struct kvm_vcpu *vcpu)
{
	struct x86_emulate_ctxt *ctxt = &vcpu->arch.emulate_ctxt;
	if (ctxt->exception.vector == PF_VECTOR)
		return kvm_propagate_fault(vcpu, &ctxt->exception);

	if (ctxt->exception.error_code_valid)
		kvm_queue_exception_e(vcpu, ctxt->exception.vector,
				      ctxt->exception.error_code);
	else
		kvm_queue_exception(vcpu, ctxt->exception.vector);
	return false;
}

static void init_emulate_ctxt(struct kvm_vcpu *vcpu)
{
	struct x86_emulate_ctxt *ctxt = &vcpu->arch.emulate_ctxt;
	int cs_db, cs_l;

	kvm_x86_ops->get_cs_db_l_bits(vcpu, &cs_db, &cs_l);

	ctxt->eflags = kvm_get_rflags(vcpu);
	ctxt->tf = (ctxt->eflags & X86_EFLAGS_TF) != 0;

	ctxt->eip = kvm_rip_read(vcpu);
	ctxt->mode = (!is_protmode(vcpu))		? X86EMUL_MODE_REAL :
		     (ctxt->eflags & X86_EFLAGS_VM)	? X86EMUL_MODE_VM86 :
		     (cs_l && is_long_mode(vcpu))	? X86EMUL_MODE_PROT64 :
		     cs_db				? X86EMUL_MODE_PROT32 :
							  X86EMUL_MODE_PROT16;
	BUILD_BUG_ON(HF_GUEST_MASK != X86EMUL_GUEST_MASK);
	BUILD_BUG_ON(HF_SMM_MASK != X86EMUL_SMM_MASK);
	BUILD_BUG_ON(HF_SMM_INSIDE_NMI_MASK != X86EMUL_SMM_INSIDE_NMI_MASK);

	init_decode_cache(ctxt);
	vcpu->arch.emulate_regs_need_sync_from_vcpu = false;
}

void kvm_inject_realmode_interrupt(struct kvm_vcpu *vcpu, int irq, int inc_eip)
{
	struct x86_emulate_ctxt *ctxt = &vcpu->arch.emulate_ctxt;
	int ret;

	init_emulate_ctxt(vcpu);

	ctxt->op_bytes = 2;
	ctxt->ad_bytes = 2;
	ctxt->_eip = ctxt->eip + inc_eip;
	ret = emulate_int_real(ctxt, irq);

	if (ret != X86EMUL_CONTINUE) {
		kvm_make_request(KVM_REQ_TRIPLE_FAULT, vcpu);
	} else {
		ctxt->eip = ctxt->_eip;
		kvm_rip_write(vcpu, ctxt->eip);
		kvm_set_rflags(vcpu, ctxt->eflags);
	}
}
EXPORT_SYMBOL_GPL(kvm_inject_realmode_interrupt);

static int handle_emulation_failure(struct kvm_vcpu *vcpu, int emulation_type)
{
	++vcpu->stat.insn_emulation_fail;
	trace_kvm_emulate_insn_failed(vcpu);

	if (emulation_type & EMULTYPE_VMWARE_GP) {
		kvm_queue_exception_e(vcpu, GP_VECTOR, 0);
		return 1;
	}

	if (emulation_type & EMULTYPE_SKIP) {
		vcpu->run->exit_reason = KVM_EXIT_INTERNAL_ERROR;
		vcpu->run->internal.suberror = KVM_INTERNAL_ERROR_EMULATION;
		vcpu->run->internal.ndata = 0;
		return 0;
	}

	kvm_queue_exception(vcpu, UD_VECTOR);

	if (!is_guest_mode(vcpu) && kvm_x86_ops->get_cpl(vcpu) == 0) {
		vcpu->run->exit_reason = KVM_EXIT_INTERNAL_ERROR;
		vcpu->run->internal.suberror = KVM_INTERNAL_ERROR_EMULATION;
		vcpu->run->internal.ndata = 0;
		return 0;
	}

	return 1;
}

static bool reexecute_instruction(struct kvm_vcpu *vcpu, gva_t cr2,
				  bool write_fault_to_shadow_pgtable,
				  int emulation_type)
{
	gpa_t gpa = cr2;
	kvm_pfn_t pfn;

	if (!(emulation_type & EMULTYPE_ALLOW_RETRY))
		return false;

	if (WARN_ON_ONCE(is_guest_mode(vcpu)))
		return false;

	if (!vcpu->arch.mmu->direct_map) {
		/*
		 * Write permission should be allowed since only
		 * write access need to be emulated.
		 */
		gpa = kvm_mmu_gva_to_gpa_write(vcpu, cr2, NULL);

		/*
		 * If the mapping is invalid in guest, let cpu retry
		 * it to generate fault.
		 */
		if (gpa == UNMAPPED_GVA)
			return true;
	}

	/*
	 * Do not retry the unhandleable instruction if it faults on the
	 * readonly host memory, otherwise it will goto a infinite loop:
	 * retry instruction -> write #PF -> emulation fail -> retry
	 * instruction -> ...
	 */
	pfn = gfn_to_pfn(vcpu->kvm, gpa_to_gfn(gpa));

	/*
	 * If the instruction failed on the error pfn, it can not be fixed,
	 * report the error to userspace.
	 */
	if (is_error_noslot_pfn(pfn))
		return false;

	kvm_release_pfn_clean(pfn);

	/* The instructions are well-emulated on direct mmu. */
	if (vcpu->arch.mmu->direct_map) {
		unsigned int indirect_shadow_pages;

		spin_lock(&vcpu->kvm->mmu_lock);
		indirect_shadow_pages = vcpu->kvm->arch.indirect_shadow_pages;
		spin_unlock(&vcpu->kvm->mmu_lock);

		if (indirect_shadow_pages)
			kvm_mmu_unprotect_page(vcpu->kvm, gpa_to_gfn(gpa));

		return true;
	}

	/*
	 * if emulation was due to access to shadowed page table
	 * and it failed try to unshadow page and re-enter the
	 * guest to let CPU execute the instruction.
	 */
	kvm_mmu_unprotect_page(vcpu->kvm, gpa_to_gfn(gpa));

	/*
	 * If the access faults on its page table, it can not
	 * be fixed by unprotecting shadow page and it should
	 * be reported to userspace.
	 */
	return !write_fault_to_shadow_pgtable;
}

static bool retry_instruction(struct x86_emulate_ctxt *ctxt,
			      unsigned long cr2,  int emulation_type)
{
	struct kvm_vcpu *vcpu = emul_to_vcpu(ctxt);
	unsigned long last_retry_eip, last_retry_addr, gpa = cr2;

	last_retry_eip = vcpu->arch.last_retry_eip;
	last_retry_addr = vcpu->arch.last_retry_addr;

	/*
	 * If the emulation is caused by #PF and it is non-page_table
	 * writing instruction, it means the VM-EXIT is caused by shadow
	 * page protected, we can zap the shadow page and retry this
	 * instruction directly.
	 *
	 * Note: if the guest uses a non-page-table modifying instruction
	 * on the PDE that points to the instruction, then we will unmap
	 * the instruction and go to an infinite loop. So, we cache the
	 * last retried eip and the last fault address, if we meet the eip
	 * and the address again, we can break out of the potential infinite
	 * loop.
	 */
	vcpu->arch.last_retry_eip = vcpu->arch.last_retry_addr = 0;

	if (!(emulation_type & EMULTYPE_ALLOW_RETRY))
		return false;

	if (WARN_ON_ONCE(is_guest_mode(vcpu)))
		return false;

	if (x86_page_table_writing_insn(ctxt))
		return false;

	if (ctxt->eip == last_retry_eip && last_retry_addr == cr2)
		return false;

	vcpu->arch.last_retry_eip = ctxt->eip;
	vcpu->arch.last_retry_addr = cr2;

	if (!vcpu->arch.mmu->direct_map)
		gpa = kvm_mmu_gva_to_gpa_write(vcpu, cr2, NULL);

	kvm_mmu_unprotect_page(vcpu->kvm, gpa_to_gfn(gpa));

	return true;
}

static int complete_emulated_mmio(struct kvm_vcpu *vcpu);
static int complete_emulated_pio(struct kvm_vcpu *vcpu);

static void kvm_smm_changed(struct kvm_vcpu *vcpu)
{
	if (!(vcpu->arch.hflags & HF_SMM_MASK)) {
		/* This is a good place to trace that we are exiting SMM.  */
		trace_kvm_enter_smm(vcpu->vcpu_id, vcpu->arch.smbase, false);

		/* Process a latched INIT or SMI, if any.  */
		kvm_make_request(KVM_REQ_EVENT, vcpu);
	}

	kvm_mmu_reset_context(vcpu);
}

static int kvm_vcpu_check_hw_bp(unsigned long addr, u32 type, u32 dr7,
				unsigned long *db)
{
	u32 dr6 = 0;
	int i;
	u32 enable, rwlen;

	enable = dr7;
	rwlen = dr7 >> 16;
	for (i = 0; i < 4; i++, enable >>= 2, rwlen >>= 4)
		if ((enable & 3) && (rwlen & 15) == type && db[i] == addr)
			dr6 |= (1 << i);
	return dr6;
}

static int kvm_vcpu_do_singlestep(struct kvm_vcpu *vcpu)
{
	struct kvm_run *kvm_run = vcpu->run;

	if (vcpu->guest_debug & KVM_GUESTDBG_SINGLESTEP) {
		kvm_run->debug.arch.dr6 = DR6_BS | DR6_FIXED_1 | DR6_RTM;
		kvm_run->debug.arch.pc = vcpu->arch.singlestep_rip;
		kvm_run->debug.arch.exception = DB_VECTOR;
		kvm_run->exit_reason = KVM_EXIT_DEBUG;
		return 0;
	}
	kvm_queue_exception_p(vcpu, DB_VECTOR, DR6_BS);
	return 1;
}

int kvm_skip_emulated_instruction(struct kvm_vcpu *vcpu)
{
	unsigned long rflags = kvm_x86_ops->get_rflags(vcpu);
	int r;

	r = kvm_x86_ops->skip_emulated_instruction(vcpu);
	if (unlikely(!r))
		return 0;

	/*
	 * rflags is the old, "raw" value of the flags.  The new value has
	 * not been saved yet.
	 *
	 * This is correct even for TF set by the guest, because "the
	 * processor will not generate this exception after the instruction
	 * that sets the TF flag".
	 */
	if (unlikely(rflags & X86_EFLAGS_TF))
		r = kvm_vcpu_do_singlestep(vcpu);
	return r;
}
EXPORT_SYMBOL_GPL(kvm_skip_emulated_instruction);

static bool kvm_vcpu_check_breakpoint(struct kvm_vcpu *vcpu, int *r)
{
	if (unlikely(vcpu->guest_debug & KVM_GUESTDBG_USE_HW_BP) &&
	    (vcpu->arch.guest_debug_dr7 & DR7_BP_EN_MASK)) {
		struct kvm_run *kvm_run = vcpu->run;
		unsigned long eip = kvm_get_linear_rip(vcpu);
		u32 dr6 = kvm_vcpu_check_hw_bp(eip, 0,
					   vcpu->arch.guest_debug_dr7,
					   vcpu->arch.eff_db);

		if (dr6 != 0) {
			kvm_run->debug.arch.dr6 = dr6 | DR6_FIXED_1 | DR6_RTM;
			kvm_run->debug.arch.pc = eip;
			kvm_run->debug.arch.exception = DB_VECTOR;
			kvm_run->exit_reason = KVM_EXIT_DEBUG;
			*r = 0;
			return true;
		}
	}

	if (unlikely(vcpu->arch.dr7 & DR7_BP_EN_MASK) &&
	    !(kvm_get_rflags(vcpu) & X86_EFLAGS_RF)) {
		unsigned long eip = kvm_get_linear_rip(vcpu);
		u32 dr6 = kvm_vcpu_check_hw_bp(eip, 0,
					   vcpu->arch.dr7,
					   vcpu->arch.db);

		if (dr6 != 0) {
			vcpu->arch.dr6 &= ~DR_TRAP_BITS;
			vcpu->arch.dr6 |= dr6 | DR6_RTM;
			kvm_queue_exception(vcpu, DB_VECTOR);
			*r = 1;
			return true;
		}
	}

	return false;
}

static bool is_vmware_backdoor_opcode(struct x86_emulate_ctxt *ctxt)
{
	switch (ctxt->opcode_len) {
	case 1:
		switch (ctxt->b) {
		case 0xe4:	/* IN */
		case 0xe5:
		case 0xec:
		case 0xed:
		case 0xe6:	/* OUT */
		case 0xe7:
		case 0xee:
		case 0xef:
		case 0x6c:	/* INS */
		case 0x6d:
		case 0x6e:	/* OUTS */
		case 0x6f:
			return true;
		}
		break;
	case 2:
		switch (ctxt->b) {
		case 0x33:	/* RDPMC */
			return true;
		}
		break;
	}

	return false;
}

int x86_emulate_instruction(struct kvm_vcpu *vcpu,
			    unsigned long cr2,
			    int emulation_type,
			    void *insn,
			    int insn_len)
{
	int r;
	struct x86_emulate_ctxt *ctxt = &vcpu->arch.emulate_ctxt;
	bool writeback = true;
	bool write_fault_to_spt = vcpu->arch.write_fault_to_shadow_pgtable;

	vcpu->arch.l1tf_flush_l1d = true;

	/*
	 * Clear write_fault_to_shadow_pgtable here to ensure it is
	 * never reused.
	 */
	vcpu->arch.write_fault_to_shadow_pgtable = false;
	kvm_clear_exception_queue(vcpu);

	if (!(emulation_type & EMULTYPE_NO_DECODE)) {
		init_emulate_ctxt(vcpu);

		/*
		 * We will reenter on the same instruction since
		 * we do not set complete_userspace_io.  This does not
		 * handle watchpoints yet, those would be handled in
		 * the emulate_ops.
		 */
		if (!(emulation_type & EMULTYPE_SKIP) &&
		    kvm_vcpu_check_breakpoint(vcpu, &r))
			return r;

		ctxt->interruptibility = 0;
		ctxt->have_exception = false;
		ctxt->exception.vector = -1;
		ctxt->perm_ok = false;

		ctxt->ud = emulation_type & EMULTYPE_TRAP_UD;

		r = x86_decode_insn(ctxt, insn, insn_len);

		trace_kvm_emulate_insn_start(vcpu);
		++vcpu->stat.insn_emulation;
		if (r != EMULATION_OK)  {
			if ((emulation_type & EMULTYPE_TRAP_UD) ||
			    (emulation_type & EMULTYPE_TRAP_UD_FORCED)) {
				kvm_queue_exception(vcpu, UD_VECTOR);
				return 1;
			}
			if (reexecute_instruction(vcpu, cr2, write_fault_to_spt,
						emulation_type))
				return 1;
			if (ctxt->have_exception) {
				/*
				 * #UD should result in just EMULATION_FAILED, and trap-like
				 * exception should not be encountered during decode.
				 */
				WARN_ON_ONCE(ctxt->exception.vector == UD_VECTOR ||
					     exception_type(ctxt->exception.vector) == EXCPT_TRAP);
				inject_emulated_exception(vcpu);
				return 1;
			}
			return handle_emulation_failure(vcpu, emulation_type);
		}
	}

	if ((emulation_type & EMULTYPE_VMWARE_GP) &&
	    !is_vmware_backdoor_opcode(ctxt)) {
		kvm_queue_exception_e(vcpu, GP_VECTOR, 0);
		return 1;
	}

	/*
	 * Note, EMULTYPE_SKIP is intended for use *only* by vendor callbacks
	 * for kvm_skip_emulated_instruction().  The caller is responsible for
	 * updating interruptibility state and injecting single-step #DBs.
	 */
	if (emulation_type & EMULTYPE_SKIP) {
		kvm_rip_write(vcpu, ctxt->_eip);
		if (ctxt->eflags & X86_EFLAGS_RF)
			kvm_set_rflags(vcpu, ctxt->eflags & ~X86_EFLAGS_RF);
		return 1;
	}

	if (retry_instruction(ctxt, cr2, emulation_type))
		return 1;

	/* this is needed for vmware backdoor interface to work since it
	   changes registers values  during IO operation */
	if (vcpu->arch.emulate_regs_need_sync_from_vcpu) {
		vcpu->arch.emulate_regs_need_sync_from_vcpu = false;
		emulator_invalidate_register_cache(ctxt);
	}

restart:
	/* Save the faulting GPA (cr2) in the address field */
	ctxt->exception.address = cr2;

	r = x86_emulate_insn(ctxt);

	if (r == EMULATION_INTERCEPTED)
		return 1;

	if (r == EMULATION_FAILED) {
		if (reexecute_instruction(vcpu, cr2, write_fault_to_spt,
					emulation_type))
			return 1;

		return handle_emulation_failure(vcpu, emulation_type);
	}

	if (ctxt->have_exception) {
		r = 1;
		if (inject_emulated_exception(vcpu))
			return r;
	} else if (vcpu->arch.pio.count) {
		if (!vcpu->arch.pio.in) {
			/* FIXME: return into emulator if single-stepping.  */
			vcpu->arch.pio.count = 0;
		} else {
			writeback = false;
			vcpu->arch.complete_userspace_io = complete_emulated_pio;
		}
		r = 0;
	} else if (vcpu->mmio_needed) {
		++vcpu->stat.mmio_exits;

		if (!vcpu->mmio_is_write)
			writeback = false;
		r = 0;
		vcpu->arch.complete_userspace_io = complete_emulated_mmio;
	} else if (r == EMULATION_RESTART)
		goto restart;
	else
		r = 1;

	if (writeback) {
		unsigned long rflags = kvm_x86_ops->get_rflags(vcpu);
		toggle_interruptibility(vcpu, ctxt->interruptibility);
		vcpu->arch.emulate_regs_need_sync_to_vcpu = false;
		if (!ctxt->have_exception ||
		    exception_type(ctxt->exception.vector) == EXCPT_TRAP) {
			kvm_rip_write(vcpu, ctxt->eip);
			if (r && ctxt->tf)
				r = kvm_vcpu_do_singlestep(vcpu);
			__kvm_set_rflags(vcpu, ctxt->eflags);
		}

		/*
		 * For STI, interrupts are shadowed; so KVM_REQ_EVENT will
		 * do nothing, and it will be requested again as soon as
		 * the shadow expires.  But we still need to check here,
		 * because POPF has no interrupt shadow.
		 */
		if (unlikely((ctxt->eflags & ~rflags) & X86_EFLAGS_IF))
			kvm_make_request(KVM_REQ_EVENT, vcpu);
	} else
		vcpu->arch.emulate_regs_need_sync_to_vcpu = true;

	return r;
}

int kvm_emulate_instruction(struct kvm_vcpu *vcpu, int emulation_type)
{
	return x86_emulate_instruction(vcpu, 0, emulation_type, NULL, 0);
}
EXPORT_SYMBOL_GPL(kvm_emulate_instruction);

int kvm_emulate_instruction_from_buffer(struct kvm_vcpu *vcpu,
					void *insn, int insn_len)
{
	return x86_emulate_instruction(vcpu, 0, 0, insn, insn_len);
}
EXPORT_SYMBOL_GPL(kvm_emulate_instruction_from_buffer);

static int complete_fast_pio_out_port_0x7e(struct kvm_vcpu *vcpu)
{
	vcpu->arch.pio.count = 0;
	return 1;
}

static int complete_fast_pio_out(struct kvm_vcpu *vcpu)
{
	vcpu->arch.pio.count = 0;

	if (unlikely(!kvm_is_linear_rip(vcpu, vcpu->arch.pio.linear_rip)))
		return 1;

	return kvm_skip_emulated_instruction(vcpu);
}

static int kvm_fast_pio_out(struct kvm_vcpu *vcpu, int size,
			    unsigned short port)
{
	unsigned long val = kvm_rax_read(vcpu);
	int ret = emulator_pio_out_emulated(&vcpu->arch.emulate_ctxt,
					    size, port, &val, 1);
	if (ret)
		return ret;

	/*
	 * Workaround userspace that relies on old KVM behavior of %rip being
	 * incremented prior to exiting to userspace to handle "OUT 0x7e".
	 */
	if (port == 0x7e &&
	    kvm_check_has_quirk(vcpu->kvm, KVM_X86_QUIRK_OUT_7E_INC_RIP)) {
		vcpu->arch.complete_userspace_io =
			complete_fast_pio_out_port_0x7e;
		kvm_skip_emulated_instruction(vcpu);
	} else {
		vcpu->arch.pio.linear_rip = kvm_get_linear_rip(vcpu);
		vcpu->arch.complete_userspace_io = complete_fast_pio_out;
	}
	return 0;
}

static int complete_fast_pio_in(struct kvm_vcpu *vcpu)
{
	unsigned long val;

	/* We should only ever be called with arch.pio.count equal to 1 */
	BUG_ON(vcpu->arch.pio.count != 1);

	if (unlikely(!kvm_is_linear_rip(vcpu, vcpu->arch.pio.linear_rip))) {
		vcpu->arch.pio.count = 0;
		return 1;
	}

	/* For size less than 4 we merge, else we zero extend */
	val = (vcpu->arch.pio.size < 4) ? kvm_rax_read(vcpu) : 0;

	/*
	 * Since vcpu->arch.pio.count == 1 let emulator_pio_in_emulated perform
	 * the copy and tracing
	 */
	emulator_pio_in_emulated(&vcpu->arch.emulate_ctxt, vcpu->arch.pio.size,
				 vcpu->arch.pio.port, &val, 1);
	kvm_rax_write(vcpu, val);

	return kvm_skip_emulated_instruction(vcpu);
}

static int kvm_fast_pio_in(struct kvm_vcpu *vcpu, int size,
			   unsigned short port)
{
	unsigned long val;
	int ret;

	/* For size less than 4 we merge, else we zero extend */
	val = (size < 4) ? kvm_rax_read(vcpu) : 0;

	ret = emulator_pio_in_emulated(&vcpu->arch.emulate_ctxt, size, port,
				       &val, 1);
	if (ret) {
		kvm_rax_write(vcpu, val);
		return ret;
	}

	vcpu->arch.pio.linear_rip = kvm_get_linear_rip(vcpu);
	vcpu->arch.complete_userspace_io = complete_fast_pio_in;

	return 0;
}

int kvm_fast_pio(struct kvm_vcpu *vcpu, int size, unsigned short port, int in)
{
	int ret;

	if (in)
		ret = kvm_fast_pio_in(vcpu, size, port);
	else
		ret = kvm_fast_pio_out(vcpu, size, port);
	return ret && kvm_skip_emulated_instruction(vcpu);
}
EXPORT_SYMBOL_GPL(kvm_fast_pio);

static int kvmclock_cpu_down_prep(unsigned int cpu)
{
	__this_cpu_write(cpu_tsc_khz, 0);
	return 0;
}

static void tsc_khz_changed(void *data)
{
	struct cpufreq_freqs *freq = data;
	unsigned long khz = 0;

	if (data)
		khz = freq->new;
	else if (!boot_cpu_has(X86_FEATURE_CONSTANT_TSC))
		khz = cpufreq_quick_get(raw_smp_processor_id());
	if (!khz)
		khz = tsc_khz;
	__this_cpu_write(cpu_tsc_khz, khz);
}

#ifdef CONFIG_X86_64
static void kvm_hyperv_tsc_notifier(void)
{
	struct kvm *kvm;
	struct kvm_vcpu *vcpu;
	int cpu;

	mutex_lock(&kvm_lock);
	list_for_each_entry(kvm, &vm_list, vm_list)
		kvm_make_mclock_inprogress_request(kvm);

	hyperv_stop_tsc_emulation();

	/* TSC frequency always matches when on Hyper-V */
	for_each_present_cpu(cpu)
		per_cpu(cpu_tsc_khz, cpu) = tsc_khz;
	kvm_max_guest_tsc_khz = tsc_khz;

	list_for_each_entry(kvm, &vm_list, vm_list) {
		struct kvm_arch *ka = &kvm->arch;

		spin_lock(&ka->pvclock_gtod_sync_lock);

		pvclock_update_vm_gtod_copy(kvm);

		kvm_for_each_vcpu(cpu, vcpu, kvm)
			kvm_make_request(KVM_REQ_CLOCK_UPDATE, vcpu);

		kvm_for_each_vcpu(cpu, vcpu, kvm)
			kvm_clear_request(KVM_REQ_MCLOCK_INPROGRESS, vcpu);

		spin_unlock(&ka->pvclock_gtod_sync_lock);
	}
	mutex_unlock(&kvm_lock);
}
#endif

static void __kvmclock_cpufreq_notifier(struct cpufreq_freqs *freq, int cpu)
{
	struct kvm *kvm;
	struct kvm_vcpu *vcpu;
	int i, send_ipi = 0;

	/*
	 * We allow guests to temporarily run on slowing clocks,
	 * provided we notify them after, or to run on accelerating
	 * clocks, provided we notify them before.  Thus time never
	 * goes backwards.
	 *
	 * However, we have a problem.  We can't atomically update
	 * the frequency of a given CPU from this function; it is
	 * merely a notifier, which can be called from any CPU.
	 * Changing the TSC frequency at arbitrary points in time
	 * requires a recomputation of local variables related to
	 * the TSC for each VCPU.  We must flag these local variables
	 * to be updated and be sure the update takes place with the
	 * new frequency before any guests proceed.
	 *
	 * Unfortunately, the combination of hotplug CPU and frequency
	 * change creates an intractable locking scenario; the order
	 * of when these callouts happen is undefined with respect to
	 * CPU hotplug, and they can race with each other.  As such,
	 * merely setting per_cpu(cpu_tsc_khz) = X during a hotadd is
	 * undefined; you can actually have a CPU frequency change take
	 * place in between the computation of X and the setting of the
	 * variable.  To protect against this problem, all updates of
	 * the per_cpu tsc_khz variable are done in an interrupt
	 * protected IPI, and all callers wishing to update the value
	 * must wait for a synchronous IPI to complete (which is trivial
	 * if the caller is on the CPU already).  This establishes the
	 * necessary total order on variable updates.
	 *
	 * Note that because a guest time update may take place
	 * anytime after the setting of the VCPU's request bit, the
	 * correct TSC value must be set before the request.  However,
	 * to ensure the update actually makes it to any guest which
	 * starts running in hardware virtualization between the set
	 * and the acquisition of the spinlock, we must also ping the
	 * CPU after setting the request bit.
	 *
	 */

	smp_call_function_single(cpu, tsc_khz_changed, freq, 1);

	mutex_lock(&kvm_lock);
	list_for_each_entry(kvm, &vm_list, vm_list) {
		kvm_for_each_vcpu(i, vcpu, kvm) {
			if (vcpu->cpu != cpu)
				continue;
			kvm_make_request(KVM_REQ_CLOCK_UPDATE, vcpu);
			if (vcpu->cpu != raw_smp_processor_id())
				send_ipi = 1;
		}
	}
	mutex_unlock(&kvm_lock);

	if (freq->old < freq->new && send_ipi) {
		/*
		 * We upscale the frequency.  Must make the guest
		 * doesn't see old kvmclock values while running with
		 * the new frequency, otherwise we risk the guest sees
		 * time go backwards.
		 *
		 * In case we update the frequency for another cpu
		 * (which might be in guest context) send an interrupt
		 * to kick the cpu out of guest context.  Next time
		 * guest context is entered kvmclock will be updated,
		 * so the guest will not see stale values.
		 */
		smp_call_function_single(cpu, tsc_khz_changed, freq, 1);
	}
}

static int kvmclock_cpufreq_notifier(struct notifier_block *nb, unsigned long val,
				     void *data)
{
	struct cpufreq_freqs *freq = data;
	int cpu;

	if (val == CPUFREQ_PRECHANGE && freq->old > freq->new)
		return 0;
	if (val == CPUFREQ_POSTCHANGE && freq->old < freq->new)
		return 0;

	for_each_cpu(cpu, freq->policy->cpus)
		__kvmclock_cpufreq_notifier(freq, cpu);

	return 0;
}

static struct notifier_block kvmclock_cpufreq_notifier_block = {
	.notifier_call  = kvmclock_cpufreq_notifier
};

static int kvmclock_cpu_online(unsigned int cpu)
{
	tsc_khz_changed(NULL);
	return 0;
}

static void kvm_timer_init(void)
{
	max_tsc_khz = tsc_khz;

	if (!boot_cpu_has(X86_FEATURE_CONSTANT_TSC)) {
#ifdef CONFIG_CPU_FREQ
		struct cpufreq_policy policy;
		int cpu;

		memset(&policy, 0, sizeof(policy));
		cpu = get_cpu();
		cpufreq_get_policy(&policy, cpu);
		if (policy.cpuinfo.max_freq)
			max_tsc_khz = policy.cpuinfo.max_freq;
		put_cpu();
#endif
		cpufreq_register_notifier(&kvmclock_cpufreq_notifier_block,
					  CPUFREQ_TRANSITION_NOTIFIER);
	}

	cpuhp_setup_state(CPUHP_AP_X86_KVM_CLK_ONLINE, "x86/kvm/clk:online",
			  kvmclock_cpu_online, kvmclock_cpu_down_prep);
}

DEFINE_PER_CPU(struct kvm_vcpu *, current_vcpu);
EXPORT_PER_CPU_SYMBOL_GPL(current_vcpu);

int kvm_is_in_guest(void)
{
	return __this_cpu_read(current_vcpu) != NULL;
}

static int kvm_is_user_mode(void)
{
	int user_mode = 3;

	if (__this_cpu_read(current_vcpu))
		user_mode = kvm_x86_ops->get_cpl(__this_cpu_read(current_vcpu));

	return user_mode != 0;
}

static unsigned long kvm_get_guest_ip(void)
{
	unsigned long ip = 0;

	if (__this_cpu_read(current_vcpu))
		ip = kvm_rip_read(__this_cpu_read(current_vcpu));

	return ip;
}

static void kvm_handle_intel_pt_intr(void)
{
	struct kvm_vcpu *vcpu = __this_cpu_read(current_vcpu);

	kvm_make_request(KVM_REQ_PMI, vcpu);
	__set_bit(MSR_CORE_PERF_GLOBAL_OVF_CTRL_TRACE_TOPA_PMI_BIT,
			(unsigned long *)&vcpu->arch.pmu.global_status);
}

static struct perf_guest_info_callbacks kvm_guest_cbs = {
	.is_in_guest		= kvm_is_in_guest,
	.is_user_mode		= kvm_is_user_mode,
	.get_guest_ip		= kvm_get_guest_ip,
	.handle_intel_pt_intr	= kvm_handle_intel_pt_intr,
};

#ifdef CONFIG_X86_64
static void pvclock_gtod_update_fn(struct work_struct *work)
{
	struct kvm *kvm;

	struct kvm_vcpu *vcpu;
	int i;

	mutex_lock(&kvm_lock);
	list_for_each_entry(kvm, &vm_list, vm_list)
		kvm_for_each_vcpu(i, vcpu, kvm)
			kvm_make_request(KVM_REQ_MASTERCLOCK_UPDATE, vcpu);
	atomic_set(&kvm_guest_has_master_clock, 0);
	mutex_unlock(&kvm_lock);
}

static DECLARE_WORK(pvclock_gtod_work, pvclock_gtod_update_fn);

/*
 * Notification about pvclock gtod data update.
 */
static int pvclock_gtod_notify(struct notifier_block *nb, unsigned long unused,
			       void *priv)
{
	struct pvclock_gtod_data *gtod = &pvclock_gtod_data;
	struct timekeeper *tk = priv;

	update_pvclock_gtod(tk);

	/* disable master clock if host does not trust, or does not
	 * use, TSC based clocksource.
	 */
	if (!gtod_is_based_on_tsc(gtod->clock.vclock_mode) &&
	    atomic_read(&kvm_guest_has_master_clock) != 0)
		queue_work(system_long_wq, &pvclock_gtod_work);

	return 0;
}

static struct notifier_block pvclock_gtod_notifier = {
	.notifier_call = pvclock_gtod_notify,
};
#endif

int kvm_arch_init(void *opaque)
{
	int r;
	struct kvm_x86_ops *ops = opaque;

	if (kvm_x86_ops) {
		printk(KERN_ERR "kvm: already loaded the other module\n");
		r = -EEXIST;
		goto out;
	}

	if (!ops->cpu_has_kvm_support()) {
		printk(KERN_ERR "kvm: no hardware support\n");
		r = -EOPNOTSUPP;
		goto out;
	}
	if (ops->disabled_by_bios()) {
		printk(KERN_ERR "kvm: disabled by bios\n");
		r = -EOPNOTSUPP;
		goto out;
	}

	/*
	 * KVM explicitly assumes that the guest has an FPU and
	 * FXSAVE/FXRSTOR. For example, the KVM_GET_FPU explicitly casts the
	 * vCPU's FPU state as a fxregs_state struct.
	 */
	if (!boot_cpu_has(X86_FEATURE_FPU) || !boot_cpu_has(X86_FEATURE_FXSR)) {
		printk(KERN_ERR "kvm: inadequate fpu\n");
		r = -EOPNOTSUPP;
		goto out;
	}

	r = -ENOMEM;
	x86_fpu_cache = kmem_cache_create("x86_fpu", sizeof(struct fpu),
					  __alignof__(struct fpu), SLAB_ACCOUNT,
					  NULL);
	if (!x86_fpu_cache) {
		printk(KERN_ERR "kvm: failed to allocate cache for x86 fpu\n");
		goto out;
	}

	shared_msrs = alloc_percpu(struct kvm_shared_msrs);
	if (!shared_msrs) {
		printk(KERN_ERR "kvm: failed to allocate percpu kvm_shared_msrs\n");
		goto out_free_x86_fpu_cache;
	}

	r = kvm_mmu_module_init();
	if (r)
		goto out_free_percpu;

	kvm_x86_ops = ops;

	kvm_mmu_set_mask_ptes(PT_USER_MASK, PT_ACCESSED_MASK,
			PT_DIRTY_MASK, PT64_NX_MASK, 0,
			PT_PRESENT_MASK, 0, sme_me_mask);
	kvm_timer_init();

	perf_register_guest_info_callbacks(&kvm_guest_cbs);

	if (boot_cpu_has(X86_FEATURE_XSAVE))
		host_xcr0 = xgetbv(XCR_XFEATURE_ENABLED_MASK);

	kvm_lapic_init();
	if (pi_inject_timer == -1)
		pi_inject_timer = housekeeping_enabled(HK_FLAG_TIMER);
#ifdef CONFIG_X86_64
	pvclock_gtod_register_notifier(&pvclock_gtod_notifier);

	if (hypervisor_is_type(X86_HYPER_MS_HYPERV))
		set_hv_tscchange_cb(kvm_hyperv_tsc_notifier);
#endif

	return 0;

out_free_percpu:
	free_percpu(shared_msrs);
out_free_x86_fpu_cache:
	kmem_cache_destroy(x86_fpu_cache);
out:
	return r;
}

void kvm_arch_exit(void)
{
#ifdef CONFIG_X86_64
	if (hypervisor_is_type(X86_HYPER_MS_HYPERV))
		clear_hv_tscchange_cb();
#endif
	kvm_lapic_exit();
	perf_unregister_guest_info_callbacks(&kvm_guest_cbs);

	if (!boot_cpu_has(X86_FEATURE_CONSTANT_TSC))
		cpufreq_unregister_notifier(&kvmclock_cpufreq_notifier_block,
					    CPUFREQ_TRANSITION_NOTIFIER);
	cpuhp_remove_state_nocalls(CPUHP_AP_X86_KVM_CLK_ONLINE);
#ifdef CONFIG_X86_64
	pvclock_gtod_unregister_notifier(&pvclock_gtod_notifier);
#endif
	kvm_x86_ops = NULL;
	kvm_mmu_module_exit();
	free_percpu(shared_msrs);
	kmem_cache_destroy(x86_fpu_cache);
}

int kvm_vcpu_halt(struct kvm_vcpu *vcpu)
{
	++vcpu->stat.halt_exits;
	if (lapic_in_kernel(vcpu)) {
		vcpu->arch.mp_state = KVM_MP_STATE_HALTED;
		return 1;
	} else {
		vcpu->run->exit_reason = KVM_EXIT_HLT;
		return 0;
	}
}
EXPORT_SYMBOL_GPL(kvm_vcpu_halt);

int kvm_emulate_halt(struct kvm_vcpu *vcpu)
{
	int ret = kvm_skip_emulated_instruction(vcpu);
	/*
	 * TODO: we might be squashing a GUESTDBG_SINGLESTEP-triggered
	 * KVM_EXIT_DEBUG here.
	 */
	return kvm_vcpu_halt(vcpu) && ret;
}
EXPORT_SYMBOL_GPL(kvm_emulate_halt);

#ifdef CONFIG_X86_64
static int kvm_pv_clock_pairing(struct kvm_vcpu *vcpu, gpa_t paddr,
			        unsigned long clock_type)
{
	struct kvm_clock_pairing clock_pairing;
	struct timespec64 ts;
	u64 cycle;
	int ret;

	if (clock_type != KVM_CLOCK_PAIRING_WALLCLOCK)
		return -KVM_EOPNOTSUPP;

	if (kvm_get_walltime_and_clockread(&ts, &cycle) == false)
		return -KVM_EOPNOTSUPP;

	clock_pairing.sec = ts.tv_sec;
	clock_pairing.nsec = ts.tv_nsec;
	clock_pairing.tsc = kvm_read_l1_tsc(vcpu, cycle);
	clock_pairing.flags = 0;
	memset(&clock_pairing.pad, 0, sizeof(clock_pairing.pad));

	ret = 0;
	if (kvm_write_guest(vcpu->kvm, paddr, &clock_pairing,
			    sizeof(struct kvm_clock_pairing)))
		ret = -KVM_EFAULT;

	return ret;
}
#endif

/*
 * kvm_pv_kick_cpu_op:  Kick a vcpu.
 *
 * @apicid - apicid of vcpu to be kicked.
 */
static void kvm_pv_kick_cpu_op(struct kvm *kvm, unsigned long flags, int apicid)
{
	struct kvm_lapic_irq lapic_irq;

	lapic_irq.shorthand = 0;
	lapic_irq.dest_mode = 0;
	lapic_irq.level = 0;
	lapic_irq.dest_id = apicid;
	lapic_irq.msi_redir_hint = false;

	lapic_irq.delivery_mode = APIC_DM_REMRD;
	kvm_irq_delivery_to_apic(kvm, NULL, &lapic_irq, NULL);
}

void kvm_vcpu_deactivate_apicv(struct kvm_vcpu *vcpu)
{
	if (!lapic_in_kernel(vcpu)) {
		WARN_ON_ONCE(vcpu->arch.apicv_active);
		return;
	}
	if (!vcpu->arch.apicv_active)
		return;

	vcpu->arch.apicv_active = false;
	kvm_x86_ops->refresh_apicv_exec_ctrl(vcpu);
}

static void kvm_sched_yield(struct kvm *kvm, unsigned long dest_id)
{
	struct kvm_vcpu *target = NULL;
	struct kvm_apic_map *map;

	rcu_read_lock();
	map = rcu_dereference(kvm->arch.apic_map);

	if (likely(map) && dest_id <= map->max_apic_id && map->phys_map[dest_id])
		target = map->phys_map[dest_id]->vcpu;

	rcu_read_unlock();

	if (target && READ_ONCE(target->ready))
		kvm_vcpu_yield_to(target);
}

int kvm_emulate_hypercall(struct kvm_vcpu *vcpu)
{
	unsigned long nr, a0, a1, a2, a3, ret;
	int op_64_bit;

	if (kvm_hv_hypercall_enabled(vcpu->kvm))
		return kvm_hv_hypercall(vcpu);

	nr = kvm_rax_read(vcpu);
	a0 = kvm_rbx_read(vcpu);
	a1 = kvm_rcx_read(vcpu);
	a2 = kvm_rdx_read(vcpu);
	a3 = kvm_rsi_read(vcpu);

	trace_kvm_hypercall(nr, a0, a1, a2, a3);

	op_64_bit = is_64_bit_mode(vcpu);
	if (!op_64_bit) {
		nr &= 0xFFFFFFFF;
		a0 &= 0xFFFFFFFF;
		a1 &= 0xFFFFFFFF;
		a2 &= 0xFFFFFFFF;
		a3 &= 0xFFFFFFFF;
	}

	if (kvm_x86_ops->get_cpl(vcpu) != 0) {
		ret = -KVM_EPERM;
		goto out;
	}

	switch (nr) {
	case KVM_HC_VAPIC_POLL_IRQ:
		ret = 0;
		break;
	case KVM_HC_KICK_CPU:
		kvm_pv_kick_cpu_op(vcpu->kvm, a0, a1);
		kvm_sched_yield(vcpu->kvm, a1);
		ret = 0;
		break;
#ifdef CONFIG_X86_64
	case KVM_HC_CLOCK_PAIRING:
		ret = kvm_pv_clock_pairing(vcpu, a0, a1);
		break;
#endif
	case KVM_HC_SEND_IPI:
		ret = kvm_pv_send_ipi(vcpu->kvm, a0, a1, a2, a3, op_64_bit);
		break;
	case KVM_HC_SCHED_YIELD:
		kvm_sched_yield(vcpu->kvm, a0);
		ret = 0;
		break;
	default:
		ret = -KVM_ENOSYS;
		break;
	}
out:
	if (!op_64_bit)
		ret = (u32)ret;
	kvm_rax_write(vcpu, ret);

	++vcpu->stat.hypercalls;
	return kvm_skip_emulated_instruction(vcpu);
}
EXPORT_SYMBOL_GPL(kvm_emulate_hypercall);

static int emulator_fix_hypercall(struct x86_emulate_ctxt *ctxt)
{
	struct kvm_vcpu *vcpu = emul_to_vcpu(ctxt);
	char instruction[3];
	unsigned long rip = kvm_rip_read(vcpu);

	kvm_x86_ops->patch_hypercall(vcpu, instruction);

	return emulator_write_emulated(ctxt, rip, instruction, 3,
		&ctxt->exception);
}

static int dm_request_for_irq_injection(struct kvm_vcpu *vcpu)
{
	return vcpu->run->request_interrupt_window &&
		likely(!pic_in_kernel(vcpu->kvm));
}

static void post_kvm_run_save(struct kvm_vcpu *vcpu)
{
	struct kvm_run *kvm_run = vcpu->run;

	kvm_run->if_flag = (kvm_get_rflags(vcpu) & X86_EFLAGS_IF) != 0;
	kvm_run->flags = is_smm(vcpu) ? KVM_RUN_X86_SMM : 0;
	kvm_run->cr8 = kvm_get_cr8(vcpu);
	kvm_run->apic_base = kvm_get_apic_base(vcpu);
	kvm_run->ready_for_interrupt_injection =
		pic_in_kernel(vcpu->kvm) ||
		kvm_vcpu_ready_for_interrupt_injection(vcpu);
}

static void update_cr8_intercept(struct kvm_vcpu *vcpu)
{
	int max_irr, tpr;

	if (!kvm_x86_ops->update_cr8_intercept)
		return;

	if (!lapic_in_kernel(vcpu))
		return;

	if (vcpu->arch.apicv_active)
		return;

	if (!vcpu->arch.apic->vapic_addr)
		max_irr = kvm_lapic_find_highest_irr(vcpu);
	else
		max_irr = -1;

	if (max_irr != -1)
		max_irr >>= 4;

	tpr = kvm_lapic_get_cr8(vcpu);

	kvm_x86_ops->update_cr8_intercept(vcpu, tpr, max_irr);
}

static int inject_pending_event(struct kvm_vcpu *vcpu, bool req_int_win)
{
	int r;

	/* try to reinject previous events if any */

	if (vcpu->arch.exception.injected)
		kvm_x86_ops->queue_exception(vcpu);
	/*
	 * Do not inject an NMI or interrupt if there is a pending
	 * exception.  Exceptions and interrupts are recognized at
	 * instruction boundaries, i.e. the start of an instruction.
	 * Trap-like exceptions, e.g. #DB, have higher priority than
	 * NMIs and interrupts, i.e. traps are recognized before an
	 * NMI/interrupt that's pending on the same instruction.
	 * Fault-like exceptions, e.g. #GP and #PF, are the lowest
	 * priority, but are only generated (pended) during instruction
	 * execution, i.e. a pending fault-like exception means the
	 * fault occurred on the *previous* instruction and must be
	 * serviced prior to recognizing any new events in order to
	 * fully complete the previous instruction.
	 */
	else if (!vcpu->arch.exception.pending) {
		if (vcpu->arch.nmi_injected)
			kvm_x86_ops->set_nmi(vcpu);
		else if (vcpu->arch.interrupt.injected)
			kvm_x86_ops->set_irq(vcpu);
	}

	/*
	 * Call check_nested_events() even if we reinjected a previous event
	 * in order for caller to determine if it should require immediate-exit
	 * from L2 to L1 due to pending L1 events which require exit
	 * from L2 to L1.
	 */
	if (is_guest_mode(vcpu) && kvm_x86_ops->check_nested_events) {
		r = kvm_x86_ops->check_nested_events(vcpu, req_int_win);
		if (r != 0)
			return r;
	}

	/* try to inject new event if pending */
	if (vcpu->arch.exception.pending) {
		trace_kvm_inj_exception(vcpu->arch.exception.nr,
					vcpu->arch.exception.has_error_code,
					vcpu->arch.exception.error_code);

		WARN_ON_ONCE(vcpu->arch.exception.injected);
		vcpu->arch.exception.pending = false;
		vcpu->arch.exception.injected = true;

		if (exception_type(vcpu->arch.exception.nr) == EXCPT_FAULT)
			__kvm_set_rflags(vcpu, kvm_get_rflags(vcpu) |
					     X86_EFLAGS_RF);

		if (vcpu->arch.exception.nr == DB_VECTOR) {
			/*
			 * This code assumes that nSVM doesn't use
			 * check_nested_events(). If it does, the
			 * DR6/DR7 changes should happen before L1
			 * gets a #VMEXIT for an intercepted #DB in
			 * L2.  (Under VMX, on the other hand, the
			 * DR6/DR7 changes should not happen in the
			 * event of a VM-exit to L1 for an intercepted
			 * #DB in L2.)
			 */
			kvm_deliver_exception_payload(vcpu);
			if (vcpu->arch.dr7 & DR7_GD) {
				vcpu->arch.dr7 &= ~DR7_GD;
				kvm_update_dr7(vcpu);
			}
		}

		kvm_x86_ops->queue_exception(vcpu);
	}

	/* Don't consider new event if we re-injected an event */
	if (kvm_event_needs_reinjection(vcpu))
		return 0;

	if (vcpu->arch.smi_pending && !is_smm(vcpu) &&
	    kvm_x86_ops->smi_allowed(vcpu)) {
		vcpu->arch.smi_pending = false;
		++vcpu->arch.smi_count;
		enter_smm(vcpu);
	} else if (vcpu->arch.nmi_pending && kvm_x86_ops->nmi_allowed(vcpu)) {
		--vcpu->arch.nmi_pending;
		vcpu->arch.nmi_injected = true;
		kvm_x86_ops->set_nmi(vcpu);
	} else if (kvm_cpu_has_injectable_intr(vcpu)) {
		/*
		 * Because interrupts can be injected asynchronously, we are
		 * calling check_nested_events again here to avoid a race condition.
		 * See https://lkml.org/lkml/2014/7/2/60 for discussion about this
		 * proposal and current concerns.  Perhaps we should be setting
		 * KVM_REQ_EVENT only on certain events and not unconditionally?
		 */
		if (is_guest_mode(vcpu) && kvm_x86_ops->check_nested_events) {
			r = kvm_x86_ops->check_nested_events(vcpu, req_int_win);
			if (r != 0)
				return r;
		}
		if (kvm_x86_ops->interrupt_allowed(vcpu)) {
			kvm_queue_interrupt(vcpu, kvm_cpu_get_interrupt(vcpu),
					    false);
			kvm_x86_ops->set_irq(vcpu);
		}
	}

	return 0;
}

static void process_nmi(struct kvm_vcpu *vcpu)
{
	unsigned limit = 2;

	/*
	 * x86 is limited to one NMI running, and one NMI pending after it.
	 * If an NMI is already in progress, limit further NMIs to just one.
	 * Otherwise, allow two (and we'll inject the first one immediately).
	 */
	if (kvm_x86_ops->get_nmi_mask(vcpu) || vcpu->arch.nmi_injected)
		limit = 1;

	vcpu->arch.nmi_pending += atomic_xchg(&vcpu->arch.nmi_queued, 0);
	vcpu->arch.nmi_pending = min(vcpu->arch.nmi_pending, limit);
	kvm_make_request(KVM_REQ_EVENT, vcpu);
}

static u32 enter_smm_get_segment_flags(struct kvm_segment *seg)
{
	u32 flags = 0;
	flags |= seg->g       << 23;
	flags |= seg->db      << 22;
	flags |= seg->l       << 21;
	flags |= seg->avl     << 20;
	flags |= seg->present << 15;
	flags |= seg->dpl     << 13;
	flags |= seg->s       << 12;
	flags |= seg->type    << 8;
	return flags;
}

static void enter_smm_save_seg_32(struct kvm_vcpu *vcpu, char *buf, int n)
{
	struct kvm_segment seg;
	int offset;

	kvm_get_segment(vcpu, &seg, n);
	put_smstate(u32, buf, 0x7fa8 + n * 4, seg.selector);

	if (n < 3)
		offset = 0x7f84 + n * 12;
	else
		offset = 0x7f2c + (n - 3) * 12;

	put_smstate(u32, buf, offset + 8, seg.base);
	put_smstate(u32, buf, offset + 4, seg.limit);
	put_smstate(u32, buf, offset, enter_smm_get_segment_flags(&seg));
}

#ifdef CONFIG_X86_64
static void enter_smm_save_seg_64(struct kvm_vcpu *vcpu, char *buf, int n)
{
	struct kvm_segment seg;
	int offset;
	u16 flags;

	kvm_get_segment(vcpu, &seg, n);
	offset = 0x7e00 + n * 16;

	flags = enter_smm_get_segment_flags(&seg) >> 8;
	put_smstate(u16, buf, offset, seg.selector);
	put_smstate(u16, buf, offset + 2, flags);
	put_smstate(u32, buf, offset + 4, seg.limit);
	put_smstate(u64, buf, offset + 8, seg.base);
}
#endif

static void enter_smm_save_state_32(struct kvm_vcpu *vcpu, char *buf)
{
	struct desc_ptr dt;
	struct kvm_segment seg;
	unsigned long val;
	int i;

	put_smstate(u32, buf, 0x7ffc, kvm_read_cr0(vcpu));
	put_smstate(u32, buf, 0x7ff8, kvm_read_cr3(vcpu));
	put_smstate(u32, buf, 0x7ff4, kvm_get_rflags(vcpu));
	put_smstate(u32, buf, 0x7ff0, kvm_rip_read(vcpu));

	for (i = 0; i < 8; i++)
		put_smstate(u32, buf, 0x7fd0 + i * 4, kvm_register_read(vcpu, i));

	kvm_get_dr(vcpu, 6, &val);
	put_smstate(u32, buf, 0x7fcc, (u32)val);
	kvm_get_dr(vcpu, 7, &val);
	put_smstate(u32, buf, 0x7fc8, (u32)val);

	kvm_get_segment(vcpu, &seg, VCPU_SREG_TR);
	put_smstate(u32, buf, 0x7fc4, seg.selector);
	put_smstate(u32, buf, 0x7f64, seg.base);
	put_smstate(u32, buf, 0x7f60, seg.limit);
	put_smstate(u32, buf, 0x7f5c, enter_smm_get_segment_flags(&seg));

	kvm_get_segment(vcpu, &seg, VCPU_SREG_LDTR);
	put_smstate(u32, buf, 0x7fc0, seg.selector);
	put_smstate(u32, buf, 0x7f80, seg.base);
	put_smstate(u32, buf, 0x7f7c, seg.limit);
	put_smstate(u32, buf, 0x7f78, enter_smm_get_segment_flags(&seg));

	kvm_x86_ops->get_gdt(vcpu, &dt);
	put_smstate(u32, buf, 0x7f74, dt.address);
	put_smstate(u32, buf, 0x7f70, dt.size);

	kvm_x86_ops->get_idt(vcpu, &dt);
	put_smstate(u32, buf, 0x7f58, dt.address);
	put_smstate(u32, buf, 0x7f54, dt.size);

	for (i = 0; i < 6; i++)
		enter_smm_save_seg_32(vcpu, buf, i);

	put_smstate(u32, buf, 0x7f14, kvm_read_cr4(vcpu));

	/* revision id */
	put_smstate(u32, buf, 0x7efc, 0x00020000);
	put_smstate(u32, buf, 0x7ef8, vcpu->arch.smbase);
}

#ifdef CONFIG_X86_64
static void enter_smm_save_state_64(struct kvm_vcpu *vcpu, char *buf)
{
	struct desc_ptr dt;
	struct kvm_segment seg;
	unsigned long val;
	int i;

	for (i = 0; i < 16; i++)
		put_smstate(u64, buf, 0x7ff8 - i * 8, kvm_register_read(vcpu, i));

	put_smstate(u64, buf, 0x7f78, kvm_rip_read(vcpu));
	put_smstate(u32, buf, 0x7f70, kvm_get_rflags(vcpu));

	kvm_get_dr(vcpu, 6, &val);
	put_smstate(u64, buf, 0x7f68, val);
	kvm_get_dr(vcpu, 7, &val);
	put_smstate(u64, buf, 0x7f60, val);

	put_smstate(u64, buf, 0x7f58, kvm_read_cr0(vcpu));
	put_smstate(u64, buf, 0x7f50, kvm_read_cr3(vcpu));
	put_smstate(u64, buf, 0x7f48, kvm_read_cr4(vcpu));

	put_smstate(u32, buf, 0x7f00, vcpu->arch.smbase);

	/* revision id */
	put_smstate(u32, buf, 0x7efc, 0x00020064);

	put_smstate(u64, buf, 0x7ed0, vcpu->arch.efer);

	kvm_get_segment(vcpu, &seg, VCPU_SREG_TR);
	put_smstate(u16, buf, 0x7e90, seg.selector);
	put_smstate(u16, buf, 0x7e92, enter_smm_get_segment_flags(&seg) >> 8);
	put_smstate(u32, buf, 0x7e94, seg.limit);
	put_smstate(u64, buf, 0x7e98, seg.base);

	kvm_x86_ops->get_idt(vcpu, &dt);
	put_smstate(u32, buf, 0x7e84, dt.size);
	put_smstate(u64, buf, 0x7e88, dt.address);

	kvm_get_segment(vcpu, &seg, VCPU_SREG_LDTR);
	put_smstate(u16, buf, 0x7e70, seg.selector);
	put_smstate(u16, buf, 0x7e72, enter_smm_get_segment_flags(&seg) >> 8);
	put_smstate(u32, buf, 0x7e74, seg.limit);
	put_smstate(u64, buf, 0x7e78, seg.base);

	kvm_x86_ops->get_gdt(vcpu, &dt);
	put_smstate(u32, buf, 0x7e64, dt.size);
	put_smstate(u64, buf, 0x7e68, dt.address);

	for (i = 0; i < 6; i++)
		enter_smm_save_seg_64(vcpu, buf, i);
}
#endif

static void enter_smm(struct kvm_vcpu *vcpu)
{
	struct kvm_segment cs, ds;
	struct desc_ptr dt;
	char buf[512];
	u32 cr0;

	trace_kvm_enter_smm(vcpu->vcpu_id, vcpu->arch.smbase, true);
	memset(buf, 0, 512);
#ifdef CONFIG_X86_64
	if (guest_cpuid_has(vcpu, X86_FEATURE_LM))
		enter_smm_save_state_64(vcpu, buf);
	else
#endif
		enter_smm_save_state_32(vcpu, buf);

	/*
	 * Give pre_enter_smm() a chance to make ISA-specific changes to the
	 * vCPU state (e.g. leave guest mode) after we've saved the state into
	 * the SMM state-save area.
	 */
	kvm_x86_ops->pre_enter_smm(vcpu, buf);

	vcpu->arch.hflags |= HF_SMM_MASK;
	kvm_vcpu_write_guest(vcpu, vcpu->arch.smbase + 0xfe00, buf, sizeof(buf));

	if (kvm_x86_ops->get_nmi_mask(vcpu))
		vcpu->arch.hflags |= HF_SMM_INSIDE_NMI_MASK;
	else
		kvm_x86_ops->set_nmi_mask(vcpu, true);

	kvm_set_rflags(vcpu, X86_EFLAGS_FIXED);
	kvm_rip_write(vcpu, 0x8000);

	cr0 = vcpu->arch.cr0 & ~(X86_CR0_PE | X86_CR0_EM | X86_CR0_TS | X86_CR0_PG);
	kvm_x86_ops->set_cr0(vcpu, cr0);
	vcpu->arch.cr0 = cr0;

	kvm_x86_ops->set_cr4(vcpu, 0);

	/* Undocumented: IDT limit is set to zero on entry to SMM.  */
	dt.address = dt.size = 0;
	kvm_x86_ops->set_idt(vcpu, &dt);

	__kvm_set_dr(vcpu, 7, DR7_FIXED_1);

	cs.selector = (vcpu->arch.smbase >> 4) & 0xffff;
	cs.base = vcpu->arch.smbase;

	ds.selector = 0;
	ds.base = 0;

	cs.limit    = ds.limit = 0xffffffff;
	cs.type     = ds.type = 0x3;
	cs.dpl      = ds.dpl = 0;
	cs.db       = ds.db = 0;
	cs.s        = ds.s = 1;
	cs.l        = ds.l = 0;
	cs.g        = ds.g = 1;
	cs.avl      = ds.avl = 0;
	cs.present  = ds.present = 1;
	cs.unusable = ds.unusable = 0;
	cs.padding  = ds.padding = 0;

	kvm_set_segment(vcpu, &cs, VCPU_SREG_CS);
	kvm_set_segment(vcpu, &ds, VCPU_SREG_DS);
	kvm_set_segment(vcpu, &ds, VCPU_SREG_ES);
	kvm_set_segment(vcpu, &ds, VCPU_SREG_FS);
	kvm_set_segment(vcpu, &ds, VCPU_SREG_GS);
	kvm_set_segment(vcpu, &ds, VCPU_SREG_SS);

#ifdef CONFIG_X86_64
	if (guest_cpuid_has(vcpu, X86_FEATURE_LM))
		kvm_x86_ops->set_efer(vcpu, 0);
#endif

	kvm_update_cpuid(vcpu);
	kvm_mmu_reset_context(vcpu);
}

static void process_smi(struct kvm_vcpu *vcpu)
{
	vcpu->arch.smi_pending = true;
	kvm_make_request(KVM_REQ_EVENT, vcpu);
}

void kvm_make_scan_ioapic_request(struct kvm *kvm)
{
	kvm_make_all_cpus_request(kvm, KVM_REQ_SCAN_IOAPIC);
}

static void vcpu_scan_ioapic(struct kvm_vcpu *vcpu)
{
	if (!kvm_apic_present(vcpu))
		return;

	bitmap_zero(vcpu->arch.ioapic_handled_vectors, 256);

	if (irqchip_split(vcpu->kvm))
		kvm_scan_ioapic_routes(vcpu, vcpu->arch.ioapic_handled_vectors);
	else {
		if (vcpu->arch.apicv_active)
			kvm_x86_ops->sync_pir_to_irr(vcpu);
		if (ioapic_in_kernel(vcpu->kvm))
			kvm_ioapic_scan_entry(vcpu, vcpu->arch.ioapic_handled_vectors);
	}

	if (is_guest_mode(vcpu))
		vcpu->arch.load_eoi_exitmap_pending = true;
	else
		kvm_make_request(KVM_REQ_LOAD_EOI_EXITMAP, vcpu);
}

static void vcpu_load_eoi_exitmap(struct kvm_vcpu *vcpu)
{
	u64 eoi_exit_bitmap[4];

	if (!kvm_apic_hw_enabled(vcpu->arch.apic))
		return;

	bitmap_or((ulong *)eoi_exit_bitmap, vcpu->arch.ioapic_handled_vectors,
		  vcpu_to_synic(vcpu)->vec_bitmap, 256);
	kvm_x86_ops->load_eoi_exitmap(vcpu, eoi_exit_bitmap);
}

int kvm_arch_mmu_notifier_invalidate_range(struct kvm *kvm,
		unsigned long start, unsigned long end,
		bool blockable)
{
	unsigned long apic_address;

	/*
	 * The physical address of apic access page is stored in the VMCS.
	 * Update it when it becomes invalid.
	 */
	apic_address = gfn_to_hva(kvm, APIC_DEFAULT_PHYS_BASE >> PAGE_SHIFT);
	if (start <= apic_address && apic_address < end)
		kvm_make_all_cpus_request(kvm, KVM_REQ_APIC_PAGE_RELOAD);

	return 0;
}

void kvm_vcpu_reload_apic_access_page(struct kvm_vcpu *vcpu)
{
	struct page *page = NULL;

	if (!lapic_in_kernel(vcpu))
		return;

	if (!kvm_x86_ops->set_apic_access_page_addr)
		return;

	page = gfn_to_page(vcpu->kvm, APIC_DEFAULT_PHYS_BASE >> PAGE_SHIFT);
	if (is_error_page(page))
		return;
	kvm_x86_ops->set_apic_access_page_addr(vcpu, page_to_phys(page));

	/*
	 * Do not pin apic access page in memory, the MMU notifier
	 * will call us again if it is migrated or swapped out.
	 */
	put_page(page);
}
EXPORT_SYMBOL_GPL(kvm_vcpu_reload_apic_access_page);

void __kvm_request_immediate_exit(struct kvm_vcpu *vcpu)
{
	smp_send_reschedule(vcpu->cpu);
}
EXPORT_SYMBOL_GPL(__kvm_request_immediate_exit);

/*
 * Returns 1 to let vcpu_run() continue the guest execution loop without
 * exiting to the userspace.  Otherwise, the value will be returned to the
 * userspace.
 */
static int vcpu_enter_guest(struct kvm_vcpu *vcpu)
{
	int r;
	bool req_int_win =
		dm_request_for_irq_injection(vcpu) &&
		kvm_cpu_accept_dm_intr(vcpu);

	bool req_immediate_exit = false;

	if (kvm_request_pending(vcpu)) {
		if (kvm_check_request(KVM_REQ_GET_VMCS12_PAGES, vcpu)) {
			if (unlikely(!kvm_x86_ops->get_vmcs12_pages(vcpu))) {
				r = 0;
				goto out;
			}
		}
		if (kvm_check_request(KVM_REQ_MMU_RELOAD, vcpu))
			kvm_mmu_unload(vcpu);
		if (kvm_check_request(KVM_REQ_MIGRATE_TIMER, vcpu))
			__kvm_migrate_timers(vcpu);
		if (kvm_check_request(KVM_REQ_MASTERCLOCK_UPDATE, vcpu))
			kvm_gen_update_masterclock(vcpu->kvm);
		if (kvm_check_request(KVM_REQ_GLOBAL_CLOCK_UPDATE, vcpu))
			kvm_gen_kvmclock_update(vcpu);
		if (kvm_check_request(KVM_REQ_CLOCK_UPDATE, vcpu)) {
			r = kvm_guest_time_update(vcpu);
			if (unlikely(r))
				goto out;
		}
		if (kvm_check_request(KVM_REQ_MMU_SYNC, vcpu))
			kvm_mmu_sync_roots(vcpu);
		if (kvm_check_request(KVM_REQ_LOAD_CR3, vcpu))
			kvm_mmu_load_cr3(vcpu);
		if (kvm_check_request(KVM_REQ_TLB_FLUSH, vcpu))
			kvm_vcpu_flush_tlb(vcpu, true);
		if (kvm_check_request(KVM_REQ_REPORT_TPR_ACCESS, vcpu)) {
			vcpu->run->exit_reason = KVM_EXIT_TPR_ACCESS;
			r = 0;
			goto out;
		}
		if (kvm_check_request(KVM_REQ_TRIPLE_FAULT, vcpu)) {
			vcpu->run->exit_reason = KVM_EXIT_SHUTDOWN;
			vcpu->mmio_needed = 0;
			r = 0;
			goto out;
		}
		if (kvm_check_request(KVM_REQ_APF_HALT, vcpu)) {
			/* Page is swapped out. Do synthetic halt */
			vcpu->arch.apf.halted = true;
			r = 1;
			goto out;
		}
		if (kvm_check_request(KVM_REQ_STEAL_UPDATE, vcpu))
			record_steal_time(vcpu);
		if (kvm_check_request(KVM_REQ_SMI, vcpu))
			process_smi(vcpu);
		if (kvm_check_request(KVM_REQ_NMI, vcpu))
			process_nmi(vcpu);
		if (kvm_check_request(KVM_REQ_PMU, vcpu))
			kvm_pmu_handle_event(vcpu);
		if (kvm_check_request(KVM_REQ_PMI, vcpu))
			kvm_pmu_deliver_pmi(vcpu);
		if (kvm_check_request(KVM_REQ_IOAPIC_EOI_EXIT, vcpu)) {
			BUG_ON(vcpu->arch.pending_ioapic_eoi > 255);
			if (test_bit(vcpu->arch.pending_ioapic_eoi,
				     vcpu->arch.ioapic_handled_vectors)) {
				vcpu->run->exit_reason = KVM_EXIT_IOAPIC_EOI;
				vcpu->run->eoi.vector =
						vcpu->arch.pending_ioapic_eoi;
				r = 0;
				goto out;
			}
		}
		if (kvm_check_request(KVM_REQ_SCAN_IOAPIC, vcpu))
			vcpu_scan_ioapic(vcpu);
		if (kvm_check_request(KVM_REQ_LOAD_EOI_EXITMAP, vcpu))
			vcpu_load_eoi_exitmap(vcpu);
		if (kvm_check_request(KVM_REQ_APIC_PAGE_RELOAD, vcpu))
			kvm_vcpu_reload_apic_access_page(vcpu);
		if (kvm_check_request(KVM_REQ_HV_CRASH, vcpu)) {
			vcpu->run->exit_reason = KVM_EXIT_SYSTEM_EVENT;
			vcpu->run->system_event.type = KVM_SYSTEM_EVENT_CRASH;
			r = 0;
			goto out;
		}
		if (kvm_check_request(KVM_REQ_HV_RESET, vcpu)) {
			vcpu->run->exit_reason = KVM_EXIT_SYSTEM_EVENT;
			vcpu->run->system_event.type = KVM_SYSTEM_EVENT_RESET;
			r = 0;
			goto out;
		}
		if (kvm_check_request(KVM_REQ_HV_EXIT, vcpu)) {
			vcpu->run->exit_reason = KVM_EXIT_HYPERV;
			vcpu->run->hyperv = vcpu->arch.hyperv.exit;
			r = 0;
			goto out;
		}

		/*
		 * KVM_REQ_HV_STIMER has to be processed after
		 * KVM_REQ_CLOCK_UPDATE, because Hyper-V SynIC timers
		 * depend on the guest clock being up-to-date
		 */
		if (kvm_check_request(KVM_REQ_HV_STIMER, vcpu))
			kvm_hv_process_stimers(vcpu);
	}

	if (kvm_check_request(KVM_REQ_EVENT, vcpu) || req_int_win) {
		++vcpu->stat.req_event;
		kvm_apic_accept_events(vcpu);
		if (vcpu->arch.mp_state == KVM_MP_STATE_INIT_RECEIVED) {
			r = 1;
			goto out;
		}

		if (inject_pending_event(vcpu, req_int_win) != 0)
			req_immediate_exit = true;
		else {
			/* Enable SMI/NMI/IRQ window open exits if needed.
			 *
			 * SMIs have three cases:
			 * 1) They can be nested, and then there is nothing to
			 *    do here because RSM will cause a vmexit anyway.
			 * 2) There is an ISA-specific reason why SMI cannot be
			 *    injected, and the moment when this changes can be
			 *    intercepted.
			 * 3) Or the SMI can be pending because
			 *    inject_pending_event has completed the injection
			 *    of an IRQ or NMI from the previous vmexit, and
			 *    then we request an immediate exit to inject the
			 *    SMI.
			 */
			if (vcpu->arch.smi_pending && !is_smm(vcpu))
				if (!kvm_x86_ops->enable_smi_window(vcpu))
					req_immediate_exit = true;
			if (vcpu->arch.nmi_pending)
				kvm_x86_ops->enable_nmi_window(vcpu);
			if (kvm_cpu_has_injectable_intr(vcpu) || req_int_win)
				kvm_x86_ops->enable_irq_window(vcpu);
			WARN_ON(vcpu->arch.exception.pending);
		}

		if (kvm_lapic_enabled(vcpu)) {
			update_cr8_intercept(vcpu);
			kvm_lapic_sync_to_vapic(vcpu);
		}
	}

	r = kvm_mmu_reload(vcpu);
	if (unlikely(r)) {
		goto cancel_injection;
	}

	preempt_disable();

	kvm_x86_ops->prepare_guest_switch(vcpu);

	/*
	 * Disable IRQs before setting IN_GUEST_MODE.  Posted interrupt
	 * IPI are then delayed after guest entry, which ensures that they
	 * result in virtual interrupt delivery.
	 */
	local_irq_disable();
	vcpu->mode = IN_GUEST_MODE;

	srcu_read_unlock(&vcpu->kvm->srcu, vcpu->srcu_idx);

	/*
	 * 1) We should set ->mode before checking ->requests.  Please see
	 * the comment in kvm_vcpu_exiting_guest_mode().
	 *
	 * 2) For APICv, we should set ->mode before checking PID.ON. This
	 * pairs with the memory barrier implicit in pi_test_and_set_on
	 * (see vmx_deliver_posted_interrupt).
	 *
	 * 3) This also orders the write to mode from any reads to the page
	 * tables done while the VCPU is running.  Please see the comment
	 * in kvm_flush_remote_tlbs.
	 */
	smp_mb__after_srcu_read_unlock();

	/*
	 * This handles the case where a posted interrupt was
	 * notified with kvm_vcpu_kick.
	 */
	if (kvm_lapic_enabled(vcpu) && vcpu->arch.apicv_active)
		kvm_x86_ops->sync_pir_to_irr(vcpu);

	if (vcpu->mode == EXITING_GUEST_MODE || kvm_request_pending(vcpu)
	    || need_resched() || signal_pending(current)) {
		vcpu->mode = OUTSIDE_GUEST_MODE;
		smp_wmb();
		local_irq_enable();
		preempt_enable();
		vcpu->srcu_idx = srcu_read_lock(&vcpu->kvm->srcu);
		r = 1;
		goto cancel_injection;
	}

	if (req_immediate_exit) {
		kvm_make_request(KVM_REQ_EVENT, vcpu);
		kvm_x86_ops->request_immediate_exit(vcpu);
	}

	trace_kvm_entry(vcpu->vcpu_id);
	guest_enter_irqoff();

	/* The preempt notifier should have taken care of the FPU already.  */
	WARN_ON_ONCE(test_thread_flag(TIF_NEED_FPU_LOAD));

	if (unlikely(vcpu->arch.switch_db_regs)) {
		set_debugreg(0, 7);
		set_debugreg(vcpu->arch.eff_db[0], 0);
		set_debugreg(vcpu->arch.eff_db[1], 1);
		set_debugreg(vcpu->arch.eff_db[2], 2);
		set_debugreg(vcpu->arch.eff_db[3], 3);
		set_debugreg(vcpu->arch.dr6, 6);
		vcpu->arch.switch_db_regs &= ~KVM_DEBUGREG_RELOAD;
	}

	kvm_x86_ops->run(vcpu);

	/*
	 * Do this here before restoring debug registers on the host.  And
	 * since we do this before handling the vmexit, a DR access vmexit
	 * can (a) read the correct value of the debug registers, (b) set
	 * KVM_DEBUGREG_WONT_EXIT again.
	 */
	if (unlikely(vcpu->arch.switch_db_regs & KVM_DEBUGREG_WONT_EXIT)) {
		WARN_ON(vcpu->guest_debug & KVM_GUESTDBG_USE_HW_BP);
		kvm_x86_ops->sync_dirty_debug_regs(vcpu);
		kvm_update_dr0123(vcpu);
		kvm_update_dr6(vcpu);
		kvm_update_dr7(vcpu);
		vcpu->arch.switch_db_regs &= ~KVM_DEBUGREG_RELOAD;
	}

	/*
	 * If the guest has used debug registers, at least dr7
	 * will be disabled while returning to the host.
	 * If we don't have active breakpoints in the host, we don't
	 * care about the messed up debug address registers. But if
	 * we have some of them active, restore the old state.
	 */
	if (hw_breakpoint_active())
		hw_breakpoint_restore();

	vcpu->arch.last_guest_tsc = kvm_read_l1_tsc(vcpu, rdtsc());

	vcpu->mode = OUTSIDE_GUEST_MODE;
	smp_wmb();

	kvm_x86_ops->handle_exit_irqoff(vcpu);

	/*
	 * Consume any pending interrupts, including the possible source of
	 * VM-Exit on SVM and any ticks that occur between VM-Exit and now.
	 * An instruction is required after local_irq_enable() to fully unblock
	 * interrupts on processors that implement an interrupt shadow, the
	 * stat.exits increment will do nicely.
	 */
	kvm_before_interrupt(vcpu);
	local_irq_enable();
	++vcpu->stat.exits;
	local_irq_disable();
	kvm_after_interrupt(vcpu);

	guest_exit_irqoff();
	if (lapic_in_kernel(vcpu)) {
		s64 delta = vcpu->arch.apic->lapic_timer.advance_expire_delta;
		if (delta != S64_MIN) {
			trace_kvm_wait_lapic_expire(vcpu->vcpu_id, delta);
			vcpu->arch.apic->lapic_timer.advance_expire_delta = S64_MIN;
		}
	}

	local_irq_enable();
	preempt_enable();

	vcpu->srcu_idx = srcu_read_lock(&vcpu->kvm->srcu);

	/*
	 * Profile KVM exit RIPs:
	 */
	if (unlikely(prof_on == KVM_PROFILING)) {
		unsigned long rip = kvm_rip_read(vcpu);
		profile_hit(KVM_PROFILING, (void *)rip);
	}

	if (unlikely(vcpu->arch.tsc_always_catchup))
		kvm_make_request(KVM_REQ_CLOCK_UPDATE, vcpu);

	if (vcpu->arch.apic_attention)
		kvm_lapic_sync_from_vapic(vcpu);

	vcpu->arch.gpa_available = false;
	r = kvm_x86_ops->handle_exit(vcpu);
	return r;

cancel_injection:
	kvm_x86_ops->cancel_injection(vcpu);
	if (unlikely(vcpu->arch.apic_attention))
		kvm_lapic_sync_from_vapic(vcpu);
out:
	return r;
}

static inline int vcpu_block(struct kvm *kvm, struct kvm_vcpu *vcpu)
{
	if (!kvm_arch_vcpu_runnable(vcpu) &&
	    (!kvm_x86_ops->pre_block || kvm_x86_ops->pre_block(vcpu) == 0)) {
		srcu_read_unlock(&kvm->srcu, vcpu->srcu_idx);
		kvm_vcpu_block(vcpu);
		vcpu->srcu_idx = srcu_read_lock(&kvm->srcu);

		if (kvm_x86_ops->post_block)
			kvm_x86_ops->post_block(vcpu);

		if (!kvm_check_request(KVM_REQ_UNHALT, vcpu))
			return 1;
	}

	kvm_apic_accept_events(vcpu);
	switch(vcpu->arch.mp_state) {
	case KVM_MP_STATE_HALTED:
		vcpu->arch.pv.pv_unhalted = false;
		vcpu->arch.mp_state =
			KVM_MP_STATE_RUNNABLE;
		/* fall through */
	case KVM_MP_STATE_RUNNABLE:
		vcpu->arch.apf.halted = false;
		break;
	case KVM_MP_STATE_INIT_RECEIVED:
		break;
	default:
		return -EINTR;
		break;
	}
	return 1;
}

static inline bool kvm_vcpu_running(struct kvm_vcpu *vcpu)
{
	if (is_guest_mode(vcpu) && kvm_x86_ops->check_nested_events)
		kvm_x86_ops->check_nested_events(vcpu, false);

	return (vcpu->arch.mp_state == KVM_MP_STATE_RUNNABLE &&
		!vcpu->arch.apf.halted);
}

static int vcpu_run(struct kvm_vcpu *vcpu)
{
	int r;
	struct kvm *kvm = vcpu->kvm;

	vcpu->srcu_idx = srcu_read_lock(&kvm->srcu);
	vcpu->arch.l1tf_flush_l1d = true;

	for (;;) {
		if (kvm_vcpu_running(vcpu)) {
			r = vcpu_enter_guest(vcpu);
		} else {
			r = vcpu_block(kvm, vcpu);
		}

		if (r <= 0)
			break;

		kvm_clear_request(KVM_REQ_PENDING_TIMER, vcpu);
		if (kvm_cpu_has_pending_timer(vcpu))
			kvm_inject_pending_timer_irqs(vcpu);

		if (dm_request_for_irq_injection(vcpu) &&
			kvm_vcpu_ready_for_interrupt_injection(vcpu)) {
			r = 0;
			vcpu->run->exit_reason = KVM_EXIT_IRQ_WINDOW_OPEN;
			++vcpu->stat.request_irq_exits;
			break;
		}

		kvm_check_async_pf_completion(vcpu);

		if (signal_pending(current)) {
			r = -EINTR;
			vcpu->run->exit_reason = KVM_EXIT_INTR;
			++vcpu->stat.signal_exits;
			break;
		}
		if (need_resched()) {
			srcu_read_unlock(&kvm->srcu, vcpu->srcu_idx);
			cond_resched();
			vcpu->srcu_idx = srcu_read_lock(&kvm->srcu);
		}
	}

	srcu_read_unlock(&kvm->srcu, vcpu->srcu_idx);

	return r;
}

static inline int complete_emulated_io(struct kvm_vcpu *vcpu)
{
	int r;

	vcpu->srcu_idx = srcu_read_lock(&vcpu->kvm->srcu);
	r = kvm_emulate_instruction(vcpu, EMULTYPE_NO_DECODE);
	srcu_read_unlock(&vcpu->kvm->srcu, vcpu->srcu_idx);
	return r;
}

static int complete_emulated_pio(struct kvm_vcpu *vcpu)
{
	BUG_ON(!vcpu->arch.pio.count);

	return complete_emulated_io(vcpu);
}

/*
 * Implements the following, as a state machine:
 *
 * read:
 *   for each fragment
 *     for each mmio piece in the fragment
 *       write gpa, len
 *       exit
 *       copy data
 *   execute insn
 *
 * write:
 *   for each fragment
 *     for each mmio piece in the fragment
 *       write gpa, len
 *       copy data
 *       exit
 */
static int complete_emulated_mmio(struct kvm_vcpu *vcpu)
{
	struct kvm_run *run = vcpu->run;
	struct kvm_mmio_fragment *frag;
	unsigned len;

	BUG_ON(!vcpu->mmio_needed);

	/* Complete previous fragment */
	frag = &vcpu->mmio_fragments[vcpu->mmio_cur_fragment];
	len = min(8u, frag->len);
	if (!vcpu->mmio_is_write)
		memcpy(frag->data, run->mmio.data, len);

	if (frag->len <= 8) {
		/* Switch to the next fragment. */
		frag++;
		vcpu->mmio_cur_fragment++;
	} else {
		/* Go forward to the next mmio piece. */
		frag->data += len;
		frag->gpa += len;
		frag->len -= len;
	}

	if (vcpu->mmio_cur_fragment >= vcpu->mmio_nr_fragments) {
		vcpu->mmio_needed = 0;

		/* FIXME: return into emulator if single-stepping.  */
		if (vcpu->mmio_is_write)
			return 1;
		vcpu->mmio_read_completed = 1;
		return complete_emulated_io(vcpu);
	}

	run->exit_reason = KVM_EXIT_MMIO;
	run->mmio.phys_addr = frag->gpa;
	if (vcpu->mmio_is_write)
		memcpy(run->mmio.data, frag->data, min(8u, frag->len));
	run->mmio.len = min(8u, frag->len);
	run->mmio.is_write = vcpu->mmio_is_write;
	vcpu->arch.complete_userspace_io = complete_emulated_mmio;
	return 0;
}

/* Swap (qemu) user FPU context for the guest FPU context. */
static void kvm_load_guest_fpu(struct kvm_vcpu *vcpu)
{
	fpregs_lock();

	copy_fpregs_to_fpstate(vcpu->arch.user_fpu);
	/* PKRU is separately restored in kvm_x86_ops->run.  */
	__copy_kernel_to_fpregs(&vcpu->arch.guest_fpu->state,
				~XFEATURE_MASK_PKRU);

	fpregs_mark_activate();
	fpregs_unlock();

	trace_kvm_fpu(1);
}

/* When vcpu_run ends, restore user space FPU context. */
static void kvm_put_guest_fpu(struct kvm_vcpu *vcpu)
{
	fpregs_lock();

	copy_fpregs_to_fpstate(vcpu->arch.guest_fpu);
	copy_kernel_to_fpregs(&vcpu->arch.user_fpu->state);

	fpregs_mark_activate();
	fpregs_unlock();

	++vcpu->stat.fpu_reload;
	trace_kvm_fpu(0);
}

int kvm_arch_vcpu_ioctl_run(struct kvm_vcpu *vcpu, struct kvm_run *kvm_run)
{
	int r;

	vcpu_load(vcpu);
	kvm_sigset_activate(vcpu);
	kvm_load_guest_fpu(vcpu);

	if (unlikely(vcpu->arch.mp_state == KVM_MP_STATE_UNINITIALIZED)) {
		if (kvm_run->immediate_exit) {
			r = -EINTR;
			goto out;
		}
		kvm_vcpu_block(vcpu);
		kvm_apic_accept_events(vcpu);
		kvm_clear_request(KVM_REQ_UNHALT, vcpu);
		r = -EAGAIN;
		if (signal_pending(current)) {
			r = -EINTR;
			vcpu->run->exit_reason = KVM_EXIT_INTR;
			++vcpu->stat.signal_exits;
		}
		goto out;
	}

	if (vcpu->run->kvm_valid_regs & ~KVM_SYNC_X86_VALID_FIELDS) {
		r = -EINVAL;
		goto out;
	}

	if (vcpu->run->kvm_dirty_regs) {
		r = sync_regs(vcpu);
		if (r != 0)
			goto out;
	}

	/* re-sync apic's tpr */
	if (!lapic_in_kernel(vcpu)) {
		if (kvm_set_cr8(vcpu, kvm_run->cr8) != 0) {
			r = -EINVAL;
			goto out;
		}
	}

	if (unlikely(vcpu->arch.complete_userspace_io)) {
		int (*cui)(struct kvm_vcpu *) = vcpu->arch.complete_userspace_io;
		vcpu->arch.complete_userspace_io = NULL;
		r = cui(vcpu);
		if (r <= 0)
			goto out;
	} else
		WARN_ON(vcpu->arch.pio.count || vcpu->mmio_needed);

	if (kvm_run->immediate_exit)
		r = -EINTR;
	else
		r = vcpu_run(vcpu);

out:
	kvm_put_guest_fpu(vcpu);
	if (vcpu->run->kvm_valid_regs)
		store_regs(vcpu);
	post_kvm_run_save(vcpu);
	kvm_sigset_deactivate(vcpu);

	vcpu_put(vcpu);
	return r;
}

static void __get_regs(struct kvm_vcpu *vcpu, struct kvm_regs *regs)
{
	if (vcpu->arch.emulate_regs_need_sync_to_vcpu) {
		/*
		 * We are here if userspace calls get_regs() in the middle of
		 * instruction emulation. Registers state needs to be copied
		 * back from emulation context to vcpu. Userspace shouldn't do
		 * that usually, but some bad designed PV devices (vmware
		 * backdoor interface) need this to work
		 */
		emulator_writeback_register_cache(&vcpu->arch.emulate_ctxt);
		vcpu->arch.emulate_regs_need_sync_to_vcpu = false;
	}
	regs->rax = kvm_rax_read(vcpu);
	regs->rbx = kvm_rbx_read(vcpu);
	regs->rcx = kvm_rcx_read(vcpu);
	regs->rdx = kvm_rdx_read(vcpu);
	regs->rsi = kvm_rsi_read(vcpu);
	regs->rdi = kvm_rdi_read(vcpu);
	regs->rsp = kvm_rsp_read(vcpu);
	regs->rbp = kvm_rbp_read(vcpu);
#ifdef CONFIG_X86_64
	regs->r8 = kvm_r8_read(vcpu);
	regs->r9 = kvm_r9_read(vcpu);
	regs->r10 = kvm_r10_read(vcpu);
	regs->r11 = kvm_r11_read(vcpu);
	regs->r12 = kvm_r12_read(vcpu);
	regs->r13 = kvm_r13_read(vcpu);
	regs->r14 = kvm_r14_read(vcpu);
	regs->r15 = kvm_r15_read(vcpu);
#endif

	regs->rip = kvm_rip_read(vcpu);
	regs->rflags = kvm_get_rflags(vcpu);
}

int kvm_arch_vcpu_ioctl_get_regs(struct kvm_vcpu *vcpu, struct kvm_regs *regs)
{
	vcpu_load(vcpu);
	__get_regs(vcpu, regs);
	vcpu_put(vcpu);
	return 0;
}

static void __set_regs(struct kvm_vcpu *vcpu, struct kvm_regs *regs)
{
	vcpu->arch.emulate_regs_need_sync_from_vcpu = true;
	vcpu->arch.emulate_regs_need_sync_to_vcpu = false;

	kvm_rax_write(vcpu, regs->rax);
	kvm_rbx_write(vcpu, regs->rbx);
	kvm_rcx_write(vcpu, regs->rcx);
	kvm_rdx_write(vcpu, regs->rdx);
	kvm_rsi_write(vcpu, regs->rsi);
	kvm_rdi_write(vcpu, regs->rdi);
	kvm_rsp_write(vcpu, regs->rsp);
	kvm_rbp_write(vcpu, regs->rbp);
#ifdef CONFIG_X86_64
	kvm_r8_write(vcpu, regs->r8);
	kvm_r9_write(vcpu, regs->r9);
	kvm_r10_write(vcpu, regs->r10);
	kvm_r11_write(vcpu, regs->r11);
	kvm_r12_write(vcpu, regs->r12);
	kvm_r13_write(vcpu, regs->r13);
	kvm_r14_write(vcpu, regs->r14);
	kvm_r15_write(vcpu, regs->r15);
#endif

	kvm_rip_write(vcpu, regs->rip);
	kvm_set_rflags(vcpu, regs->rflags | X86_EFLAGS_FIXED);

	vcpu->arch.exception.pending = false;

	kvm_make_request(KVM_REQ_EVENT, vcpu);
}

int kvm_arch_vcpu_ioctl_set_regs(struct kvm_vcpu *vcpu, struct kvm_regs *regs)
{
	vcpu_load(vcpu);
	__set_regs(vcpu, regs);
	vcpu_put(vcpu);
	return 0;
}

void kvm_get_cs_db_l_bits(struct kvm_vcpu *vcpu, int *db, int *l)
{
	struct kvm_segment cs;

	kvm_get_segment(vcpu, &cs, VCPU_SREG_CS);
	*db = cs.db;
	*l = cs.l;
}
EXPORT_SYMBOL_GPL(kvm_get_cs_db_l_bits);

static void __get_sregs(struct kvm_vcpu *vcpu, struct kvm_sregs *sregs)
{
	struct desc_ptr dt;

	kvm_get_segment(vcpu, &sregs->cs, VCPU_SREG_CS);
	kvm_get_segment(vcpu, &sregs->ds, VCPU_SREG_DS);
	kvm_get_segment(vcpu, &sregs->es, VCPU_SREG_ES);
	kvm_get_segment(vcpu, &sregs->fs, VCPU_SREG_FS);
	kvm_get_segment(vcpu, &sregs->gs, VCPU_SREG_GS);
	kvm_get_segment(vcpu, &sregs->ss, VCPU_SREG_SS);

	kvm_get_segment(vcpu, &sregs->tr, VCPU_SREG_TR);
	kvm_get_segment(vcpu, &sregs->ldt, VCPU_SREG_LDTR);

	kvm_x86_ops->get_idt(vcpu, &dt);
	sregs->idt.limit = dt.size;
	sregs->idt.base = dt.address;
	kvm_x86_ops->get_gdt(vcpu, &dt);
	sregs->gdt.limit = dt.size;
	sregs->gdt.base = dt.address;

	sregs->cr0 = kvm_read_cr0(vcpu);
	sregs->cr2 = vcpu->arch.cr2;
	sregs->cr3 = kvm_read_cr3(vcpu);
	sregs->cr4 = kvm_read_cr4(vcpu);
	sregs->cr8 = kvm_get_cr8(vcpu);
	sregs->efer = vcpu->arch.efer;
	sregs->apic_base = kvm_get_apic_base(vcpu);

	memset(sregs->interrupt_bitmap, 0, sizeof(sregs->interrupt_bitmap));

	if (vcpu->arch.interrupt.injected && !vcpu->arch.interrupt.soft)
		set_bit(vcpu->arch.interrupt.nr,
			(unsigned long *)sregs->interrupt_bitmap);
}

int kvm_arch_vcpu_ioctl_get_sregs(struct kvm_vcpu *vcpu,
				  struct kvm_sregs *sregs)
{
	vcpu_load(vcpu);
	__get_sregs(vcpu, sregs);
	vcpu_put(vcpu);
	return 0;
}

int kvm_arch_vcpu_ioctl_get_mpstate(struct kvm_vcpu *vcpu,
				    struct kvm_mp_state *mp_state)
{
	vcpu_load(vcpu);

	kvm_apic_accept_events(vcpu);
	if (vcpu->arch.mp_state == KVM_MP_STATE_HALTED &&
					vcpu->arch.pv.pv_unhalted)
		mp_state->mp_state = KVM_MP_STATE_RUNNABLE;
	else
		mp_state->mp_state = vcpu->arch.mp_state;

	vcpu_put(vcpu);
	return 0;
}

int kvm_arch_vcpu_ioctl_set_mpstate(struct kvm_vcpu *vcpu,
				    struct kvm_mp_state *mp_state)
{
	int ret = -EINVAL;

	vcpu_load(vcpu);

	if (!lapic_in_kernel(vcpu) &&
	    mp_state->mp_state != KVM_MP_STATE_RUNNABLE)
		goto out;

	/* INITs are latched while in SMM */
	if ((is_smm(vcpu) || vcpu->arch.smi_pending) &&
	    (mp_state->mp_state == KVM_MP_STATE_SIPI_RECEIVED ||
	     mp_state->mp_state == KVM_MP_STATE_INIT_RECEIVED))
		goto out;

	if (mp_state->mp_state == KVM_MP_STATE_SIPI_RECEIVED) {
		vcpu->arch.mp_state = KVM_MP_STATE_INIT_RECEIVED;
		set_bit(KVM_APIC_SIPI, &vcpu->arch.apic->pending_events);
	} else
		vcpu->arch.mp_state = mp_state->mp_state;
	kvm_make_request(KVM_REQ_EVENT, vcpu);

	ret = 0;
out:
	vcpu_put(vcpu);
	return ret;
}

int kvm_task_switch(struct kvm_vcpu *vcpu, u16 tss_selector, int idt_index,
		    int reason, bool has_error_code, u32 error_code)
{
	struct x86_emulate_ctxt *ctxt = &vcpu->arch.emulate_ctxt;
	int ret;

	init_emulate_ctxt(vcpu);

	ret = emulator_task_switch(ctxt, tss_selector, idt_index, reason,
				   has_error_code, error_code);
	if (ret) {
		vcpu->run->exit_reason = KVM_EXIT_INTERNAL_ERROR;
		vcpu->run->internal.suberror = KVM_INTERNAL_ERROR_EMULATION;
		vcpu->run->internal.ndata = 0;
		return 0;
	}

	kvm_rip_write(vcpu, ctxt->eip);
	kvm_set_rflags(vcpu, ctxt->eflags);
	kvm_make_request(KVM_REQ_EVENT, vcpu);
	return 1;
}
EXPORT_SYMBOL_GPL(kvm_task_switch);

static int kvm_valid_sregs(struct kvm_vcpu *vcpu, struct kvm_sregs *sregs)
{
	if ((sregs->efer & EFER_LME) && (sregs->cr0 & X86_CR0_PG)) {
		/*
		 * When EFER.LME and CR0.PG are set, the processor is in
		 * 64-bit mode (though maybe in a 32-bit code segment).
		 * CR4.PAE and EFER.LMA must be set.
		 */
		if (!(sregs->cr4 & X86_CR4_PAE)
		    || !(sregs->efer & EFER_LMA))
			return -EINVAL;
	} else {
		/*
		 * Not in 64-bit mode: EFER.LMA is clear and the code
		 * segment cannot be 64-bit.
		 */
		if (sregs->efer & EFER_LMA || sregs->cs.l)
			return -EINVAL;
	}

	return kvm_valid_cr4(vcpu, sregs->cr4);
}

static int __set_sregs(struct kvm_vcpu *vcpu, struct kvm_sregs *sregs)
{
	struct msr_data apic_base_msr;
	int mmu_reset_needed = 0;
	int cpuid_update_needed = 0;
	int pending_vec, max_bits, idx;
	struct desc_ptr dt;
	int ret = -EINVAL;

	if (kvm_valid_sregs(vcpu, sregs))
		goto out;

	apic_base_msr.data = sregs->apic_base;
	apic_base_msr.host_initiated = true;
	if (kvm_set_apic_base(vcpu, &apic_base_msr))
		goto out;

	dt.size = sregs->idt.limit;
	dt.address = sregs->idt.base;
	kvm_x86_ops->set_idt(vcpu, &dt);
	dt.size = sregs->gdt.limit;
	dt.address = sregs->gdt.base;
	kvm_x86_ops->set_gdt(vcpu, &dt);

	vcpu->arch.cr2 = sregs->cr2;
	mmu_reset_needed |= kvm_read_cr3(vcpu) != sregs->cr3;
	vcpu->arch.cr3 = sregs->cr3;
	__set_bit(VCPU_EXREG_CR3, (ulong *)&vcpu->arch.regs_avail);

	kvm_set_cr8(vcpu, sregs->cr8);

	mmu_reset_needed |= vcpu->arch.efer != sregs->efer;
	kvm_x86_ops->set_efer(vcpu, sregs->efer);

	mmu_reset_needed |= kvm_read_cr0(vcpu) != sregs->cr0;
	kvm_x86_ops->set_cr0(vcpu, sregs->cr0);
	vcpu->arch.cr0 = sregs->cr0;

	mmu_reset_needed |= kvm_read_cr4(vcpu) != sregs->cr4;
	cpuid_update_needed |= ((kvm_read_cr4(vcpu) ^ sregs->cr4) &
				(X86_CR4_OSXSAVE | X86_CR4_PKE));
	kvm_x86_ops->set_cr4(vcpu, sregs->cr4);
	if (cpuid_update_needed)
		kvm_update_cpuid(vcpu);

	idx = srcu_read_lock(&vcpu->kvm->srcu);
	if (is_pae_paging(vcpu)) {
		load_pdptrs(vcpu, vcpu->arch.walk_mmu, kvm_read_cr3(vcpu));
		mmu_reset_needed = 1;
	}
	srcu_read_unlock(&vcpu->kvm->srcu, idx);

	if (mmu_reset_needed)
		kvm_mmu_reset_context(vcpu);

	max_bits = KVM_NR_INTERRUPTS;
	pending_vec = find_first_bit(
		(const unsigned long *)sregs->interrupt_bitmap, max_bits);
	if (pending_vec < max_bits) {
		kvm_queue_interrupt(vcpu, pending_vec, false);
		pr_debug("Set back pending irq %d\n", pending_vec);
	}

	kvm_set_segment(vcpu, &sregs->cs, VCPU_SREG_CS);
	kvm_set_segment(vcpu, &sregs->ds, VCPU_SREG_DS);
	kvm_set_segment(vcpu, &sregs->es, VCPU_SREG_ES);
	kvm_set_segment(vcpu, &sregs->fs, VCPU_SREG_FS);
	kvm_set_segment(vcpu, &sregs->gs, VCPU_SREG_GS);
	kvm_set_segment(vcpu, &sregs->ss, VCPU_SREG_SS);

	kvm_set_segment(vcpu, &sregs->tr, VCPU_SREG_TR);
	kvm_set_segment(vcpu, &sregs->ldt, VCPU_SREG_LDTR);

	update_cr8_intercept(vcpu);

	/* Older userspace won't unhalt the vcpu on reset. */
	if (kvm_vcpu_is_bsp(vcpu) && kvm_rip_read(vcpu) == 0xfff0 &&
	    sregs->cs.selector == 0xf000 && sregs->cs.base == 0xffff0000 &&
	    !is_protmode(vcpu))
		vcpu->arch.mp_state = KVM_MP_STATE_RUNNABLE;

	kvm_make_request(KVM_REQ_EVENT, vcpu);

	ret = 0;
out:
	return ret;
}

int kvm_arch_vcpu_ioctl_set_sregs(struct kvm_vcpu *vcpu,
				  struct kvm_sregs *sregs)
{
	int ret;

	vcpu_load(vcpu);
	ret = __set_sregs(vcpu, sregs);
	vcpu_put(vcpu);
	return ret;
}

int kvm_arch_vcpu_ioctl_set_guest_debug(struct kvm_vcpu *vcpu,
					struct kvm_guest_debug *dbg)
{
	unsigned long rflags;
	int i, r;

	vcpu_load(vcpu);

	if (dbg->control & (KVM_GUESTDBG_INJECT_DB | KVM_GUESTDBG_INJECT_BP)) {
		r = -EBUSY;
		if (vcpu->arch.exception.pending)
			goto out;
		if (dbg->control & KVM_GUESTDBG_INJECT_DB)
			kvm_queue_exception(vcpu, DB_VECTOR);
		else
			kvm_queue_exception(vcpu, BP_VECTOR);
	}

	/*
	 * Read rflags as long as potentially injected trace flags are still
	 * filtered out.
	 */
	rflags = kvm_get_rflags(vcpu);

	vcpu->guest_debug = dbg->control;
	if (!(vcpu->guest_debug & KVM_GUESTDBG_ENABLE))
		vcpu->guest_debug = 0;

	if (vcpu->guest_debug & KVM_GUESTDBG_USE_HW_BP) {
		for (i = 0; i < KVM_NR_DB_REGS; ++i)
			vcpu->arch.eff_db[i] = dbg->arch.debugreg[i];
		vcpu->arch.guest_debug_dr7 = dbg->arch.debugreg[7];
	} else {
		for (i = 0; i < KVM_NR_DB_REGS; i++)
			vcpu->arch.eff_db[i] = vcpu->arch.db[i];
	}
	kvm_update_dr7(vcpu);

	if (vcpu->guest_debug & KVM_GUESTDBG_SINGLESTEP)
		vcpu->arch.singlestep_rip = kvm_rip_read(vcpu) +
			get_segment_base(vcpu, VCPU_SREG_CS);

	/*
	 * Trigger an rflags update that will inject or remove the trace
	 * flags.
	 */
	kvm_set_rflags(vcpu, rflags);

	kvm_x86_ops->update_bp_intercept(vcpu);

	r = 0;

out:
	vcpu_put(vcpu);
	return r;
}

/*
 * Translate a guest virtual address to a guest physical address.
 */
int kvm_arch_vcpu_ioctl_translate(struct kvm_vcpu *vcpu,
				    struct kvm_translation *tr)
{
	unsigned long vaddr = tr->linear_address;
	gpa_t gpa;
	int idx;

	vcpu_load(vcpu);

	idx = srcu_read_lock(&vcpu->kvm->srcu);
	gpa = kvm_mmu_gva_to_gpa_system(vcpu, vaddr, NULL);
	srcu_read_unlock(&vcpu->kvm->srcu, idx);
	tr->physical_address = gpa;
	tr->valid = gpa != UNMAPPED_GVA;
	tr->writeable = 1;
	tr->usermode = 0;

	vcpu_put(vcpu);
	return 0;
}

int kvm_arch_vcpu_ioctl_get_fpu(struct kvm_vcpu *vcpu, struct kvm_fpu *fpu)
{
	struct fxregs_state *fxsave;

	vcpu_load(vcpu);

	fxsave = &vcpu->arch.guest_fpu->state.fxsave;
	memcpy(fpu->fpr, fxsave->st_space, 128);
	fpu->fcw = fxsave->cwd;
	fpu->fsw = fxsave->swd;
	fpu->ftwx = fxsave->twd;
	fpu->last_opcode = fxsave->fop;
	fpu->last_ip = fxsave->rip;
	fpu->last_dp = fxsave->rdp;
	memcpy(fpu->xmm, fxsave->xmm_space, sizeof(fxsave->xmm_space));

	vcpu_put(vcpu);
	return 0;
}

int kvm_arch_vcpu_ioctl_set_fpu(struct kvm_vcpu *vcpu, struct kvm_fpu *fpu)
{
	struct fxregs_state *fxsave;

	vcpu_load(vcpu);

	fxsave = &vcpu->arch.guest_fpu->state.fxsave;

	memcpy(fxsave->st_space, fpu->fpr, 128);
	fxsave->cwd = fpu->fcw;
	fxsave->swd = fpu->fsw;
	fxsave->twd = fpu->ftwx;
	fxsave->fop = fpu->last_opcode;
	fxsave->rip = fpu->last_ip;
	fxsave->rdp = fpu->last_dp;
	memcpy(fxsave->xmm_space, fpu->xmm, sizeof(fxsave->xmm_space));

	vcpu_put(vcpu);
	return 0;
}

static void store_regs(struct kvm_vcpu *vcpu)
{
	BUILD_BUG_ON(sizeof(struct kvm_sync_regs) > SYNC_REGS_SIZE_BYTES);

	if (vcpu->run->kvm_valid_regs & KVM_SYNC_X86_REGS)
		__get_regs(vcpu, &vcpu->run->s.regs.regs);

	if (vcpu->run->kvm_valid_regs & KVM_SYNC_X86_SREGS)
		__get_sregs(vcpu, &vcpu->run->s.regs.sregs);

	if (vcpu->run->kvm_valid_regs & KVM_SYNC_X86_EVENTS)
		kvm_vcpu_ioctl_x86_get_vcpu_events(
				vcpu, &vcpu->run->s.regs.events);
}

static int sync_regs(struct kvm_vcpu *vcpu)
{
	if (vcpu->run->kvm_dirty_regs & ~KVM_SYNC_X86_VALID_FIELDS)
		return -EINVAL;

	if (vcpu->run->kvm_dirty_regs & KVM_SYNC_X86_REGS) {
		__set_regs(vcpu, &vcpu->run->s.regs.regs);
		vcpu->run->kvm_dirty_regs &= ~KVM_SYNC_X86_REGS;
	}
	if (vcpu->run->kvm_dirty_regs & KVM_SYNC_X86_SREGS) {
		if (__set_sregs(vcpu, &vcpu->run->s.regs.sregs))
			return -EINVAL;
		vcpu->run->kvm_dirty_regs &= ~KVM_SYNC_X86_SREGS;
	}
	if (vcpu->run->kvm_dirty_regs & KVM_SYNC_X86_EVENTS) {
		if (kvm_vcpu_ioctl_x86_set_vcpu_events(
				vcpu, &vcpu->run->s.regs.events))
			return -EINVAL;
		vcpu->run->kvm_dirty_regs &= ~KVM_SYNC_X86_EVENTS;
	}

	return 0;
}

static void fx_init(struct kvm_vcpu *vcpu)
{
	fpstate_init(&vcpu->arch.guest_fpu->state);
	if (boot_cpu_has(X86_FEATURE_XSAVES))
		vcpu->arch.guest_fpu->state.xsave.header.xcomp_bv =
			host_xcr0 | XSTATE_COMPACTION_ENABLED;

	/*
	 * Ensure guest xcr0 is valid for loading
	 */
	vcpu->arch.xcr0 = XFEATURE_MASK_FP;

	vcpu->arch.cr0 |= X86_CR0_ET;
}

void kvm_arch_vcpu_free(struct kvm_vcpu *vcpu)
{
	void *wbinvd_dirty_mask = vcpu->arch.wbinvd_dirty_mask;

	kvmclock_reset(vcpu);

	kvm_x86_ops->vcpu_free(vcpu);
	free_cpumask_var(wbinvd_dirty_mask);
}

struct kvm_vcpu *kvm_arch_vcpu_create(struct kvm *kvm,
						unsigned int id)
{
	struct kvm_vcpu *vcpu;

	if (kvm_check_tsc_unstable() && atomic_read(&kvm->online_vcpus) != 0)
		printk_once(KERN_WARNING
		"kvm: SMP vm created on host with unstable TSC; "
		"guest TSC will not be reliable\n");

	vcpu = kvm_x86_ops->vcpu_create(kvm, id);

	return vcpu;
}

int kvm_arch_vcpu_setup(struct kvm_vcpu *vcpu)
{
	vcpu->arch.arch_capabilities = kvm_get_arch_capabilities();
	vcpu->arch.msr_platform_info = MSR_PLATFORM_INFO_CPUID_FAULT;
	kvm_vcpu_mtrr_init(vcpu);
	vcpu_load(vcpu);
	kvm_vcpu_reset(vcpu, false);
	kvm_init_mmu(vcpu, false);
	vcpu_put(vcpu);
	return 0;
}

void kvm_arch_vcpu_postcreate(struct kvm_vcpu *vcpu)
{
	struct msr_data msr;
	struct kvm *kvm = vcpu->kvm;

	kvm_hv_vcpu_postcreate(vcpu);

	if (mutex_lock_killable(&vcpu->mutex))
		return;
	vcpu_load(vcpu);
	msr.data = 0x0;
	msr.index = MSR_IA32_TSC;
	msr.host_initiated = true;
	kvm_write_tsc(vcpu, &msr);
	vcpu_put(vcpu);

	/* poll control enabled by default */
	vcpu->arch.msr_kvm_poll_control = 1;

	mutex_unlock(&vcpu->mutex);

	if (!kvmclock_periodic_sync)
		return;

	schedule_delayed_work(&kvm->arch.kvmclock_sync_work,
					KVMCLOCK_SYNC_PERIOD);
}

void kvm_arch_vcpu_destroy(struct kvm_vcpu *vcpu)
{
	vcpu->arch.apf.msr_val = 0;

	vcpu_load(vcpu);
	kvm_mmu_unload(vcpu);
	vcpu_put(vcpu);

	kvm_x86_ops->vcpu_free(vcpu);
}

void kvm_vcpu_reset(struct kvm_vcpu *vcpu, bool init_event)
{
	kvm_lapic_reset(vcpu, init_event);

	vcpu->arch.hflags = 0;

	vcpu->arch.smi_pending = 0;
	vcpu->arch.smi_count = 0;
	atomic_set(&vcpu->arch.nmi_queued, 0);
	vcpu->arch.nmi_pending = 0;
	vcpu->arch.nmi_injected = false;
	kvm_clear_interrupt_queue(vcpu);
	kvm_clear_exception_queue(vcpu);
	vcpu->arch.exception.pending = false;

	memset(vcpu->arch.db, 0, sizeof(vcpu->arch.db));
	kvm_update_dr0123(vcpu);
	vcpu->arch.dr6 = DR6_INIT;
	kvm_update_dr6(vcpu);
	vcpu->arch.dr7 = DR7_FIXED_1;
	kvm_update_dr7(vcpu);

	vcpu->arch.cr2 = 0;

	kvm_make_request(KVM_REQ_EVENT, vcpu);
	vcpu->arch.apf.msr_val = 0;
	vcpu->arch.st.msr_val = 0;

	kvmclock_reset(vcpu);

	kvm_clear_async_pf_completion_queue(vcpu);
	kvm_async_pf_hash_reset(vcpu);
	vcpu->arch.apf.halted = false;

	if (kvm_mpx_supported()) {
		void *mpx_state_buffer;

		/*
		 * To avoid have the INIT path from kvm_apic_has_events() that be
		 * called with loaded FPU and does not let userspace fix the state.
		 */
		if (init_event)
			kvm_put_guest_fpu(vcpu);
		mpx_state_buffer = get_xsave_addr(&vcpu->arch.guest_fpu->state.xsave,
					XFEATURE_BNDREGS);
		if (mpx_state_buffer)
			memset(mpx_state_buffer, 0, sizeof(struct mpx_bndreg_state));
		mpx_state_buffer = get_xsave_addr(&vcpu->arch.guest_fpu->state.xsave,
					XFEATURE_BNDCSR);
		if (mpx_state_buffer)
			memset(mpx_state_buffer, 0, sizeof(struct mpx_bndcsr));
		if (init_event)
			kvm_load_guest_fpu(vcpu);
	}

	if (!init_event) {
		kvm_pmu_reset(vcpu);
		vcpu->arch.smbase = 0x30000;

		vcpu->arch.msr_misc_features_enables = 0;

		vcpu->arch.xcr0 = XFEATURE_MASK_FP;
	}

	memset(vcpu->arch.regs, 0, sizeof(vcpu->arch.regs));
	vcpu->arch.regs_avail = ~0;
	vcpu->arch.regs_dirty = ~0;

	vcpu->arch.ia32_xss = 0;

	kvm_x86_ops->vcpu_reset(vcpu, init_event);
}

void kvm_vcpu_deliver_sipi_vector(struct kvm_vcpu *vcpu, u8 vector)
{
	struct kvm_segment cs;

	kvm_get_segment(vcpu, &cs, VCPU_SREG_CS);
	cs.selector = vector << 8;
	cs.base = vector << 12;
	kvm_set_segment(vcpu, &cs, VCPU_SREG_CS);
	kvm_rip_write(vcpu, 0);
}

int kvm_arch_hardware_enable(void)
{
	struct kvm *kvm;
	struct kvm_vcpu *vcpu;
	int i;
	int ret;
	u64 local_tsc;
	u64 max_tsc = 0;
	bool stable, backwards_tsc = false;

	kvm_shared_msr_cpu_online();
	ret = kvm_x86_ops->hardware_enable();
	if (ret != 0)
		return ret;

	local_tsc = rdtsc();
	stable = !kvm_check_tsc_unstable();
	list_for_each_entry(kvm, &vm_list, vm_list) {
		kvm_for_each_vcpu(i, vcpu, kvm) {
			if (!stable && vcpu->cpu == smp_processor_id())
				kvm_make_request(KVM_REQ_CLOCK_UPDATE, vcpu);
			if (stable && vcpu->arch.last_host_tsc > local_tsc) {
				backwards_tsc = true;
				if (vcpu->arch.last_host_tsc > max_tsc)
					max_tsc = vcpu->arch.last_host_tsc;
			}
		}
	}

	/*
	 * Sometimes, even reliable TSCs go backwards.  This happens on
	 * platforms that reset TSC during suspend or hibernate actions, but
	 * maintain synchronization.  We must compensate.  Fortunately, we can
	 * detect that condition here, which happens early in CPU bringup,
	 * before any KVM threads can be running.  Unfortunately, we can't
	 * bring the TSCs fully up to date with real time, as we aren't yet far
	 * enough into CPU bringup that we know how much real time has actually
	 * elapsed; our helper function, ktime_get_boottime_ns() will be using boot
	 * variables that haven't been updated yet.
	 *
	 * So we simply find the maximum observed TSC above, then record the
	 * adjustment to TSC in each VCPU.  When the VCPU later gets loaded,
	 * the adjustment will be applied.  Note that we accumulate
	 * adjustments, in case multiple suspend cycles happen before some VCPU
	 * gets a chance to run again.  In the event that no KVM threads get a
	 * chance to run, we will miss the entire elapsed period, as we'll have
	 * reset last_host_tsc, so VCPUs will not have the TSC adjusted and may
	 * loose cycle time.  This isn't too big a deal, since the loss will be
	 * uniform across all VCPUs (not to mention the scenario is extremely
	 * unlikely). It is possible that a second hibernate recovery happens
	 * much faster than a first, causing the observed TSC here to be
	 * smaller; this would require additional padding adjustment, which is
	 * why we set last_host_tsc to the local tsc observed here.
	 *
	 * N.B. - this code below runs only on platforms with reliable TSC,
	 * as that is the only way backwards_tsc is set above.  Also note
	 * that this runs for ALL vcpus, which is not a bug; all VCPUs should
	 * have the same delta_cyc adjustment applied if backwards_tsc
	 * is detected.  Note further, this adjustment is only done once,
	 * as we reset last_host_tsc on all VCPUs to stop this from being
	 * called multiple times (one for each physical CPU bringup).
	 *
	 * Platforms with unreliable TSCs don't have to deal with this, they
	 * will be compensated by the logic in vcpu_load, which sets the TSC to
	 * catchup mode.  This will catchup all VCPUs to real time, but cannot
	 * guarantee that they stay in perfect synchronization.
	 */
	if (backwards_tsc) {
		u64 delta_cyc = max_tsc - local_tsc;
		list_for_each_entry(kvm, &vm_list, vm_list) {
			kvm->arch.backwards_tsc_observed = true;
			kvm_for_each_vcpu(i, vcpu, kvm) {
				vcpu->arch.tsc_offset_adjustment += delta_cyc;
				vcpu->arch.last_host_tsc = local_tsc;
				kvm_make_request(KVM_REQ_MASTERCLOCK_UPDATE, vcpu);
			}

			/*
			 * We have to disable TSC offset matching.. if you were
			 * booting a VM while issuing an S4 host suspend....
			 * you may have some problem.  Solving this issue is
			 * left as an exercise to the reader.
			 */
			kvm->arch.last_tsc_nsec = 0;
			kvm->arch.last_tsc_write = 0;
		}

	}
	return 0;
}

void kvm_arch_hardware_disable(void)
{
	kvm_x86_ops->hardware_disable();
	drop_user_return_notifiers();
}

int kvm_arch_hardware_setup(void)
{
	int r;

	r = kvm_x86_ops->hardware_setup();
	if (r != 0)
		return r;

	if (kvm_has_tsc_control) {
		/*
		 * Make sure the user can only configure tsc_khz values that
		 * fit into a signed integer.
		 * A min value is not calculated because it will always
		 * be 1 on all machines.
		 */
		u64 max = min(0x7fffffffULL,
			      __scale_tsc(kvm_max_tsc_scaling_ratio, tsc_khz));
		kvm_max_guest_tsc_khz = max;

		kvm_default_tsc_scaling_ratio = 1ULL << kvm_tsc_scaling_ratio_frac_bits;
	}

	kvm_init_msr_list();
	return 0;
}

void kvm_arch_hardware_unsetup(void)
{
	kvm_x86_ops->hardware_unsetup();
}

int kvm_arch_check_processor_compat(void)
{
	return kvm_x86_ops->check_processor_compatibility();
}

bool kvm_vcpu_is_reset_bsp(struct kvm_vcpu *vcpu)
{
	return vcpu->kvm->arch.bsp_vcpu_id == vcpu->vcpu_id;
}
EXPORT_SYMBOL_GPL(kvm_vcpu_is_reset_bsp);

bool kvm_vcpu_is_bsp(struct kvm_vcpu *vcpu)
{
	return (vcpu->arch.apic_base & MSR_IA32_APICBASE_BSP) != 0;
}

struct static_key kvm_no_apic_vcpu __read_mostly;
EXPORT_SYMBOL_GPL(kvm_no_apic_vcpu);

int kvm_arch_vcpu_init(struct kvm_vcpu *vcpu)
{
	struct page *page;
	int r;

	vcpu->arch.emulate_ctxt.ops = &emulate_ops;
	if (!irqchip_in_kernel(vcpu->kvm) || kvm_vcpu_is_reset_bsp(vcpu))
		vcpu->arch.mp_state = KVM_MP_STATE_RUNNABLE;
	else
		vcpu->arch.mp_state = KVM_MP_STATE_UNINITIALIZED;

	page = alloc_page(GFP_KERNEL | __GFP_ZERO);
	if (!page) {
		r = -ENOMEM;
		goto fail;
	}
	vcpu->arch.pio_data = page_address(page);

	kvm_set_tsc_khz(vcpu, max_tsc_khz);

	r = kvm_mmu_create(vcpu);
	if (r < 0)
		goto fail_free_pio_data;

	if (irqchip_in_kernel(vcpu->kvm)) {
		vcpu->arch.apicv_active = kvm_x86_ops->get_enable_apicv(vcpu);
		r = kvm_create_lapic(vcpu, lapic_timer_advance_ns);
		if (r < 0)
			goto fail_mmu_destroy;
	} else
		static_key_slow_inc(&kvm_no_apic_vcpu);

	vcpu->arch.mce_banks = kzalloc(KVM_MAX_MCE_BANKS * sizeof(u64) * 4,
				       GFP_KERNEL_ACCOUNT);
	if (!vcpu->arch.mce_banks) {
		r = -ENOMEM;
		goto fail_free_lapic;
	}
	vcpu->arch.mcg_cap = KVM_MAX_MCE_BANKS;

	if (!zalloc_cpumask_var(&vcpu->arch.wbinvd_dirty_mask,
				GFP_KERNEL_ACCOUNT)) {
		r = -ENOMEM;
		goto fail_free_mce_banks;
	}

	fx_init(vcpu);

	vcpu->arch.guest_xstate_size = XSAVE_HDR_SIZE + XSAVE_HDR_OFFSET;

	vcpu->arch.maxphyaddr = cpuid_query_maxphyaddr(vcpu);

	vcpu->arch.pat = MSR_IA32_CR_PAT_DEFAULT;

	kvm_async_pf_hash_reset(vcpu);
	kvm_pmu_init(vcpu);

	vcpu->arch.pending_external_vector = -1;
	vcpu->arch.preempted_in_kernel = false;

	kvm_hv_vcpu_init(vcpu);

	return 0;

fail_free_mce_banks:
	kfree(vcpu->arch.mce_banks);
fail_free_lapic:
	kvm_free_lapic(vcpu);
fail_mmu_destroy:
	kvm_mmu_destroy(vcpu);
fail_free_pio_data:
	free_page((unsigned long)vcpu->arch.pio_data);
fail:
	return r;
}

void kvm_arch_vcpu_uninit(struct kvm_vcpu *vcpu)
{
	int idx;

	kvm_hv_vcpu_uninit(vcpu);
	kvm_pmu_destroy(vcpu);
	kfree(vcpu->arch.mce_banks);
	kvm_free_lapic(vcpu);
	idx = srcu_read_lock(&vcpu->kvm->srcu);
	kvm_mmu_destroy(vcpu);
	srcu_read_unlock(&vcpu->kvm->srcu, idx);
	free_page((unsigned long)vcpu->arch.pio_data);
	if (!lapic_in_kernel(vcpu))
		static_key_slow_dec(&kvm_no_apic_vcpu);
}

void kvm_arch_sched_in(struct kvm_vcpu *vcpu, int cpu)
{
	vcpu->arch.l1tf_flush_l1d = true;
	kvm_x86_ops->sched_in(vcpu, cpu);
}

int kvm_arch_init_vm(struct kvm *kvm, unsigned long type)
{
	if (type)
		return -EINVAL;

	INIT_HLIST_HEAD(&kvm->arch.mask_notifier_list);
	INIT_LIST_HEAD(&kvm->arch.active_mmu_pages);
	INIT_LIST_HEAD(&kvm->arch.zapped_obsolete_pages);
<<<<<<< HEAD
=======
	INIT_LIST_HEAD(&kvm->arch.lpage_disallowed_mmu_pages);
>>>>>>> 00dc9e7d
	INIT_LIST_HEAD(&kvm->arch.assigned_dev_head);
	atomic_set(&kvm->arch.noncoherent_dma_count, 0);

	/* Reserve bit 0 of irq_sources_bitmap for userspace irq source */
	set_bit(KVM_USERSPACE_IRQ_SOURCE_ID, &kvm->arch.irq_sources_bitmap);
	/* Reserve bit 1 of irq_sources_bitmap for irqfd-resampler */
	set_bit(KVM_IRQFD_RESAMPLE_IRQ_SOURCE_ID,
		&kvm->arch.irq_sources_bitmap);

	raw_spin_lock_init(&kvm->arch.tsc_write_lock);
	mutex_init(&kvm->arch.apic_map_lock);
	spin_lock_init(&kvm->arch.pvclock_gtod_sync_lock);

	kvm->arch.kvmclock_offset = -ktime_get_boottime_ns();
	pvclock_update_vm_gtod_copy(kvm);

	kvm->arch.guest_can_read_msr_platform_info = true;

	INIT_DELAYED_WORK(&kvm->arch.kvmclock_update_work, kvmclock_update_fn);
	INIT_DELAYED_WORK(&kvm->arch.kvmclock_sync_work, kvmclock_sync_fn);

	kvm_hv_init_vm(kvm);
	kvm_page_track_init(kvm);
	kvm_mmu_init_vm(kvm);

	return kvm_x86_ops->vm_init(kvm);
<<<<<<< HEAD
=======
}

int kvm_arch_post_init_vm(struct kvm *kvm)
{
	return kvm_mmu_post_init_vm(kvm);
>>>>>>> 00dc9e7d
}

static void kvm_unload_vcpu_mmu(struct kvm_vcpu *vcpu)
{
	vcpu_load(vcpu);
	kvm_mmu_unload(vcpu);
	vcpu_put(vcpu);
}

static void kvm_free_vcpus(struct kvm *kvm)
{
	unsigned int i;
	struct kvm_vcpu *vcpu;

	/*
	 * Unpin any mmu pages first.
	 */
	kvm_for_each_vcpu(i, vcpu, kvm) {
		kvm_clear_async_pf_completion_queue(vcpu);
		kvm_unload_vcpu_mmu(vcpu);
	}
	kvm_for_each_vcpu(i, vcpu, kvm)
		kvm_arch_vcpu_free(vcpu);

	mutex_lock(&kvm->lock);
	for (i = 0; i < atomic_read(&kvm->online_vcpus); i++)
		kvm->vcpus[i] = NULL;

	atomic_set(&kvm->online_vcpus, 0);
	mutex_unlock(&kvm->lock);
}

void kvm_arch_sync_events(struct kvm *kvm)
{
	cancel_delayed_work_sync(&kvm->arch.kvmclock_sync_work);
	cancel_delayed_work_sync(&kvm->arch.kvmclock_update_work);
	kvm_free_pit(kvm);
}

int __x86_set_memory_region(struct kvm *kvm, int id, gpa_t gpa, u32 size)
{
	int i, r;
	unsigned long hva;
	struct kvm_memslots *slots = kvm_memslots(kvm);
	struct kvm_memory_slot *slot, old;

	/* Called with kvm->slots_lock held.  */
	if (WARN_ON(id >= KVM_MEM_SLOTS_NUM))
		return -EINVAL;

	slot = id_to_memslot(slots, id);
	if (size) {
		if (slot->npages)
			return -EEXIST;

		/*
		 * MAP_SHARED to prevent internal slot pages from being moved
		 * by fork()/COW.
		 */
		hva = vm_mmap(NULL, 0, size, PROT_READ | PROT_WRITE,
			      MAP_SHARED | MAP_ANONYMOUS, 0);
		if (IS_ERR((void *)hva))
			return PTR_ERR((void *)hva);
	} else {
		if (!slot->npages)
			return 0;

		hva = 0;
	}

	old = *slot;
	for (i = 0; i < KVM_ADDRESS_SPACE_NUM; i++) {
		struct kvm_userspace_memory_region m;

		m.slot = id | (i << 16);
		m.flags = 0;
		m.guest_phys_addr = gpa;
		m.userspace_addr = hva;
		m.memory_size = size;
		r = __kvm_set_memory_region(kvm, &m);
		if (r < 0)
			return r;
	}

	if (!size)
		vm_munmap(old.userspace_addr, old.npages * PAGE_SIZE);

	return 0;
}
EXPORT_SYMBOL_GPL(__x86_set_memory_region);

int x86_set_memory_region(struct kvm *kvm, int id, gpa_t gpa, u32 size)
{
	int r;

	mutex_lock(&kvm->slots_lock);
	r = __x86_set_memory_region(kvm, id, gpa, size);
	mutex_unlock(&kvm->slots_lock);

	return r;
}
EXPORT_SYMBOL_GPL(x86_set_memory_region);

void kvm_arch_pre_destroy_vm(struct kvm *kvm)
{
	kvm_mmu_pre_destroy_vm(kvm);
}

void kvm_arch_destroy_vm(struct kvm *kvm)
{
	if (current->mm == kvm->mm) {
		/*
		 * Free memory regions allocated on behalf of userspace,
		 * unless the the memory map has changed due to process exit
		 * or fd copying.
		 */
		x86_set_memory_region(kvm, APIC_ACCESS_PAGE_PRIVATE_MEMSLOT, 0, 0);
		x86_set_memory_region(kvm, IDENTITY_PAGETABLE_PRIVATE_MEMSLOT, 0, 0);
		x86_set_memory_region(kvm, TSS_PRIVATE_MEMSLOT, 0, 0);
	}
	if (kvm_x86_ops->vm_destroy)
		kvm_x86_ops->vm_destroy(kvm);
	kvm_pic_destroy(kvm);
	kvm_ioapic_destroy(kvm);
	kvm_free_vcpus(kvm);
	kvfree(rcu_dereference_check(kvm->arch.apic_map, 1));
	kfree(srcu_dereference_check(kvm->arch.pmu_event_filter, &kvm->srcu, 1));
	kvm_mmu_uninit_vm(kvm);
	kvm_page_track_cleanup(kvm);
	kvm_hv_destroy_vm(kvm);
}

void kvm_arch_free_memslot(struct kvm *kvm, struct kvm_memory_slot *free,
			   struct kvm_memory_slot *dont)
{
	int i;

	for (i = 0; i < KVM_NR_PAGE_SIZES; ++i) {
		if (!dont || free->arch.rmap[i] != dont->arch.rmap[i]) {
			kvfree(free->arch.rmap[i]);
			free->arch.rmap[i] = NULL;
		}
		if (i == 0)
			continue;

		if (!dont || free->arch.lpage_info[i - 1] !=
			     dont->arch.lpage_info[i - 1]) {
			kvfree(free->arch.lpage_info[i - 1]);
			free->arch.lpage_info[i - 1] = NULL;
		}
	}

	kvm_page_track_free_memslot(free, dont);
}

int kvm_arch_create_memslot(struct kvm *kvm, struct kvm_memory_slot *slot,
			    unsigned long npages)
{
	int i;

	for (i = 0; i < KVM_NR_PAGE_SIZES; ++i) {
		struct kvm_lpage_info *linfo;
		unsigned long ugfn;
		int lpages;
		int level = i + 1;

		lpages = gfn_to_index(slot->base_gfn + npages - 1,
				      slot->base_gfn, level) + 1;

		slot->arch.rmap[i] =
			kvcalloc(lpages, sizeof(*slot->arch.rmap[i]),
				 GFP_KERNEL_ACCOUNT);
		if (!slot->arch.rmap[i])
			goto out_free;
		if (i == 0)
			continue;

		linfo = kvcalloc(lpages, sizeof(*linfo), GFP_KERNEL_ACCOUNT);
		if (!linfo)
			goto out_free;

		slot->arch.lpage_info[i - 1] = linfo;

		if (slot->base_gfn & (KVM_PAGES_PER_HPAGE(level) - 1))
			linfo[0].disallow_lpage = 1;
		if ((slot->base_gfn + npages) & (KVM_PAGES_PER_HPAGE(level) - 1))
			linfo[lpages - 1].disallow_lpage = 1;
		ugfn = slot->userspace_addr >> PAGE_SHIFT;
		/*
		 * If the gfn and userspace address are not aligned wrt each
		 * other, or if explicitly asked to, disable large page
		 * support for this slot
		 */
		if ((slot->base_gfn ^ ugfn) & (KVM_PAGES_PER_HPAGE(level) - 1) ||
		    !kvm_largepages_enabled()) {
			unsigned long j;

			for (j = 0; j < lpages; ++j)
				linfo[j].disallow_lpage = 1;
		}
	}

	if (kvm_page_track_create_memslot(slot, npages))
		goto out_free;

	return 0;

out_free:
	for (i = 0; i < KVM_NR_PAGE_SIZES; ++i) {
		kvfree(slot->arch.rmap[i]);
		slot->arch.rmap[i] = NULL;
		if (i == 0)
			continue;

		kvfree(slot->arch.lpage_info[i - 1]);
		slot->arch.lpage_info[i - 1] = NULL;
	}
	return -ENOMEM;
}

void kvm_arch_memslots_updated(struct kvm *kvm, u64 gen)
{
	/*
	 * memslots->generation has been incremented.
	 * mmio generation may have reached its maximum value.
	 */
	kvm_mmu_invalidate_mmio_sptes(kvm, gen);
}

int kvm_arch_prepare_memory_region(struct kvm *kvm,
				struct kvm_memory_slot *memslot,
				const struct kvm_userspace_memory_region *mem,
				enum kvm_mr_change change)
{
	return 0;
}

static void kvm_mmu_slot_apply_flags(struct kvm *kvm,
				     struct kvm_memory_slot *new)
{
	/* Still write protect RO slot */
	if (new->flags & KVM_MEM_READONLY) {
		kvm_mmu_slot_remove_write_access(kvm, new);
		return;
	}

	/*
	 * Call kvm_x86_ops dirty logging hooks when they are valid.
	 *
	 * kvm_x86_ops->slot_disable_log_dirty is called when:
	 *
	 *  - KVM_MR_CREATE with dirty logging is disabled
	 *  - KVM_MR_FLAGS_ONLY with dirty logging is disabled in new flag
	 *
	 * The reason is, in case of PML, we need to set D-bit for any slots
	 * with dirty logging disabled in order to eliminate unnecessary GPA
	 * logging in PML buffer (and potential PML buffer full VMEXT). This
	 * guarantees leaving PML enabled during guest's lifetime won't have
	 * any additional overhead from PML when guest is running with dirty
	 * logging disabled for memory slots.
	 *
	 * kvm_x86_ops->slot_enable_log_dirty is called when switching new slot
	 * to dirty logging mode.
	 *
	 * If kvm_x86_ops dirty logging hooks are invalid, use write protect.
	 *
	 * In case of write protect:
	 *
	 * Write protect all pages for dirty logging.
	 *
	 * All the sptes including the large sptes which point to this
	 * slot are set to readonly. We can not create any new large
	 * spte on this slot until the end of the logging.
	 *
	 * See the comments in fast_page_fault().
	 */
	if (new->flags & KVM_MEM_LOG_DIRTY_PAGES) {
		if (kvm_x86_ops->slot_enable_log_dirty)
			kvm_x86_ops->slot_enable_log_dirty(kvm, new);
		else
			kvm_mmu_slot_remove_write_access(kvm, new);
	} else {
		if (kvm_x86_ops->slot_disable_log_dirty)
			kvm_x86_ops->slot_disable_log_dirty(kvm, new);
	}
}

void kvm_arch_commit_memory_region(struct kvm *kvm,
				const struct kvm_userspace_memory_region *mem,
				const struct kvm_memory_slot *old,
				const struct kvm_memory_slot *new,
				enum kvm_mr_change change)
{
	if (!kvm->arch.n_requested_mmu_pages)
		kvm_mmu_change_mmu_pages(kvm,
				kvm_mmu_calculate_default_mmu_pages(kvm));

	/*
	 * Dirty logging tracks sptes in 4k granularity, meaning that large
	 * sptes have to be split.  If live migration is successful, the guest
	 * in the source machine will be destroyed and large sptes will be
	 * created in the destination. However, if the guest continues to run
	 * in the source machine (for example if live migration fails), small
	 * sptes will remain around and cause bad performance.
	 *
	 * Scan sptes if dirty logging has been stopped, dropping those
	 * which can be collapsed into a single large-page spte.  Later
	 * page faults will create the large-page sptes.
	 *
	 * There is no need to do this in any of the following cases:
	 * CREATE:	No dirty mappings will already exist.
	 * MOVE/DELETE:	The old mappings will already have been cleaned up by
	 *		kvm_arch_flush_shadow_memslot()
	 */
	if (change == KVM_MR_FLAGS_ONLY &&
		(old->flags & KVM_MEM_LOG_DIRTY_PAGES) &&
		!(new->flags & KVM_MEM_LOG_DIRTY_PAGES))
		kvm_mmu_zap_collapsible_sptes(kvm, new);

	/*
	 * Set up write protection and/or dirty logging for the new slot.
	 *
	 * For KVM_MR_DELETE and KVM_MR_MOVE, the shadow pages of old slot have
	 * been zapped so no dirty logging staff is needed for old slot. For
	 * KVM_MR_FLAGS_ONLY, the old slot is essentially the same one as the
	 * new and it's also covered when dealing with the new slot.
	 *
	 * FIXME: const-ify all uses of struct kvm_memory_slot.
	 */
	if (change != KVM_MR_DELETE)
		kvm_mmu_slot_apply_flags(kvm, (struct kvm_memory_slot *) new);
}

void kvm_arch_flush_shadow_all(struct kvm *kvm)
{
	kvm_mmu_zap_all(kvm);
}

void kvm_arch_flush_shadow_memslot(struct kvm *kvm,
				   struct kvm_memory_slot *slot)
{
	kvm_page_track_flush_slot(kvm, slot);
}

static inline bool kvm_guest_apic_has_interrupt(struct kvm_vcpu *vcpu)
{
	return (is_guest_mode(vcpu) &&
			kvm_x86_ops->guest_apic_has_interrupt &&
			kvm_x86_ops->guest_apic_has_interrupt(vcpu));
}

static inline bool kvm_vcpu_has_events(struct kvm_vcpu *vcpu)
{
	if (!list_empty_careful(&vcpu->async_pf.done))
		return true;

	if (kvm_apic_has_events(vcpu))
		return true;

	if (vcpu->arch.pv.pv_unhalted)
		return true;

	if (vcpu->arch.exception.pending)
		return true;

	if (kvm_test_request(KVM_REQ_NMI, vcpu) ||
	    (vcpu->arch.nmi_pending &&
	     kvm_x86_ops->nmi_allowed(vcpu)))
		return true;

	if (kvm_test_request(KVM_REQ_SMI, vcpu) ||
	    (vcpu->arch.smi_pending && !is_smm(vcpu)))
		return true;

	if (kvm_arch_interrupt_allowed(vcpu) &&
	    (kvm_cpu_has_interrupt(vcpu) ||
	    kvm_guest_apic_has_interrupt(vcpu)))
		return true;

	if (kvm_hv_has_stimer_pending(vcpu))
		return true;

	return false;
}

int kvm_arch_vcpu_runnable(struct kvm_vcpu *vcpu)
{
	return kvm_vcpu_running(vcpu) || kvm_vcpu_has_events(vcpu);
}

bool kvm_arch_dy_runnable(struct kvm_vcpu *vcpu)
{
	if (READ_ONCE(vcpu->arch.pv.pv_unhalted))
		return true;

	if (kvm_test_request(KVM_REQ_NMI, vcpu) ||
		kvm_test_request(KVM_REQ_SMI, vcpu) ||
		 kvm_test_request(KVM_REQ_EVENT, vcpu))
		return true;

	if (vcpu->arch.apicv_active && kvm_x86_ops->dy_apicv_has_pending_interrupt(vcpu))
		return true;

	return false;
}

bool kvm_arch_vcpu_in_kernel(struct kvm_vcpu *vcpu)
{
	return vcpu->arch.preempted_in_kernel;
}

int kvm_arch_vcpu_should_kick(struct kvm_vcpu *vcpu)
{
	return kvm_vcpu_exiting_guest_mode(vcpu) == IN_GUEST_MODE;
}

int kvm_arch_interrupt_allowed(struct kvm_vcpu *vcpu)
{
	return kvm_x86_ops->interrupt_allowed(vcpu);
}

unsigned long kvm_get_linear_rip(struct kvm_vcpu *vcpu)
{
	if (is_64_bit_mode(vcpu))
		return kvm_rip_read(vcpu);
	return (u32)(get_segment_base(vcpu, VCPU_SREG_CS) +
		     kvm_rip_read(vcpu));
}
EXPORT_SYMBOL_GPL(kvm_get_linear_rip);

bool kvm_is_linear_rip(struct kvm_vcpu *vcpu, unsigned long linear_rip)
{
	return kvm_get_linear_rip(vcpu) == linear_rip;
}
EXPORT_SYMBOL_GPL(kvm_is_linear_rip);

unsigned long kvm_get_rflags(struct kvm_vcpu *vcpu)
{
	unsigned long rflags;

	rflags = kvm_x86_ops->get_rflags(vcpu);
	if (vcpu->guest_debug & KVM_GUESTDBG_SINGLESTEP)
		rflags &= ~X86_EFLAGS_TF;
	return rflags;
}
EXPORT_SYMBOL_GPL(kvm_get_rflags);

static void __kvm_set_rflags(struct kvm_vcpu *vcpu, unsigned long rflags)
{
	if (vcpu->guest_debug & KVM_GUESTDBG_SINGLESTEP &&
	    kvm_is_linear_rip(vcpu, vcpu->arch.singlestep_rip))
		rflags |= X86_EFLAGS_TF;
	kvm_x86_ops->set_rflags(vcpu, rflags);
}

void kvm_set_rflags(struct kvm_vcpu *vcpu, unsigned long rflags)
{
	__kvm_set_rflags(vcpu, rflags);
	kvm_make_request(KVM_REQ_EVENT, vcpu);
}
EXPORT_SYMBOL_GPL(kvm_set_rflags);

void kvm_arch_async_page_ready(struct kvm_vcpu *vcpu, struct kvm_async_pf *work)
{
	int r;

	if ((vcpu->arch.mmu->direct_map != work->arch.direct_map) ||
	      work->wakeup_all)
		return;

	r = kvm_mmu_reload(vcpu);
	if (unlikely(r))
		return;

	if (!vcpu->arch.mmu->direct_map &&
	      work->arch.cr3 != vcpu->arch.mmu->get_cr3(vcpu))
		return;

	vcpu->arch.mmu->page_fault(vcpu, work->gva, 0, true);
}

static inline u32 kvm_async_pf_hash_fn(gfn_t gfn)
{
	return hash_32(gfn & 0xffffffff, order_base_2(ASYNC_PF_PER_VCPU));
}

static inline u32 kvm_async_pf_next_probe(u32 key)
{
	return (key + 1) & (roundup_pow_of_two(ASYNC_PF_PER_VCPU) - 1);
}

static void kvm_add_async_pf_gfn(struct kvm_vcpu *vcpu, gfn_t gfn)
{
	u32 key = kvm_async_pf_hash_fn(gfn);

	while (vcpu->arch.apf.gfns[key] != ~0)
		key = kvm_async_pf_next_probe(key);

	vcpu->arch.apf.gfns[key] = gfn;
}

static u32 kvm_async_pf_gfn_slot(struct kvm_vcpu *vcpu, gfn_t gfn)
{
	int i;
	u32 key = kvm_async_pf_hash_fn(gfn);

	for (i = 0; i < roundup_pow_of_two(ASYNC_PF_PER_VCPU) &&
		     (vcpu->arch.apf.gfns[key] != gfn &&
		      vcpu->arch.apf.gfns[key] != ~0); i++)
		key = kvm_async_pf_next_probe(key);

	return key;
}

bool kvm_find_async_pf_gfn(struct kvm_vcpu *vcpu, gfn_t gfn)
{
	return vcpu->arch.apf.gfns[kvm_async_pf_gfn_slot(vcpu, gfn)] == gfn;
}

static void kvm_del_async_pf_gfn(struct kvm_vcpu *vcpu, gfn_t gfn)
{
	u32 i, j, k;

	i = j = kvm_async_pf_gfn_slot(vcpu, gfn);
	while (true) {
		vcpu->arch.apf.gfns[i] = ~0;
		do {
			j = kvm_async_pf_next_probe(j);
			if (vcpu->arch.apf.gfns[j] == ~0)
				return;
			k = kvm_async_pf_hash_fn(vcpu->arch.apf.gfns[j]);
			/*
			 * k lies cyclically in ]i,j]
			 * |    i.k.j |
			 * |....j i.k.| or  |.k..j i...|
			 */
		} while ((i <= j) ? (i < k && k <= j) : (i < k || k <= j));
		vcpu->arch.apf.gfns[i] = vcpu->arch.apf.gfns[j];
		i = j;
	}
}

static int apf_put_user(struct kvm_vcpu *vcpu, u32 val)
{

	return kvm_write_guest_cached(vcpu->kvm, &vcpu->arch.apf.data, &val,
				      sizeof(val));
}

static int apf_get_user(struct kvm_vcpu *vcpu, u32 *val)
{

	return kvm_read_guest_cached(vcpu->kvm, &vcpu->arch.apf.data, val,
				      sizeof(u32));
}

static bool kvm_can_deliver_async_pf(struct kvm_vcpu *vcpu)
{
	if (!vcpu->arch.apf.delivery_as_pf_vmexit && is_guest_mode(vcpu))
		return false;

	if (!(vcpu->arch.apf.msr_val & KVM_ASYNC_PF_ENABLED) ||
	    (vcpu->arch.apf.send_user_only &&
	     kvm_x86_ops->get_cpl(vcpu) == 0))
		return false;

	return true;
}

bool kvm_can_do_async_pf(struct kvm_vcpu *vcpu)
{
	if (unlikely(!lapic_in_kernel(vcpu) ||
		     kvm_event_needs_reinjection(vcpu) ||
		     vcpu->arch.exception.pending))
		return false;

	if (kvm_hlt_in_guest(vcpu->kvm) && !kvm_can_deliver_async_pf(vcpu))
		return false;

	/*
	 * If interrupts are off we cannot even use an artificial
	 * halt state.
	 */
	return kvm_x86_ops->interrupt_allowed(vcpu);
}

void kvm_arch_async_page_not_present(struct kvm_vcpu *vcpu,
				     struct kvm_async_pf *work)
{
	struct x86_exception fault;

	trace_kvm_async_pf_not_present(work->arch.token, work->gva);
	kvm_add_async_pf_gfn(vcpu, work->arch.gfn);

	if (kvm_can_deliver_async_pf(vcpu) &&
	    !apf_put_user(vcpu, KVM_PV_REASON_PAGE_NOT_PRESENT)) {
		fault.vector = PF_VECTOR;
		fault.error_code_valid = true;
		fault.error_code = 0;
		fault.nested_page_fault = false;
		fault.address = work->arch.token;
		fault.async_page_fault = true;
		kvm_inject_page_fault(vcpu, &fault);
	} else {
		/*
		 * It is not possible to deliver a paravirtualized asynchronous
		 * page fault, but putting the guest in an artificial halt state
		 * can be beneficial nevertheless: if an interrupt arrives, we
		 * can deliver it timely and perhaps the guest will schedule
		 * another process.  When the instruction that triggered a page
		 * fault is retried, hopefully the page will be ready in the host.
		 */
		kvm_make_request(KVM_REQ_APF_HALT, vcpu);
	}
}

void kvm_arch_async_page_present(struct kvm_vcpu *vcpu,
				 struct kvm_async_pf *work)
{
	struct x86_exception fault;
	u32 val;

	if (work->wakeup_all)
		work->arch.token = ~0; /* broadcast wakeup */
	else
		kvm_del_async_pf_gfn(vcpu, work->arch.gfn);
	trace_kvm_async_pf_ready(work->arch.token, work->gva);

	if (vcpu->arch.apf.msr_val & KVM_ASYNC_PF_ENABLED &&
	    !apf_get_user(vcpu, &val)) {
		if (val == KVM_PV_REASON_PAGE_NOT_PRESENT &&
		    vcpu->arch.exception.pending &&
		    vcpu->arch.exception.nr == PF_VECTOR &&
		    !apf_put_user(vcpu, 0)) {
			vcpu->arch.exception.injected = false;
			vcpu->arch.exception.pending = false;
			vcpu->arch.exception.nr = 0;
			vcpu->arch.exception.has_error_code = false;
			vcpu->arch.exception.error_code = 0;
			vcpu->arch.exception.has_payload = false;
			vcpu->arch.exception.payload = 0;
		} else if (!apf_put_user(vcpu, KVM_PV_REASON_PAGE_READY)) {
			fault.vector = PF_VECTOR;
			fault.error_code_valid = true;
			fault.error_code = 0;
			fault.nested_page_fault = false;
			fault.address = work->arch.token;
			fault.async_page_fault = true;
			kvm_inject_page_fault(vcpu, &fault);
		}
	}
	vcpu->arch.apf.halted = false;
	vcpu->arch.mp_state = KVM_MP_STATE_RUNNABLE;
}

bool kvm_arch_can_inject_async_page_present(struct kvm_vcpu *vcpu)
{
	if (!(vcpu->arch.apf.msr_val & KVM_ASYNC_PF_ENABLED))
		return true;
	else
		return kvm_can_do_async_pf(vcpu);
}

void kvm_arch_start_assignment(struct kvm *kvm)
{
	atomic_inc(&kvm->arch.assigned_device_count);
}
EXPORT_SYMBOL_GPL(kvm_arch_start_assignment);

void kvm_arch_end_assignment(struct kvm *kvm)
{
	atomic_dec(&kvm->arch.assigned_device_count);
}
EXPORT_SYMBOL_GPL(kvm_arch_end_assignment);

bool kvm_arch_has_assigned_device(struct kvm *kvm)
{
	return atomic_read(&kvm->arch.assigned_device_count);
}
EXPORT_SYMBOL_GPL(kvm_arch_has_assigned_device);

void kvm_arch_register_noncoherent_dma(struct kvm *kvm)
{
	atomic_inc(&kvm->arch.noncoherent_dma_count);
}
EXPORT_SYMBOL_GPL(kvm_arch_register_noncoherent_dma);

void kvm_arch_unregister_noncoherent_dma(struct kvm *kvm)
{
	atomic_dec(&kvm->arch.noncoherent_dma_count);
}
EXPORT_SYMBOL_GPL(kvm_arch_unregister_noncoherent_dma);

bool kvm_arch_has_noncoherent_dma(struct kvm *kvm)
{
	return atomic_read(&kvm->arch.noncoherent_dma_count);
}
EXPORT_SYMBOL_GPL(kvm_arch_has_noncoherent_dma);

bool kvm_arch_has_irq_bypass(void)
{
	return true;
}

int kvm_arch_irq_bypass_add_producer(struct irq_bypass_consumer *cons,
				      struct irq_bypass_producer *prod)
{
	struct kvm_kernel_irqfd *irqfd =
		container_of(cons, struct kvm_kernel_irqfd, consumer);

	irqfd->producer = prod;

	return kvm_x86_ops->update_pi_irte(irqfd->kvm,
					   prod->irq, irqfd->gsi, 1);
}

void kvm_arch_irq_bypass_del_producer(struct irq_bypass_consumer *cons,
				      struct irq_bypass_producer *prod)
{
	int ret;
	struct kvm_kernel_irqfd *irqfd =
		container_of(cons, struct kvm_kernel_irqfd, consumer);

	WARN_ON(irqfd->producer != prod);
	irqfd->producer = NULL;

	/*
	 * When producer of consumer is unregistered, we change back to
	 * remapped mode, so we can re-use the current implementation
	 * when the irq is masked/disabled or the consumer side (KVM
	 * int this case doesn't want to receive the interrupts.
	*/
	ret = kvm_x86_ops->update_pi_irte(irqfd->kvm, prod->irq, irqfd->gsi, 0);
	if (ret)
		printk(KERN_INFO "irq bypass consumer (token %p) unregistration"
		       " fails: %d\n", irqfd->consumer.token, ret);
}

int kvm_arch_update_irqfd_routing(struct kvm *kvm, unsigned int host_irq,
				   uint32_t guest_irq, bool set)
{
	return kvm_x86_ops->update_pi_irte(kvm, host_irq, guest_irq, set);
}

bool kvm_vector_hashing_enabled(void)
{
	return vector_hashing;
}
EXPORT_SYMBOL_GPL(kvm_vector_hashing_enabled);

bool kvm_arch_no_poll(struct kvm_vcpu *vcpu)
{
	return (vcpu->arch.msr_kvm_poll_control & 1) == 0;
}
EXPORT_SYMBOL_GPL(kvm_arch_no_poll);


EXPORT_TRACEPOINT_SYMBOL_GPL(kvm_exit);
EXPORT_TRACEPOINT_SYMBOL_GPL(kvm_fast_mmio);
EXPORT_TRACEPOINT_SYMBOL_GPL(kvm_inj_virq);
EXPORT_TRACEPOINT_SYMBOL_GPL(kvm_page_fault);
EXPORT_TRACEPOINT_SYMBOL_GPL(kvm_msr);
EXPORT_TRACEPOINT_SYMBOL_GPL(kvm_cr);
EXPORT_TRACEPOINT_SYMBOL_GPL(kvm_nested_vmrun);
EXPORT_TRACEPOINT_SYMBOL_GPL(kvm_nested_vmexit);
EXPORT_TRACEPOINT_SYMBOL_GPL(kvm_nested_vmexit_inject);
EXPORT_TRACEPOINT_SYMBOL_GPL(kvm_nested_intr_vmexit);
EXPORT_TRACEPOINT_SYMBOL_GPL(kvm_nested_vmenter_failed);
EXPORT_TRACEPOINT_SYMBOL_GPL(kvm_invlpga);
EXPORT_TRACEPOINT_SYMBOL_GPL(kvm_skinit);
EXPORT_TRACEPOINT_SYMBOL_GPL(kvm_nested_intercepts);
EXPORT_TRACEPOINT_SYMBOL_GPL(kvm_write_tsc_offset);
EXPORT_TRACEPOINT_SYMBOL_GPL(kvm_ple_window_update);
EXPORT_TRACEPOINT_SYMBOL_GPL(kvm_pml_full);
EXPORT_TRACEPOINT_SYMBOL_GPL(kvm_pi_irte_update);
EXPORT_TRACEPOINT_SYMBOL_GPL(kvm_avic_unaccelerated_access);
EXPORT_TRACEPOINT_SYMBOL_GPL(kvm_avic_incomplete_ipi);<|MERGE_RESOLUTION|>--- conflicted
+++ resolved
@@ -213,10 +213,7 @@
 	{ "mmu_unsync", VM_STAT(mmu_unsync) },
 	{ "remote_tlb_flush", VM_STAT(remote_tlb_flush) },
 	{ "largepages", VM_STAT(lpages, .mode = 0444) },
-<<<<<<< HEAD
-=======
 	{ "nx_largepages_splitted", VM_STAT(nx_lpage_splits, .mode = 0444) },
->>>>>>> 00dc9e7d
 	{ "max_mmu_page_hash_collisions",
 		VM_STAT(max_mmu_page_hash_collisions) },
 	{ NULL }
@@ -1315,8 +1312,6 @@
 	if (!boot_cpu_has_bug(X86_BUG_MDS))
 		data |= ARCH_CAP_MDS_NO;
 
-<<<<<<< HEAD
-=======
 	/*
 	 * On TAA affected systems, export MDS_NO=0 when:
 	 *	- TSX is enabled on the host, i.e. X86_FEATURE_RTM=1.
@@ -1336,7 +1331,6 @@
 	    (data & ARCH_CAP_TSX_CTRL_MSR))
 		data &= ~ARCH_CAP_MDS_NO;
 
->>>>>>> 00dc9e7d
 	return data;
 }
 
@@ -5136,22 +5130,12 @@
 
 	perf_get_x86_pmu_capability(&x86_pmu);
 
-<<<<<<< HEAD
-	BUILD_BUG_ON_MSG(INTEL_PMC_MAX_FIXED != 4,
-			 "Please update the fixed PMCs in msrs_to_save[]");
-
-	perf_get_x86_pmu_capability(&x86_pmu);
-
-	for (i = j = 0; i < ARRAY_SIZE(msrs_to_save); i++) {
-		if (rdmsr_safe(msrs_to_save[i], &dummy[0], &dummy[1]) < 0)
-=======
 	num_msrs_to_save = 0;
 	num_emulated_msrs = 0;
 	num_msr_based_features = 0;
 
 	for (i = 0; i < ARRAY_SIZE(msrs_to_save_all); i++) {
 		if (rdmsr_safe(msrs_to_save_all[i], &dummy[0], &dummy[1]) < 0)
->>>>>>> 00dc9e7d
 			continue;
 
 		/*
@@ -5191,20 +5175,12 @@
 				continue;
 			break;
 		case MSR_ARCH_PERFMON_PERFCTR0 ... MSR_ARCH_PERFMON_PERFCTR0 + 17:
-<<<<<<< HEAD
-			if (msrs_to_save[i] - MSR_ARCH_PERFMON_PERFCTR0 >=
-=======
 			if (msrs_to_save_all[i] - MSR_ARCH_PERFMON_PERFCTR0 >=
->>>>>>> 00dc9e7d
 			    min(INTEL_PMC_MAX_GENERIC, x86_pmu.num_counters_gp))
 				continue;
 			break;
 		case MSR_ARCH_PERFMON_EVENTSEL0 ... MSR_ARCH_PERFMON_EVENTSEL0 + 17:
-<<<<<<< HEAD
-			if (msrs_to_save[i] - MSR_ARCH_PERFMON_EVENTSEL0 >=
-=======
 			if (msrs_to_save_all[i] - MSR_ARCH_PERFMON_EVENTSEL0 >=
->>>>>>> 00dc9e7d
 			    min(INTEL_PMC_MAX_GENERIC, x86_pmu.num_counters_gp))
 				continue;
 		}
@@ -9480,10 +9456,7 @@
 	INIT_HLIST_HEAD(&kvm->arch.mask_notifier_list);
 	INIT_LIST_HEAD(&kvm->arch.active_mmu_pages);
 	INIT_LIST_HEAD(&kvm->arch.zapped_obsolete_pages);
-<<<<<<< HEAD
-=======
 	INIT_LIST_HEAD(&kvm->arch.lpage_disallowed_mmu_pages);
->>>>>>> 00dc9e7d
 	INIT_LIST_HEAD(&kvm->arch.assigned_dev_head);
 	atomic_set(&kvm->arch.noncoherent_dma_count, 0);
 
@@ -9510,14 +9483,11 @@
 	kvm_mmu_init_vm(kvm);
 
 	return kvm_x86_ops->vm_init(kvm);
-<<<<<<< HEAD
-=======
 }
 
 int kvm_arch_post_init_vm(struct kvm *kvm)
 {
 	return kvm_mmu_post_init_vm(kvm);
->>>>>>> 00dc9e7d
 }
 
 static void kvm_unload_vcpu_mmu(struct kvm_vcpu *vcpu)
