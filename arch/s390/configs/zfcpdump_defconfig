# CONFIG_SWAP is not set
CONFIG_NO_HZ_IDLE=y
CONFIG_HIGH_RES_TIMERS=y
# CONFIG_CPU_ISOLATION is not set
# CONFIG_UTS_NS is not set
# CONFIG_PID_NS is not set
# CONFIG_NET_NS is not set
CONFIG_BLK_DEV_INITRD=y
CONFIG_CC_OPTIMIZE_FOR_SIZE=y
# CONFIG_COMPAT_BRK is not set
CONFIG_TUNE_ZEC12=y
# CONFIG_COMPAT is not set
CONFIG_NR_CPUS=2
CONFIG_HZ_100=y
# CONFIG_ARCH_RANDOM is not set
# CONFIG_RELOCATABLE is not set
# CONFIG_CHSC_SCH is not set
# CONFIG_SCM_BUS is not set
CONFIG_CRASH_DUMP=y
# CONFIG_PFAULT is not set
# CONFIG_S390_HYPFS_FS is not set
# CONFIG_VIRTUALIZATION is not set
# CONFIG_S390_GUEST is not set
# CONFIG_SECCOMP is not set
<<<<<<< HEAD
=======
# CONFIG_GCC_PLUGINS is not set
>>>>>>> 76ec55ca
CONFIG_PARTITION_ADVANCED=y
CONFIG_IBM_PARTITION=y
# CONFIG_CORE_DUMP_DEFAULT_ELF_HEADERS is not set
# CONFIG_COMPACTION is not set
# CONFIG_MIGRATION is not set
# CONFIG_BOUNCE is not set
CONFIG_NET=y
# CONFIG_IUCV is not set
# CONFIG_ETHTOOL_NETLINK is not set
CONFIG_DEVTMPFS=y
CONFIG_BLK_DEV_RAM=y
# CONFIG_BLK_DEV_XPRAM is not set
# CONFIG_DCSSBLK is not set
# CONFIG_DASD is not set
CONFIG_ENCLOSURE_SERVICES=y
CONFIG_SCSI=y
CONFIG_BLK_DEV_SD=y
CONFIG_SCSI_ENCLOSURE=y
CONFIG_SCSI_CONSTANTS=y
CONFIG_SCSI_LOGGING=y
CONFIG_SCSI_FC_ATTRS=y
CONFIG_ZFCP=y
# CONFIG_INPUT_KEYBOARD is not set
# CONFIG_INPUT_MOUSE is not set
# CONFIG_SERIO is not set
# CONFIG_HVC_IUCV is not set
# CONFIG_HW_RANDOM_S390 is not set
CONFIG_RAW_DRIVER=y
# CONFIG_HMC_DRV is not set
# CONFIG_S390_TAPE is not set
# CONFIG_VMCP is not set
# CONFIG_MONWRITER is not set
# CONFIG_S390_VMUR is not set
# CONFIG_HID is not set
# CONFIG_VIRTIO_MENU is not set
# CONFIG_VHOST_MENU is not set
# CONFIG_SURFACE_PLATFORMS is not set
# CONFIG_IOMMU_SUPPORT is not set
# CONFIG_DNOTIFY is not set
# CONFIG_INOTIFY_USER is not set
CONFIG_CONFIGFS_FS=y
# CONFIG_MISC_FILESYSTEMS is not set
# CONFIG_NETWORK_FILESYSTEMS is not set
CONFIG_LSM="yama,loadpin,safesetid,integrity"
# CONFIG_ZLIB_DFLTCC is not set
CONFIG_PRINTK_TIME=y
# CONFIG_SYMBOLIC_ERRNAME is not set
CONFIG_DEBUG_INFO=y
CONFIG_DEBUG_FS=y
CONFIG_DEBUG_KERNEL=y
CONFIG_PANIC_ON_OOPS=y
# CONFIG_SCHED_DEBUG is not set
CONFIG_RCU_CPU_STALL_TIMEOUT=60
# CONFIG_RCU_TRACE is not set
# CONFIG_FTRACE is not set
# CONFIG_RUNTIME_TESTING_MENU is not set<|MERGE_RESOLUTION|>--- conflicted
+++ resolved
@@ -22,10 +22,7 @@
 # CONFIG_VIRTUALIZATION is not set
 # CONFIG_S390_GUEST is not set
 # CONFIG_SECCOMP is not set
-<<<<<<< HEAD
-=======
 # CONFIG_GCC_PLUGINS is not set
->>>>>>> 76ec55ca
 CONFIG_PARTITION_ADVANCED=y
 CONFIG_IBM_PARTITION=y
 # CONFIG_CORE_DUMP_DEFAULT_ELF_HEADERS is not set
