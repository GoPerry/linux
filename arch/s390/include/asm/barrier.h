--- conflicted
+++ resolved
@@ -30,19 +30,7 @@
 #define __smp_rmb()			rmb()
 #define __smp_wmb()			wmb()
 
-<<<<<<< HEAD
-#define read_barrier_depends()		do { } while (0)
-#define smp_read_barrier_depends()	do { } while (0)
-
-#define smp_mb__before_atomic()		smp_mb()
-#define smp_mb__after_atomic()		smp_mb()
-
-#define smp_store_mb(var, value)	do { WRITE_ONCE(var, value); smp_mb(); } while (0)
-
-#define smp_store_release(p, v)						\
-=======
 #define __smp_store_release(p, v)					\
->>>>>>> 43e361f2
 do {									\
 	compiletime_assert_atomic_type(*p);				\
 	barrier();							\
