/* SPDX-License-Identifier: GPL-2.0 */
/*
 *    S390 low-level entry points.
 *
 *    Copyright IBM Corp. 1999, 2012
 *    Author(s): Martin Schwidefsky (schwidefsky@de.ibm.com),
 *		 Hartmut Penner (hp@de.ibm.com),
 *		 Denis Joseph Barrow (djbarrow@de.ibm.com,barrow_dj@yahoo.com),
 *		 Heiko Carstens <heiko.carstens@de.ibm.com>
 */

#include <linux/init.h>
#include <linux/linkage.h>
#include <asm/alternative-asm.h>
#include <asm/processor.h>
#include <asm/cache.h>
#include <asm/dwarf.h>
#include <asm/errno.h>
#include <asm/ptrace.h>
#include <asm/thread_info.h>
#include <asm/asm-offsets.h>
#include <asm/unistd.h>
#include <asm/page.h>
#include <asm/sigp.h>
#include <asm/irq.h>
#include <asm/vx-insn.h>
#include <asm/setup.h>
#include <asm/nmi.h>
#include <asm/export.h>
#include <asm/nospec-insn.h>

__PT_R0      =	__PT_GPRS
__PT_R1      =	__PT_GPRS + 8
__PT_R2      =	__PT_GPRS + 16
__PT_R3      =	__PT_GPRS + 24
__PT_R4      =	__PT_GPRS + 32
__PT_R5      =	__PT_GPRS + 40
__PT_R6      =	__PT_GPRS + 48
__PT_R7      =	__PT_GPRS + 56
__PT_R8      =	__PT_GPRS + 64
__PT_R9      =	__PT_GPRS + 72
__PT_R10     =	__PT_GPRS + 80
__PT_R11     =	__PT_GPRS + 88
__PT_R12     =	__PT_GPRS + 96
__PT_R13     =	__PT_GPRS + 104
__PT_R14     =	__PT_GPRS + 112
__PT_R15     =	__PT_GPRS + 120

STACK_SHIFT = PAGE_SHIFT + THREAD_SIZE_ORDER
STACK_SIZE  = 1 << STACK_SHIFT
STACK_INIT = STACK_SIZE - STACK_FRAME_OVERHEAD - __PT_SIZE

_LPP_OFFSET	= __LC_LPP

	.macro	CHECK_STACK savearea
#ifdef CONFIG_CHECK_STACK
	tml	%r15,STACK_SIZE - CONFIG_STACK_GUARD
	lghi	%r14,\savearea
	jz	stack_overflow
#endif
	.endm

	.macro	CHECK_VMAP_STACK savearea,oklabel
#ifdef CONFIG_VMAP_STACK
	lgr	%r14,%r15
	nill	%r14,0x10000 - STACK_SIZE
	oill	%r14,STACK_INIT
	clg	%r14,__LC_KERNEL_STACK
	je	\oklabel
	clg	%r14,__LC_ASYNC_STACK
	je	\oklabel
	clg	%r14,__LC_MCCK_STACK
	je	\oklabel
	clg	%r14,__LC_NODAT_STACK
	je	\oklabel
	clg	%r14,__LC_RESTART_STACK
	je	\oklabel
	lghi	%r14,\savearea
	j	stack_overflow
#else
	j	\oklabel
#endif
	.endm

	.macro STCK savearea
	ALTERNATIVE ".insn	s,0xb2050000,\savearea", \
		    ".insn	s,0xb27c0000,\savearea", 25
	.endm

	/*
	 * The TSTMSK macro generates a test-under-mask instruction by
	 * calculating the memory offset for the specified mask value.
	 * Mask value can be any constant.  The macro shifts the mask
	 * value to calculate the memory offset for the test-under-mask
	 * instruction.
	 */
	.macro TSTMSK addr, mask, size=8, bytepos=0
		.if (\bytepos < \size) && (\mask >> 8)
			.if (\mask & 0xff)
				.error "Mask exceeds byte boundary"
			.endif
			TSTMSK \addr, "(\mask >> 8)", \size, "(\bytepos + 1)"
			.exitm
		.endif
		.ifeq \mask
			.error "Mask must not be zero"
		.endif
		off = \size - \bytepos - 1
		tm	off+\addr, \mask
	.endm

	.macro BPOFF
	ALTERNATIVE "", ".long 0xb2e8c000", 82
	.endm

	.macro BPON
	ALTERNATIVE "", ".long 0xb2e8d000", 82
	.endm

	.macro BPENTER tif_ptr,tif_mask
	ALTERNATIVE "TSTMSK \tif_ptr,\tif_mask; jz .+8; .long 0xb2e8d000", \
		    "", 82
	.endm

	.macro BPEXIT tif_ptr,tif_mask
	TSTMSK	\tif_ptr,\tif_mask
	ALTERNATIVE "jz .+8;  .long 0xb2e8c000", \
		    "jnz .+8; .long 0xb2e8d000", 82
	.endm

	/*
	 * The CHKSTG macro jumps to the provided label in case the
	 * machine check interruption code reports one of unrecoverable
	 * storage errors:
	 * - Storage error uncorrected
	 * - Storage key error uncorrected
	 * - Storage degradation with Failing-storage-address validity
	 */
	.macro CHKSTG errlabel
	TSTMSK	__LC_MCCK_CODE,(MCCK_CODE_STG_ERROR|MCCK_CODE_STG_KEY_ERROR)
	jnz	\errlabel
	TSTMSK	__LC_MCCK_CODE,MCCK_CODE_STG_DEGRAD
	jz	oklabel\@
	TSTMSK	__LC_MCCK_CODE,MCCK_CODE_STG_FAIL_ADDR
	jnz	\errlabel
oklabel\@:
	.endm

#if IS_ENABLED(CONFIG_KVM)
	/*
	 * The OUTSIDE macro jumps to the provided label in case the value
	 * in the provided register is outside of the provided range. The
	 * macro is useful for checking whether a PSW stored in a register
	 * pair points inside or outside of a block of instructions.
	 * @reg: register to check
	 * @start: start of the range
	 * @end: end of the range
	 * @outside_label: jump here if @reg is outside of [@start..@end)
	 */
	.macro OUTSIDE reg,start,end,outside_label
	lgr	%r14,\reg
	larl	%r13,\start
	slgr	%r14,%r13
	lghi	%r13,\end - \start
	clgr	%r14,%r13
	jhe	\outside_label
	.endm

	.macro SIEEXIT
	lg	%r9,__SF_SIE_CONTROL(%r15)	# get control block pointer
	ni	__SIE_PROG0C+3(%r9),0xfe	# no longer in SIE
	lctlg	%c1,%c1,__LC_KERNEL_ASCE	# load primary asce
	larl	%r9,sie_exit			# skip forward to sie_exit
	.endm
#endif

	GEN_BR_THUNK %r14
	GEN_BR_THUNK %r14,%r13

	.section .kprobes.text, "ax"
.Ldummy:
	/*
	 * This nop exists only in order to avoid that __bpon starts at
	 * the beginning of the kprobes text section. In that case we would
	 * have several symbols at the same address. E.g. objdump would take
	 * an arbitrary symbol name when disassembling this code.
	 * With the added nop in between the __bpon symbol is unique
	 * again.
	 */
	nop	0

ENTRY(__bpon)
	.globl __bpon
	BPON
	BR_EX	%r14
ENDPROC(__bpon)

/*
 * Scheduler resume function, called by switch_to
 *  gpr2 = (task_struct *) prev
 *  gpr3 = (task_struct *) next
 * Returns:
 *  gpr2 = prev
 */
ENTRY(__switch_to)
	stmg	%r6,%r15,__SF_GPRS(%r15)	# store gprs of prev task
	lghi	%r4,__TASK_stack
	lghi	%r1,__TASK_thread
	llill	%r5,STACK_INIT
	stg	%r15,__THREAD_ksp(%r1,%r2)	# store kernel stack of prev
	lg	%r15,0(%r4,%r3)			# start of kernel stack of next
	agr	%r15,%r5			# end of kernel stack of next
	stg	%r3,__LC_CURRENT		# store task struct of next
	stg	%r15,__LC_KERNEL_STACK		# store end of kernel stack
	lg	%r15,__THREAD_ksp(%r1,%r3)	# load kernel stack of next
	aghi	%r3,__TASK_pid
	mvc	__LC_CURRENT_PID(4,%r0),0(%r3)	# store pid of next
	lmg	%r6,%r15,__SF_GPRS(%r15)	# load gprs of next task
	ALTERNATIVE "", ".insn s,0xb2800000,_LPP_OFFSET", 40
	BR_EX	%r14
ENDPROC(__switch_to)

#if IS_ENABLED(CONFIG_KVM)
/*
 * sie64a calling convention:
 * %r2 pointer to sie control block
 * %r3 guest register save area
 */
ENTRY(sie64a)
	stmg	%r6,%r14,__SF_GPRS(%r15)	# save kernel registers
	lg	%r12,__LC_CURRENT
	stg	%r2,__SF_SIE_CONTROL(%r15)	# save control block pointer
	stg	%r3,__SF_SIE_SAVEAREA(%r15)	# save guest register save area
	xc	__SF_SIE_REASON(8,%r15),__SF_SIE_REASON(%r15) # reason code = 0
	mvc	__SF_SIE_FLAGS(8,%r15),__TI_flags(%r12) # copy thread flags
	lmg	%r0,%r13,0(%r3)			# load guest gprs 0-13
	lg	%r14,__LC_GMAP			# get gmap pointer
	ltgr	%r14,%r14
	jz	.Lsie_gmap
	lctlg	%c1,%c1,__GMAP_ASCE(%r14)	# load primary asce
.Lsie_gmap:
	lg	%r14,__SF_SIE_CONTROL(%r15)	# get control block pointer
	oi	__SIE_PROG0C+3(%r14),1		# we are going into SIE now
	tm	__SIE_PROG20+3(%r14),3		# last exit...
	jnz	.Lsie_skip
	TSTMSK	__LC_CPU_FLAGS,_CIF_FPU
	jo	.Lsie_skip			# exit if fp/vx regs changed
	BPEXIT	__SF_SIE_FLAGS(%r15),(_TIF_ISOLATE_BP|_TIF_ISOLATE_BP_GUEST)
.Lsie_entry:
	sie	0(%r14)
	BPOFF
	BPENTER	__SF_SIE_FLAGS(%r15),(_TIF_ISOLATE_BP|_TIF_ISOLATE_BP_GUEST)
.Lsie_skip:
	ni	__SIE_PROG0C+3(%r14),0xfe	# no longer in SIE
	lctlg	%c1,%c1,__LC_KERNEL_ASCE	# load primary asce
.Lsie_done:
# some program checks are suppressing. C code (e.g. do_protection_exception)
# will rewind the PSW by the ILC, which is often 4 bytes in case of SIE. There
# are some corner cases (e.g. runtime instrumentation) where ILC is unpredictable.
# Other instructions between sie64a and .Lsie_done should not cause program
# interrupts. So lets use 3 nops as a landing pad for all possible rewinds.
.Lrewind_pad6:
	nopr	7
.Lrewind_pad4:
	nopr	7
.Lrewind_pad2:
	nopr	7
	.globl sie_exit
sie_exit:
	lg	%r14,__SF_SIE_SAVEAREA(%r15)	# load guest register save area
	stmg	%r0,%r13,0(%r14)		# save guest gprs 0-13
	xgr	%r0,%r0				# clear guest registers to
	xgr	%r1,%r1				# prevent speculative use
	xgr	%r3,%r3
	xgr	%r4,%r4
	xgr	%r5,%r5
	lmg	%r6,%r14,__SF_GPRS(%r15)	# restore kernel registers
	lg	%r2,__SF_SIE_REASON(%r15)	# return exit reason code
	BR_EX	%r14
.Lsie_fault:
	lghi	%r14,-EFAULT
	stg	%r14,__SF_SIE_REASON(%r15)	# set exit reason code
	j	sie_exit

	EX_TABLE(.Lrewind_pad6,.Lsie_fault)
	EX_TABLE(.Lrewind_pad4,.Lsie_fault)
	EX_TABLE(.Lrewind_pad2,.Lsie_fault)
	EX_TABLE(sie_exit,.Lsie_fault)
ENDPROC(sie64a)
EXPORT_SYMBOL(sie64a)
EXPORT_SYMBOL(sie_exit)
#endif

/*
 * SVC interrupt handler routine. System calls are synchronous events and
 * are entered with interrupts disabled.
 */

ENTRY(system_call)
	stpt	__LC_SYS_ENTER_TIMER
	stmg	%r8,%r15,__LC_SAVE_AREA_SYNC
	BPOFF
	lghi	%r14,0
.Lsysc_per:
	lctlg	%c1,%c1,__LC_KERNEL_ASCE
	lg	%r12,__LC_CURRENT
	lg	%r15,__LC_KERNEL_STACK
	xc	__SF_BACKCHAIN(8,%r15),__SF_BACKCHAIN(%r15)
	stmg	%r0,%r7,STACK_FRAME_OVERHEAD+__PT_R0(%r15)
	BPENTER __TI_flags(%r12),_TIF_ISOLATE_BP
	# clear user controlled register to prevent speculative use
	xgr	%r0,%r0
	xgr	%r1,%r1
	xgr	%r4,%r4
	xgr	%r5,%r5
	xgr	%r6,%r6
	xgr	%r7,%r7
	xgr	%r8,%r8
	xgr	%r9,%r9
	xgr	%r10,%r10
	xgr	%r11,%r11
	la	%r2,STACK_FRAME_OVERHEAD(%r15)	# pointer to pt_regs
	mvc	__PT_R8(64,%r2),__LC_SAVE_AREA_SYNC
	lgr	%r3,%r14
	brasl	%r14,__do_syscall
	lctlg	%c1,%c1,__LC_USER_ASCE
	mvc	__LC_RETURN_PSW(16),STACK_FRAME_OVERHEAD+__PT_PSW(%r15)
	BPEXIT __TI_flags(%r12),_TIF_ISOLATE_BP
	lmg	%r0,%r15,STACK_FRAME_OVERHEAD+__PT_R0(%r15)
	stpt	__LC_EXIT_TIMER
	b	__LC_RETURN_LPSWE
ENDPROC(system_call)

#
# a new process exits the kernel with ret_from_fork
#
ENTRY(ret_from_fork)
	lgr	%r3,%r11
	brasl	%r14,__ret_from_fork
	lctlg	%c1,%c1,__LC_USER_ASCE
	mvc	__LC_RETURN_PSW(16),STACK_FRAME_OVERHEAD+__PT_PSW(%r15)
	BPEXIT __TI_flags(%r12),_TIF_ISOLATE_BP
	lmg	%r0,%r15,STACK_FRAME_OVERHEAD+__PT_R0(%r15)
	stpt	__LC_EXIT_TIMER
	b	__LC_RETURN_LPSWE
ENDPROC(ret_from_fork)

/*
 * Program check handler routine
 */

ENTRY(pgm_check_handler)
	stpt	__LC_SYS_ENTER_TIMER
	BPOFF
	stmg	%r8,%r15,__LC_SAVE_AREA_SYNC
	lg	%r12,__LC_CURRENT
	lghi	%r10,0
	lmg	%r8,%r9,__LC_PGM_OLD_PSW
	tmhh	%r8,0x0001		# coming from user space?
	jno	.Lpgm_skip_asce
	lctlg	%c1,%c1,__LC_KERNEL_ASCE
	j	3f			# -> fault in user space
.Lpgm_skip_asce:
#if IS_ENABLED(CONFIG_KVM)
	# cleanup critical section for program checks in sie64a
	OUTSIDE	%r9,.Lsie_gmap,.Lsie_done,1f
	SIEEXIT
	lghi	%r10,_PIF_GUEST_FAULT
#endif
1:	tmhh	%r8,0x4000		# PER bit set in old PSW ?
	jnz	2f			# -> enabled, can't be a double fault
	tm	__LC_PGM_ILC+3,0x80	# check for per exception
	jnz	.Lpgm_svcper		# -> single stepped svc
2:	CHECK_STACK __LC_SAVE_AREA_SYNC
	aghi	%r15,-(STACK_FRAME_OVERHEAD + __PT_SIZE)
	# CHECK_VMAP_STACK branches to stack_overflow or 4f
	CHECK_VMAP_STACK __LC_SAVE_AREA_SYNC,4f
3:	BPENTER __TI_flags(%r12),_TIF_ISOLATE_BP
	lg	%r15,__LC_KERNEL_STACK
4:	la	%r11,STACK_FRAME_OVERHEAD(%r15)
	stg	%r10,__PT_FLAGS(%r11)
	xc	__SF_BACKCHAIN(8,%r15),__SF_BACKCHAIN(%r15)
	stmg	%r0,%r7,__PT_R0(%r11)
	mvc	__PT_R8(64,%r11),__LC_SAVE_AREA_SYNC
	stmg	%r8,%r9,__PT_PSW(%r11)

	# clear user controlled registers to prevent speculative use
	xgr	%r0,%r0
	xgr	%r1,%r1
	xgr	%r3,%r3
	xgr	%r4,%r4
	xgr	%r5,%r5
	xgr	%r6,%r6
	xgr	%r7,%r7
	lgr	%r2,%r11
	brasl	%r14,__do_pgm_check
	tmhh	%r8,0x0001		# returning to user space?
	jno	.Lpgm_exit_kernel
	lctlg	%c1,%c1,__LC_USER_ASCE
	BPEXIT __TI_flags(%r12),_TIF_ISOLATE_BP
	stpt	__LC_EXIT_TIMER
.Lpgm_exit_kernel:
	mvc	__LC_RETURN_PSW(16),STACK_FRAME_OVERHEAD+__PT_PSW(%r15)
	lmg	%r0,%r15,STACK_FRAME_OVERHEAD+__PT_R0(%r15)
	b	__LC_RETURN_LPSWE

#
# single stepped system call
#
.Lpgm_svcper:
	mvc	__LC_RETURN_PSW(8),__LC_SVC_NEW_PSW
	larl	%r14,.Lsysc_per
	stg	%r14,__LC_RETURN_PSW+8
	lghi	%r14,1
	lpswe	__LC_RETURN_PSW		# branch to .Lsysc_per
ENDPROC(pgm_check_handler)

/*
 * Interrupt handler macro used for external and IO interrupts.
 */
.macro INT_HANDLER name,lc_old_psw,handler
ENTRY(\name)
	STCK	__LC_INT_CLOCK
	stpt	__LC_SYS_ENTER_TIMER
	BPOFF
	stmg	%r8,%r15,__LC_SAVE_AREA_ASYNC
	lg	%r12,__LC_CURRENT
	lmg	%r8,%r9,\lc_old_psw
	tmhh	%r8,0x0001			# interrupting from user ?
	jnz	1f
#if IS_ENABLED(CONFIG_KVM)
	OUTSIDE	%r9,.Lsie_gmap,.Lsie_done,0f
	BPENTER	__SF_SIE_FLAGS(%r15),(_TIF_ISOLATE_BP|_TIF_ISOLATE_BP_GUEST)
	SIEEXIT
#endif
0:	CHECK_STACK __LC_SAVE_AREA_ASYNC
	aghi	%r15,-(STACK_FRAME_OVERHEAD + __PT_SIZE)
	j	2f
1:	BPENTER __TI_flags(%r12),_TIF_ISOLATE_BP
	lctlg	%c1,%c1,__LC_KERNEL_ASCE
	lg	%r15,__LC_KERNEL_STACK
2:	xc	__SF_BACKCHAIN(8,%r15),__SF_BACKCHAIN(%r15)
	la	%r11,STACK_FRAME_OVERHEAD(%r15)
	stmg	%r0,%r7,__PT_R0(%r11)
	# clear user controlled registers to prevent speculative use
	xgr	%r0,%r0
	xgr	%r1,%r1
	xgr	%r3,%r3
	xgr	%r4,%r4
	xgr	%r5,%r5
	xgr	%r6,%r6
	xgr	%r7,%r7
	xgr	%r10,%r10
	xc	__PT_FLAGS(8,%r11),__PT_FLAGS(%r11)
	mvc	__PT_R8(64,%r11),__LC_SAVE_AREA_ASYNC
	stmg	%r8,%r9,__PT_PSW(%r11)
	tm	%r8,0x0001		# coming from user space?
	jno	1f
	lctlg	%c1,%c1,__LC_KERNEL_ASCE
1:	lgr	%r2,%r11		# pass pointer to pt_regs
	brasl	%r14,\handler
	mvc	__LC_RETURN_PSW(16),__PT_PSW(%r11)
	tmhh	%r8,0x0001		# returning to user ?
	jno	2f
	lctlg	%c1,%c1,__LC_USER_ASCE
	BPEXIT	__TI_flags(%r12),_TIF_ISOLATE_BP
	stpt	__LC_EXIT_TIMER
2:	lmg	%r0,%r15,__PT_R0(%r11)
	b	__LC_RETURN_LPSWE
ENDPROC(\name)
.endm

INT_HANDLER ext_int_handler,__LC_EXT_OLD_PSW,do_ext_irq
INT_HANDLER io_int_handler,__LC_IO_OLD_PSW,do_io_irq

/*
 * Load idle PSW.
 */
ENTRY(psw_idle)
	stg	%r14,(__SF_GPRS+8*8)(%r15)
	stg	%r3,__SF_EMPTY(%r15)
	larl	%r1,psw_idle_exit
	stg	%r1,__SF_EMPTY+8(%r15)
	larl	%r1,smp_cpu_mtid
	llgf	%r1,0(%r1)
	ltgr	%r1,%r1
	jz	.Lpsw_idle_stcctm
	.insn	rsy,0xeb0000000017,%r1,5,__MT_CYCLES_ENTER(%r2)
.Lpsw_idle_stcctm:
	oi	__LC_CPU_FLAGS+7,_CIF_ENABLED_WAIT
	BPON
	STCK	__CLOCK_IDLE_ENTER(%r2)
	stpt	__TIMER_IDLE_ENTER(%r2)
	lpswe	__SF_EMPTY(%r15)
.globl psw_idle_exit
psw_idle_exit:
	BR_EX	%r14
ENDPROC(psw_idle)

/*
 * Machine check handler routines
 */
ENTRY(mcck_int_handler)
	STCK	__LC_MCCK_CLOCK
	BPOFF
	la	%r1,4095		# validate r1
	spt	__LC_CPU_TIMER_SAVE_AREA-4095(%r1)	# validate cpu timer
	lmg	%r0,%r15,__LC_GPREGS_SAVE_AREA-4095(%r1)# validate gprs
	lg	%r12,__LC_CURRENT
	lmg	%r8,%r9,__LC_MCK_OLD_PSW
	TSTMSK	__LC_MCCK_CODE,MCCK_CODE_SYSTEM_DAMAGE
	jo	.Lmcck_panic		# yes -> rest of mcck code invalid
	TSTMSK	__LC_MCCK_CODE,MCCK_CODE_CR_VALID
	jno	.Lmcck_panic		# control registers invalid -> panic
	la	%r14,4095
	lctlg	%c0,%c15,__LC_CREGS_SAVE_AREA-4095(%r14) # validate ctl regs
	ptlb
	lghi	%r14,__LC_CPU_TIMER_SAVE_AREA
	mvc	__LC_MCCK_ENTER_TIMER(8),0(%r14)
	TSTMSK	__LC_MCCK_CODE,MCCK_CODE_CPU_TIMER_VALID
	jo	3f
	la	%r14,__LC_SYS_ENTER_TIMER
	clc	0(8,%r14),__LC_EXIT_TIMER
	jl	1f
	la	%r14,__LC_EXIT_TIMER
1:	clc	0(8,%r14),__LC_LAST_UPDATE_TIMER
	jl	2f
	la	%r14,__LC_LAST_UPDATE_TIMER
2:	spt	0(%r14)
	mvc	__LC_MCCK_ENTER_TIMER(8),0(%r14)
3:	TSTMSK	__LC_MCCK_CODE,MCCK_CODE_PSW_MWP_VALID
	jno	.Lmcck_panic
	tmhh	%r8,0x0001		# interrupting from user ?
	jnz	6f
	TSTMSK	__LC_MCCK_CODE,MCCK_CODE_PSW_IA_VALID
	jno	.Lmcck_panic
#if IS_ENABLED(CONFIG_KVM)
	OUTSIDE	%r9,.Lsie_gmap,.Lsie_done,6f
	OUTSIDE	%r9,.Lsie_entry,.Lsie_skip,4f
	oi	__LC_CPU_FLAGS+7, _CIF_MCCK_GUEST
	j	5f
4:	CHKSTG	.Lmcck_panic
5:	larl	%r14,.Lstosm_tmp
	stosm	0(%r14),0x04		# turn dat on, keep irqs off
	BPENTER	__SF_SIE_FLAGS(%r15),(_TIF_ISOLATE_BP|_TIF_ISOLATE_BP_GUEST)
	SIEEXIT
	j	.Lmcck_stack
#endif
6:	CHKSTG	.Lmcck_panic
	larl	%r14,.Lstosm_tmp
	stosm	0(%r14),0x04		# turn dat on, keep irqs off
	tmhh	%r8,0x0001		# interrupting from user ?
	jz	.Lmcck_stack
	BPENTER __TI_flags(%r12),_TIF_ISOLATE_BP
.Lmcck_stack:
	lg	%r15,__LC_MCCK_STACK
	la	%r11,STACK_FRAME_OVERHEAD(%r15)
	stctg	%c1,%c1,__PT_CR1(%r11)
	lctlg	%c1,%c1,__LC_KERNEL_ASCE
	xc	__SF_BACKCHAIN(8,%r15),__SF_BACKCHAIN(%r15)
	lghi	%r14,__LC_GPREGS_SAVE_AREA+64
	stmg	%r0,%r7,__PT_R0(%r11)
	# clear user controlled registers to prevent speculative use
	xgr	%r0,%r0
	xgr	%r1,%r1
	xgr	%r3,%r3
	xgr	%r4,%r4
	xgr	%r5,%r5
	xgr	%r6,%r6
	xgr	%r7,%r7
	xgr	%r10,%r10
	mvc	__PT_R8(64,%r11),0(%r14)
	stmg	%r8,%r9,__PT_PSW(%r11)
	xc	__PT_FLAGS(8,%r11),__PT_FLAGS(%r11)
	xc	__SF_BACKCHAIN(8,%r15),__SF_BACKCHAIN(%r15)
	lgr	%r2,%r11		# pass pointer to pt_regs
	brasl	%r14,s390_do_machine_check
	cghi	%r2,0
	je	.Lmcck_return
	lg	%r1,__LC_KERNEL_STACK	# switch to kernel stack
	mvc	STACK_FRAME_OVERHEAD(__PT_SIZE,%r1),0(%r11)
	xc	__SF_BACKCHAIN(8,%r1),__SF_BACKCHAIN(%r1)
	la	%r11,STACK_FRAME_OVERHEAD(%r1)
	lgr	%r15,%r1
	brasl	%r14,s390_handle_mcck
.Lmcck_return:
	lctlg	%c1,%c1,__PT_CR1(%r11)
	lmg	%r0,%r10,__PT_R0(%r11)
	mvc	__LC_RETURN_MCCK_PSW(16),__PT_PSW(%r11) # move return PSW
	tm	__LC_RETURN_MCCK_PSW+1,0x01 # returning to user ?
	jno	0f
	BPEXIT	__TI_flags(%r12),_TIF_ISOLATE_BP
	stpt	__LC_EXIT_TIMER
0:	lmg	%r11,%r15,__PT_R11(%r11)
	b	__LC_RETURN_MCCK_LPSWE

.Lmcck_panic:
	/*
	 * Iterate over all possible CPU addresses in the range 0..0xffff
	 * and stop each CPU using signal processor. Use compare and swap
	 * to allow just one CPU-stopper and prevent concurrent CPUs from
	 * stopping each other while leaving the others running.
	 */
	lhi	%r5,0
	lhi	%r6,1
	larl	%r7,.Lstop_lock
	cs	%r5,%r6,0(%r7)		# single CPU-stopper only
	jnz	4f
	larl	%r7,.Lthis_cpu
	stap	0(%r7)			# this CPU address
	lh	%r4,0(%r7)
	nilh	%r4,0
	lhi	%r0,1
	sll	%r0,16			# CPU counter
	lhi	%r3,0			# next CPU address
0:	cr	%r3,%r4
	je	2f
1:	sigp	%r1,%r3,SIGP_STOP	# stop next CPU
	brc	SIGP_CC_BUSY,1b
2:	ahi	%r3,1
	brct	%r0,0b
3:	sigp	%r1,%r4,SIGP_STOP	# stop this CPU
	brc	SIGP_CC_BUSY,3b
4:	j	4b
ENDPROC(mcck_int_handler)

#
# PSW restart interrupt handler
#
ENTRY(restart_int_handler)
	ALTERNATIVE "", ".insn s,0xb2800000,_LPP_OFFSET", 40
	stg	%r15,__LC_SAVE_AREA_RESTART
	lg	%r15,__LC_RESTART_STACK
	xc	STACK_FRAME_OVERHEAD(__PT_SIZE,%r15),STACK_FRAME_OVERHEAD(%r15)
	stmg	%r0,%r14,STACK_FRAME_OVERHEAD+__PT_R0(%r15)
	mvc	STACK_FRAME_OVERHEAD+__PT_R15(8,%r15),__LC_SAVE_AREA_RESTART
	mvc	STACK_FRAME_OVERHEAD+__PT_PSW(16,%r15),__LC_RST_OLD_PSW
	xc	0(STACK_FRAME_OVERHEAD,%r15),0(%r15)
	lg	%r1,__LC_RESTART_FN		# load fn, parm & source cpu
	lg	%r2,__LC_RESTART_DATA
	lg	%r3,__LC_RESTART_SOURCE
	ltgr	%r3,%r3				# test source cpu address
	jm	1f				# negative -> skip source stop
0:	sigp	%r4,%r3,SIGP_SENSE		# sigp sense to source cpu
	brc	10,0b				# wait for status stored
1:	basr	%r14,%r1			# call function
	stap	__SF_EMPTY(%r15)		# store cpu address
	llgh	%r3,__SF_EMPTY(%r15)
2:	sigp	%r4,%r3,SIGP_STOP		# sigp stop to current cpu
	brc	2,2b
3:	j	3b
ENDPROC(restart_int_handler)

	.section .kprobes.text, "ax"

#if defined(CONFIG_CHECK_STACK) || defined(CONFIG_VMAP_STACK)
/*
 * The synchronous or the asynchronous stack overflowed. We are dead.
 * No need to properly save the registers, we are going to panic anyway.
 * Setup a pt_regs so that show_trace can provide a good call trace.
 */
ENTRY(stack_overflow)
	lg	%r15,__LC_NODAT_STACK	# change to panic stack
	la	%r11,STACK_FRAME_OVERHEAD(%r15)
	stmg	%r0,%r7,__PT_R0(%r11)
	stmg	%r8,%r9,__PT_PSW(%r11)
	mvc	__PT_R8(64,%r11),0(%r14)
	stg	%r10,__PT_ORIG_GPR2(%r11) # store last break to orig_gpr2
	xc	__SF_BACKCHAIN(8,%r15),__SF_BACKCHAIN(%r15)
	lgr	%r2,%r11		# pass pointer to pt_regs
	jg	kernel_stack_overflow
ENDPROC(stack_overflow)
#endif

<<<<<<< HEAD
#if IS_ENABLED(CONFIG_KVM)
.Lcleanup_sie_mcck:
	larl	%r13,.Lsie_entry
	slgr	%r9,%r13
	lghi	%r13,.Lsie_skip - .Lsie_entry
	clgr	%r9,%r13
	jhe	.Lcleanup_sie_int
	oi	__LC_CPU_FLAGS+7, _CIF_MCCK_GUEST
.Lcleanup_sie_int:
	BPENTER	__SF_SIE_FLAGS(%r15),(_TIF_ISOLATE_BP|_TIF_ISOLATE_BP_GUEST)
	lg	%r9,__SF_SIE_CONTROL(%r15)	# get control block pointer
	ni	__SIE_PROG0C+3(%r9),0xfe	# no longer in SIE
	lctlg	%c1,%c1,__LC_KERNEL_ASCE
	larl	%r9,sie_exit			# skip forward to sie_exit
	BR_EX	%r14,%r13

#endif
=======
	.section .data, "aw"
		.align	4
.Lstop_lock:	.long	0
.Lthis_cpu:	.short	0
.Lstosm_tmp:	.byte	0
>>>>>>> 934d0587
	.section .rodata, "a"
#define SYSCALL(esame,emu)	.quad __s390x_ ## esame
	.globl	sys_call_table
sys_call_table:
#include "asm/syscall_table.h"
#undef SYSCALL

#ifdef CONFIG_COMPAT

#define SYSCALL(esame,emu)	.quad __s390_ ## emu
	.globl	sys_call_table_emu
sys_call_table_emu:
#include "asm/syscall_table.h"
#undef SYSCALL
#endif<|MERGE_RESOLUTION|>--- conflicted
+++ resolved
@@ -672,31 +672,11 @@
 ENDPROC(stack_overflow)
 #endif
 
-<<<<<<< HEAD
-#if IS_ENABLED(CONFIG_KVM)
-.Lcleanup_sie_mcck:
-	larl	%r13,.Lsie_entry
-	slgr	%r9,%r13
-	lghi	%r13,.Lsie_skip - .Lsie_entry
-	clgr	%r9,%r13
-	jhe	.Lcleanup_sie_int
-	oi	__LC_CPU_FLAGS+7, _CIF_MCCK_GUEST
-.Lcleanup_sie_int:
-	BPENTER	__SF_SIE_FLAGS(%r15),(_TIF_ISOLATE_BP|_TIF_ISOLATE_BP_GUEST)
-	lg	%r9,__SF_SIE_CONTROL(%r15)	# get control block pointer
-	ni	__SIE_PROG0C+3(%r9),0xfe	# no longer in SIE
-	lctlg	%c1,%c1,__LC_KERNEL_ASCE
-	larl	%r9,sie_exit			# skip forward to sie_exit
-	BR_EX	%r14,%r13
-
-#endif
-=======
 	.section .data, "aw"
 		.align	4
 .Lstop_lock:	.long	0
 .Lthis_cpu:	.short	0
 .Lstosm_tmp:	.byte	0
->>>>>>> 934d0587
 	.section .rodata, "a"
 #define SYSCALL(esame,emu)	.quad __s390x_ ## esame
 	.globl	sys_call_table
