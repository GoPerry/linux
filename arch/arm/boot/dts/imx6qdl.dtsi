// SPDX-License-Identifier: GPL-2.0+
//
// Copyright 2011 Freescale Semiconductor, Inc.
// Copyright 2011 Linaro Ltd.

#include <dt-bindings/clock/imx6qdl-clock.h>
#include <dt-bindings/input/input.h>
#include <dt-bindings/interrupt-controller/arm-gic.h>

/ {
	#address-cells = <1>;
	#size-cells = <1>;
	/*
	 * The decompressor and also some bootloaders rely on a
	 * pre-existing /chosen node to be available to insert the
	 * command line and merge other ATAGS info.
	 */
	chosen {};

	aliases {
		ethernet0 = &fec;
		can0 = &can1;
		can1 = &can2;
		gpio0 = &gpio1;
		gpio1 = &gpio2;
		gpio2 = &gpio3;
		gpio3 = &gpio4;
		gpio4 = &gpio5;
		gpio5 = &gpio6;
		gpio6 = &gpio7;
		i2c0 = &i2c1;
		i2c1 = &i2c2;
		i2c2 = &i2c3;
		ipu0 = &ipu1;
		mmc0 = &usdhc1;
		mmc1 = &usdhc2;
		mmc2 = &usdhc3;
		mmc3 = &usdhc4;
		serial0 = &uart1;
		serial1 = &uart2;
		serial2 = &uart3;
		serial3 = &uart4;
		serial4 = &uart5;
		spi0 = &ecspi1;
		spi1 = &ecspi2;
		spi2 = &ecspi3;
		spi3 = &ecspi4;
		usbphy0 = &usbphy1;
		usbphy1 = &usbphy2;
	};

	clocks {
		ckil {
			compatible = "fsl,imx-ckil", "fixed-clock";
			#clock-cells = <0>;
			clock-frequency = <32768>;
		};

		ckih1 {
			compatible = "fsl,imx-ckih1", "fixed-clock";
			#clock-cells = <0>;
			clock-frequency = <0>;
		};

		osc {
			compatible = "fsl,imx-osc", "fixed-clock";
			#clock-cells = <0>;
			clock-frequency = <24000000>;
		};
	};

	tempmon: tempmon {
		compatible = "fsl,imx6q-tempmon";
		interrupt-parent = <&gpc>;
		interrupts = <0 49 IRQ_TYPE_LEVEL_HIGH>;
		fsl,tempmon = <&anatop>;
		nvmem-cells = <&tempmon_calib>, <&tempmon_temp_grade>;
		nvmem-cell-names = "calib", "temp_grade";
		clocks = <&clks IMX6QDL_CLK_PLL3_USB_OTG>;
		#thermal-sensor-cells = <0>;
	};

	ldb: ldb {
		#address-cells = <1>;
		#size-cells = <0>;
		compatible = "fsl,imx6q-ldb", "fsl,imx53-ldb";
		gpr = <&gpr>;
		status = "disabled";

		lvds-channel@0 {
			#address-cells = <1>;
			#size-cells = <0>;
			reg = <0>;
			status = "disabled";

			port@0 {
				reg = <0>;

				lvds0_mux_0: endpoint {
					remote-endpoint = <&ipu1_di0_lvds0>;
				};
			};

			port@1 {
				reg = <1>;

				lvds0_mux_1: endpoint {
					remote-endpoint = <&ipu1_di1_lvds0>;
				};
			};
		};

		lvds-channel@1 {
			#address-cells = <1>;
			#size-cells = <0>;
			reg = <1>;
			status = "disabled";

			port@0 {
				reg = <0>;

				lvds1_mux_0: endpoint {
					remote-endpoint = <&ipu1_di0_lvds1>;
				};
			};

			port@1 {
				reg = <1>;

				lvds1_mux_1: endpoint {
					remote-endpoint = <&ipu1_di1_lvds1>;
				};
			};
		};
	};

	pmu: pmu {
		compatible = "arm,cortex-a9-pmu";
		interrupt-parent = <&gpc>;
		interrupts = <0 94 IRQ_TYPE_LEVEL_HIGH>;
	};

	usbphynop1: usbphynop1 {
		compatible = "usb-nop-xceiv";
		#phy-cells = <0>;
	};

	usbphynop2: usbphynop2 {
		compatible = "usb-nop-xceiv";
		#phy-cells = <0>;
	};

	soc {
		#address-cells = <1>;
		#size-cells = <1>;
		compatible = "simple-bus";
		interrupt-parent = <&gpc>;
		ranges;

		dma_apbh: dma-apbh@110000 {
			compatible = "fsl,imx6q-dma-apbh", "fsl,imx28-dma-apbh";
			reg = <0x00110000 0x2000>;
			interrupts = <0 13 IRQ_TYPE_LEVEL_HIGH>,
				     <0 13 IRQ_TYPE_LEVEL_HIGH>,
				     <0 13 IRQ_TYPE_LEVEL_HIGH>,
				     <0 13 IRQ_TYPE_LEVEL_HIGH>;
			interrupt-names = "gpmi0", "gpmi1", "gpmi2", "gpmi3";
			#dma-cells = <1>;
			dma-channels = <4>;
			clocks = <&clks IMX6QDL_CLK_APBH_DMA>;
		};

		gpmi: gpmi-nand@112000 {
			compatible = "fsl,imx6q-gpmi-nand";
			reg = <0x00112000 0x2000>, <0x00114000 0x2000>;
			reg-names = "gpmi-nand", "bch";
			interrupts = <0 15 IRQ_TYPE_LEVEL_HIGH>;
			interrupt-names = "bch";
			clocks = <&clks IMX6QDL_CLK_GPMI_IO>,
				 <&clks IMX6QDL_CLK_GPMI_APB>,
				 <&clks IMX6QDL_CLK_GPMI_BCH>,
				 <&clks IMX6QDL_CLK_GPMI_BCH_APB>,
				 <&clks IMX6QDL_CLK_PER1_BCH>;
			clock-names = "gpmi_io", "gpmi_apb", "gpmi_bch",
				      "gpmi_bch_apb", "per1_bch";
			dmas = <&dma_apbh 0>;
			dma-names = "rx-tx";
			status = "disabled";
		};

		hdmi: hdmi@120000 {
			#address-cells = <1>;
			#size-cells = <0>;
			reg = <0x00120000 0x9000>;
			interrupts = <0 115 0x04>;
			gpr = <&gpr>;
			clocks = <&clks IMX6QDL_CLK_HDMI_IAHB>,
				 <&clks IMX6QDL_CLK_HDMI_ISFR>;
			clock-names = "iahb", "isfr";
			status = "disabled";

			port@0 {
				reg = <0>;

				hdmi_mux_0: endpoint {
					remote-endpoint = <&ipu1_di0_hdmi>;
				};
			};

			port@1 {
				reg = <1>;

				hdmi_mux_1: endpoint {
					remote-endpoint = <&ipu1_di1_hdmi>;
				};
			};
		};

		gpu_3d: gpu@130000 {
			compatible = "vivante,gc";
			reg = <0x00130000 0x4000>;
			interrupts = <0 9 IRQ_TYPE_LEVEL_HIGH>;
			clocks = <&clks IMX6QDL_CLK_GPU3D_AXI>,
				 <&clks IMX6QDL_CLK_GPU3D_CORE>,
				 <&clks IMX6QDL_CLK_GPU3D_SHADER>;
			clock-names = "bus", "core", "shader";
			power-domains = <&pd_pu>;
			#cooling-cells = <2>;
		};

		gpu_2d: gpu@134000 {
			compatible = "vivante,gc";
			reg = <0x00134000 0x4000>;
			interrupts = <0 10 IRQ_TYPE_LEVEL_HIGH>;
			clocks = <&clks IMX6QDL_CLK_GPU2D_AXI>,
				 <&clks IMX6QDL_CLK_GPU2D_CORE>;
			clock-names = "bus", "core";
			power-domains = <&pd_pu>;
			#cooling-cells = <2>;
		};

		timer@a00600 {
			compatible = "arm,cortex-a9-twd-timer";
			reg = <0x00a00600 0x20>;
			interrupts = <1 13 0xf01>;
			interrupt-parent = <&intc>;
			clocks = <&clks IMX6QDL_CLK_TWD>;
		};

		intc: interrupt-controller@a01000 {
			compatible = "arm,cortex-a9-gic";
			#interrupt-cells = <3>;
			interrupt-controller;
			reg = <0x00a01000 0x1000>,
			      <0x00a00100 0x100>;
			interrupt-parent = <&intc>;
		};

		L2: l2-cache@a02000 {
			compatible = "arm,pl310-cache";
			reg = <0x00a02000 0x1000>;
			interrupts = <0 92 IRQ_TYPE_LEVEL_HIGH>;
			cache-unified;
			cache-level = <2>;
			arm,tag-latency = <4 2 3>;
			arm,data-latency = <4 2 3>;
			arm,shared-override;
		};

		pcie: pcie@1ffc000 {
			compatible = "fsl,imx6q-pcie", "snps,dw-pcie";
			reg = <0x01ffc000 0x04000>,
			      <0x01f00000 0x80000>;
			reg-names = "dbi", "config";
			#address-cells = <3>;
			#size-cells = <2>;
			device_type = "pci";
			bus-range = <0x00 0xff>;
			ranges = <0x81000000 0 0          0x01f80000 0 0x00010000 /* downstream I/O */
				  0x82000000 0 0x01000000 0x01000000 0 0x00f00000>; /* non-prefetchable memory */
			num-lanes = <1>;
			num-viewport = <4>;
			interrupts = <GIC_SPI 120 IRQ_TYPE_LEVEL_HIGH>;
			interrupt-names = "msi";
			#interrupt-cells = <1>;
			interrupt-map-mask = <0 0 0 0x7>;
			interrupt-map = <0 0 0 1 &gpc GIC_SPI 123 IRQ_TYPE_LEVEL_HIGH>,
					<0 0 0 2 &gpc GIC_SPI 122 IRQ_TYPE_LEVEL_HIGH>,
					<0 0 0 3 &gpc GIC_SPI 121 IRQ_TYPE_LEVEL_HIGH>,
					<0 0 0 4 &gpc GIC_SPI 120 IRQ_TYPE_LEVEL_HIGH>;
			clocks = <&clks IMX6QDL_CLK_PCIE_AXI>,
				 <&clks IMX6QDL_CLK_LVDS1_GATE>,
				 <&clks IMX6QDL_CLK_PCIE_REF_125M>;
			clock-names = "pcie", "pcie_bus", "pcie_phy";
			status = "disabled";
		};

		bus@2000000 { /* AIPS1 */
			compatible = "fsl,aips-bus", "simple-bus";
			#address-cells = <1>;
			#size-cells = <1>;
			reg = <0x02000000 0x100000>;
			ranges;

			spba-bus@2000000 {
				compatible = "fsl,spba-bus", "simple-bus";
				#address-cells = <1>;
				#size-cells = <1>;
				reg = <0x02000000 0x40000>;
				ranges;

				spdif: spdif@2004000 {
					compatible = "fsl,imx35-spdif";
					reg = <0x02004000 0x4000>;
					interrupts = <0 52 IRQ_TYPE_LEVEL_HIGH>;
					dmas = <&sdma 14 18 0>,
					       <&sdma 15 18 0>;
					dma-names = "rx", "tx";
					clocks = <&clks IMX6QDL_CLK_SPDIF_GCLK>, <&clks IMX6QDL_CLK_OSC>,
						 <&clks IMX6QDL_CLK_SPDIF>, <&clks IMX6QDL_CLK_ASRC>,
						 <&clks IMX6QDL_CLK_DUMMY>, <&clks IMX6QDL_CLK_ESAI_EXTAL>,
						 <&clks IMX6QDL_CLK_IPG>, <&clks IMX6QDL_CLK_DUMMY>,
						 <&clks IMX6QDL_CLK_DUMMY>, <&clks IMX6QDL_CLK_SPBA>;
					clock-names = "core",  "rxtx0",
						      "rxtx1", "rxtx2",
						      "rxtx3", "rxtx4",
						      "rxtx5", "rxtx6",
						      "rxtx7", "spba";
					status = "disabled";
				};

				ecspi1: spi@2008000 {
					#address-cells = <1>;
					#size-cells = <0>;
					compatible = "fsl,imx6q-ecspi", "fsl,imx51-ecspi";
					reg = <0x02008000 0x4000>;
					interrupts = <0 31 IRQ_TYPE_LEVEL_HIGH>;
					clocks = <&clks IMX6QDL_CLK_ECSPI1>,
						 <&clks IMX6QDL_CLK_ECSPI1>;
					clock-names = "ipg", "per";
					dmas = <&sdma 3 8 1>, <&sdma 4 8 2>;
					dma-names = "rx", "tx";
					status = "disabled";
				};

				ecspi2: spi@200c000 {
					#address-cells = <1>;
					#size-cells = <0>;
					compatible = "fsl,imx6q-ecspi", "fsl,imx51-ecspi";
					reg = <0x0200c000 0x4000>;
					interrupts = <0 32 IRQ_TYPE_LEVEL_HIGH>;
					clocks = <&clks IMX6QDL_CLK_ECSPI2>,
						 <&clks IMX6QDL_CLK_ECSPI2>;
					clock-names = "ipg", "per";
					dmas = <&sdma 5 8 1>, <&sdma 6 8 2>;
					dma-names = "rx", "tx";
					status = "disabled";
				};

				ecspi3: spi@2010000 {
					#address-cells = <1>;
					#size-cells = <0>;
					compatible = "fsl,imx6q-ecspi", "fsl,imx51-ecspi";
					reg = <0x02010000 0x4000>;
					interrupts = <0 33 IRQ_TYPE_LEVEL_HIGH>;
					clocks = <&clks IMX6QDL_CLK_ECSPI3>,
						 <&clks IMX6QDL_CLK_ECSPI3>;
					clock-names = "ipg", "per";
					dmas = <&sdma 7 8 1>, <&sdma 8 8 2>;
					dma-names = "rx", "tx";
					status = "disabled";
				};

				ecspi4: spi@2014000 {
					#address-cells = <1>;
					#size-cells = <0>;
					compatible = "fsl,imx6q-ecspi", "fsl,imx51-ecspi";
					reg = <0x02014000 0x4000>;
					interrupts = <0 34 IRQ_TYPE_LEVEL_HIGH>;
					clocks = <&clks IMX6QDL_CLK_ECSPI4>,
						 <&clks IMX6QDL_CLK_ECSPI4>;
					clock-names = "ipg", "per";
					dmas = <&sdma 9 8 1>, <&sdma 10 8 2>;
					dma-names = "rx", "tx";
					status = "disabled";
				};

				uart1: serial@2020000 {
					compatible = "fsl,imx6q-uart", "fsl,imx21-uart";
					reg = <0x02020000 0x4000>;
					interrupts = <0 26 IRQ_TYPE_LEVEL_HIGH>;
					clocks = <&clks IMX6QDL_CLK_UART_IPG>,
						 <&clks IMX6QDL_CLK_UART_SERIAL>;
					clock-names = "ipg", "per";
					dmas = <&sdma 25 4 0>, <&sdma 26 4 0>;
					dma-names = "rx", "tx";
					status = "disabled";
				};

				esai: esai@2024000 {
					#sound-dai-cells = <0>;
					compatible = "fsl,imx35-esai";
					reg = <0x02024000 0x4000>;
					interrupts = <0 51 IRQ_TYPE_LEVEL_HIGH>;
					clocks = <&clks IMX6QDL_CLK_ESAI_IPG>,
						 <&clks IMX6QDL_CLK_ESAI_MEM>,
						 <&clks IMX6QDL_CLK_ESAI_EXTAL>,
						 <&clks IMX6QDL_CLK_ESAI_IPG>,
						 <&clks IMX6QDL_CLK_SPBA>;
					clock-names = "core", "mem", "extal", "fsys", "spba";
					dmas = <&sdma 23 21 0>, <&sdma 24 21 0>;
					dma-names = "rx", "tx";
					status = "disabled";
				};

				ssi1: ssi@2028000 {
					#sound-dai-cells = <0>;
					compatible = "fsl,imx6q-ssi",
							"fsl,imx51-ssi";
					reg = <0x02028000 0x4000>;
					interrupts = <0 46 IRQ_TYPE_LEVEL_HIGH>;
					clocks = <&clks IMX6QDL_CLK_SSI1_IPG>,
						 <&clks IMX6QDL_CLK_SSI1>;
					clock-names = "ipg", "baud";
					dmas = <&sdma 37 1 0>,
					       <&sdma 38 1 0>;
					dma-names = "rx", "tx";
					fsl,fifo-depth = <15>;
					status = "disabled";
				};

				ssi2: ssi@202c000 {
					#sound-dai-cells = <0>;
					compatible = "fsl,imx6q-ssi",
							"fsl,imx51-ssi";
					reg = <0x0202c000 0x4000>;
					interrupts = <0 47 IRQ_TYPE_LEVEL_HIGH>;
					clocks = <&clks IMX6QDL_CLK_SSI2_IPG>,
						 <&clks IMX6QDL_CLK_SSI2>;
					clock-names = "ipg", "baud";
					dmas = <&sdma 41 1 0>,
					       <&sdma 42 1 0>;
					dma-names = "rx", "tx";
					fsl,fifo-depth = <15>;
					status = "disabled";
				};

				ssi3: ssi@2030000 {
					#sound-dai-cells = <0>;
					compatible = "fsl,imx6q-ssi",
							"fsl,imx51-ssi";
					reg = <0x02030000 0x4000>;
					interrupts = <0 48 IRQ_TYPE_LEVEL_HIGH>;
					clocks = <&clks IMX6QDL_CLK_SSI3_IPG>,
						 <&clks IMX6QDL_CLK_SSI3>;
					clock-names = "ipg", "baud";
					dmas = <&sdma 45 1 0>,
					       <&sdma 46 1 0>;
					dma-names = "rx", "tx";
					fsl,fifo-depth = <15>;
					status = "disabled";
				};

				asrc: asrc@2034000 {
					compatible = "fsl,imx53-asrc";
					reg = <0x02034000 0x4000>;
					interrupts = <0 50 IRQ_TYPE_LEVEL_HIGH>;
					clocks = <&clks IMX6QDL_CLK_ASRC_IPG>,
						<&clks IMX6QDL_CLK_ASRC_MEM>, <&clks 0>,
						<&clks 0>, <&clks 0>, <&clks 0>, <&clks 0>,
						<&clks 0>, <&clks 0>, <&clks 0>, <&clks 0>,
						<&clks 0>, <&clks 0>, <&clks 0>, <&clks 0>,
						<&clks IMX6QDL_CLK_ASRC>, <&clks 0>, <&clks 0>,
						<&clks IMX6QDL_CLK_SPBA>;
					clock-names = "mem", "ipg", "asrck_0",
						"asrck_1", "asrck_2", "asrck_3", "asrck_4",
						"asrck_5", "asrck_6", "asrck_7", "asrck_8",
						"asrck_9", "asrck_a", "asrck_b", "asrck_c",
						"asrck_d", "asrck_e", "asrck_f", "spba";
					dmas = <&sdma 17 23 1>, <&sdma 18 23 1>, <&sdma 19 23 1>,
						<&sdma 20 23 1>, <&sdma 21 23 1>, <&sdma 22 23 1>;
					dma-names = "rxa", "rxb", "rxc",
							"txa", "txb", "txc";
					fsl,asrc-rate  = <48000>;
					fsl,asrc-width = <16>;
					status = "okay";
				};

				spba@203c000 {
					reg = <0x0203c000 0x4000>;
				};
			};

			vpu: vpu@2040000 {
				compatible = "cnm,coda960";
				reg = <0x02040000 0x3c000>;
				interrupts = <0 12 IRQ_TYPE_LEVEL_HIGH>,
					     <0 3 IRQ_TYPE_LEVEL_HIGH>;
				interrupt-names = "bit", "jpeg";
				clocks = <&clks IMX6QDL_CLK_VPU_AXI>,
					 <&clks IMX6QDL_CLK_MMDC_CH0_AXI>;
				clock-names = "per", "ahb";
				power-domains = <&pd_pu>;
				resets = <&src 1>;
				iram = <&ocram>;
			};

			aipstz@207c000 { /* AIPSTZ1 */
				reg = <0x0207c000 0x4000>;
			};

			pwm1: pwm@2080000 {
				#pwm-cells = <2>;
				compatible = "fsl,imx6q-pwm", "fsl,imx27-pwm";
				reg = <0x02080000 0x4000>;
				interrupts = <0 83 IRQ_TYPE_LEVEL_HIGH>;
				clocks = <&clks IMX6QDL_CLK_IPG>,
					 <&clks IMX6QDL_CLK_PWM1>;
				clock-names = "ipg", "per";
				status = "disabled";
			};

			pwm2: pwm@2084000 {
				#pwm-cells = <2>;
				compatible = "fsl,imx6q-pwm", "fsl,imx27-pwm";
				reg = <0x02084000 0x4000>;
				interrupts = <0 84 IRQ_TYPE_LEVEL_HIGH>;
				clocks = <&clks IMX6QDL_CLK_IPG>,
					 <&clks IMX6QDL_CLK_PWM2>;
				clock-names = "ipg", "per";
				status = "disabled";
			};

			pwm3: pwm@2088000 {
				#pwm-cells = <2>;
				compatible = "fsl,imx6q-pwm", "fsl,imx27-pwm";
				reg = <0x02088000 0x4000>;
				interrupts = <0 85 IRQ_TYPE_LEVEL_HIGH>;
				clocks = <&clks IMX6QDL_CLK_IPG>,
					 <&clks IMX6QDL_CLK_PWM3>;
				clock-names = "ipg", "per";
				status = "disabled";
			};

			pwm4: pwm@208c000 {
				#pwm-cells = <2>;
				compatible = "fsl,imx6q-pwm", "fsl,imx27-pwm";
				reg = <0x0208c000 0x4000>;
				interrupts = <0 86 IRQ_TYPE_LEVEL_HIGH>;
				clocks = <&clks IMX6QDL_CLK_IPG>,
					 <&clks IMX6QDL_CLK_PWM4>;
				clock-names = "ipg", "per";
				status = "disabled";
			};

			can1: flexcan@2090000 {
				compatible = "fsl,imx6q-flexcan";
				reg = <0x02090000 0x4000>;
				interrupts = <0 110 IRQ_TYPE_LEVEL_HIGH>;
				clocks = <&clks IMX6QDL_CLK_CAN1_IPG>,
					 <&clks IMX6QDL_CLK_CAN1_SERIAL>;
				clock-names = "ipg", "per";
				fsl,stop-mode = <&gpr 0x34 28 0x10 17>;
				status = "disabled";
			};

			can2: flexcan@2094000 {
				compatible = "fsl,imx6q-flexcan";
				reg = <0x02094000 0x4000>;
				interrupts = <0 111 IRQ_TYPE_LEVEL_HIGH>;
				clocks = <&clks IMX6QDL_CLK_CAN2_IPG>,
					 <&clks IMX6QDL_CLK_CAN2_SERIAL>;
				clock-names = "ipg", "per";
				fsl,stop-mode = <&gpr 0x34 29 0x10 18>;
				status = "disabled";
			};

			gpt: timer@2098000 {
				compatible = "fsl,imx6q-gpt", "fsl,imx31-gpt";
				reg = <0x02098000 0x4000>;
				interrupts = <0 55 IRQ_TYPE_LEVEL_HIGH>;
				clocks = <&clks IMX6QDL_CLK_GPT_IPG>,
					 <&clks IMX6QDL_CLK_GPT_IPG_PER>,
					 <&clks IMX6QDL_CLK_GPT_3M>;
				clock-names = "ipg", "per", "osc_per";
			};

			gpio1: gpio@209c000 {
				compatible = "fsl,imx6q-gpio", "fsl,imx35-gpio";
				reg = <0x0209c000 0x4000>;
				interrupts = <0 66 IRQ_TYPE_LEVEL_HIGH>,
					     <0 67 IRQ_TYPE_LEVEL_HIGH>;
				gpio-controller;
				#gpio-cells = <2>;
				interrupt-controller;
				#interrupt-cells = <2>;
			};

			gpio2: gpio@20a0000 {
				compatible = "fsl,imx6q-gpio", "fsl,imx35-gpio";
				reg = <0x020a0000 0x4000>;
				interrupts = <0 68 IRQ_TYPE_LEVEL_HIGH>,
					     <0 69 IRQ_TYPE_LEVEL_HIGH>;
				gpio-controller;
				#gpio-cells = <2>;
				interrupt-controller;
				#interrupt-cells = <2>;
			};

			gpio3: gpio@20a4000 {
				compatible = "fsl,imx6q-gpio", "fsl,imx35-gpio";
				reg = <0x020a4000 0x4000>;
				interrupts = <0 70 IRQ_TYPE_LEVEL_HIGH>,
					     <0 71 IRQ_TYPE_LEVEL_HIGH>;
				gpio-controller;
				#gpio-cells = <2>;
				interrupt-controller;
				#interrupt-cells = <2>;
			};

			gpio4: gpio@20a8000 {
				compatible = "fsl,imx6q-gpio", "fsl,imx35-gpio";
				reg = <0x020a8000 0x4000>;
				interrupts = <0 72 IRQ_TYPE_LEVEL_HIGH>,
					     <0 73 IRQ_TYPE_LEVEL_HIGH>;
				gpio-controller;
				#gpio-cells = <2>;
				interrupt-controller;
				#interrupt-cells = <2>;
			};

			gpio5: gpio@20ac000 {
				compatible = "fsl,imx6q-gpio", "fsl,imx35-gpio";
				reg = <0x020ac000 0x4000>;
				interrupts = <0 74 IRQ_TYPE_LEVEL_HIGH>,
					     <0 75 IRQ_TYPE_LEVEL_HIGH>;
				gpio-controller;
				#gpio-cells = <2>;
				interrupt-controller;
				#interrupt-cells = <2>;
			};

			gpio6: gpio@20b0000 {
				compatible = "fsl,imx6q-gpio", "fsl,imx35-gpio";
				reg = <0x020b0000 0x4000>;
				interrupts = <0 76 IRQ_TYPE_LEVEL_HIGH>,
					     <0 77 IRQ_TYPE_LEVEL_HIGH>;
				gpio-controller;
				#gpio-cells = <2>;
				interrupt-controller;
				#interrupt-cells = <2>;
			};

			gpio7: gpio@20b4000 {
				compatible = "fsl,imx6q-gpio", "fsl,imx35-gpio";
				reg = <0x020b4000 0x4000>;
				interrupts = <0 78 IRQ_TYPE_LEVEL_HIGH>,
					     <0 79 IRQ_TYPE_LEVEL_HIGH>;
				gpio-controller;
				#gpio-cells = <2>;
				interrupt-controller;
				#interrupt-cells = <2>;
			};

			kpp: keypad@20b8000 {
				compatible = "fsl,imx6q-kpp", "fsl,imx21-kpp";
				reg = <0x020b8000 0x4000>;
				interrupts = <0 82 IRQ_TYPE_LEVEL_HIGH>;
				clocks = <&clks IMX6QDL_CLK_IPG>;
				status = "disabled";
			};

			wdog1: watchdog@20bc000 {
				compatible = "fsl,imx6q-wdt", "fsl,imx21-wdt";
				reg = <0x020bc000 0x4000>;
				interrupts = <0 80 IRQ_TYPE_LEVEL_HIGH>;
				clocks = <&clks IMX6QDL_CLK_IPG>;
			};

			wdog2: watchdog@20c0000 {
				compatible = "fsl,imx6q-wdt", "fsl,imx21-wdt";
				reg = <0x020c0000 0x4000>;
				interrupts = <0 81 IRQ_TYPE_LEVEL_HIGH>;
				clocks = <&clks IMX6QDL_CLK_IPG>;
				status = "disabled";
			};

			clks: clock-controller@20c4000 {
				compatible = "fsl,imx6q-ccm";
				reg = <0x020c4000 0x4000>;
				interrupts = <0 87 IRQ_TYPE_LEVEL_HIGH>,
					     <0 88 IRQ_TYPE_LEVEL_HIGH>;
				#clock-cells = <1>;
			};

			anatop: anatop@20c8000 {
				compatible = "fsl,imx6q-anatop", "syscon", "simple-mfd";
				reg = <0x020c8000 0x1000>;
				interrupts = <0 49 IRQ_TYPE_LEVEL_HIGH>,
					     <0 54 IRQ_TYPE_LEVEL_HIGH>,
					     <0 127 IRQ_TYPE_LEVEL_HIGH>;

				reg_vdd1p1: regulator-1p1 {
					compatible = "fsl,anatop-regulator";
					regulator-name = "vdd1p1";
					regulator-min-microvolt = <1000000>;
					regulator-max-microvolt = <1200000>;
					regulator-always-on;
					anatop-reg-offset = <0x110>;
					anatop-vol-bit-shift = <8>;
					anatop-vol-bit-width = <5>;
					anatop-min-bit-val = <4>;
					anatop-min-voltage = <800000>;
					anatop-max-voltage = <1375000>;
					anatop-enable-bit = <0>;
				};

				reg_vdd3p0: regulator-3p0 {
					compatible = "fsl,anatop-regulator";
					regulator-name = "vdd3p0";
					regulator-min-microvolt = <2800000>;
					regulator-max-microvolt = <3150000>;
					regulator-always-on;
					anatop-reg-offset = <0x120>;
					anatop-vol-bit-shift = <8>;
					anatop-vol-bit-width = <5>;
					anatop-min-bit-val = <0>;
					anatop-min-voltage = <2625000>;
					anatop-max-voltage = <3400000>;
					anatop-enable-bit = <0>;
				};

				reg_vdd2p5: regulator-2p5 {
					compatible = "fsl,anatop-regulator";
					regulator-name = "vdd2p5";
					regulator-min-microvolt = <2250000>;
					regulator-max-microvolt = <2750000>;
					regulator-always-on;
					anatop-reg-offset = <0x130>;
					anatop-vol-bit-shift = <8>;
					anatop-vol-bit-width = <5>;
					anatop-min-bit-val = <0>;
					anatop-min-voltage = <2100000>;
					anatop-max-voltage = <2875000>;
					anatop-enable-bit = <0>;
				};

				reg_arm: regulator-vddcore {
					compatible = "fsl,anatop-regulator";
					regulator-name = "vddarm";
					regulator-min-microvolt = <725000>;
					regulator-max-microvolt = <1450000>;
					regulator-always-on;
					anatop-reg-offset = <0x140>;
					anatop-vol-bit-shift = <0>;
					anatop-vol-bit-width = <5>;
					anatop-delay-reg-offset = <0x170>;
					anatop-delay-bit-shift = <24>;
					anatop-delay-bit-width = <2>;
					anatop-min-bit-val = <1>;
					anatop-min-voltage = <725000>;
					anatop-max-voltage = <1450000>;
				};

				reg_pu: regulator-vddpu {
					compatible = "fsl,anatop-regulator";
					regulator-name = "vddpu";
					regulator-min-microvolt = <725000>;
					regulator-max-microvolt = <1450000>;
					regulator-enable-ramp-delay = <150>;
					anatop-reg-offset = <0x140>;
					anatop-vol-bit-shift = <9>;
					anatop-vol-bit-width = <5>;
					anatop-delay-reg-offset = <0x170>;
					anatop-delay-bit-shift = <26>;
					anatop-delay-bit-width = <2>;
					anatop-min-bit-val = <1>;
					anatop-min-voltage = <725000>;
					anatop-max-voltage = <1450000>;
				};

				reg_soc: regulator-vddsoc {
					compatible = "fsl,anatop-regulator";
					regulator-name = "vddsoc";
					regulator-min-microvolt = <725000>;
					regulator-max-microvolt = <1450000>;
					regulator-always-on;
					anatop-reg-offset = <0x140>;
					anatop-vol-bit-shift = <18>;
					anatop-vol-bit-width = <5>;
					anatop-delay-reg-offset = <0x170>;
					anatop-delay-bit-shift = <28>;
					anatop-delay-bit-width = <2>;
					anatop-min-bit-val = <1>;
					anatop-min-voltage = <725000>;
					anatop-max-voltage = <1450000>;
				};
			};

			usbphy1: usbphy@20c9000 {
				compatible = "fsl,imx6q-usbphy", "fsl,imx23-usbphy";
				reg = <0x020c9000 0x1000>;
				interrupts = <0 44 IRQ_TYPE_LEVEL_HIGH>;
				clocks = <&clks IMX6QDL_CLK_USBPHY1>;
				fsl,anatop = <&anatop>;
			};

			usbphy2: usbphy@20ca000 {
				compatible = "fsl,imx6q-usbphy", "fsl,imx23-usbphy";
				reg = <0x020ca000 0x1000>;
				interrupts = <0 45 IRQ_TYPE_LEVEL_HIGH>;
				clocks = <&clks IMX6QDL_CLK_USBPHY2>;
				fsl,anatop = <&anatop>;
			};

			snvs: snvs@20cc000 {
				compatible = "fsl,sec-v4.0-mon", "syscon", "simple-mfd";
				reg = <0x020cc000 0x4000>;

				snvs_rtc: snvs-rtc-lp {
					compatible = "fsl,sec-v4.0-mon-rtc-lp";
					regmap = <&snvs>;
					offset = <0x34>;
					interrupts = <0 19 IRQ_TYPE_LEVEL_HIGH>,
						     <0 20 IRQ_TYPE_LEVEL_HIGH>;
				};

				snvs_poweroff: snvs-poweroff {
					compatible = "syscon-poweroff";
					regmap = <&snvs>;
					offset = <0x38>;
					value = <0x60>;
					mask = <0x60>;
					status = "disabled";
				};

				snvs_pwrkey: snvs-powerkey {
					compatible = "fsl,sec-v4.0-pwrkey";
					regmap = <&snvs>;
					interrupts = <GIC_SPI 4 IRQ_TYPE_LEVEL_HIGH>;
					linux,keycode = <KEY_POWER>;
					wakeup-source;
					status = "disabled";
				};

				snvs_lpgpr: snvs-lpgpr {
					compatible = "fsl,imx6q-snvs-lpgpr";
				};
			};

			epit1: epit@20d0000 { /* EPIT1 */
				reg = <0x020d0000 0x4000>;
				interrupts = <0 56 IRQ_TYPE_LEVEL_HIGH>;
			};

			epit2: epit@20d4000 { /* EPIT2 */
				reg = <0x020d4000 0x4000>;
				interrupts = <0 57 IRQ_TYPE_LEVEL_HIGH>;
			};

			src: reset-controller@20d8000 {
				compatible = "fsl,imx6q-src", "fsl,imx51-src";
				reg = <0x020d8000 0x4000>;
				interrupts = <0 91 IRQ_TYPE_LEVEL_HIGH>,
					     <0 96 IRQ_TYPE_LEVEL_HIGH>;
				#reset-cells = <1>;
			};

			gpc: gpc@20dc000 {
				compatible = "fsl,imx6q-gpc";
				reg = <0x020dc000 0x4000>;
				interrupt-controller;
				#interrupt-cells = <3>;
				interrupts = <0 89 IRQ_TYPE_LEVEL_HIGH>,
					     <0 90 IRQ_TYPE_LEVEL_HIGH>;
				interrupt-parent = <&intc>;
				clocks = <&clks IMX6QDL_CLK_IPG>;
				clock-names = "ipg";

				pgc {
					#address-cells = <1>;
					#size-cells = <0>;

					power-domain@0 {
						reg = <0>;
						#power-domain-cells = <0>;
					};
					pd_pu: power-domain@1 {
						reg = <1>;
						#power-domain-cells = <0>;
						power-supply = <&reg_pu>;
						clocks = <&clks IMX6QDL_CLK_GPU3D_CORE>,
						         <&clks IMX6QDL_CLK_GPU3D_SHADER>,
						         <&clks IMX6QDL_CLK_GPU2D_CORE>,
						         <&clks IMX6QDL_CLK_GPU2D_AXI>,
						         <&clks IMX6QDL_CLK_OPENVG_AXI>,
						         <&clks IMX6QDL_CLK_VPU_AXI>;
					};
				};
			};

			gpr: iomuxc-gpr@20e0000 {
				compatible = "fsl,imx6q-iomuxc-gpr", "syscon", "simple-mfd";
				reg = <0x20e0000 0x38>;

				mux: mux-controller {
					compatible = "mmio-mux";
					#mux-control-cells = <1>;
				};
			};

			iomuxc: pinctrl@20e0000 {
				compatible = "fsl,imx6dl-iomuxc", "fsl,imx6q-iomuxc";
				reg = <0x20e0000 0x4000>;
			};

			dcic1: dcic@20e4000 {
				reg = <0x020e4000 0x4000>;
				interrupts = <0 124 IRQ_TYPE_LEVEL_HIGH>;
			};

			dcic2: dcic@20e8000 {
				reg = <0x020e8000 0x4000>;
				interrupts = <0 125 IRQ_TYPE_LEVEL_HIGH>;
			};

			sdma: sdma@20ec000 {
				compatible = "fsl,imx6q-sdma", "fsl,imx35-sdma";
				reg = <0x020ec000 0x4000>;
				interrupts = <0 2 IRQ_TYPE_LEVEL_HIGH>;
				clocks = <&clks IMX6QDL_CLK_IPG>,
					 <&clks IMX6QDL_CLK_SDMA>;
				clock-names = "ipg", "ahb";
				#dma-cells = <3>;
				fsl,sdma-ram-script-name = "imx/sdma/sdma-imx6q.bin";
			};
		};

		bus@2100000 { /* AIPS2 */
			compatible = "fsl,aips-bus", "simple-bus";
			#address-cells = <1>;
			#size-cells = <1>;
			reg = <0x02100000 0x100000>;
			ranges;

			crypto: crypto@2100000 {
				compatible = "fsl,sec-v4.0";
				#address-cells = <1>;
				#size-cells = <1>;
				reg = <0x2100000 0x10000>;
				ranges = <0 0x2100000 0x10000>;
				clocks = <&clks IMX6QDL_CLK_CAAM_MEM>,
					 <&clks IMX6QDL_CLK_CAAM_ACLK>,
					 <&clks IMX6QDL_CLK_CAAM_IPG>,
					 <&clks IMX6QDL_CLK_EIM_SLOW>;
				clock-names = "mem", "aclk", "ipg", "emi_slow";

				sec_jr0: jr@1000 {
					compatible = "fsl,sec-v4.0-job-ring";
					reg = <0x1000 0x1000>;
					interrupts = <GIC_SPI 105 IRQ_TYPE_LEVEL_HIGH>;
				};

				sec_jr1: jr@2000 {
					compatible = "fsl,sec-v4.0-job-ring";
					reg = <0x2000 0x1000>;
					interrupts = <GIC_SPI 106 IRQ_TYPE_LEVEL_HIGH>;
				};
			};

			aipstz@217c000 { /* AIPSTZ2 */
				reg = <0x0217c000 0x4000>;
			};

			usbotg: usb@2184000 {
				compatible = "fsl,imx6q-usb", "fsl,imx27-usb";
				reg = <0x02184000 0x200>;
				interrupts = <0 43 IRQ_TYPE_LEVEL_HIGH>;
				clocks = <&clks IMX6QDL_CLK_USBOH3>;
				fsl,usbphy = <&usbphy1>;
				fsl,usbmisc = <&usbmisc 0>;
				ahb-burst-config = <0x0>;
				tx-burst-size-dword = <0x10>;
				rx-burst-size-dword = <0x10>;
				status = "disabled";
			};

			usbh1: usb@2184200 {
				compatible = "fsl,imx6q-usb", "fsl,imx27-usb";
				reg = <0x02184200 0x200>;
				interrupts = <0 40 IRQ_TYPE_LEVEL_HIGH>;
				clocks = <&clks IMX6QDL_CLK_USBOH3>;
				fsl,usbphy = <&usbphy2>;
				fsl,usbmisc = <&usbmisc 1>;
				dr_mode = "host";
				ahb-burst-config = <0x0>;
				tx-burst-size-dword = <0x10>;
				rx-burst-size-dword = <0x10>;
				status = "disabled";
			};

			usbh2: usb@2184400 {
				compatible = "fsl,imx6q-usb", "fsl,imx27-usb";
				reg = <0x02184400 0x200>;
				interrupts = <0 41 IRQ_TYPE_LEVEL_HIGH>;
				clocks = <&clks IMX6QDL_CLK_USBOH3>;
				fsl,usbphy = <&usbphynop1>;
				phy_type = "hsic";
				fsl,usbmisc = <&usbmisc 2>;
				dr_mode = "host";
				ahb-burst-config = <0x0>;
				tx-burst-size-dword = <0x10>;
				rx-burst-size-dword = <0x10>;
				status = "disabled";
			};

			usbh3: usb@2184600 {
				compatible = "fsl,imx6q-usb", "fsl,imx27-usb";
				reg = <0x02184600 0x200>;
				interrupts = <0 42 IRQ_TYPE_LEVEL_HIGH>;
				clocks = <&clks IMX6QDL_CLK_USBOH3>;
				fsl,usbphy = <&usbphynop2>;
				phy_type = "hsic";
				fsl,usbmisc = <&usbmisc 3>;
				dr_mode = "host";
				ahb-burst-config = <0x0>;
				tx-burst-size-dword = <0x10>;
				rx-burst-size-dword = <0x10>;
				status = "disabled";
			};

			usbmisc: usbmisc@2184800 {
				#index-cells = <1>;
				compatible = "fsl,imx6q-usbmisc";
				reg = <0x02184800 0x200>;
				clocks = <&clks IMX6QDL_CLK_USBOH3>;
			};

			fec: ethernet@2188000 {
				compatible = "fsl,imx6q-fec";
				reg = <0x02188000 0x4000>;
				interrupt-names = "int0", "pps";
				interrupts = <0 118 IRQ_TYPE_LEVEL_HIGH>,
					     <0 119 IRQ_TYPE_LEVEL_HIGH>;
				clocks = <&clks IMX6QDL_CLK_ENET>,
					 <&clks IMX6QDL_CLK_ENET>,
					 <&clks IMX6QDL_CLK_ENET_REF>;
				clock-names = "ipg", "ahb", "ptp";
<<<<<<< HEAD
				gpr = <&gpr>;
=======
				fsl,stop-mode = <&gpr 0x34 27>;
>>>>>>> 4775cbe7
				status = "disabled";
			};

			mlb@218c000 {
				reg = <0x0218c000 0x4000>;
				interrupts = <0 53 IRQ_TYPE_LEVEL_HIGH>,
					     <0 117 IRQ_TYPE_LEVEL_HIGH>,
					     <0 126 IRQ_TYPE_LEVEL_HIGH>;
			};

			usdhc1: usdhc@2190000 {
				compatible = "fsl,imx6q-usdhc";
				reg = <0x02190000 0x4000>;
				interrupts = <0 22 IRQ_TYPE_LEVEL_HIGH>;
				clocks = <&clks IMX6QDL_CLK_USDHC1>,
					 <&clks IMX6QDL_CLK_USDHC1>,
					 <&clks IMX6QDL_CLK_USDHC1>;
				clock-names = "ipg", "ahb", "per";
				bus-width = <4>;
				status = "disabled";
			};

			usdhc2: usdhc@2194000 {
				compatible = "fsl,imx6q-usdhc";
				reg = <0x02194000 0x4000>;
				interrupts = <0 23 IRQ_TYPE_LEVEL_HIGH>;
				clocks = <&clks IMX6QDL_CLK_USDHC2>,
					 <&clks IMX6QDL_CLK_USDHC2>,
					 <&clks IMX6QDL_CLK_USDHC2>;
				clock-names = "ipg", "ahb", "per";
				bus-width = <4>;
				status = "disabled";
			};

			usdhc3: usdhc@2198000 {
				compatible = "fsl,imx6q-usdhc";
				reg = <0x02198000 0x4000>;
				interrupts = <0 24 IRQ_TYPE_LEVEL_HIGH>;
				clocks = <&clks IMX6QDL_CLK_USDHC3>,
					 <&clks IMX6QDL_CLK_USDHC3>,
					 <&clks IMX6QDL_CLK_USDHC3>;
				clock-names = "ipg", "ahb", "per";
				bus-width = <4>;
				status = "disabled";
			};

			usdhc4: usdhc@219c000 {
				compatible = "fsl,imx6q-usdhc";
				reg = <0x0219c000 0x4000>;
				interrupts = <0 25 IRQ_TYPE_LEVEL_HIGH>;
				clocks = <&clks IMX6QDL_CLK_USDHC4>,
					 <&clks IMX6QDL_CLK_USDHC4>,
					 <&clks IMX6QDL_CLK_USDHC4>;
				clock-names = "ipg", "ahb", "per";
				bus-width = <4>;
				status = "disabled";
			};

			i2c1: i2c@21a0000 {
				#address-cells = <1>;
				#size-cells = <0>;
				compatible = "fsl,imx6q-i2c", "fsl,imx21-i2c";
				reg = <0x021a0000 0x4000>;
				interrupts = <0 36 IRQ_TYPE_LEVEL_HIGH>;
				clocks = <&clks IMX6QDL_CLK_I2C1>;
				status = "disabled";
			};

			i2c2: i2c@21a4000 {
				#address-cells = <1>;
				#size-cells = <0>;
				compatible = "fsl,imx6q-i2c", "fsl,imx21-i2c";
				reg = <0x021a4000 0x4000>;
				interrupts = <0 37 IRQ_TYPE_LEVEL_HIGH>;
				clocks = <&clks IMX6QDL_CLK_I2C2>;
				status = "disabled";
			};

			i2c3: i2c@21a8000 {
				#address-cells = <1>;
				#size-cells = <0>;
				compatible = "fsl,imx6q-i2c", "fsl,imx21-i2c";
				reg = <0x021a8000 0x4000>;
				interrupts = <0 38 IRQ_TYPE_LEVEL_HIGH>;
				clocks = <&clks IMX6QDL_CLK_I2C3>;
				status = "disabled";
			};

			romcp@21ac000 {
				reg = <0x021ac000 0x4000>;
			};

			mmdc0: memory-controller@21b0000 { /* MMDC0 */
				compatible = "fsl,imx6q-mmdc";
				reg = <0x021b0000 0x4000>;
				clocks = <&clks IMX6QDL_CLK_MMDC_P0_IPG>;
			};

			mmdc1: memory-controller@21b4000 { /* MMDC1 */
				compatible = "fsl,imx6q-mmdc";
				reg = <0x021b4000 0x4000>;
				status = "disabled";
			};

			weim: weim@21b8000 {
				#address-cells = <2>;
				#size-cells = <1>;
				compatible = "fsl,imx6q-weim";
				reg = <0x021b8000 0x4000>;
				interrupts = <0 14 IRQ_TYPE_LEVEL_HIGH>;
				clocks = <&clks IMX6QDL_CLK_EIM_SLOW>;
				fsl,weim-cs-gpr = <&gpr>;
				status = "disabled";
			};

			ocotp: ocotp-ctrl@21bc000 {
				compatible = "fsl,imx6q-ocotp", "syscon";
				reg = <0x021bc000 0x4000>;
				clocks = <&clks IMX6QDL_CLK_IIM>;
				#address-cells = <1>;
				#size-cells = <1>;

				cpu_speed_grade: speed-grade@10 {
					reg = <0x10 4>;
				};

				tempmon_calib: calib@38 {
					reg = <0x38 4>;
				};

				tempmon_temp_grade: temp-grade@20 {
					reg = <0x20 4>;
				};
			};

			tzasc@21d0000 { /* TZASC1 */
				reg = <0x021d0000 0x4000>;
				interrupts = <0 108 IRQ_TYPE_LEVEL_HIGH>;
			};

			tzasc@21d4000 { /* TZASC2 */
				reg = <0x021d4000 0x4000>;
				interrupts = <0 109 IRQ_TYPE_LEVEL_HIGH>;
			};

			audmux: audmux@21d8000 {
				compatible = "fsl,imx6q-audmux", "fsl,imx31-audmux";
				reg = <0x021d8000 0x4000>;
				status = "disabled";
			};

			mipi_csi: mipi@21dc000 {
				compatible = "fsl,imx6-mipi-csi2";
				reg = <0x021dc000 0x4000>;
				#address-cells = <1>;
				#size-cells = <0>;
				interrupts = <0 100 0x04>, <0 101 0x04>;
				clocks = <&clks IMX6QDL_CLK_HSI_TX>,
					 <&clks IMX6QDL_CLK_VIDEO_27M>,
					 <&clks IMX6QDL_CLK_EIM_PODF>;
				clock-names = "dphy", "ref", "pix";
				status = "disabled";
			};

			mipi_dsi: mipi@21e0000 {
				reg = <0x021e0000 0x4000>;
				status = "disabled";

				ports {
					#address-cells = <1>;
					#size-cells = <0>;

					port@0 {
						reg = <0>;

						mipi_mux_0: endpoint {
							remote-endpoint = <&ipu1_di0_mipi>;
						};
					};

					port@1 {
						reg = <1>;

						mipi_mux_1: endpoint {
							remote-endpoint = <&ipu1_di1_mipi>;
						};
					};
				};
			};

			vdoa@21e4000 {
				compatible = "fsl,imx6q-vdoa";
				reg = <0x021e4000 0x4000>;
				interrupts = <0 18 IRQ_TYPE_LEVEL_HIGH>;
				clocks = <&clks IMX6QDL_CLK_VDOA>;
			};

			uart2: serial@21e8000 {
				compatible = "fsl,imx6q-uart", "fsl,imx21-uart";
				reg = <0x021e8000 0x4000>;
				interrupts = <0 27 IRQ_TYPE_LEVEL_HIGH>;
				clocks = <&clks IMX6QDL_CLK_UART_IPG>,
					 <&clks IMX6QDL_CLK_UART_SERIAL>;
				clock-names = "ipg", "per";
				dmas = <&sdma 27 4 0>, <&sdma 28 4 0>;
				dma-names = "rx", "tx";
				status = "disabled";
			};

			uart3: serial@21ec000 {
				compatible = "fsl,imx6q-uart", "fsl,imx21-uart";
				reg = <0x021ec000 0x4000>;
				interrupts = <0 28 IRQ_TYPE_LEVEL_HIGH>;
				clocks = <&clks IMX6QDL_CLK_UART_IPG>,
					 <&clks IMX6QDL_CLK_UART_SERIAL>;
				clock-names = "ipg", "per";
				dmas = <&sdma 29 4 0>, <&sdma 30 4 0>;
				dma-names = "rx", "tx";
				status = "disabled";
			};

			uart4: serial@21f0000 {
				compatible = "fsl,imx6q-uart", "fsl,imx21-uart";
				reg = <0x021f0000 0x4000>;
				interrupts = <0 29 IRQ_TYPE_LEVEL_HIGH>;
				clocks = <&clks IMX6QDL_CLK_UART_IPG>,
					 <&clks IMX6QDL_CLK_UART_SERIAL>;
				clock-names = "ipg", "per";
				dmas = <&sdma 31 4 0>, <&sdma 32 4 0>;
				dma-names = "rx", "tx";
				status = "disabled";
			};

			uart5: serial@21f4000 {
				compatible = "fsl,imx6q-uart", "fsl,imx21-uart";
				reg = <0x021f4000 0x4000>;
				interrupts = <0 30 IRQ_TYPE_LEVEL_HIGH>;
				clocks = <&clks IMX6QDL_CLK_UART_IPG>,
					 <&clks IMX6QDL_CLK_UART_SERIAL>;
				clock-names = "ipg", "per";
				dmas = <&sdma 33 4 0>, <&sdma 34 4 0>;
				dma-names = "rx", "tx";
				status = "disabled";
			};
		};

		ipu1: ipu@2400000 {
			#address-cells = <1>;
			#size-cells = <0>;
			compatible = "fsl,imx6q-ipu";
			reg = <0x02400000 0x400000>;
			interrupts = <0 6 IRQ_TYPE_LEVEL_HIGH>,
				     <0 5 IRQ_TYPE_LEVEL_HIGH>;
			clocks = <&clks IMX6QDL_CLK_IPU1>,
				 <&clks IMX6QDL_CLK_IPU1_DI0>,
				 <&clks IMX6QDL_CLK_IPU1_DI1>;
			clock-names = "bus", "di0", "di1";
			resets = <&src 2>;

			ipu1_csi0: port@0 {
				reg = <0>;

				ipu1_csi0_from_ipu1_csi0_mux: endpoint {
					remote-endpoint = <&ipu1_csi0_mux_to_ipu1_csi0>;
				};
			};

			ipu1_csi1: port@1 {
				reg = <1>;
			};

			ipu1_di0: port@2 {
				#address-cells = <1>;
				#size-cells = <0>;
				reg = <2>;

				ipu1_di0_disp0: endpoint@0 {
					reg = <0>;
				};

				ipu1_di0_hdmi: endpoint@1 {
					reg = <1>;
					remote-endpoint = <&hdmi_mux_0>;
				};

				ipu1_di0_mipi: endpoint@2 {
					reg = <2>;
					remote-endpoint = <&mipi_mux_0>;
				};

				ipu1_di0_lvds0: endpoint@3 {
					reg = <3>;
					remote-endpoint = <&lvds0_mux_0>;
				};

				ipu1_di0_lvds1: endpoint@4 {
					reg = <4>;
					remote-endpoint = <&lvds1_mux_0>;
				};
			};

			ipu1_di1: port@3 {
				#address-cells = <1>;
				#size-cells = <0>;
				reg = <3>;

				ipu1_di1_disp1: endpoint@0 {
					reg = <0>;
				};

				ipu1_di1_hdmi: endpoint@1 {
					reg = <1>;
					remote-endpoint = <&hdmi_mux_1>;
				};

				ipu1_di1_mipi: endpoint@2 {
					reg = <2>;
					remote-endpoint = <&mipi_mux_1>;
				};

				ipu1_di1_lvds0: endpoint@3 {
					reg = <3>;
					remote-endpoint = <&lvds0_mux_1>;
				};

				ipu1_di1_lvds1: endpoint@4 {
					reg = <4>;
					remote-endpoint = <&lvds1_mux_1>;
				};
			};
		};
	};
};<|MERGE_RESOLUTION|>--- conflicted
+++ resolved
@@ -1046,11 +1046,7 @@
 					 <&clks IMX6QDL_CLK_ENET>,
 					 <&clks IMX6QDL_CLK_ENET_REF>;
 				clock-names = "ipg", "ahb", "ptp";
-<<<<<<< HEAD
-				gpr = <&gpr>;
-=======
 				fsl,stop-mode = <&gpr 0x34 27>;
->>>>>>> 4775cbe7
 				status = "disabled";
 			};
 
