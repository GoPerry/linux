--- conflicted
+++ resolved
@@ -13,10 +13,6 @@
 	select I2C
 	select I2C_IOP3XX
 	select PCI
-<<<<<<< HEAD
-	select SERIAL_OF_PLATFORM
-=======
->>>>>>> 4b972a01
 	select TIMER_OF
 	select USE_OF
 	help
