--- conflicted
+++ resolved
@@ -38,22 +38,6 @@
 
 extern char etext[], _stext[], _sinittext[], _einittext[];
 
-<<<<<<< HEAD
-__ref pte_t *pte_alloc_one_kernel(struct mm_struct *mm)
-{
-	if (!slab_is_available())
-		return memblock_alloc(PTE_FRAG_SIZE, PTE_FRAG_SIZE);
-
-	return (pte_t *)pte_fragment_alloc(mm, 1);
-}
-
-pgtable_t pte_alloc_one(struct mm_struct *mm)
-{
-	return (pgtable_t)pte_fragment_alloc(mm, 0);
-}
-
-=======
->>>>>>> 0ecfebd2
 void __iomem *
 ioremap(phys_addr_t addr, unsigned long size)
 {
