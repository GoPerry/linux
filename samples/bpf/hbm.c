// SPDX-License-Identifier: GPL-2.0
/* Copyright (c) 2019 Facebook
 *
 * This program is free software; you can redistribute it and/or
 * modify it under the terms of version 2 of the GNU General Public
 * License as published by the Free Software Foundation.
 *
 * Example program for Host Bandwidth Managment
 *
 * This program loads a cgroup skb BPF program to enforce cgroup output
 * (egress) or input (ingress) bandwidth limits.
 *
 * USAGE: hbm [-d] [-l] [-n <id>] [-r <rate>] [-s] [-t <secs>] [-w] [-h] [prog]
 *   Where:
 *    -d	Print BPF trace debug buffer
 *    -l	Also limit flows doing loopback
 *    -n <#>	To create cgroup \"/hbm#\" and attach prog
 *		Default is /hbm1
 *    --no_cn   Do not return cn notifications
 *    -r <rate>	Rate limit in Mbps
 *    -s	Get HBM stats (marked, dropped, etc.)
 *    -t <time>	Exit after specified seconds (default is 0)
 *    -w	Work conserving flag. cgroup can increase its bandwidth
 *		beyond the rate limit specified while there is available
 *		bandwidth. Current implementation assumes there is only
 *		NIC (eth0), but can be extended to support multiple NICs.
 *		Currrently only supported for egress.
 *    -h	Print this info
 *    prog	BPF program file name. Name defaults to hbm_out_kern.o
 */

#define _GNU_SOURCE

#include <stdio.h>
#include <stdlib.h>
#include <assert.h>
#include <sys/resource.h>
#include <sys/time.h>
#include <unistd.h>
#include <errno.h>
#include <fcntl.h>
#include <linux/unistd.h>
#include <linux/compiler.h>

#include <linux/bpf.h>
#include <bpf/bpf.h>
#include <getopt.h>

#include "bpf_load.h"
#include "bpf_rlimit.h"
#include "cgroup_helpers.h"
#include "hbm.h"
#include "bpf_util.h"
#include <bpf/bpf.h>
#include <bpf/libbpf.h>

bool outFlag = true;
int minRate = 1000;		/* cgroup rate limit in Mbps */
int rate = 1000;		/* can grow if rate conserving is enabled */
int dur = 1;
bool stats_flag;
bool loopback_flag;
bool debugFlag;
bool work_conserving_flag;
bool no_cn_flag;
bool edt_flag;

static void Usage(void);
static void read_trace_pipe2(void);
static void do_error(char *msg, bool errno_flag);

#define DEBUGFS "/sys/kernel/debug/tracing/"

struct bpf_object *obj;
int bpfprog_fd;
int cgroup_storage_fd;

static void read_trace_pipe2(void)
{
	int trace_fd;
	FILE *outf;
	char *outFname = "hbm_out.log";

	trace_fd = open(DEBUGFS "trace_pipe", O_RDONLY, 0);
	if (trace_fd < 0) {
		printf("Error opening trace_pipe\n");
		return;
	}

//	Future support of ingress
//	if (!outFlag)
//		outFname = "hbm_in.log";
	outf = fopen(outFname, "w");

	if (outf == NULL)
		printf("Error creating %s\n", outFname);

	while (1) {
		static char buf[4097];
		ssize_t sz;

		sz = read(trace_fd, buf, sizeof(buf) - 1);
		if (sz > 0) {
			buf[sz] = 0;
			puts(buf);
			if (outf != NULL) {
				fprintf(outf, "%s\n", buf);
				fflush(outf);
			}
		}
	}
}

static void do_error(char *msg, bool errno_flag)
{
	if (errno_flag)
		printf("ERROR: %s, errno: %d\n", msg, errno);
	else
		printf("ERROR: %s\n", msg);
	exit(1);
}

static int prog_load(char *prog)
{
	struct bpf_prog_load_attr prog_load_attr = {
		.prog_type = BPF_PROG_TYPE_CGROUP_SKB,
		.file = prog,
		.expected_attach_type = BPF_CGROUP_INET_EGRESS,
	};
	int map_fd;
	struct bpf_map *map;

	int ret = 0;

	if (access(prog, O_RDONLY) < 0) {
		printf("Error accessing file %s: %s\n", prog, strerror(errno));
		return 1;
	}
	if (bpf_prog_load_xattr(&prog_load_attr, &obj, &bpfprog_fd))
		ret = 1;
	if (!ret) {
		map = bpf_object__find_map_by_name(obj, "queue_stats");
		map_fd = bpf_map__fd(map);
		if (map_fd < 0) {
			printf("Map not found: %s\n", strerror(map_fd));
			ret = 1;
		}
	}

	if (ret) {
		printf("ERROR: bpf_prog_load_xattr failed for: %s\n", prog);
		printf("  Output from verifier:\n%s\n------\n", bpf_log_buf);
		ret = -1;
	} else {
		ret = map_fd;
	}

	return ret;
}

static int run_bpf_prog(char *prog, int cg_id)
{
	int map_fd;
	int rc = 0;
	int key = 0;
	int cg1 = 0;
	int type = BPF_CGROUP_INET_EGRESS;
	char cg_dir[100];
	struct hbm_queue_stats qstats = {0};

	sprintf(cg_dir, "/hbm%d", cg_id);
	map_fd = prog_load(prog);
	if (map_fd  == -1)
		return 1;

	if (setup_cgroup_environment()) {
		printf("ERROR: setting cgroup environment\n");
		goto err;
	}
	cg1 = create_and_get_cgroup(cg_dir);
	if (!cg1) {
		printf("ERROR: create_and_get_cgroup\n");
		goto err;
	}
	if (join_cgroup(cg_dir)) {
		printf("ERROR: join_cgroup\n");
		goto err;
	}

	qstats.rate = rate;
	qstats.stats = stats_flag ? 1 : 0;
	qstats.loopback = loopback_flag ? 1 : 0;
	qstats.no_cn = no_cn_flag ? 1 : 0;
	if (bpf_map_update_elem(map_fd, &key, &qstats, BPF_ANY)) {
		printf("ERROR: Could not update map element\n");
		goto err;
	}

	if (!outFlag)
		type = BPF_CGROUP_INET_INGRESS;
	if (bpf_prog_attach(bpfprog_fd, cg1, type, 0)) {
		printf("ERROR: bpf_prog_attach fails!\n");
		log_err("Attaching prog");
		goto err;
	}

	if (work_conserving_flag) {
		struct timeval t0, t_last, t_new;
		FILE *fin;
		unsigned long long last_eth_tx_bytes, new_eth_tx_bytes;
		signed long long last_cg_tx_bytes, new_cg_tx_bytes;
		signed long long delta_time, delta_bytes, delta_rate;
		int delta_ms;
#define DELTA_RATE_CHECK 10000		/* in us */
#define RATE_THRESHOLD 9500000000	/* 9.5 Gbps */

		bpf_map_lookup_elem(map_fd, &key, &qstats);
		if (gettimeofday(&t0, NULL) < 0)
			do_error("gettimeofday failed", true);
		t_last = t0;
		fin = fopen("/sys/class/net/eth0/statistics/tx_bytes", "r");
		if (fscanf(fin, "%llu", &last_eth_tx_bytes) != 1)
			do_error("fscanf fails", false);
		fclose(fin);
		last_cg_tx_bytes = qstats.bytes_total;
		while (true) {
			usleep(DELTA_RATE_CHECK);
			if (gettimeofday(&t_new, NULL) < 0)
				do_error("gettimeofday failed", true);
			delta_ms = (t_new.tv_sec - t0.tv_sec) * 1000 +
				(t_new.tv_usec - t0.tv_usec)/1000;
			if (delta_ms > dur * 1000)
				break;
			delta_time = (t_new.tv_sec - t_last.tv_sec) * 1000000 +
				(t_new.tv_usec - t_last.tv_usec);
			if (delta_time == 0)
				continue;
			t_last = t_new;
			fin = fopen("/sys/class/net/eth0/statistics/tx_bytes",
				    "r");
			if (fscanf(fin, "%llu", &new_eth_tx_bytes) != 1)
				do_error("fscanf fails", false);
			fclose(fin);
			printf("  new_eth_tx_bytes:%llu\n",
			       new_eth_tx_bytes);
			bpf_map_lookup_elem(map_fd, &key, &qstats);
			new_cg_tx_bytes = qstats.bytes_total;
			delta_bytes = new_eth_tx_bytes - last_eth_tx_bytes;
			last_eth_tx_bytes = new_eth_tx_bytes;
			delta_rate = (delta_bytes * 8000000) / delta_time;
			printf("%5d - eth_rate:%.1fGbps cg_rate:%.3fGbps",
			       delta_ms, delta_rate/1000000000.0,
			       rate/1000.0);
			if (delta_rate < RATE_THRESHOLD) {
				/* can increase cgroup rate limit, but first
				 * check if we are using the current limit.
				 * Currently increasing by 6.25%, unknown
				 * if that is the optimal rate.
				 */
				int rate_diff100;

				delta_bytes = new_cg_tx_bytes -
					last_cg_tx_bytes;
				last_cg_tx_bytes = new_cg_tx_bytes;
				delta_rate = (delta_bytes * 8000000) /
					delta_time;
				printf(" rate:%.3fGbps",
				       delta_rate/1000000000.0);
				rate_diff100 = (((long long)rate)*1000000 -
						     delta_rate) * 100 /
					(((long long) rate) * 1000000);
				printf("  rdiff:%d", rate_diff100);
				if (rate_diff100  <= 3) {
					rate += (rate >> 4);
					if (rate > RATE_THRESHOLD / 1000000)
						rate = RATE_THRESHOLD / 1000000;
					qstats.rate = rate;
					printf(" INC\n");
				} else {
					printf("\n");
				}
			} else {
				/* Need to decrease cgroup rate limit.
				 * Currently decreasing by 12.5%, unknown
				 * if that is optimal
				 */
				printf(" DEC\n");
				rate -= (rate >> 3);
				if (rate < minRate)
					rate = minRate;
				qstats.rate = rate;
			}
			if (bpf_map_update_elem(map_fd, &key, &qstats, BPF_ANY))
				do_error("update map element fails", false);
		}
	} else {
		sleep(dur);
	}
	// Get stats!
	if (stats_flag && bpf_map_lookup_elem(map_fd, &key, &qstats)) {
		char fname[100];
		FILE *fout;

		if (!outFlag)
			sprintf(fname, "hbm.%d.in", cg_id);
		else
			sprintf(fname, "hbm.%d.out", cg_id);
		fout = fopen(fname, "w");
		fprintf(fout, "id:%d\n", cg_id);
		fprintf(fout, "ERROR: Could not lookup queue_stats\n");
	} else if (stats_flag && qstats.lastPacketTime >
		   qstats.firstPacketTime) {
		long long delta_us = (qstats.lastPacketTime -
				      qstats.firstPacketTime)/1000;
		unsigned int rate_mbps = ((qstats.bytes_total -
					   qstats.bytes_dropped) * 8 /
					  delta_us);
		double percent_pkts, percent_bytes;
		char fname[100];
		FILE *fout;
		int k;
		static const char *returnValNames[] = {
			"DROP_PKT",
			"ALLOW_PKT",
			"DROP_PKT_CWR",
			"ALLOW_PKT_CWR"
		};
#define RET_VAL_COUNT 4

// Future support of ingress
//		if (!outFlag)
//			sprintf(fname, "hbm.%d.in", cg_id);
//		else
		sprintf(fname, "hbm.%d.out", cg_id);
		fout = fopen(fname, "w");
		fprintf(fout, "id:%d\n", cg_id);
		fprintf(fout, "rate_mbps:%d\n", rate_mbps);
		fprintf(fout, "duration:%.1f secs\n",
			(qstats.lastPacketTime - qstats.firstPacketTime) /
			1000000000.0);
		fprintf(fout, "packets:%d\n", (int)qstats.pkts_total);
		fprintf(fout, "bytes_MB:%d\n", (int)(qstats.bytes_total /
						     1000000));
		fprintf(fout, "pkts_dropped:%d\n", (int)qstats.pkts_dropped);
		fprintf(fout, "bytes_dropped_MB:%d\n",
			(int)(qstats.bytes_dropped /
						       1000000));
		// Marked Pkts and Bytes
		percent_pkts = (qstats.pkts_marked * 100.0) /
			(qstats.pkts_total + 1);
		percent_bytes = (qstats.bytes_marked * 100.0) /
			(qstats.bytes_total + 1);
		fprintf(fout, "pkts_marked_percent:%6.2f\n", percent_pkts);
		fprintf(fout, "bytes_marked_percent:%6.2f\n", percent_bytes);

		// Dropped Pkts and Bytes
		percent_pkts = (qstats.pkts_dropped * 100.0) /
			(qstats.pkts_total + 1);
		percent_bytes = (qstats.bytes_dropped * 100.0) /
			(qstats.bytes_total + 1);
		fprintf(fout, "pkts_dropped_percent:%6.2f\n", percent_pkts);
		fprintf(fout, "bytes_dropped_percent:%6.2f\n", percent_bytes);

		// ECN CE markings
		percent_pkts = (qstats.pkts_ecn_ce * 100.0) /
			(qstats.pkts_total + 1);
		fprintf(fout, "pkts_ecn_ce:%6.2f (%d)\n", percent_pkts,
			(int)qstats.pkts_ecn_ce);

		// Average cwnd
		fprintf(fout, "avg cwnd:%d\n",
			(int)(qstats.sum_cwnd / (qstats.sum_cwnd_cnt + 1)));
		// Average rtt
		fprintf(fout, "avg rtt:%d\n",
			(int)(qstats.sum_rtt / (qstats.pkts_total + 1)));
		// Average credit
		if (edt_flag)
			fprintf(fout, "avg credit_ms:%.03f\n",
				(qstats.sum_credit /
				 (qstats.pkts_total + 1.0)) / 1000000.0);
		else
			fprintf(fout, "avg credit:%d\n",
				(int)(qstats.sum_credit /
				      (1500 * ((int)qstats.pkts_total ) + 1)));

		// Return values stats
		for (k = 0; k < RET_VAL_COUNT; k++) {
			percent_pkts = (qstats.returnValCount[k] * 100.0) /
				(qstats.pkts_total + 1);
			fprintf(fout, "%s:%6.2f (%d)\n", returnValNames[k],
				percent_pkts, (int)qstats.returnValCount[k]);
		}
		fclose(fout);
	}

	if (debugFlag)
		read_trace_pipe2();
	return rc;
err:
	rc = 1;

	if (cg1)
		close(cg1);
	cleanup_cgroup_environment();

	return rc;
}

static void Usage(void)
{
	printf("This program loads a cgroup skb BPF program to enforce\n"
	       "cgroup output (egress) bandwidth limits.\n\n"
	       "USAGE: hbm [-o] [-d]  [-l] [-n <id>] [--no_cn] [-r <rate>]\n"
	       "           [-s] [-t <secs>] [-w] [-h] [prog]\n"
	       "  Where:\n"
	       "    -o         indicates egress direction (default)\n"
	       "    -d         print BPF trace debug buffer\n"
	       "    --edt      use fq's Earliest Departure Time\n"
	       "    -l         also limit flows using loopback\n"
	       "    -n <#>     to create cgroup \"/hbm#\" and attach prog\n"
	       "               Default is /hbm1\n"
	       "    --no_cn    disable CN notifications\n"
	       "    -r <rate>  Rate in Mbps\n"
	       "    -s         Update HBM stats\n"
	       "    -t <time>  Exit after specified seconds (default is 0)\n"
	       "    -w	       Work conserving flag. cgroup can increase\n"
	       "               bandwidth beyond the rate limit specified\n"
	       "               while there is available bandwidth. Current\n"
	       "               implementation assumes there is only eth0\n"
	       "               but can be extended to support multiple NICs\n"
	       "    -h         print this info\n"
	       "    prog       BPF program file name. Name defaults to\n"
	       "                 hbm_out_kern.o\n");
}

int main(int argc, char **argv)
{
	char *prog = "hbm_out_kern.o";
	int  k;
	int cg_id = 1;
	char *optstring = "iodln:r:st:wh";
	struct option loptions[] = {
		{"no_cn", 0, NULL, 1},
		{"edt", 0, NULL, 2},
		{NULL, 0, NULL, 0}
	};

	while ((k = getopt_long(argc, argv, optstring, loptions, NULL)) != -1) {
		switch (k) {
		case 1:
			no_cn_flag = true;
			break;
		case 2:
			prog = "hbm_edt_kern.o";
			edt_flag = true;
			break;
		case'o':
			break;
		case 'd':
			debugFlag = true;
			break;
		case 'l':
			loopback_flag = true;
			break;
		case 'n':
			cg_id = atoi(optarg);
			break;
		case 'r':
			minRate = atoi(optarg) * 1.024;
			rate = minRate;
			break;
		case 's':
			stats_flag = true;
			break;
		case 't':
			dur = atoi(optarg);
			break;
		case 'w':
			work_conserving_flag = true;
			break;
		case '?':
			if (optopt == 'n' || optopt == 'r' || optopt == 't')
				fprintf(stderr,
					"Option -%c requires an argument.\n\n",
					optopt);
		case 'h':
<<<<<<< HEAD
			fallthrough;
=======
			__fallthrough;
>>>>>>> 11811d61
		default:
			Usage();
			return 0;
		}
	}

	if (optind < argc)
		prog = argv[optind];
	printf("HBM prog: %s\n", prog != NULL ? prog : "NULL");

	return run_bpf_prog(prog, cg_id);
}<|MERGE_RESOLUTION|>--- conflicted
+++ resolved
@@ -484,11 +484,7 @@
 					"Option -%c requires an argument.\n\n",
 					optopt);
 		case 'h':
-<<<<<<< HEAD
-			fallthrough;
-=======
 			__fallthrough;
->>>>>>> 11811d61
 		default:
 			Usage();
 			return 0;
